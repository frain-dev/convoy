package redis

import (
	"context"
	"errors"
	"math"
	"strings"
	"time"

	"github.com/frain-dev/convoy"
	"github.com/frain-dev/convoy/config"
	"github.com/frain-dev/convoy/datastore"
	"github.com/frain-dev/convoy/queue"
	"github.com/frain-dev/convoy/util"
	"github.com/go-redis/redis/v8"
	"github.com/vmihailenco/taskq/v3"
	"github.com/vmihailenco/taskq/v3/redisq"
)

const count = math.MaxInt64

type RedisQueue struct {
	Name      string
	queue     *redisq.Queue
	inner     *redis.Client
	closeChan chan struct{}
}

func NewClient(cfg config.Configuration) (*redis.Client, taskq.Factory, error) {
	if cfg.Queue.Type != config.RedisQueueProvider {
		return nil, nil, errors.New("please select the redis driver in your config")
	}

	dsn := cfg.Queue.Redis.DSN
	if util.IsStringEmpty(dsn) {
		return nil, nil, errors.New("please provide the Redis DSN")
	}

	opts, err := redis.ParseURL(dsn)
	if err != nil {
		return nil, nil, err
	}

	c := redis.NewClient(opts)
	if err := c.
		Ping(context.Background()).
		Err(); err != nil {
		return nil, nil, err
	}

	qFn := redisq.NewFactory()

	return c, qFn, nil
}

func NewQueue(opts queue.QueueOptions) queue.Queuer {

	q := opts.Factory.RegisterQueue(&taskq.QueueOptions{
		Name:  opts.Name,
		Redis: opts.Redis,
	})

	return &RedisQueue{
		Name:  opts.Name,
		inner: opts.Redis,
		queue: q.(*redisq.Queue),
	}
}

func (q *RedisQueue) Close() error {
	q.closeChan <- struct{}{}
	return q.inner.Close()
}

func (q *RedisQueue) Write(ctx context.Context, name convoy.TaskName, e *datastore.EventDelivery, delay time.Duration) error {
	job := &queue.Job{
		ID: e.UID,
	}

	m := &taskq.Message{
		Ctx:      ctx,
		TaskName: string(name),
		Args:     []interface{}{job},
		Delay:    delay,
	}

	return q.queue.Add(m)
<<<<<<< HEAD
=======
}

func (q *RedisQueue) Consumer() taskq.QueueConsumer {
	return q.queue.Consumer()
}

func (q *RedisQueue) Length() (int, error) {
	return q.queue.Len()
}

func (q *RedisQueue) ZRangebyScore(ctx context.Context, min string, max string) ([]string, error) {
	zset := q.stringifyZSETWithQName()
	bodies, err := q.inner.ZRangeByScore(ctx, zset, &redis.ZRangeBy{
		Min: min,
		Max: max,
	}).Result()
	if err != nil {
		return nil, err
	}
	return bodies, nil
}

func (q *RedisQueue) XPendingExt(ctx context.Context, start string, end string) ([]redis.XPendingExt, error) {
	stream := q.stringifyStreamWithQName()
	pending, err := q.inner.XPendingExt(ctx, &redis.XPendingExtArgs{
		Stream: stream,
		Group:  convoy.StreamGroup,
		Start:  start,
		End:    end,
		Count:  count,
	}).Result()
	if err != nil {
		if strings.HasPrefix(err.Error(), "NOGROUP") {
			_ = q.inner.XGroupCreateMkStream(ctx, q.stringifyStreamWithQName(), convoy.StreamGroup, "0").Err()
		}
		return nil, err
	}
	return pending, nil
}

func (q *RedisQueue) XRange(ctx context.Context, start string, end string) *redis.XMessageSliceCmd {
	stream := q.stringifyStreamWithQName()
	xrange := q.inner.XRange(ctx, stream, start, end)
	return xrange
}

func (q *RedisQueue) XRangeN(ctx context.Context, start string, end string, count int64) *redis.XMessageSliceCmd {
	stream := q.stringifyStreamWithQName()
	xrange := q.inner.XRangeN(ctx, stream, start, end, count)
	return xrange
}

func (q *RedisQueue) XPending(ctx context.Context) (*redis.XPending, error) {
	stream := q.stringifyStreamWithQName()
	pending, err := q.inner.XPending(ctx, stream, convoy.StreamGroup).Result()
	if err != nil {
		if strings.HasPrefix(err.Error(), "NOGROUP") {
			_ = q.inner.XGroupCreateMkStream(ctx, q.stringifyStreamWithQName(), convoy.StreamGroup, "0").Err()
		}
	}
	return pending, err
}

func (q *RedisQueue) XInfoConsumers(ctx context.Context) *redis.XInfoConsumersCmd {
	stream := q.stringifyStreamWithQName()
	consumersInfo := q.inner.XInfoConsumers(ctx, stream, convoy.StreamGroup)
	return consumersInfo
}

func (q *RedisQueue) XInfoStream(ctx context.Context) *redis.XInfoStreamCmd {
	stream := q.stringifyStreamWithQName()
	infoStream := q.inner.XInfoStream(ctx, stream)
	return infoStream
}

func (q *RedisQueue) CheckEventDeliveryinStream(ctx context.Context, id string, start string, end string) (bool, error) {
	xmsgs, err := q.XRange(ctx, start, end).Result()
	if err != nil {
		return false, err
	}

	msgs := make([]taskq.Message, len(xmsgs))
	for i := range xmsgs {
		xmsg := &xmsgs[i]
		msg := &msgs[i]

		err = unmarshalMessage(msg, xmsg)

		if err != nil {
			return false, err
		}

		value := string(msg.ArgsBin[convoy.EventDeliveryIDLength:])
		if value == id {
			return true, nil
		}
	}
	return false, nil
}

func (q *RedisQueue) CheckEventDeliveryinZSET(ctx context.Context, id string, min string, max string) (bool, error) {
	bodies, err := q.ZRangebyScore(ctx, min, max)
	if err != nil {
		return false, err
	}
	var msg taskq.Message
	for _, body := range bodies {
		err := msg.UnmarshalBinary([]byte(body))

		if err != nil {
			return false, err
		}

		value := string(msg.ArgsBin[convoy.EventDeliveryIDLength:])
		if value == id {
			return true, nil
		}
	}
	return false, nil
}

func (q *RedisQueue) DeleteEventDeliveryFromZSET(ctx context.Context, id string) (bool, error) {
	bodies, err := q.ZRangebyScore(ctx, "-inf", "+inf")
	if err != nil {
		return false, err
	}

	var msg taskq.Message
	for _, body := range bodies {
		err := msg.UnmarshalBinary([]byte(body))
		if err != nil {
			return false, err
		}

		value := string(msg.ArgsBin[convoy.EventDeliveryIDLength:])
		if value == id {
			zset := q.stringifyZSETWithQName()
			intCmd := q.inner.ZRem(ctx, zset, body)
			if err = intCmd.Err(); err != nil {
				return false, err
			}
		}
	}
	return false, nil
}

func (q *RedisQueue) DeleteEventDeliveriesFromZSET(ctx context.Context, ids []string) error {
	bodies, err := q.ZRangebyScore(ctx, "-inf", "+inf")
	if err != nil {
		return err
	}

	idMap := map[string]string{}

	var msg taskq.Message
	for _, body := range bodies {
		err := msg.UnmarshalBinary([]byte(body))
		if err != nil {
			return err
		}

		value := string(msg.ArgsBin[convoy.EventDeliveryIDLength:])
		idMap[value] = body
	}

	for _, id := range ids {
		if body, ok := idMap[id]; ok {
			intCmd := q.inner.ZRem(ctx, q.stringifyZSETWithQName(), body)
			if err = intCmd.Err(); err != nil {
				return err
			}
		}
	}
	return nil
>>>>>>> 0b557a55
}

func (q *RedisQueue) CheckEventDeliveryinPending(ctx context.Context, id string) (bool, error) {
	pending, err := q.XPending(ctx)
	if err != nil {
		return false, err
	}
	if pending.Count <= 0 {
		return false, nil
	}
	pendingXmgs, err := q.XRangeN(ctx, pending.Lower, pending.Higher, pending.Count).Result()
	if err != nil {
		return false, err
	}

	msgs := make([]taskq.Message, len(pendingXmgs))

	for i := range pendingXmgs {
		xmsg := &pendingXmgs[i]
		msg := &msgs[i]

		err = unmarshalMessage(msg, xmsg)
		if err != nil {
			return false, err
		}

		value := string(msg.ArgsBin[convoy.EventDeliveryIDLength:])
		if value == id {
			return true, nil
		}

	}
	return false, nil
}

func (q *RedisQueue) DeleteEvenDeliveryfromStream(ctx context.Context, id string) (bool, error) {
	xmsgs, err := q.XRange(ctx, "-", "+").Result()
	if err != nil {
		return false, err
	}
	msgs := make([]taskq.Message, len(xmsgs))
	for i := range xmsgs {
		xmsg := &xmsgs[i]
		msg := &msgs[i]

		err = unmarshalMessage(msg, xmsg)

		if err != nil {
			return false, err
		}

		value := string(msg.ArgsBin[convoy.EventDeliveryIDLength:])
		if value == id {
			if err := q.inner.XAck(ctx, q.stringifyStreamWithQName(), convoy.StreamGroup, xmsg.ID).Err(); err != nil {
				return true, err
			}
			return true, q.inner.XDel(ctx, q.stringifyStreamWithQName(), xmsg.ID).Err()
		}
	}
	return false, nil
}

func (q *RedisQueue) DeleteEventDeliveriesFromStream(ctx context.Context, ids []string) error {
	xmsgs, err := q.XRange(ctx, "-", "+").Result()
	if err != nil {
		return err
	}
	msgs := make([]taskq.Message, len(xmsgs))

	idMap := map[string]*redis.XMessage{}
	for i := range xmsgs {
		xmsg := &xmsgs[i]
		msg := &msgs[i]

		err = unmarshalMessage(msg, xmsg)

		if err != nil {
			return err
		}

		value := string(msg.ArgsBin[convoy.EventDeliveryIDLength:])
		idMap[value] = xmsg

	}

	for _, id := range ids {
		if xmsg, ok := idMap[id]; ok {
			if err := q.inner.XAck(ctx, q.stringifyStreamWithQName(), convoy.StreamGroup, xmsg.ID).Err(); err != nil {
				return err
			}

			err = q.inner.XDel(ctx, q.stringifyStreamWithQName(), xmsg.ID).Err()
			if err != nil {
				return err
			}
		}
	}
	return nil
}

func (q *RedisQueue) stringifyStreamWithQName() string {
	return "taskq:" + "{" + q.Name + "}:stream"
}
func (q *RedisQueue) stringifyZSETWithQName() string {
	return "taskq:" + "{" + q.Name + "}:zset"
}

func unmarshalMessage(msg *taskq.Message, xmsg *redis.XMessage) error {
	body := xmsg.Values["body"].(string)
	err := msg.UnmarshalBinary([]byte(body))
	if err != nil {
		return err
	}

	msg.ID = xmsg.ID
	return nil
}<|MERGE_RESOLUTION|>--- conflicted
+++ resolved
@@ -85,8 +85,6 @@
 	}
 
 	return q.queue.Add(m)
-<<<<<<< HEAD
-=======
 }
 
 func (q *RedisQueue) Consumer() taskq.QueueConsumer {
@@ -261,7 +259,6 @@
 		}
 	}
 	return nil
->>>>>>> 0b557a55
 }
 
 func (q *RedisQueue) CheckEventDeliveryinPending(ctx context.Context, id string) (bool, error) {
