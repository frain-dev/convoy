--- conflicted
+++ resolved
@@ -7,15 +7,12 @@
 	"github.com/frain-dev/convoy/queue"
 	"github.com/hibiken/asynq"
 	"github.com/oklog/ulid/v2"
-<<<<<<< HEAD
-=======
 	"github.com/redis/go-redis/v9"
 )
 
 var (
 	ErrTaskNotFound  = fmt.Errorf("asynq: %w", asynq.ErrTaskNotFound)
 	ErrQueueNotFound = fmt.Errorf("asynq: %w", asynq.ErrQueueNotFound)
->>>>>>> 77016ace
 )
 
 type RedisQueue struct {
@@ -49,11 +46,6 @@
 	if job.ID == "" {
 		job.ID = ulid.Make().String()
 	}
-<<<<<<< HEAD
-	t := asynq.NewTask(string(taskName), job.Payload, asynq.Queue(string(queueName)), asynq.TaskID(job.ID), asynq.ProcessIn(job.Delay))
-	// According to the documentation, the Retention time will keep the message in Redis after completion. :F:
-	_, err := q.client.Enqueue(t)
-=======
 	t := asynq.NewTask(string(taskName), job.Payload, asynq.Queue(s), asynq.TaskID(job.ID), asynq.ProcessIn(job.Delay))
 
 	_, err := q.inspector.GetTaskInfo(s, job.ID)
@@ -77,7 +69,6 @@
 	}
 
 	_, err = q.client.Enqueue(t, nil)
->>>>>>> 77016ace
 	return err
 }
 
