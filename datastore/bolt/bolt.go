package bolt

import (
	"context"

	"go.etcd.io/bbolt"

	"github.com/frain-dev/convoy/config"
	"github.com/frain-dev/convoy/datastore"
)

type Client struct {
	db                *bbolt.DB
<<<<<<< HEAD
=======
	apiKeyRepo        datastore.APIKeyRepository
>>>>>>> 48aa4230
	groupRepo         datastore.GroupRepository
	eventRepo         datastore.EventRepository
	applicationRepo   datastore.ApplicationRepository
	eventDeliveryRepo datastore.EventDeliveryRepository
<<<<<<< HEAD
	apiKeyRepo        datastore.APIKeyRepository
=======
>>>>>>> 48aa4230
}

func New(cfg config.Configuration) (datastore.DatabaseClient, error) {
	db, err := bbolt.Open(cfg.Database.Dsn, 0666, nil)
	if err != nil {
		return nil, err
	}

	c := &Client{
		db:              db,
		groupRepo:       NewGroupRepo(db),
<<<<<<< HEAD
		applicationRepo: NewApplicationRepo(db),
		// eventRepo:         NewEventRepository(conn),
		eventDeliveryRepo: NewEventDeliveryRepository(db),
=======
		apiKeyRepo:      NewApiRoleRepo(db),
		applicationRepo: NewApplicationRepo(db),
		// eventRepo:       NewEventRepo(db),
		// eventDeliveryRepo: NewEventDeliveryRepository(conn),
>>>>>>> 48aa4230
	}

	return c, nil
}

func (c *Client) Disconnect(ctx context.Context) error {
	return c.db.Close()
}

func (c *Client) GetName() string {
	return "bolt"
}

func (c *Client) Client() interface{} {
	return c.db
}

<<<<<<< HEAD
=======
func (c *Client) APIRepo() datastore.APIKeyRepository {
	return c.apiKeyRepo
}

>>>>>>> 48aa4230
func (c *Client) GroupRepo() datastore.GroupRepository {
	return c.groupRepo
}

func (c *Client) AppRepo() datastore.ApplicationRepository {
	return c.applicationRepo
}

func (c *Client) EventRepo() datastore.EventRepository {
	return c.eventRepo
}

func (c *Client) EventDeliveryRepo() datastore.EventDeliveryRepository {
	return c.eventDeliveryRepo
}

func (c *Client) APIRepo() datastore.APIKeyRepository {
	return c.apiKeyRepo
}<|MERGE_RESOLUTION|>--- conflicted
+++ resolved
@@ -11,18 +11,11 @@
 
 type Client struct {
 	db                *bbolt.DB
-<<<<<<< HEAD
-=======
 	apiKeyRepo        datastore.APIKeyRepository
->>>>>>> 48aa4230
 	groupRepo         datastore.GroupRepository
 	eventRepo         datastore.EventRepository
 	applicationRepo   datastore.ApplicationRepository
 	eventDeliveryRepo datastore.EventDeliveryRepository
-<<<<<<< HEAD
-	apiKeyRepo        datastore.APIKeyRepository
-=======
->>>>>>> 48aa4230
 }
 
 func New(cfg config.Configuration) (datastore.DatabaseClient, error) {
@@ -34,16 +27,10 @@
 	c := &Client{
 		db:              db,
 		groupRepo:       NewGroupRepo(db),
-<<<<<<< HEAD
-		applicationRepo: NewApplicationRepo(db),
-		// eventRepo:         NewEventRepository(conn),
-		eventDeliveryRepo: NewEventDeliveryRepository(db),
-=======
 		apiKeyRepo:      NewApiRoleRepo(db),
 		applicationRepo: NewApplicationRepo(db),
 		// eventRepo:       NewEventRepo(db),
-		// eventDeliveryRepo: NewEventDeliveryRepository(conn),
->>>>>>> 48aa4230
+		eventDeliveryRepo: NewEventDeliveryRepository(db),
 	}
 
 	return c, nil
@@ -61,13 +48,6 @@
 	return c.db
 }
 
-<<<<<<< HEAD
-=======
-func (c *Client) APIRepo() datastore.APIKeyRepository {
-	return c.apiKeyRepo
-}
-
->>>>>>> 48aa4230
 func (c *Client) GroupRepo() datastore.GroupRepository {
 	return c.groupRepo
 }
