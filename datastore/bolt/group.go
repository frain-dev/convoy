--- conflicted
+++ resolved
@@ -5,10 +5,6 @@
 	"encoding/json"
 
 	"github.com/frain-dev/convoy/datastore"
-<<<<<<< HEAD
-	"github.com/sirupsen/logrus"
-=======
->>>>>>> 48aa4230
 	"go.etcd.io/bbolt"
 )
 
@@ -73,69 +69,18 @@
 	err := g.db.View(func(tx *bbolt.Tx) error {
 		b := tx.Bucket([]byte(g.bucketName))
 
-<<<<<<< HEAD
-		grp := b.Get([]byte(gid))
-		if grp == nil {
-			return datastore.ErrGroupNotFound
-		}
-
-		var temp *datastore.Group
-		err := json.Unmarshal(grp, &temp)
-		if err != nil {
-			return err
-		}
-		group = temp
-
-		return nil
-=======
 		buf := b.Get([]byte(gid))
 		if buf == nil {
 			return datastore.ErrGroupNotFound
 		}
 
 		return json.Unmarshal(buf, &group)
->>>>>>> 48aa4230
 	})
 
 	return group, err
 }
 
 func (g *groupRepo) FetchGroupsByIDs(ctx context.Context, ids []string) ([]datastore.Group, error) {
-<<<<<<< HEAD
-	groups := make([]datastore.Group, 0, len(ids))
-
-	err := g.db.View(func(tx *bbolt.Tx) error {
-		b := tx.Bucket([]byte(g.bucketName))
-
-		for _, id := range ids {
-			buf := b.Get([]byte(id))
-			if buf == nil {
-				logrus.Errorf("failed to fetch group (%s)", id)
-			}
-
-			var grp datastore.Group
-			err := json.Unmarshal(buf, &grp)
-			if err != nil {
-				return err
-			}
-
-			groups = append(groups, grp)
-
-		}
-		return nil
-	})
-
-	return groups, err
-}
-
-func (g *groupRepo) DeleteGroup(ctx context.Context, gid string) error {
-	return g.db.Update(func(tx *bbolt.Tx) error {
-		b := tx.Bucket([]byte(g.bucketName))
-		return b.Delete([]byte(gid))
-	})
-}
-
-=======
 	var groups []datastore.Group
 	err := g.db.View(func(tx *bbolt.Tx) error {
 		b := tx.Bucket([]byte(g.bucketName))
@@ -167,7 +112,6 @@
 	})
 }
 
->>>>>>> 48aa4230
 func (g *groupRepo) createUpdateGroup(group *datastore.Group) error {
 	return g.db.Update(func(tx *bbolt.Tx) error {
 		b := tx.Bucket([]byte(g.bucketName))
