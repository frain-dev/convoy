package datastore

import (
	"context"
	"errors"
	"reflect"
	"time"

	pager "github.com/gobeam/mongo-go-pagination"
	log "github.com/sirupsen/logrus"
	"go.mongodb.org/mongo-driver/bson"
	"go.mongodb.org/mongo-driver/bson/primitive"
	"go.mongodb.org/mongo-driver/mongo"
	"go.mongodb.org/mongo-driver/mongo/options"
)

var ErrInvalidCollection = errors.New("Invalid collection type")

type CollectionKey string

const (
	ConfigCollection              = "configurations"
	GroupCollection               = "groups"
	OrganisationCollection        = "organisations"
	OrganisationInvitesCollection = "organisation_invites"
	OrganisationMembersCollection = "organisation_members"
	EndpointCollection            = "endpoints"
	EventCollection               = "events"
	SourceCollection              = "sources"
	UserCollection                = "users"
	SubscriptionCollection        = "subscriptions"
	FilterCollection              = "filters"
	DataMigrationsCollection      = "data_migrations"
	EventDeliveryCollection       = "eventdeliveries"
	APIKeyCollection              = "apiKeys"
	DeviceCollection              = "devices"
	PortalLinkCollection          = "portal_links"
)

const CollectionCtx CollectionKey = "collection"

type MongoStore struct {
	IsConnected bool
	Database    *mongo.Database
}

type Store interface {
	Save(ctx context.Context, payload interface{}, result interface{}) error
	SaveMany(ctx context.Context, payload []interface{}) error

	FindByID(ctx context.Context, id string, projection bson.M, result interface{}) error
	FindOne(ctx context.Context, filter, projection bson.M, result interface{}) error
	FindMany(ctx context.Context, filter, projection bson.M, sort interface{}, page, limit int64, results interface{}) (PaginationData, error)
	FindManyWithDeletedAt(ctx context.Context, filter, projection bson.M, sort interface{}, limit, skip int64, results interface{}) error
	FindAll(ctx context.Context, filter bson.M, sort interface{}, projection, results interface{}) error

	UpdateByID(ctx context.Context, id string, payload interface{}) error
	UpdateOne(ctx context.Context, filter bson.M, payload interface{}) error
	UpdateMany(ctx context.Context, filter, payload bson.M, bulk bool) error

	Inc(ctx context.Context, filter bson.M, payload interface{}) error

	DeleteByID(ctx context.Context, id string, hardDelete bool) error
	DeleteOne(ctx context.Context, filter bson.M, hardDelete bool) error
	DeleteMany(ctx context.Context, filter, payload bson.M, hardDelete bool) error

	Count(ctx context.Context, filter map[string]interface{}) (int64, error)
	CountWithDeleted(ctx context.Context, filter map[string]interface{}) (int64, error)

	Aggregate(ctx context.Context, pipeline mongo.Pipeline, result interface{}, allowDiskUse bool) error
	WithTransaction(ctx context.Context, fn func(sessCtx mongo.SessionContext) error) error
}

// mongodb driver -> store (database) -> repo -> service -> handler

var _ Store = &MongoStore{}

/*
 * New
 * This initialises a new MongoDB repo for the collection
 */
func New(database *mongo.Database) Store {
	MongoStore := &MongoStore{
		IsConnected: true,
		Database:    database,
	}

	return MongoStore
}

var ErrInvalidPtr = errors.New("out param is not a valid pointer")

func IsValidPointer(i interface{}) bool {
	v := reflect.ValueOf(i)
	return v.Type().Kind() == reflect.Ptr && !v.IsNil()
}

/**
 * Save
 * Save is used to save a record in the MongoStore
 */
func (d *MongoStore) Save(ctx context.Context, payload interface{}, out interface{}) error {
	col, err := d.retrieveCollection(ctx)
	if err != nil {
		return err
	}
	collection := d.Database.Collection(col)
	result, err := collection.InsertOne(ctx, payload)
	if err != nil {
		return err
	}

	if out == nil {
		return nil
	}

	if !IsValidPointer(out) {
		return ErrInvalidPtr
	}

	return collection.FindOne(ctx, bson.M{"_id": result.InsertedID}).Decode(out)
}

/**
 * SaveMany
 * SaveMany is used to bulk insert into the MongoStore
 *
 * param: []interface{} payload
 * return: error
 */
func (d *MongoStore) SaveMany(ctx context.Context, payload []interface{}) error {
	col, err := d.retrieveCollection(ctx)
	if err != nil {
		return err
	}
	collection := d.Database.Collection(col)

	_, err = collection.InsertMany(ctx, payload)
	return err
}

/**
 * FindByID
 * FindByID finds a single record by id in the MongoStore
 * returns nil if record is not found.
 *
 * param: interface{}            id
 * param: bson.M projection
 * return: bson.M
 */
func (d *MongoStore) FindByID(ctx context.Context, id string, projection bson.M, result interface{}) error {
	if !IsValidPointer(result) {
		return ErrInvalidPtr
	}
	col, err := d.retrieveCollection(ctx)
	if err != nil {
		return err
	}
	collection := d.Database.Collection(col)

	ops := options.FindOne()
	if projection != nil {
		ops.Projection = projection
	}

	return collection.FindOne(ctx, bson.M{"uid": id, "deleted_at": nil}, ops).Decode(result)
}

/**
 * Find One by
 */
func (d *MongoStore) FindOne(ctx context.Context, filter, projection bson.M, result interface{}) error {
	if !IsValidPointer(result) {
		return ErrInvalidPtr
	}

	col, err := d.retrieveCollection(ctx)
	if err != nil {
		return err
	}
	collection := d.Database.Collection(col)

	ops := options.FindOne()
	ops.Projection = projection

	filter["deleted_at"] = nil

	return collection.FindOne(ctx, filter, ops).Decode(result)
}

func (d *MongoStore) FindMany(ctx context.Context, filter, projection bson.M, sort interface{}, page, limit int64, results interface{}) (PaginationData, error) {
	if !IsValidPointer(results) {
		log.Errorf("Invalid Pointer Type")
		return PaginationData{}, ErrInvalidPtr
	}

	col, err := d.retrieveCollection(ctx)
	if err != nil {
		return PaginationData{}, err
	}
	collection := d.Database.Collection(col)

	filter["deleted_at"] = nil

	paginatedData, err := pager.
		New(collection).
		Context(ctx).
		Limit(limit).
		Page(page).
		Filter(filter).
		Sort("created_at", -1).
		Sort("_id", 1).
		Decode(results).
		Find()
	if err != nil {
		return PaginationData{}, err
	}

	return PaginationData(paginatedData.Pagination), nil
}

func (d *MongoStore) FindManyWithDeletedAt(ctx context.Context, filter, projection bson.M, sort interface{}, limit, skip int64, results interface{}) error {
	if !IsValidPointer(results) {
		return ErrInvalidPtr
	}

	col, err := d.retrieveCollection(ctx)
	if err != nil {
		return err
	}
	collection := d.Database.Collection(col)

	ops := options.Find()
	if limit > 0 {
		ops.Limit = &limit
	}
	if skip > 0 {
		ops.Skip = &skip
	}
	if projection != nil {
		ops.Projection = projection
	}
	if sort != nil {
		ops.Sort = sort
	}

	cursor, err := collection.Find(ctx, filter, ops)
	if err != nil {
		return err
	}

	return cursor.All(ctx, results)
}

func (d *MongoStore) FindAll(ctx context.Context, filter bson.M, sort interface{}, projection, results interface{}) error {
	if !IsValidPointer(results) {
		return ErrInvalidPtr
	}

	col, err := d.retrieveCollection(ctx)
	if err != nil {
		return err
	}
	collection := d.Database.Collection(col)

	ops := options.Find()

	if projection != nil {
		ops.Projection = projection
	}

	if sort != nil {
		ops.Sort = sort
	}

	if filter == nil {
		filter = bson.M{}
	}

	filter["deleted_at"] = nil

	cursor, err := collection.Find(ctx, filter, ops)
	if err != nil {
		return err
	}

	return cursor.All(ctx, results)
}

/**
 * UpdateByID
 * Updates a single record by id in the MongoStore
 *
 * param: interface{} id
 * param: interface{} payload
 * return: error
 */
func (d *MongoStore) UpdateByID(ctx context.Context, id string, payload interface{}) error {
	col, err := d.retrieveCollection(ctx)
	if err != nil {
		return err
	}
	collection := d.Database.Collection(col)

	_, err = collection.UpdateOne(ctx, bson.M{"uid": id, "deleted_at": nil}, payload, nil)
	return err
}

func (d *MongoStore) UpdateOne(ctx context.Context, filter bson.M, payload interface{}) error {
	col, err := d.retrieveCollection(ctx)
	if err != nil {
		return err
	}
	collection := d.Database.Collection(col)

	filter["deleted_at"] = nil

	_, err = collection.UpdateOne(ctx, filter, payload)
	return err
}

func (d *MongoStore) Inc(ctx context.Context, filter bson.M, payload interface{}) error {
	col, err := d.retrieveCollection(ctx)
	if err != nil {
		return err
	}
	collection := d.Database.Collection(col)

	_, err = collection.UpdateOne(ctx, filter, bson.M{"$inc": payload})
	return err
}

/**
 * UpdateMany
 * Updates many items in the collection
 * `filter` this is the search criteria
 * `payload` this is the update payload.
 *
 * param: bson.M filter
 * param: interface{}            payload
 * return: error
 */
func (d *MongoStore) UpdateMany(ctx context.Context, filter, payload bson.M, bulk bool) error {
	col, err := d.retrieveCollection(ctx)
	if err != nil {
		return err
	}
	filter["deleted_at"] = nil

	collection := d.Database.Collection(col)

	if !bulk {
		_, err = collection.UpdateMany(ctx, filter, payload)
		return err
	}

	var msgOperations []mongo.WriteModel
	updateMessagesOperation := mongo.NewUpdateManyModel()
	updateMessagesOperation.SetFilter(filter)
	updateMessagesOperation.SetUpdate(payload)

	msgOperations = append(msgOperations, updateMessagesOperation)
	res, err := collection.BulkWrite(ctx, msgOperations)
	if err != nil {
		return err
	}

	log.Infof("\n[mongodb]: results of update %s op: %+v\n", collection.Name(), res)

	return nil
}

/**
 * DeleteByID
 * Deletes a single record by id
 * where ID can be a string or whatever.
 *
 * param: interface{} id
 * param: bool hardDelete
 * return: error
 * If hard delete is false, a soft delete is executed where the document status is changed.
 * If hardDelete is true, the document is completely deleted.
 */
func (d *MongoStore) DeleteByID(ctx context.Context, id string, hardDelete bool) error {
	col, err := d.retrieveCollection(ctx)
	if err != nil {
		return err
	}
	collection := d.Database.Collection(col)

	if hardDelete {
		_, err := collection.DeleteOne(ctx, bson.M{"uid": id}, nil)
		return err
	}

	payload := bson.M{"deleted_at": primitive.NewDateTimeFromTime(time.Now())}
	_, err = collection.UpdateOne(ctx, bson.M{"uid": id, "deleted_at": nil}, bson.M{"$set": payload}, nil)
	return err
}

/**
 * DeleteOne
 * Deletes one item from the MongoStore using filter a hash map to properly filter what is to be deleted.
 *
 * param: bson.M filter
 * param: bool hardDelete
 * return: error
 * If hard delete is false, a soft delete is executed where the document status is changed.
 * If hardDelete is true, the document is completely deleted.
 */
func (d *MongoStore) DeleteOne(ctx context.Context, filter bson.M, hardDelete bool) error {
	col, err := d.retrieveCollection(ctx)
	if err != nil {
		return err
	}
	collection := d.Database.Collection(col)

	filter["deleted_at"] = nil

	if hardDelete {
		_, err := collection.DeleteOne(ctx, filter, nil)
		return err
	}

	payload := bson.M{"deleted_at": primitive.NewDateTimeFromTime(time.Now())}
	_, err = collection.UpdateOne(ctx, filter, bson.M{"$set": payload})
	return err
}

/**
 * DeleteMany
 * Hard Deletes many items in the collection
 * `filter` this is the search criteria
 *
 * param: bson.M filter
 * param: bool hardDelete
 * If hardDelete is false, a soft delete is executed where the document status is changed.
 * If hardDelete is true, the document is completely deleted.
 * return: error
 */
func (d *MongoStore) DeleteMany(ctx context.Context, filter, payload bson.M, hardDelete bool) error {
	col, err := d.retrieveCollection(ctx)
	if err != nil {
		return err
	}
	collection := d.Database.Collection(col)

	filter["deleted_at"] = nil

	if hardDelete {
		_, err := collection.DeleteMany(ctx, filter)
		return err
	}

	_, err = collection.UpdateMany(ctx, filter, bson.M{"$set": payload})
	return err
}

func (d *MongoStore) Count(ctx context.Context, filter map[string]interface{}) (int64, error) {
	col, err := d.retrieveCollection(ctx)
	if err != nil {
		return 0, err
	}
	collection := d.Database.Collection(col)

	filter["deleted_at"] = nil
	return collection.CountDocuments(ctx, filter)
}

func (d *MongoStore) CountWithDeleted(ctx context.Context, filter map[string]interface{}) (int64, error) {
	col, err := d.retrieveCollection(ctx)
	if err != nil {
		return 0, err
	}
	collection := d.Database.Collection(col)

	return collection.CountDocuments(ctx, filter)
}

func (d *MongoStore) Aggregate(ctx context.Context, pipeline mongo.Pipeline, output interface{}, allowDiskUse bool) error {
	if !IsValidPointer(output) {
		return ErrInvalidPtr
	}
	col, err := d.retrieveCollection(ctx)
	if err != nil {
		return err
	}
	collection := d.Database.Collection(col)

	opts := options.Aggregate()
	if allowDiskUse {
		opts.SetAllowDiskUse(true)
	}

	cur, err := collection.Aggregate(ctx, pipeline, opts)
	if err != nil {
		return err
	}

	return cur.All(ctx, output)
}

func (d *MongoStore) WithTransaction(ctx context.Context, fn func(sessCtx mongo.SessionContext) error) error {
	session, err := d.Database.Client().StartSession()
	if err != nil {
		return err
	}

	_, err = session.WithTransaction(ctx, func(sessCtx mongo.SessionContext) (interface{}, error) {
		return nil, fn(sessCtx)
	})

	return err
}

func (d *MongoStore) retrieveCollection(ctx context.Context) (string, error) {
	switch ctx.Value(CollectionCtx) {
	case "configurations":
		return ConfigCollection, nil
	case "groups":
		return GroupCollection, nil
	case "organisations":
		return OrganisationCollection, nil
	case "organisation_invites":
		return OrganisationInvitesCollection, nil
	case "organisation_members":
		return OrganisationMembersCollection, nil
	case "endpoints":
		return EndpointCollection, nil
	case "events":
		return EventCollection, nil
	case "sources":
		return SourceCollection, nil
	case "subscriptions":
		return SubscriptionCollection, nil
	case "eventdeliveries":
		return EventDeliveryCollection, nil
	case "apiKeys":
		return APIKeyCollection, nil
	case "users":
		return UserCollection, nil
	case "devices":
		return DeviceCollection, nil
	case "filters":
		return FilterCollection, nil
	case "data_migrations", nil:
<<<<<<< HEAD
		return "data_migrations", nil
	case "applications", nil:
		return "applications", nil
	case "portal_links":
		return PortalLinkCollection, nil
=======
		return DataMigrationsCollection, nil
>>>>>>> 8e14ba87
	default:
		return "", ErrInvalidCollection
	}
}<|MERGE_RESOLUTION|>--- conflicted
+++ resolved
@@ -544,15 +544,11 @@
 	case "filters":
 		return FilterCollection, nil
 	case "data_migrations", nil:
-<<<<<<< HEAD
-		return "data_migrations", nil
+		return DataMigrationsCollection, nil
 	case "applications", nil:
 		return "applications", nil
 	case "portal_links":
 		return PortalLinkCollection, nil
-=======
-		return DataMigrationsCollection, nil
->>>>>>> 8e14ba87
 	default:
 		return "", ErrInvalidCollection
 	}
