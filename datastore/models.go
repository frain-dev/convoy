package datastore

import (
	"bytes"
	"database/sql/driver"
	"encoding/json"
	"errors"
	"net/http"
	"strings"
	"time"

	"github.com/google/uuid"

	"github.com/frain-dev/convoy"
	"github.com/frain-dev/convoy/auth"
	"github.com/frain-dev/convoy/config"
	"github.com/frain-dev/convoy/pkg/httpheader"
	"go.mongodb.org/mongo-driver/bson/primitive"
	"golang.org/x/crypto/bcrypt"
)

type Pageable struct {
	Page    int `json:"page" bson:"page"`
	PerPage int `json:"per_page" bson:"per_page"`
	Sort    int `json:"sort" bson:"sort"`
}

type PaginationData struct {
	Total     int64 `json:"total"`
	Page      int64 `json:"page"`
	PerPage   int64 `json:"perPage"`
	Prev      int64 `json:"prev"`
	Next      int64 `json:"next"`
	TotalPage int64 `json:"totalPage"`
}

type Period int

var PeriodValues = map[string]Period{
	"daily":   Daily,
	"weekly":  Weekly,
	"monthly": Monthly,
	"yearly":  Yearly,
}

const (
	Daily Period = iota
	Weekly
	Monthly
	Yearly
)

func IsValidPeriod(period string) bool {
	_, ok := PeriodValues[period]
	return ok
}

type SearchParams struct {
	CreatedAtStart int64 `json:"created_at_start" bson:"created_at_start"`
	CreatedAtEnd   int64 `json:"created_at_end" bson:"created_at_end"`
}

type (
	StrategyProvider string
	ProjectType      string
	SourceType       string
	SourceProvider   string
	VerifierType     string
	EncodingType     string
	StorageType      string
	KeyType          string
)

type EndpointAuthenticationType string

const (
	HTTPSource     SourceType = "http"
	RestApiSource  SourceType = "rest_api"
	PubSubSource   SourceType = "pub_sub"
	DBChangeStream SourceType = "db_change_stream"
)

const (
	GithubSourceProvider  SourceProvider = "github"
	TwitterSourceProvider SourceProvider = "twitter"
	ShopifySourceProvider SourceProvider = "shopify"
)

const (
	APIKeyAuthentication EndpointAuthenticationType = "api_key"
)

func (s SourceProvider) IsValid() bool {
	switch s {
	case GithubSourceProvider, TwitterSourceProvider, ShopifySourceProvider:
		return true
	}
	return false
}

func (s SourceType) IsValid() bool {
	switch s {
	case HTTPSource, RestApiSource, PubSubSource, DBChangeStream:
		return true
	}
	return false
}

const (
	NoopVerifier      VerifierType = "noop"
	HMacVerifier      VerifierType = "hmac"
	BasicAuthVerifier VerifierType = "basic_auth"
	APIKeyVerifier    VerifierType = "api_key"
)

const (
	Base64Encoding EncodingType = "base64"
	HexEncoding    EncodingType = "hex"
)

func (e EncodingType) String() string {
	return string(e)
}

const (
	OutgoingProject ProjectType = "outgoing"
	IncomingProject ProjectType = "incoming"
)

const (
	S3     StorageType = "s3"
	OnPrem StorageType = "on_prem"
)

const (
	ProjectKey   KeyType = "project"
	AppPortalKey KeyType = "app_portal"
	CLIKey       KeyType = "cli"
	PersonalKey  KeyType = "personal_key"
)

func (k KeyType) IsValidAppKey() bool {
	switch k {
	case AppPortalKey, CLIKey:
		return true
	default:
		return false
	}
}

func (k KeyType) IsValid() bool {
	switch k {
	case AppPortalKey, CLIKey, ProjectKey, PersonalKey:
		return true
	}
	return false
}

const (
	DefaultStrategyProvider     = LinearStrategyProvider
	LinearStrategyProvider      = "linear"
	ExponentialStrategyProvider = "exponential"
)

var (
	DefaultStrategyConfig = StrategyConfiguration{
		Type:       DefaultStrategyProvider,
		Duration:   100,
		RetryCount: 10,
	}

	DefaultRateLimitConfig = RateLimitConfiguration{
		Count:    1000,
		Duration: 60,
	}

	DefaultRetryConfig = RetryConfiguration{
		Type:       LinearStrategyProvider,
		Duration:   10,
		RetryCount: 3,
	}

	DefaultAlertConfig = AlertConfiguration{
		Count:     4,
		Threshold: "1h",
	}
	DefaultStoragePolicy = StoragePolicyConfiguration{
		Type: OnPrem,
		OnPrem: &OnPremStorage{
			Path: convoy.DefaultOnPremDir,
		},
	}

	DefaultRetentionPolicy = RetentionPolicyConfiguration{
		Policy: "30d",
	}
)

func GetDefaultSignatureConfig() *SignatureConfiguration {
	return &SignatureConfiguration{
		Header: "X-Convoy-Signature",
		Versions: []SignatureVersion{
			{
				UID:       uuid.NewString(),
				Hash:      "SHA256",
				Encoding:  HexEncoding,
				CreatedAt: primitive.NewDateTimeFromTime(time.Now()),
			},
		},
	}
}

const (
	ActiveSubscriptionStatus   SubscriptionStatus = "active"
	InactiveSubscriptionStatus SubscriptionStatus = "inactive"
	PendingSubscriptionStatus  SubscriptionStatus = "pending"
)

type SubscriptionStatus string

type Endpoint struct {
	ID                 primitive.ObjectID `json:"-" bson:"_id"`
	UID                string             `json:"uid" bson:"uid"`
	ProjectID          string             `json:"project_id" bson:"project_id"`
	OwnerID            string             `json:"owner_id,omitempty" bson:"owner_id"`
	TargetURL          string             `json:"target_url" bson:"target_url"`
	Title              string             `json:"title" bson:"title"`
	Secret             string             `json:"-" bson:"secret"` // Deprecated but necessary for migration to run
	Secrets            []Secret           `json:"secrets" bson:"secrets"`
	AdvancedSignatures bool               `json:"advanced_signatures" bson:"advanced_signatures"`
	Description        string             `json:"description" bson:"description"`
	SlackWebhookURL    string             `json:"slack_webhook_url,omitempty" bson:"slack_webhook_url"`
	SupportEmail       string             `json:"support_email,omitempty" bson:"support_email"`
	AppID              string             `json:"-" bson:"app_id"` // Deprecated but necessary for backward compatibility

	HttpTimeout string `json:"http_timeout" bson:"http_timeout"`
	RateLimit   int    `json:"rate_limit" bson:"rate_limit"`
	Events      int64  `json:"events,omitempty" bson:"-"`
	IsDisabled  bool   `json:"is_disabled,omitempty" bson:"is_disabled"`

	RateLimitDuration string                  `json:"rate_limit_duration" bson:"rate_limit_duration"`
	Authentication    *EndpointAuthentication `json:"authentication" bson:"authentication"`

	CreatedAt primitive.DateTime  `json:"created_at,omitempty" bson:"created_at,omitempty" swaggertype:"string"`
	UpdatedAt primitive.DateTime  `json:"updated_at,omitempty" bson:"updated_at,omitempty" swaggertype:"string"`
	DeletedAt *primitive.DateTime `json:"deleted_at,omitempty" bson:"deleted_at" swaggertype:"string"`
}

func (e *Endpoint) GetActiveSecretIndex() (int, error) {
	for idx, secret := range e.Secrets {
		if secret.ExpiresAt == 0 {
			return idx, nil
		}
	}
	return 0, ErrNoActiveSecret
}

type Secret struct {
	UID   string `json:"uid" bson:"uid"`
	Value string `json:"value" bson:"value"`

	ExpiresAt primitive.DateTime  `json:"expires_at,omitempty" bson:"expires_at,omitempty" swaggertype:"string"`
	CreatedAt primitive.DateTime  `json:"created_at,omitempty" bson:"created_at,omitempty" swaggertype:"string"`
	UpdatedAt primitive.DateTime  `json:"updated_at,omitempty" bson:"updated_at,omitempty" swaggertype:"string"`
	DeletedAt *primitive.DateTime `json:"deleted_at,omitempty" bson:"deleted_at" swaggertype:"string"`
}

type EndpointAuthentication struct {
	Type   EndpointAuthenticationType `json:"type,omitempty" bson:"type" valid:"optional,in(api_key)~unsupported authentication type"`
	ApiKey *ApiKey                    `json:"api_key" bson:"api_key"`
}

var (
	ErrOrgNotFound       = errors.New("organisation not found")
	ErrDeviceNotFound    = errors.New("device not found")
	ErrOrgInviteNotFound = errors.New("organisation invite not found")
	ErrOrgMemberNotFound = errors.New("organisation member not found")
)

type Project struct {
	ID             primitive.ObjectID `json:"-" bson:"_id"`
	UID            string             `json:"uid" bson:"uid"`
	Name           string             `json:"name" bson:"name"`
	LogoURL        string             `json:"logo_url" bson:"logo_url"`
	OrganisationID string             `json:"organisation_id" bson:"organisation_id"`
	Type           ProjectType        `json:"type" bson:"type"`
	Config         *ProjectConfig     `json:"config" bson:"config"`
	Statistics     *ProjectStatistics `json:"statistics" bson:"-"`

	// TODO(subomi): refactor this into the Instance API.
	RateLimit         int              `json:"rate_limit" bson:"rate_limit"`
	RateLimitDuration string           `json:"rate_limit_duration" bson:"rate_limit_duration"`
	Metadata          *ProjectMetadata `json:"metadata" bson:"metadata"`

	CreatedAt primitive.DateTime  `json:"created_at,omitempty" bson:"created_at,omitempty" swaggertype:"string"`
	UpdatedAt primitive.DateTime  `json:"updated_at,omitempty" bson:"updated_at,omitempty" swaggertype:"string"`
	DeletedAt *primitive.DateTime `json:"deleted_at,omitempty" bson:"deleted_at" swaggertype:"string"`
}

type ProjectMetadata struct {
	RetainedEvents int `json:"retained_events" bson:"retained_events"`
}

type ProjectConfig struct {
	RateLimit                *RateLimitConfiguration       `json:"ratelimit"`
	Strategy                 *StrategyConfiguration        `json:"strategy"`
	Signature                *SignatureConfiguration       `json:"signature"`
	RetentionPolicy          *RetentionPolicyConfiguration `json:"retention_policy" bson:"retention_policy"`
	MaxIngestSize            uint64                        `json:"max_payload_read_size" bson:"max_payload_read_size"`
	DisableEndpoint          bool                          `json:"disable_endpoint" bson:"disable_endpoint"`
	ReplayAttacks            bool                          `json:"replay_attacks" bson:"replay_attacks"`
	IsRetentionPolicyEnabled bool                          `json:"is_retention_policy_enabled" bson:"is_retention_policy_enabled"`
}

type RateLimitConfiguration struct {
	Count    int    `json:"count" bson:"count"`
	Duration uint64 `json:"duration" bson:"duration"`
}

type StrategyConfiguration struct {
	Type       StrategyProvider `json:"type" valid:"optional~please provide a valid strategy type, in(linear|exponential)~unsupported strategy type"`
	Duration   uint64           `json:"duration" valid:"optional~please provide a valid duration in seconds,int"`
	RetryCount uint64           `json:"retry_count" valid:"optional~please provide a valid retry count,int"`
}

type SignatureConfiguration struct {
	Header   config.SignatureHeaderProvider `json:"header,omitempty" valid:"required~please provide a valid signature header"`
	Versions []SignatureVersion             `json:"versions" bson:"versions"`

	Hash string `json:"-" bson:"hash"`
}

type SignatureVersion struct {
	UID       string             `json:"uid" bson:"uid"`
	Hash      string             `json:"hash,omitempty" valid:"required~please provide a valid hash,supported_hash~unsupported hash type"`
	Encoding  EncodingType       `json:"encoding" bson:"encoding" valid:"required~please provide a valid signature header"`
	CreatedAt primitive.DateTime `json:"created_at,omitempty" bson:"created_at,omitempty" swaggertype:"string"`
}

type RetentionPolicyConfiguration struct {
	Policy string `json:"policy" valid:"required~please provide a valid retention policy"`
}

type ProjectStatistics struct {
	ProjectID    string `json:"-" bson:"project_id"`
	MessagesSent int64  `json:"messages_sent" bson:"messages_sent"`
	TotalApps    int64  `json:"total_endpoints" bson:"total_endpoints"`
}

type ProjectFilter struct {
	OrgID string   `json:"org_id" bson:"org_id"`
	Names []string `json:"name" bson:"name"`
}

type EventFilter struct {
	ProjectID      string `json:"project_id" bson:"project_id"`
	CreatedAtStart int64  `json:"created_at_start" bson:"created_at_start"`
	CreatedAtEnd   int64  `json:"created_at_end" bson:"created_at_end"`
}

type EventDeliveryFilter struct {
	ProjectID      string `json:"project_id" bson:"project_id"`
	CreatedAtStart int64  `json:"created_at_start" bson:"created_at_start"`
	CreatedAtEnd   int64  `json:"created_at_end" bson:"created_at_end"`
}

func (g *ProjectFilter) WithNamesTrimmed() *ProjectFilter {
	f := ProjectFilter{OrgID: g.OrgID, Names: []string{}}

	for _, s := range g.Names {
		s = strings.TrimSpace(s)
		if len(s) == 0 {
			continue
		}
		f.Names = append(f.Names, s)
	}

	return &f
}

func (g *ProjectFilter) ToGenericMap() map[string]interface{} {
	m := map[string]interface{}{"name": g.Names}
	return m
}

func (o *Project) IsDeleted() bool { return o.DeletedAt != nil }

func (o *Project) IsOwner(e *Endpoint) bool { return o.UID == e.ProjectID }

var (
	ErrUserNotFound                  = errors.New("user not found")
	ErrSourceNotFound                = errors.New("source not found")
	ErrEventNotFound                 = errors.New("event not found")
	ErrProjectNotFound               = errors.New("project not found")
	ErrAPIKeyNotFound                = errors.New("api key not found")
	ErrEndpointNotFound              = errors.New("endpoint not found")
	ErrSubscriptionNotFound          = errors.New("subscription not found")
	ErrEventDeliveryNotFound         = errors.New("event delivery not found")
	ErrEventDeliveryAttemptNotFound  = errors.New("event delivery attempt not found")
	ErrPortalLinkNotFound            = errors.New("portal link not found")
	ErrDuplicateEndpointName         = errors.New("an endpoint with this name exists")
	ErrNotAuthorisedToAccessDocument = errors.New("your credentials cannot access or modify this resource")
	ErrConfigNotFound                = errors.New("config not found")
	ErrDuplicateProjectName          = errors.New("a project with this name already exists")
	ErrDuplicateEmail                = errors.New("a user with this email already exists")
	ErrNoActiveSecret                = errors.New("no active secret found")
)

type AppMetadata struct {
	UID          string `json:"uid" bson:"uid"`
	Title        string `json:"title" bson:"title"`
	ProjectID    string `json:"project_id" bson:"project_id"`
	SupportEmail string `json:"support_email" bson:"support_email"`
}

// EventType is used to identify a specific event.
// This could be "user.new"
// This will be used for data indexing
// Makes it easy to filter by a list of events
type EventType string

// Event defines a payload to be sent to an application
type Event struct {
	ID               primitive.ObjectID `json:"-" bson:"_id"`
	UID              string             `json:"uid" bson:"uid"`
	EventType        EventType          `json:"event_type" bson:"event_type"`
	MatchedEndpoints int                `json:"matched_endpoints" bson:"matched_enpoints"` // TODO(all) remove this field

	SourceID         string                `json:"source_id,omitempty" bson:"source_id"`
	AppID            string                `json:"app_id,omitempty" bson:"app_id"` // Deprecated
<<<<<<< HEAD
	ProjectID        string                `json:"project_id,omitempty" bson:"project_id"`
=======
	GroupID          string                `json:"group_id,omitempty" bson:"group_id"`
>>>>>>> eabb7b2e
	Endpoints        []string              `json:"endpoints" bson:"endpoints"`
	Headers          httpheader.HTTPHeader `json:"headers" bson:"headers"`
	EndpointMetadata []*Endpoint           `json:"endpoint_metadata,omitempty" bson:"endpoint_metadata"`
	Source           *Source               `json:"source_metadata,omitempty" bson:"source_metadata"`

	// Data is an arbitrary JSON value that gets sent as the body of the
	// webhook to the endpoints
	Data json.RawMessage `json:"data,omitempty" bson:"data"`

	CreatedAt primitive.DateTime  `json:"created_at,omitempty" bson:"created_at,omitempty" swaggertype:"string"`
	UpdatedAt primitive.DateTime  `json:"updated_at,omitempty" bson:"updated_at,omitempty" swaggertype:"string"`
	DeletedAt *primitive.DateTime `json:"deleted_at,omitempty" bson:"deleted_at" swaggertype:"string"`
}

type (
	SubscriptionType    string
	EventDeliveryStatus string
	HttpHeader          map[string]string
)

func (h HttpHeader) SetHeadersInRequest(r *http.Request) {
	for k, v := range h {
		r.Header.Set(k, v)
	}
}

const (
	// ScheduledEventStatus : when an Event has been scheduled for delivery
	ScheduledEventStatus  EventDeliveryStatus = "Scheduled"
	ProcessingEventStatus EventDeliveryStatus = "Processing"
	DiscardedEventStatus  EventDeliveryStatus = "Discarded"
	FailureEventStatus    EventDeliveryStatus = "Failure"
	SuccessEventStatus    EventDeliveryStatus = "Success"
	RetryEventStatus      EventDeliveryStatus = "Retry"
)

func (e EventDeliveryStatus) IsValid() bool {
	switch e {
	case ScheduledEventStatus,
		ProcessingEventStatus,
		DiscardedEventStatus,
		FailureEventStatus,
		SuccessEventStatus,
		RetryEventStatus:
		return true
	default:
		return false
	}
}

const (
	SubscriptionTypeCLI SubscriptionType = "cli"
	SubscriptionTypeAPI SubscriptionType = "api"
)

type Metadata struct {
	// Data to be sent to endpoint.
	Data     json.RawMessage  `json:"data" bson:"data"`
	Strategy StrategyProvider `json:"strategy" bson:"strategy"`

	NextSendTime primitive.DateTime `json:"next_send_time" bson:"next_send_time"`

	// NumTrials: number of times we have tried to deliver this Event to
	// an application
	NumTrials uint64 `json:"num_trials" bson:"num_trials"`

	IntervalSeconds uint64 `json:"interval_seconds" bson:"interval_seconds"`

	RetryLimit uint64 `json:"retry_limit" bson:"retry_limit"`
}

func (em Metadata) Value() (driver.Value, error) {
	b := new(bytes.Buffer)

	if err := json.NewEncoder(b).Encode(em); err != nil {
		return driver.Value(""), err
	}

	return driver.Value(b.String()), nil
}

type EventIntervalData struct {
	Interval int64  `json:"index" bson:"index"`
	Time     string `json:"date" bson:"total_time"`
}

type EventInterval struct {
	Data  EventIntervalData `json:"data" bson:"_id"`
	Count uint64            `json:"count" bson:"count"`
}

type DeliveryAttempt struct {
	ID         primitive.ObjectID `json:"-" bson:"_id"`
	UID        string             `json:"uid" bson:"uid"`
	MsgID      string             `json:"msg_id" bson:"msg_id"`
	URL        string             `json:"url" bson:"url"`
	Method     string             `json:"method" bson:"method"`
	EndpointID string             `json:"endpoint_id" bson:"endpoint_id"`
	APIVersion string             `json:"api_version" bson:"api_version"`

	IPAddress        string     `json:"ip_address,omitempty" bson:"ip_address,omitempty"`
	RequestHeader    HttpHeader `json:"request_http_header,omitempty" bson:"request_http_header,omitempty"`
	ResponseHeader   HttpHeader `json:"response_http_header,omitempty" bson:"response_http_header,omitempty"`
	HttpResponseCode string     `json:"http_status,omitempty" bson:"http_status,omitempty"`
	ResponseData     string     `json:"response_data,omitempty" bson:"response_data,omitempty"`
	Error            string     `json:"error,omitempty" bson:"error,omitempty"`
	Status           bool       `json:"status,omitempty" bson:"status,omitempty"`

	CreatedAt primitive.DateTime  `json:"created_at,omitempty" bson:"created_at,omitempty" swaggertype:"string"`
	UpdatedAt primitive.DateTime  `json:"updated_at,omitempty" bson:"updated_at,omitempty" swaggertype:"string"`
	DeletedAt *primitive.DateTime `json:"deleted_at,omitempty" bson:"deleted_at" swaggertype:"string"`
}

// EventDelivery defines a payload to be sent to an application
type EventDelivery struct {
	ID             primitive.ObjectID    `json:"-" bson:"_id"`
	UID            string                `json:"uid" bson:"uid"`
	ProjectID      string                `json:"project_id,omitempty" bson:"project_id"`
	EventID        string                `json:"event_id,omitempty" bson:"event_id"`
	EndpointID     string                `json:"endpoint_id,omitempty" bson:"endpoint_id"`
	DeviceID       string                `json:"device_id" bson:"device_id"`
	SubscriptionID string                `json:"subscription_id,omitempty" bson:"subscription_id"`
	Headers        httpheader.HTTPHeader `json:"headers" bson:"headers"`

	Endpoint *Endpoint `json:"endpoint_metadata,omitempty" bson:"endpoint_metadata"`
	Event    *Event    `json:"event_metadata,omitempty" bson:"event_metadata"`

	DeliveryAttempts []DeliveryAttempt   `json:"-" bson:"attempts"`
	Status           EventDeliveryStatus `json:"status" bson:"status"`
	Metadata         *Metadata           `json:"metadata" bson:"metadata"`
	CLIMetadata      *CLIMetadata        `json:"cli_metadata" bson:"cli_metadata"`
	Description      string              `json:"description,omitempty" bson:"description"`
	CreatedAt        primitive.DateTime  `json:"created_at,omitempty" bson:"created_at,omitempty" swaggertype:"string"`
	UpdatedAt        primitive.DateTime  `json:"updated_at,omitempty" bson:"updated_at,omitempty" swaggertype:"string"`
	DeletedAt        *primitive.DateTime `json:"deleted_at,omitempty" bson:"deleted_at" swaggertype:"string"`
}

type CLIMetadata struct {
	EventType string `json:"event_type" bson:"event_type"`
	HostName  string `json:"host_name,omitempty" bson:"-"`
}

type APIKey struct {
	ID        primitive.ObjectID  `json:"-" bson:"_id"`
	UID       string              `json:"uid" bson:"uid"`
	MaskID    string              `json:"mask_id,omitempty" bson:"mask_id"`
	Name      string              `json:"name" bson:"name"`
	Role      auth.Role           `json:"role" bson:"role"`
	Hash      string              `json:"hash,omitempty" bson:"hash"`
	Salt      string              `json:"salt,omitempty" bson:"salt"`
	Type      KeyType             `json:"key_type" bson:"key_type"`
	UserID    string              `json:"user_id" bson:"user_id"`
	ExpiresAt primitive.DateTime  `json:"expires_at,omitempty" bson:"expires_at,omitempty"`
	CreatedAt primitive.DateTime  `json:"created_at,omitempty" bson:"created_at"`
	UpdatedAt primitive.DateTime  `json:"updated_at,omitempty" bson:"updated_at"`
	DeletedAt *primitive.DateTime `json:"deleted_at,omitempty" bson:"deleted_at"`
}

type Subscription struct {
	ID         primitive.ObjectID `json:"-" bson:"_id"`
	UID        string             `json:"uid" bson:"uid"`
	Name       string             `json:"name" bson:"name"`
	Type       SubscriptionType   `json:"type" bson:"type"`
	Status     SubscriptionStatus `json:"status" bson:"status"`
	ProjectID  string             `json:"-" bson:"project_id"`
	SourceID   string             `json:"-" bson:"source_id"`
	EndpointID string             `json:"-" bson:"endpoint_id"`
	DeviceID   string             `json:"device_id" bson:"device_id"`

	Source   *Source   `json:"source_metadata" bson:"source_metadata"`
	Endpoint *Endpoint `json:"endpoint_metadata" bson:"endpoint_metadata"`

	// subscription config
	AlertConfig     *AlertConfiguration     `json:"alert_config,omitempty" bson:"alert_config,omitempty"`
	RetryConfig     *RetryConfiguration     `json:"retry_config,omitempty" bson:"retry_config,omitempty"`
	FilterConfig    *FilterConfiguration    `json:"filter_config,omitempty" bson:"filter_config,omitempty"`
	RateLimitConfig *RateLimitConfiguration `json:"rate_limit_config,omitempty" bson:"rate_limit_config,omitempty"`
	DisableEndpoint *bool                   `json:"disable_endpoint,omitempty" bson:"disable_endpoint"`

	CreatedAt primitive.DateTime  `json:"created_at,omitempty" bson:"created_at" swaggertype:"string"`
	UpdatedAt primitive.DateTime  `json:"updated_at,omitempty" bson:"updated_at" swaggertype:"string"`
	DeletedAt *primitive.DateTime `json:"deleted_at,omitempty" bson:"deleted_at" swaggertype:"string"`
}

type Source struct {
	ID             primitive.ObjectID `json:"-" bson:"_id"`
	UID            string             `json:"uid" bson:"uid"`
	ProjectID      string             `json:"project_id" bson:"project_id"`
	MaskID         string             `json:"mask_id" bson:"mask_id"`
	Name           string             `json:"name" bson:"name"`
	Type           SourceType         `json:"type" bson:"type"`
	Provider       SourceProvider     `json:"provider" bson:"provider"`
	IsDisabled     bool               `json:"is_disabled" bson:"is_disabled"`
	Verifier       *VerifierConfig    `json:"verifier" bson:"verifier"`
	ProviderConfig *ProviderConfig    `json:"provider_config" bson:"provider_config"`
	ForwardHeaders []string           `json:"forward_headers" bson:"forward_headers"`

	CreatedAt primitive.DateTime  `json:"created_at,omitempty" bson:"created_at" swaggertype:"string"`
	UpdatedAt primitive.DateTime  `json:"updated_at,omitempty" bson:"updated_at" swaggertype:"string"`
	DeletedAt *primitive.DateTime `json:"deleted_at,omitempty" bson:"deleted_at" swaggertype:"string"`
}

type User struct {
	ID                         primitive.ObjectID  `json:"-" bson:"_id"`
	UID                        string              `json:"uid" bson:"uid"`
	FirstName                  string              `json:"first_name" bson:"first_name"`
	LastName                   string              `json:"last_name" bson:"last_name"`
	Email                      string              `json:"email" bson:"email"`
	EmailVerified              bool                `json:"email_verified" bson:"email_verified"`
	Password                   string              `json:"-" bson:"password"`
	Role                       auth.Role           `json:"role" bson:"role"`
	ResetPasswordToken         string              `json:"-" bson:"reset_password_token"`
	EmailVerificationToken     string              `json:"-" bson:"email_verification_token"`
	CreatedAt                  primitive.DateTime  `json:"created_at,omitempty" bson:"created_at,omitempty" swaggertype:"string"`
	UpdatedAt                  primitive.DateTime  `json:"updated_at,omitempty" bson:"updated_at,omitempty" swaggertype:"string"`
	DeletedAt                  *primitive.DateTime `json:"deleted_at,omitempty" bson:"deleted_at" swaggertype:"string"`
	ResetPasswordExpiresAt     primitive.DateTime  `json:"reset_password_expires_at,omitempty" bson:"reset_password_expires_at,omitempty" swaggertype:"string"`
	EmailVerificationExpiresAt primitive.DateTime  `json:"-" bson:"email_verification_expires_at,omitempty" swaggertype:"string"`
}

type RetryConfiguration struct {
	Type       StrategyProvider `json:"type,omitempty" bson:"type,omitempty" valid:"supported_retry_strategy~please provide a valid retry strategy type"`
	Duration   uint64           `json:"duration,omitempty" bson:"duration,omitempty" valid:"duration~please provide a valid time duration"`
	RetryCount uint64           `json:"retry_count" bson:"retry_count" valid:"int~please provide a valid retry count"`
}

type AlertConfiguration struct {
	Count     int    `json:"count" bson:"count,omitempty"`
	Threshold string `json:"threshold" bson:"threshold,omitempty" valid:"duration~please provide a valid time duration"`
}

type FilterConfiguration struct {
	EventTypes []string               `json:"event_types" bson:"event_types,omitempty"`
	Filter     map[string]interface{} `json:"filter" bson:"filter"`
}

type ProviderConfig struct {
	Twitter *TwitterProviderConfig `json:"twitter" bson:"twitter"`
}

type TwitterProviderConfig struct {
	CrcVerifiedAt primitive.DateTime `json:"crc_verified_at" bson:"crc_verified_at"`
}

type VerifierConfig struct {
	Type      VerifierType `json:"type,omitempty" bson:"type" valid:"supported_verifier~please provide a valid verifier type,required"`
	HMac      *HMac        `json:"hmac" bson:"hmac"`
	BasicAuth *BasicAuth   `json:"basic_auth" bson:"basic_auth"`
	ApiKey    *ApiKey      `json:"api_key" bson:"api_key"`
}

type HMac struct {
	Header   string       `json:"header" bson:"header" valid:"required"`
	Hash     string       `json:"hash" bson:"hash" valid:"supported_hash,required"`
	Secret   string       `json:"secret" bson:"secret" valid:"required"`
	Encoding EncodingType `json:"encoding" bson:"encoding" valid:"supported_encoding~please provide a valid encoding type,required"`
}

type BasicAuth struct {
	UserName string `json:"username" bson:"username" valid:"required" `
	Password string `json:"password" bson:"password" valid:"required"`
}

type ApiKey struct {
	HeaderValue string `json:"header_value" bson:"header_value" valid:"required"`
	HeaderName  string `json:"header_name" bson:"header_name" valid:"required"`
}

type Organisation struct {
	ID             primitive.ObjectID  `json:"-" bson:"_id"`
	UID            string              `json:"uid" bson:"uid"`
	OwnerID        string              `json:"-" bson:"owner_id"`
	Name           string              `json:"name" bson:"name"`
	CustomDomain   string              `json:"custom_domain" bson:"custom_domain"`
	AssignedDomain string              `json:"assigned_domain" bson:"assigned_domain"`
	CreatedAt      primitive.DateTime  `json:"created_at,omitempty" bson:"created_at,omitempty" swaggertype:"string"`
	UpdatedAt      primitive.DateTime  `json:"updated_at,omitempty" bson:"updated_at,omitempty" swaggertype:"string"`
	DeletedAt      *primitive.DateTime `json:"deleted_at,omitempty" bson:"deleted_at" swaggertype:"string"`
}

type Configuration struct {
	ID                 primitive.ObjectID          `json:"-" bson:"_id"`
	UID                string                      `json:"uid" bson:"uid"`
	IsAnalyticsEnabled bool                        `json:"is_analytics_enabled" bson:"is_analytics_enabled"`
	IsSignupEnabled    bool                        `json:"is_signup_enabled" bson:"is_signup_enabled"`
	StoragePolicy      *StoragePolicyConfiguration `json:"storage_policy" bson:"storage_policy"`

	CreatedAt primitive.DateTime  `json:"created_at,omitempty" bson:"created_at,omitempty" swaggertype:"string"`
	UpdatedAt primitive.DateTime  `json:"updated_at,omitempty" bson:"updated_at,omitempty" swaggertype:"string"`
	DeletedAt *primitive.DateTime `json:"deleted_at,omitempty" bson:"deleted_at" swaggertype:"string"`
}

type StoragePolicyConfiguration struct {
	Type   StorageType    `json:"type,omitempty" bson:"type" valid:"supported_storage~please provide a valid storage type,required"`
	S3     *S3Storage     `json:"s3" bson:"s3"`
	OnPrem *OnPremStorage `json:"on_prem" bson:"on_prem"`
}

type S3Storage struct {
	Bucket       string `json:"bucket" bson:"bucket" valid:"required~please provide a bucket name"`
	AccessKey    string `json:"access_key,omitempty" bson:"access_key" valid:"required~please provide an access key"`
	SecretKey    string `json:"secret_key,omitempty" bson:"secret_key" valid:"required~please provide a secret key"`
	Region       string `json:"region,omitempty" bson:"region"`
	SessionToken string `json:"-" bson:"session_token"`
	Endpoint     string `json:"endpoint,omitempty" bson:"endpoint"`
}

type OnPremStorage struct {
	Path string `json:"path" bson:"path"`
}

type OrganisationMember struct {
	ID             primitive.ObjectID  `json:"-" bson:"_id"`
	UID            string              `json:"uid" bson:"uid"`
	OrganisationID string              `json:"organisation_id" bson:"organisation_id"`
	UserID         string              `json:"user_id" bson:"user_id"`
	Role           auth.Role           `json:"role" bson:"role"`
	UserMetadata   *UserMetadata       `json:"user_metadata" bson:"-"`
	CreatedAt      primitive.DateTime  `json:"created_at,omitempty" bson:"created_at,omitempty" swaggertype:"string"`
	UpdatedAt      primitive.DateTime  `json:"updated_at,omitempty" bson:"updated_at,omitempty" swaggertype:"string"`
	DeletedAt      *primitive.DateTime `json:"deleted_at,omitempty" bson:"deleted_at" swaggertype:"string"`
}

type Device struct {
	ID         primitive.ObjectID  `json:"-" bson:"_id"`
	UID        string              `json:"uid" bson:"uid"`
	ProjectID  string              `json:"project_id,omitempty" bson:"project_id"`
	EndpointID string              `json:"endpoint_id,omitempty" bson:"endpoint_id"`
	HostName   string              `json:"host_name,omitempty" bson:"host_name"`
	Status     DeviceStatus        `json:"status,omitempty" bson:"status"`
	LastSeenAt primitive.DateTime  `json:"last_seen_at,omitempty" bson:"last_seen_at,omitempty" swaggertype:"string"`
	CreatedAt  primitive.DateTime  `json:"created_at,omitempty" bson:"created_at,omitempty" swaggertype:"string"`
	UpdatedAt  primitive.DateTime  `json:"updated_at,omitempty" bson:"updated_at,omitempty" swaggertype:"string"`
	DeletedAt  *primitive.DateTime `json:"deleted_at,omitempty" bson:"deleted_at" swaggertype:"string"`
}

type DeviceStatus string

const (
	DeviceStatusOffline  DeviceStatus = "offline"
	DeviceStatusOnline   DeviceStatus = "online"
	DeviceStatusDisabled DeviceStatus = "disabled"
)

type UserMetadata struct {
	UserID    string `json:"-" bson:"user_id"`
	FirstName string `json:"first_name" bson:"first_name"`
	LastName  string `json:"last_name" bson:"last_name"`
	Email     string `json:"email" bson:"email"`
}

type InviteStatus string

const (
	InviteStatusAccepted  InviteStatus = "accepted"
	InviteStatusDeclined  InviteStatus = "declined"
	InviteStatusPending   InviteStatus = "pending"
	InviteStatusCancelled InviteStatus = "cancelled"
)

func (i InviteStatus) String() string {
	return string(i)
}

type OrganisationInvite struct {
	ID             primitive.ObjectID  `json:"-" bson:"_id"`
	UID            string              `json:"uid" bson:"uid"`
	OrganisationID string              `json:"organisation_id" bson:"organisation_id"`
	InviteeEmail   string              `json:"invitee_email" bson:"invitee_email"`
	Token          string              `json:"token" bson:"token"`
	Role           auth.Role           `json:"role" bson:"role"`
	Status         InviteStatus        `json:"status" bson:"status"`
	ExpiresAt      primitive.DateTime  `json:"-" bson:"expires_at"`
	CreatedAt      primitive.DateTime  `json:"created_at,omitempty" bson:"created_at,omitempty" swaggertype:"string"`
	UpdatedAt      primitive.DateTime  `json:"updated_at,omitempty" bson:"updated_at,omitempty" swaggertype:"string"`
	DeletedAt      *primitive.DateTime `json:"deleted_at,omitempty" bson:"deleted_at" swaggertype:"string"`
}

type PortalLink struct {
	ID                primitive.ObjectID `json:"-" bson:"_id"`
	UID               string             `json:"uid" bson:"uid"`
	Name              string             `json:"name" bson:"name"`
	ProjectID         string             `json:"project_id" bson:"project_id"`
	Token             string             `json:"-" bson:"token"`
	Endpoints         []string           `json:"endpoints" bson:"endpoints"`
	EndpointsMetadata []Endpoint         `json:"endpoints_metadata" bson:"endpoints_metadata"`

	CreatedAt primitive.DateTime  `json:"created_at,omitempty" bson:"created_at,omitempty" swaggertype:"string"`
	UpdatedAt primitive.DateTime  `json:"updated_at,omitempty" bson:"updated_at,omitempty" swaggertype:"string"`
	DeletedAt *primitive.DateTime `json:"deleted_at,omitempty" bson:"deleted_at,omitempty" swaggertype:"string"`
}

// Deprecated
type Application struct {
	ID              primitive.ObjectID `json:"-" bson:"_id"`
	UID             string             `json:"uid" bson:"uid"`
	ProjectID       string             `json:"project_id" bson:"project_id"`
	Title           string             `json:"name" bson:"title"`
	SupportEmail    string             `json:"support_email,omitempty" bson:"support_email"`
	SlackWebhookURL string             `json:"slack_webhook_url,omitempty" bson:"slack_webhook_url"`
	IsDisabled      bool               `json:"is_disabled,omitempty" bson:"is_disabled"`

	Endpoints []DeprecatedEndpoint `json:"endpoints,omitempty" bson:"endpoints"`
	CreatedAt primitive.DateTime   `json:"created_at,omitempty" bson:"created_at,omitempty" swaggertype:"string"`
	UpdatedAt primitive.DateTime   `json:"updated_at,omitempty" bson:"updated_at,omitempty" swaggertype:"string"`
	DeletedAt *primitive.DateTime  `json:"deleted_at,omitempty" bson:"deleted_at,omitempty" swaggertype:"string"`

	Events int64 `json:"events,omitempty" bson:"-"`
}

// Deprecated
type DeprecatedEndpoint struct {
	UID                string   `json:"uid" bson:"uid"`
	TargetURL          string   `json:"target_url" bson:"target_url"`
	Description        string   `json:"description" bson:"description"`
	Secret             string   `json:"-" bson:"secret"`
	Secrets            []Secret `json:"secrets" bson:"secrets"`
	AdvancedSignatures bool     `json:"advanced_signatures" bson:"advanced_signatures"`

	HttpTimeout       string                  `json:"http_timeout" bson:"http_timeout"`
	RateLimit         int                     `json:"rate_limit" bson:"rate_limit"`
	RateLimitDuration string                  `json:"rate_limit_duration" bson:"rate_limit_duration"`
	Authentication    *EndpointAuthentication `json:"authentication" bson:"authentication"`

	CreatedAt primitive.DateTime  `json:"created_at,omitempty" bson:"created_at,omitempty" swaggertype:"string"`
	UpdatedAt primitive.DateTime  `json:"updated_at,omitempty" bson:"updated_at,omitempty" swaggertype:"string"`
	DeletedAt *primitive.DateTime `json:"deleted_at,omitempty" bson:"deleted_at,omitempty" swaggertype:"string"`
}

type Password struct {
	Plaintext string
	Hash      []byte
}

func (p *Password) GenerateHash() error {
	hash, err := bcrypt.GenerateFromPassword([]byte(p.Plaintext), 12)
	if err != nil {
		return err
	}

	p.Hash = hash
	return nil
}

func (p *Password) Matches() (bool, error) {
	err := bcrypt.CompareHashAndPassword(p.Hash, []byte(p.Plaintext))
	if err != nil {
		switch {
		case errors.Is(err, bcrypt.ErrMismatchedHashAndPassword):
			return false, nil
		default:
			return false, err
		}
	}

	return true, err
}

type (
	EventMap    map[string]*Event
	SourceMap   map[string]*Source
	DeviceMap   map[string]*Device
	EndpointMap map[string]*Endpoint
)

type SubscriptionFilter struct {
	ID        primitive.ObjectID     `json:"-" bson:"_id"`
	UID       string                 `json:"uid" bson:"uid"`
	Filter    map[string]interface{} `json:"filter" bson:"filter"`
	DeletedAt *primitive.DateTime    `json:"deleted_at,omitempty" bson:"deleted_at"`
}<|MERGE_RESOLUTION|>--- conflicted
+++ resolved
@@ -428,11 +428,7 @@
 
 	SourceID         string                `json:"source_id,omitempty" bson:"source_id"`
 	AppID            string                `json:"app_id,omitempty" bson:"app_id"` // Deprecated
-<<<<<<< HEAD
 	ProjectID        string                `json:"project_id,omitempty" bson:"project_id"`
-=======
-	GroupID          string                `json:"group_id,omitempty" bson:"group_id"`
->>>>>>> eabb7b2e
 	Endpoints        []string              `json:"endpoints" bson:"endpoints"`
 	Headers          httpheader.HTTPHeader `json:"headers" bson:"headers"`
 	EndpointMetadata []*Endpoint           `json:"endpoint_metadata,omitempty" bson:"endpoint_metadata"`
