--- conflicted
+++ resolved
@@ -502,7 +502,6 @@
 	APIKeyHeader string `json:"header,omitempty" bson:"header"`
 }
 
-<<<<<<< HEAD
 type Organisation struct {
 	ID             primitive.ObjectID `json:"-" bson:"_id"`
 	UID            string             `json:"uid" bson:"uid"`
@@ -512,7 +511,8 @@
 	CreatedAt      primitive.DateTime `json:"created_at,omitempty" bson:"created_at,omitempty" swaggertype:"string"`
 	UpdatedAt      primitive.DateTime `json:"updated_at,omitempty" bson:"updated_at,omitempty" swaggertype:"string"`
 	DeletedAt      primitive.DateTime `json:"deleted_at,omitempty" bson:"deleted_at,omitempty" swaggertype:"string"`
-=======
+}
+
 type Password struct {
 	Plaintext string
 	Hash      []byte
@@ -540,5 +540,4 @@
 	}
 
 	return true, err
->>>>>>> 7498d2f6
 }