--- conflicted
+++ resolved
@@ -216,36 +216,6 @@
 	PendingSubscriptionStatus  SubscriptionStatus = "pending"
 )
 
-<<<<<<< HEAD
-=======
-type Application struct {
-	ID              primitive.ObjectID `json:"-" bson:"_id"`
-	UID             string             `json:"uid" bson:"uid"`
-	GroupID         string             `json:"group_id" bson:"group_id"`
-	Title           string             `json:"name" bson:"title"`
-	SupportEmail    string             `json:"support_email,omitempty" bson:"support_email"`
-	SlackWebhookURL string             `json:"slack_webhook_url,omitempty" bson:"slack_webhook_url"`
-	IsDisabled      bool               `json:"is_disabled,omitempty" bson:"is_disabled"`
-
-	Endpoints []Endpoint          `json:"endpoints,omitempty" bson:"endpoints"`
-	CreatedAt primitive.DateTime  `json:"created_at,omitempty" bson:"created_at,omitempty" swaggertype:"string"`
-	UpdatedAt primitive.DateTime  `json:"updated_at,omitempty" bson:"updated_at,omitempty" swaggertype:"string"`
-	DeletedAt *primitive.DateTime `json:"deleted_at,omitempty" bson:"deleted_at" swaggertype:"string"`
-
-	Events int64 `json:"events,omitempty" bson:"-"`
-}
-
-func (app *Application) FindEndpoint(id string) (*Endpoint, error) {
-	for i := range app.Endpoints {
-		endpoint := &app.Endpoints[i]
-		if endpoint.UID == id && endpoint.DeletedAt == nil {
-			return endpoint, nil
-		}
-	}
-	return nil, ErrEndpointNotFound
-}
-
->>>>>>> 8e14ba87
 type SubscriptionStatus string
 
 type Endpoint struct {
@@ -584,14 +554,8 @@
 	SubscriptionID string                `json:"subscription_id,omitempty" bson:"subscription_id"`
 	Headers        httpheader.HTTPHeader `json:"headers" bson:"headers"`
 
-<<<<<<< HEAD
 	Endpoint *Endpoint `json:"endpoint_metadata,omitempty" bson:"endpoint_metadata"`
 	Event    *Event    `json:"event_metadata,omitempty" bson:"event_metadata"`
-=======
-	Endpoint *Endpoint    `json:"endpoint_metadata,omitempty" bson:"endpoint_metadata"`
-	Event    *Event       `json:"event_metadata,omitempty" bson:"event_metadata"`
-	App      *Application `json:"app_metadata,omitempty" bson:"app_metadata"`
->>>>>>> 8e14ba87
 
 	DeliveryAttempts []DeliveryAttempt   `json:"-" bson:"attempts"`
 	Status           EventDeliveryStatus `json:"status" bson:"status"`
@@ -785,30 +749,16 @@
 }
 
 type Device struct {
-<<<<<<< HEAD
-	ID             primitive.ObjectID `json:"-" bson:"_id"`
-	UID            string             `json:"uid" bson:"uid"`
-	GroupID        string             `json:"group_id,omitempty" bson:"group_id"`
-	EndpointID     string             `json:"endpoint_id,omitempty" bson:"endpoint_id"`
-	HostName       string             `json:"host_name,omitempty" bson:"host_name"`
-	Status         DeviceStatus       `json:"status,omitempty" bson:"status"`
-	DocumentStatus DocumentStatus     `json:"-" bson:"document_status"`
-	LastSeenAt     primitive.DateTime `json:"last_seen_at,omitempty" bson:"last_seen_at,omitempty" swaggertype:"string"`
-	CreatedAt      primitive.DateTime `json:"created_at,omitempty" bson:"created_at,omitempty" swaggertype:"string"`
-	UpdatedAt      primitive.DateTime `json:"updated_at,omitempty" bson:"updated_at,omitempty" swaggertype:"string"`
-	DeletedAt      primitive.DateTime `json:"deleted_at,omitempty" bson:"deleted_at,omitempty" swaggertype:"string"`
-=======
 	ID         primitive.ObjectID  `json:"-" bson:"_id"`
 	UID        string              `json:"uid" bson:"uid"`
 	GroupID    string              `json:"group_id,omitempty" bson:"group_id"`
-	AppID      string              `json:"app_id,omitempty" bson:"app_id"`
+	EndpointID string              `json:"endpoint_id,omitempty" bson:"endpoint_id"`
 	HostName   string              `json:"host_name,omitempty" bson:"host_name"`
 	Status     DeviceStatus        `json:"status,omitempty" bson:"status"`
 	LastSeenAt primitive.DateTime  `json:"last_seen_at,omitempty" bson:"last_seen_at,omitempty" swaggertype:"string"`
 	CreatedAt  primitive.DateTime  `json:"created_at,omitempty" bson:"created_at,omitempty" swaggertype:"string"`
 	UpdatedAt  primitive.DateTime  `json:"updated_at,omitempty" bson:"updated_at,omitempty" swaggertype:"string"`
 	DeletedAt  *primitive.DateTime `json:"deleted_at,omitempty" bson:"deleted_at" swaggertype:"string"`
->>>>>>> 8e14ba87
 }
 
 type DeviceStatus string
@@ -862,10 +812,9 @@
 	Endpoints         []string           `json:"endpoints" bson:"endpoints"`
 	EndpointsMetadata []Endpoint         `json:"endpoints_metadata" bson:"endpoints_metadata"`
 
-	DocumentStatus DocumentStatus     `json:"-" bson:"document_status"`
-	CreatedAt      primitive.DateTime `json:"created_at,omitempty" bson:"created_at,omitempty" swaggertype:"string"`
-	UpdatedAt      primitive.DateTime `json:"updated_at,omitempty" bson:"updated_at,omitempty" swaggertype:"string"`
-	DeletedAt      primitive.DateTime `json:"deleted_at,omitempty" bson:"deleted_at,omitempty" swaggertype:"string"`
+	CreatedAt primitive.DateTime  `json:"created_at,omitempty" bson:"created_at,omitempty" swaggertype:"string"`
+	UpdatedAt primitive.DateTime  `json:"updated_at,omitempty" bson:"updated_at,omitempty" swaggertype:"string"`
+	DeletedAt *primitive.DateTime `json:"deleted_at,omitempty" bson:"deleted_at,omitempty" swaggertype:"string"`
 }
 
 //Deprecated
@@ -881,11 +830,9 @@
 	Endpoints []DeprecatedEndpoint `json:"endpoints,omitempty" bson:"endpoints"`
 	CreatedAt primitive.DateTime   `json:"created_at,omitempty" bson:"created_at,omitempty" swaggertype:"string"`
 	UpdatedAt primitive.DateTime   `json:"updated_at,omitempty" bson:"updated_at,omitempty" swaggertype:"string"`
-	DeletedAt primitive.DateTime   `json:"deleted_at,omitempty" bson:"deleted_at,omitempty" swaggertype:"string"`
+	DeletedAt *primitive.DateTime  `json:"deleted_at,omitempty" bson:"deleted_at,omitempty" swaggertype:"string"`
 
 	Events int64 `json:"events,omitempty" bson:"-"`
-
-	DocumentStatus DocumentStatus `json:"-" bson:"document_status"`
 }
 
 //Deprecated
@@ -902,11 +849,9 @@
 	RateLimitDuration string                  `json:"rate_limit_duration" bson:"rate_limit_duration"`
 	Authentication    *EndpointAuthentication `json:"authentication" bson:"authentication"`
 
-	CreatedAt primitive.DateTime `json:"created_at,omitempty" bson:"created_at,omitempty" swaggertype:"string"`
-	UpdatedAt primitive.DateTime `json:"updated_at,omitempty" bson:"updated_at,omitempty" swaggertype:"string"`
-	DeletedAt primitive.DateTime `json:"deleted_at,omitempty" bson:"deleted_at,omitempty" swaggertype:"string"`
-
-	DocumentStatus DocumentStatus `json:"-" bson:"document_status"`
+	CreatedAt primitive.DateTime  `json:"created_at,omitempty" bson:"created_at,omitempty" swaggertype:"string"`
+	UpdatedAt primitive.DateTime  `json:"updated_at,omitempty" bson:"updated_at,omitempty" swaggertype:"string"`
+	DeletedAt *primitive.DateTime `json:"deleted_at,omitempty" bson:"deleted_at,omitempty" swaggertype:"string"`
 }
 
 type Password struct {
