--- conflicted
+++ resolved
@@ -256,19 +256,12 @@
 type SubscriptionStatus string
 
 type Endpoint struct {
-<<<<<<< HEAD
-	UID         string `json:"uid" bson:"uid"`
-	TargetURL   string `json:"target_url" bson:"target_url"`
-	Description string `json:"description" bson:"description"`
-	Secret      string `json:"secret" bson:"secret"`
-=======
 	UID                string   `json:"uid" bson:"uid"`
 	TargetURL          string   `json:"target_url" bson:"target_url"`
 	Description        string   `json:"description" bson:"description"`
 	Secret             string   `json:"-" bson:"secret"` // Deprecated but necessary for migration to run
 	Secrets            []Secret `json:"secrets" bson:"secrets"`
 	AdvancedSignatures bool     `json:"advanced_signatures" bson:"advanced_signatures"`
->>>>>>> 27b30a97
 
 	HttpTimeout       string                  `json:"http_timeout" bson:"http_timeout"`
 	RateLimit         int                     `json:"rate_limit" bson:"rate_limit"`
@@ -282,8 +275,6 @@
 	DocumentStatus DocumentStatus `json:"-" bson:"document_status"`
 }
 
-<<<<<<< HEAD
-=======
 func (e *Endpoint) GetActiveSecretIndex() (int, error) {
 	for idx, secret := range e.Secrets {
 		if secret.ExpiresAt == 0 {
@@ -304,7 +295,6 @@
 	DocumentStatus DocumentStatus     `json:"-" bson:"document_status"`
 }
 
->>>>>>> 27b30a97
 type EndpointAuthentication struct {
 	Type   EndpointAuthenticationType `json:"type,omitempty" bson:"type" valid:"optional,in(api_key)~unsupported authentication type"`
 	ApiKey *ApiKey                    `json:"api_key" bson:"api_key"`
