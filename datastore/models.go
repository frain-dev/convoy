package datastore

import (
	"bytes"
	"database/sql/driver"
	"encoding/json"
	"errors"
	"strings"

	"github.com/frain-dev/convoy/auth"
	"github.com/frain-dev/convoy/config"
	"go.mongodb.org/mongo-driver/bson/primitive"
	"golang.org/x/crypto/bcrypt"
)

type Pageable struct {
	Page    int `json:"page" bson:"page"`
	PerPage int `json:"per_page" bson:"per_page"`
	Sort    int `json:"sort" bson:"sort"`
}

type PaginationData struct {
	Total     int64 `json:"total"`
	Page      int64 `json:"page"`
	PerPage   int64 `json:"perPage"`
	Prev      int64 `json:"prev"`
	Next      int64 `json:"next"`
	TotalPage int64 `json:"totalPage"`
}

type Period int

var PeriodValues = map[string]Period{
	"daily":   Daily,
	"weekly":  Weekly,
	"monthly": Monthly,
	"yearly":  Yearly,
}

const (
	Daily Period = iota
	Weekly
	Monthly
	Yearly
)

func IsValidPeriod(period string) bool {
	_, ok := PeriodValues[period]
	return ok
}

type DocumentStatus string

type SearchParams struct {
	CreatedAtStart int64 `json:"created_at_start" bson:"created_at_start"`
	CreatedAtEnd   int64 `json:"created_at_end" bson:"created_at_end"`
}

const (
	ActiveDocumentStatus   DocumentStatus = "Active"
	InactiveDocumentStatus DocumentStatus = "Inactive"
	DeletedDocumentStatus  DocumentStatus = "Deleted"
)

type StrategyProvider string

type GroupType string

type SourceType string

type VerifierType string

type EncodingType string

const (
	HTTPSource     SourceType = "http"
	RestApiSource  SourceType = "rest_api"
	PubSubSource   SourceType = "pub_sub"
	DBChangeStream SourceType = "db_change_stream"
)

const (
	HMacVerifier      VerifierType = "hmac"
	BasicAuthVerifier VerifierType = "basic_auth"
	APIKeyVerifier    VerifierType = "api_key"
)

const (
	Base64Encoding EncodingType = "base64"
	HexEncoding    EncodingType = "hex"
)

const (
	OutgoingGroup GroupType = "outgoing"
	IncomingGroup GroupType = "incoming"
)

const (
	DefaultStrategyProvider     = LinearStrategyProvider
	LinearStrategyProvider      = "linear"
	ExponentialStrategyProvider = "exponential"
)

var (
	DefaultStrategyConfig = StrategyConfiguration{
		Type:       "linear",
		Duration:   100,
		RetryCount: 10,
	}

	DefaultSignatureConfig = SignatureConfiguration{
		Header: "X-Convoy-Signature",
		Hash:   "SHA256",
	}

	DefaultRateLimitConfig = RateLimitConfiguration{
		Count:    1000,
		Duration: "1m",
	}
)

const (
	ActiveSubscriptionStatus   SubscriptionStatus = "active"
	InactiveSubscriptionStatus SubscriptionStatus = "inactive"
	PendingSubscriptionStatus  SubscriptionStatus = "pending"
)

type Application struct {
	ID              primitive.ObjectID `json:"-" bson:"_id"`
	UID             string             `json:"uid" bson:"uid"`
	GroupID         string             `json:"group_id" bson:"group_id"`
	Title           string             `json:"name" bson:"title"`
	SupportEmail    string             `json:"support_email" bson:"support_email"`
	SlackWebhookURL string             `json:"slack_webhook_url,omitempty" bson:"slack_webhook_url"`
	IsDisabled      bool               `json:"is_disabled,omitempty" bson:"is_disabled"`

	Endpoints []Endpoint         `json:"endpoints,omitempty" bson:"endpoints"`
	CreatedAt primitive.DateTime `json:"created_at,omitempty" bson:"created_at,omitempty" swaggertype:"string"`
	UpdatedAt primitive.DateTime `json:"updated_at,omitempty" bson:"updated_at,omitempty" swaggertype:"string"`
	DeletedAt primitive.DateTime `json:"deleted_at,omitempty" bson:"deleted_at,omitempty" swaggertype:"string"`

	Events int64 `json:"events,omitempty" bson:"-"`

	DocumentStatus DocumentStatus `json:"-" bson:"document_status"`
}

type SubscriptionStatus string

type Endpoint struct {
	UID         string `json:"uid" bson:"uid"`
	TargetURL   string `json:"target_url" bson:"target_url"`
	Description string `json:"description" bson:"description"`
	Secret      string `json:"secret" bson:"secret"`

	HttpTimeout       string `json:"http_timeout" bson:"http_timeout"`
	RateLimit         int    `json:"rate_limit" bson:"rate_limit"`
	RateLimitDuration string `json:"rate_limit_duration" bson:"rate_limit_duration"`

	CreatedAt primitive.DateTime `json:"created_at,omitempty" bson:"created_at,omitempty" swaggertype:"string"`
	UpdatedAt primitive.DateTime `json:"updated_at,omitempty" bson:"updated_at,omitempty" swaggertype:"string"`
	DeletedAt primitive.DateTime `json:"deleted_at,omitempty" bson:"deleted_at,omitempty" swaggertype:"string"`

	DocumentStatus DocumentStatus `json:"-" bson:"document_status"`
}

var ErrOrgNotFound = errors.New("organisation not found")
var ErrOrgInviteNotFound = errors.New("organisation invite not found")
var ErrOrgMemberNotFound = errors.New("organisation member not found")

type Group struct {
	ID             primitive.ObjectID `json:"-" bson:"_id"`
	UID            string             `json:"uid" bson:"uid"`
	Name           string             `json:"name" bson:"name"`
	LogoURL        string             `json:"logo_url" bson:"logo_url"`
	OrganisationID string             `json:"organisation_id" bson:"organisation_id"`
	Type           GroupType          `json:"type" bson:"type"`
	Config         *GroupConfig       `json:"config" bson:"config"`
	Statistics     *GroupStatistics   `json:"statistics" bson:"-"`

	// TODO(subomi): refactor this into the Instance API.
	RateLimit         int    `json:"rate_limit" bson:"rate_limit"`
	RateLimitDuration string `json:"rate_limit_duration" bson:"rate_limit_duration"`

	CreatedAt primitive.DateTime `json:"created_at,omitempty" bson:"created_at,omitempty" swaggertype:"string"`
	UpdatedAt primitive.DateTime `json:"updated_at,omitempty" bson:"updated_at,omitempty" swaggertype:"string"`
	DeletedAt primitive.DateTime `json:"deleted_at,omitempty" bson:"deleted_at,omitempty" swaggertype:"string"`

	DocumentStatus DocumentStatus `json:"-" bson:"document_status"`
}

type GroupConfig struct {
	RateLimit       *RateLimitConfiguration `json:"ratelimit"`
	Strategy        *StrategyConfiguration  `json:"strategy"`
	Signature       *SignatureConfiguration `json:"signature"`
	DisableEndpoint bool                    `json:"disable_endpoint" bson:"disable_endpoint"`
	ReplayAttacks   bool                    `json:"replay_attacks" bson:"replay_attacks"`
}

type RateLimitConfiguration struct {
	Count    int    `json:"count" bson:"count"`
	Duration string `json:"duration" bson:"duration"`
}

type StrategyConfiguration struct {
	Type       StrategyProvider `json:"type" valid:"required~please provide a valid strategy type, in(linear|exponential)~unsupported strategy type"`
	Duration   uint64           `json:"duration" valid:"required~please provide a valid duration in seconds,int"`
	RetryCount uint64           `json:"retry_count" valid:"required~please provide a valid retry count,int"`
}

type SignatureConfiguration struct {
	Header config.SignatureHeaderProvider `json:"header,omitempty" valid:"required~please provide a valid signature header"`
	Hash   string                         `json:"hash,omitempty" valid:"required~please provide a valid hash,supported_hash~unsupported hash type"`
}

type SignatureValues struct {
	Header config.SignatureHeaderProvider `json:"header" valid:"required~please provide a valid signature header"`
	Hash   string                         `json:"hash" valid:"required~please provide a valid hash,supported_hash~unsupported hash type"`
}

type GroupStatistics struct {
	GroupID      string `json:"-" bson:"group_id"`
	MessagesSent int64  `json:"messages_sent" bson:"messages_sent"`
	TotalApps    int64  `json:"total_apps" bson:"total_apps"`
}

type GroupFilter struct {
	Names []string `json:"name" bson:"name"`
}

func (g *GroupFilter) WithNamesTrimmed() *GroupFilter {
	f := GroupFilter{[]string{}}

	for _, s := range g.Names {
		f.Names = append(f.Names, strings.TrimSpace(s))
	}

	return &f
}

func (o *Group) IsDeleted() bool { return o.DeletedAt > 0 }

func (o *Group) IsOwner(a *Application) bool { return o.UID == a.GroupID }

var (
	ErrUserNotFound                  = errors.New("user not found")
	ErrSourceNotFound                = errors.New("source not found")
	ErrEventNotFound                 = errors.New("event not found")
	ErrGroupNotFound                 = errors.New("group not found")
	ErrAPIKeyNotFound                = errors.New("api key not found")
	ErrEndpointNotFound              = errors.New("endpoint not found")
	ErrApplicationNotFound           = errors.New("application not found")
	ErrSubscriptionNotFound          = errors.New("subscription not found")
	ErrEventDeliveryNotFound         = errors.New("event delivery not found")
	ErrEventDeliveryAttemptNotFound  = errors.New("event delivery attempt not found")
	ErrDuplicateAppName              = errors.New("an application with this name exists")
	ErrNotAuthorisedToAccessDocument = errors.New("your credentials cannot access or modify this resource")
<<<<<<< HEAD
	ErrConfigNotFound                = errors.New("config not found")
=======
	ErrDuplicateGroupName            = errors.New("a group with this name already exists")
>>>>>>> c308b7d2
)

type AppMetadata struct {
	UID          string `json:"uid" bson:"uid"`
	Title        string `json:"title" bson:"title"`
	GroupID      string `json:"group_id" bson:"group_id"`
	SupportEmail string `json:"support_email" bson:"support_email"`
}

// EventType is used to identify an specific event.
// This could be "user.new"
// This will be used for data indexing
// Makes it easy to filter by a list of events
type EventType string

// Event defines a payload to be sent to an application
type Event struct {
	ID               primitive.ObjectID `json:"-" bson:"_id"`
	UID              string             `json:"uid" bson:"uid"`
	EventType        EventType          `json:"event_type" bson:"event_type"`
	MatchedEndpoints int                `json:"matched_endpoints" bson:"matched_enpoints"` // TODO(all) remove this field

	// ProviderID is a custom ID that can be used to reconcile this Event
	// with your internal systems.
	// This is optional
	// If not provided, we will generate one for you
	ProviderID string `json:"provider_id,omitempty" bson:"provider_id"`
	SourceID   string `json:"source_id,omitempty" bson:"source_id"`
	GroupID    string `json:"group_id,omitempty" bson:"group_id"`
	AppID      string `json:"app_id,omitempty" bson:"app_id"`

	App *Application `json:"app_metadata,omitempty" bson:"-"`

	// Data is an arbitrary JSON value that gets sent as the body of the
	// webhook to the endpoints
	Data json.RawMessage `json:"data,omitempty" bson:"data"`

	CreatedAt primitive.DateTime `json:"created_at,omitempty" bson:"created_at,omitempty" swaggertype:"string"`
	UpdatedAt primitive.DateTime `json:"updated_at,omitempty" bson:"updated_at,omitempty" swaggertype:"string"`
	DeletedAt primitive.DateTime `json:"deleted_at,omitempty" bson:"deleted_at,omitempty" swaggertype:"string"`

	DocumentStatus DocumentStatus `json:"-" bson:"document_status"`
}

type EventDeliveryStatus string
type HttpHeader map[string]string

const (
	// ScheduledEventStatus : when  a Event has been scheduled for delivery
	ScheduledEventStatus  EventDeliveryStatus = "Scheduled"
	ProcessingEventStatus EventDeliveryStatus = "Processing"
	DiscardedEventStatus  EventDeliveryStatus = "Discarded"
	FailureEventStatus    EventDeliveryStatus = "Failure"
	SuccessEventStatus    EventDeliveryStatus = "Success"
	RetryEventStatus      EventDeliveryStatus = "Retry"
)

func (e EventDeliveryStatus) IsValid() bool {
	switch e {
	case ScheduledEventStatus,
		ProcessingEventStatus,
		DiscardedEventStatus,
		FailureEventStatus,
		SuccessEventStatus,
		RetryEventStatus:
		return true
	default:
		return false
	}
}

type Metadata struct {
	// Data to be sent to endpoint.
	Data     json.RawMessage  `json:"data" bson:"data"`
	Strategy StrategyProvider `json:"strategy" bson:"strategy"`
	// NextSendTime denotes the next time a Event will be published in
	// case it failed the first time
	NextSendTime primitive.DateTime `json:"next_send_time" bson:"next_send_time"`

	// NumTrials: number of times we have tried to deliver this Event to
	// an application
	NumTrials uint64 `json:"num_trials" bson:"num_trials"`

	IntervalSeconds uint64 `json:"interval_seconds" bson:"interval_seconds"`

	RetryLimit uint64 `json:"retry_limit" bson:"retry_limit"`
}

func (em Metadata) Value() (driver.Value, error) {
	b := new(bytes.Buffer)

	if err := json.NewEncoder(b).Encode(em); err != nil {
		return driver.Value(""), err
	}

	return driver.Value(b.String()), nil
}

type EventIntervalData struct {
	Interval int64  `json:"index" bson:"index"`
	Time     string `json:"date" bson:"total_time"`
}

type EventInterval struct {
	Data  EventIntervalData `json:"data" bson:"_id"`
	Count uint64            `json:"count" bson:"count"`
}

type DeliveryAttempt struct {
	ID         primitive.ObjectID `json:"-" bson:"_id"`
	UID        string             `json:"uid" bson:"uid"`
	MsgID      string             `json:"msg_id" bson:"msg_id"`
	URL        string             `json:"url" bson:"url"`
	Method     string             `json:"method" bson:"method"`
	EndpointID string             `json:"endpoint_id" bson:"endpoint_id"`
	APIVersion string             `json:"api_version" bson:"api_version"`

	IPAddress        string     `json:"ip_address,omitempty" bson:"ip_address,omitempty"`
	RequestHeader    HttpHeader `json:"request_http_header,omitempty" bson:"request_http_header,omitempty"`
	ResponseHeader   HttpHeader `json:"response_http_header,omitempty" bson:"response_http_header,omitempty"`
	HttpResponseCode string     `json:"http_status,omitempty" bson:"http_status,omitempty"`
	ResponseData     string     `json:"response_data,omitempty" bson:"response_data,omitempty"`
	Error            string     `json:"error,omitempty" bson:"error,omitempty"`
	Status           bool       `json:"status,omitempty" bson:"status,omitempty"`

	CreatedAt primitive.DateTime `json:"created_at,omitempty" bson:"created_at,omitempty" swaggertype:"string"`
	UpdatedAt primitive.DateTime `json:"updated_at,omitempty" bson:"updated_at,omitempty" swaggertype:"string"`
	DeletedAt primitive.DateTime `json:"deleted_at,omitempty" bson:"deleted_at,omitempty" swaggertype:"string"`
}

//Event defines a payload to be sent to an application
type EventDelivery struct {
	ID             primitive.ObjectID `json:"-" bson:"_id"`
	UID            string             `json:"uid" bson:"uid"`
	AppID          string             `json:"app_id,omitempty" bson:"app_id"`
	GroupID        string             `json:"group_id,omitempty" bson:"group_id"`
	EventID        string             `json:"event_id,omitempty" bson:"event_id"`
	EndpointID     string             `json:"endpoint_id,omitempty" bson:"endpoint_id"`
	SubscriptionID string             `json:"subscription_id,omitempty" bson:"subscription_id"`

	Event    *Event       `json:"event_metadata,omitempty" bson:"-"`
	Endpoint *Endpoint    `json:"endpoint_metadata,omitempty" bson:"-"`
	App      *Application `json:"app_metadata,omitempty" bson:"-"`

	DeliveryAttempts []DeliveryAttempt   `json:"-" bson:"attempts"`
	Status           EventDeliveryStatus `json:"status" bson:"status"`
	Metadata         *Metadata           `json:"metadata" bson:"metadata"`
	Description      string              `json:"description,omitempty" bson:"description"`

	CreatedAt primitive.DateTime `json:"created_at,omitempty" bson:"created_at,omitempty" swaggertype:"string"`
	UpdatedAt primitive.DateTime `json:"updated_at,omitempty" bson:"updated_at,omitempty" swaggertype:"string"`
	DeletedAt primitive.DateTime `json:"deleted_at,omitempty" bson:"deleted_at,omitempty" swaggertype:"string"`

	DocumentStatus DocumentStatus `json:"-" bson:"document_status"`
}

type KeyType string

type APIKey struct {
	ID        primitive.ObjectID `json:"-" bson:"_id"`
	UID       string             `json:"uid" bson:"uid"`
	MaskID    string             `json:"mask_id,omitempty" bson:"mask_id"`
	Name      string             `json:"name" bson:"name"`
	Role      auth.Role          `json:"role" bson:"role"`
	Hash      string             `json:"hash,omitempty" bson:"hash"`
	Salt      string             `json:"salt,omitempty" bson:"salt"`
	Type      KeyType            `json:"key_type" bson:"key_type"`
	ExpiresAt primitive.DateTime `json:"expires_at,omitempty" bson:"expires_at,omitempty"`
	CreatedAt primitive.DateTime `json:"created_at,omitempty" bson:"created_at"`
	UpdatedAt primitive.DateTime `json:"updated_at,omitempty" bson:"updated_at"`
	DeletedAt primitive.DateTime `json:"deleted_at,omitempty" bson:"deleted_at"`

	DocumentStatus DocumentStatus `json:"-" bson:"document_status"`
}

type Subscription struct {
	ID         primitive.ObjectID `json:"-" bson:"_id"`
	UID        string             `json:"uid" bson:"uid"`
	Name       string             `json:"name" bson:"name"`
	Type       string             `json:"type" bson:"type"`
	Status     SubscriptionStatus `json:"status" bson:"status"`
	AppID      string             `json:"-" bson:"app_id"`
	GroupID    string             `json:"-" bson:"group_id"`
	SourceID   string             `json:"-" bson:"source_id"`
	EndpointID string             `json:"-" bson:"endpoint_id"`

	Source   *Source      `json:"source_metadata,omitempty" bson:"-"`
	Endpoint *Endpoint    `json:"endpoint_metadata,omitempty" bson:"-"`
	App      *Application `json:"app_metadata,omitempty" bson:"-"`

	// subscription config
	AlertConfig  *AlertConfiguration  `json:"alert_config,omitempty" bson:"alert_config,omitempty"`
	RetryConfig  *RetryConfiguration  `json:"retry_config,omitempty" bson:"retry_config,omitempty"`
	FilterConfig *FilterConfiguration `json:"filter_config,omitempty" bson:"filter_config,omitempty"`

	CreatedAt primitive.DateTime `json:"created_at,omitempty" bson:"created_at" swaggertype:"string"`
	UpdatedAt primitive.DateTime `json:"updated_at,omitempty" bson:"updated_at" swaggertype:"string"`
	DeletedAt primitive.DateTime `json:"deleted_at,omitempty" bson:"deleted_at" swaggertype:"string"`

	DocumentStatus DocumentStatus `json:"-" bson:"document_status"`
}

type Source struct {
	ID         primitive.ObjectID `json:"-" bson:"_id"`
	UID        string             `json:"uid" bson:"uid"`
	GroupID    string             `json:"group_id" bson:"group_id"`
	MaskID     string             `json:"mask_id" bson:"mask_id"`
	Name       string             `json:"name" bson:"name"`
	Type       SourceType         `json:"type" bson:"type"`
	IsDisabled bool               `json:"is_disabled" bson:"is_disabled"`
	Verifier   *VerifierConfig    `json:"verifier" bson:"verifier"`

	CreatedAt primitive.DateTime `json:"created_at,omitempty" bson:"created_at" swaggertype:"string"`
	UpdatedAt primitive.DateTime `json:"updated_at,omitempty" bson:"updated_at" swaggertype:"string"`
	DeletedAt primitive.DateTime `json:"deleted_at,omitempty" bson:"deleted_at" swaggertype:"string"`

	DocumentStatus DocumentStatus `json:"-" bson:"document_status"`
}

type User struct {
	ID        primitive.ObjectID `json:"-" bson:"_id"`
	UID       string             `json:"uid" bson:"uid"`
	FirstName string             `json:"first_name" bson:"first_name"`
	LastName  string             `json:"last_name" bson:"last_name"`
	Email     string             `json:"email" bson:"email"`
	Password  string             `json:"-" bson:"password"`
	Role      auth.Role          `json:"role" bson:"role"`

	CreatedAt primitive.DateTime `json:"created_at,omitempty" bson:"created_at,omitempty" swaggertype:"string"`
	UpdatedAt primitive.DateTime `json:"updated_at,omitempty" bson:"updated_at,omitempty" swaggertype:"string"`
	DeletedAt primitive.DateTime `json:"deleted_at,omitempty" bson:"deleted_at,omitempty" swaggertype:"string"`

	DocumentStatus DocumentStatus `json:"-" bson:"document_status"`
}

type RetryConfiguration struct {
	Type       config.StrategyProvider `json:"type,omitempty" bson:"type,omitempty" valid:"supported_retry_strategy~please provide a valid retry strategy type"`
	Duration   string                  `json:"duration,omitempty" bson:"duration,omitempty" valid:"duration~please provide a valid time duration"`
	RetryCount int                     `json:"retry_count" bson:"retry_count" valid:"int~please provide a valid retry count"`
}

type AlertConfiguration struct {
	Count     int    `json:"count" bson:"count,omitempty"`
	Threshold string `json:"threshold" bson:"threshold,omitempty" valid:"duration~please provide a valid time duration"`
}

type FilterConfiguration struct {
	EventTypes []string `json:"event_types" bson:"event_types,omitempty"`
}

type VerifierConfig struct {
	Type      VerifierType `json:"type,omitempty" bson:"type" valid:"supported_verifier~please provide a valid verifier type,required"`
	HMac      *HMac        `json:"hmac" bson:"hmac"`
	BasicAuth *BasicAuth   `json:"basic_auth" bson:"basic_auth"`
	ApiKey    *ApiKey      `json:"api_key" bson:"api_key"`
}

type HMac struct {
	Header   string       `json:"header" bson:"header" valid:"required"`
	Hash     string       `json:"hash" bson:"hash" valid:"supported_hash,required"`
	Secret   string       `json:"secret" bson:"secret" valid:"required"`
	Encoding EncodingType `json:"encoding" bson:"encoding" valid:"supported_encoding~please provide a valid encoding type,required"`
}

type BasicAuth struct {
	UserName string `json:"username" bson:"username" valid:"required" `
	Password string `json:"password" bson:"password" valid:"required"`
}

type ApiKey struct {
	HeaderValue string `json:"header_value" bson:"header_value" valid:"required"`
	HeaderName  string `json:"header_name" bson:"header_name" valid:"required"`
}

type Organisation struct {
	ID             primitive.ObjectID `json:"-" bson:"_id"`
	UID            string             `json:"uid" bson:"uid"`
	OwnerID        string             `json:"-" bson:"owner_id"`
	Name           string             `json:"name" bson:"name"`
	DocumentStatus DocumentStatus     `json:"-" bson:"document_status"`
	CreatedAt      primitive.DateTime `json:"created_at,omitempty" bson:"created_at,omitempty" swaggertype:"string"`
	UpdatedAt      primitive.DateTime `json:"updated_at,omitempty" bson:"updated_at,omitempty" swaggertype:"string"`
	DeletedAt      primitive.DateTime `json:"deleted_at,omitempty" bson:"deleted_at,omitempty" swaggertype:"string"`
}

type Configuration struct {
	ID                 primitive.ObjectID `json:"-" bson:"_id"`
	UID                string             `json:"uid" bson:"uid"`
	IsAnalyticsEnabled bool               `json:"is_analytics_enabled" bson:"is_analytics_enabled"`
	DocumentStatus     DocumentStatus     `json:"-" bson:"document_status"`

	CreatedAt primitive.DateTime `json:"created_at,omitempty" bson:"created_at,omitempty" swaggertype:"string"`
	UpdatedAt primitive.DateTime `json:"updated_at,omitempty" bson:"updated_at,omitempty" swaggertype:"string"`
	DeletedAt primitive.DateTime `json:"deleted_at,omitempty" bson:"deleted_at,omitempty" swaggertype:"string"`
}
	
type OrganisationMember struct {
	ID             primitive.ObjectID `json:"-" bson:"_id"`
	UID            string             `json:"uid" bson:"uid"`
	OrganisationID string             `json:"organisation_id" bson:"organisation_id"`
	UserID         string             `json:"user_id" bson:"user_id"`
	Role           auth.Role          `json:"role" bson:"role"`
	DocumentStatus DocumentStatus     `json:"-" bson:"document_status"`
	CreatedAt      primitive.DateTime `json:"created_at,omitempty" bson:"created_at,omitempty" swaggertype:"string"`
	UpdatedAt      primitive.DateTime `json:"updated_at,omitempty" bson:"updated_at,omitempty" swaggertype:"string"`
	DeletedAt      primitive.DateTime `json:"deleted_at,omitempty" bson:"deleted_at,omitempty" swaggertype:"string"`
}

type InviteStatus string

const (
	InviteStatusAccepted InviteStatus = "accepted"
	InviteStatusDeclined InviteStatus = "declined"
	InviteStatusPending  InviteStatus = "pending"
)

func (i InviteStatus) String() string {
	return string(i)
}

type OrganisationInvite struct {
	ID             primitive.ObjectID `json:"-" bson:"_id"`
	UID            string             `json:"uid" bson:"uid"`
	OrganisationID string             `json:"organisation_id" bson:"organisation_id"`
	InviteeEmail   string             `json:"invitee_email" bson:"invitee_email"`
	Token          string             `json:"token" bson:"token"`
	Role           auth.Role          `json:"role" bson:"role"`
	Status         InviteStatus       `json:"status" bson:"status"`
	DocumentStatus DocumentStatus     `json:"-" bson:"document_status"`
	ExpiresAt      primitive.DateTime `json:"-" bson:"expires_at"`
	CreatedAt      primitive.DateTime `json:"created_at,omitempty" bson:"created_at,omitempty" swaggertype:"string"`
	UpdatedAt      primitive.DateTime `json:"updated_at,omitempty" bson:"updated_at,omitempty" swaggertype:"string"`
	DeletedAt      primitive.DateTime `json:"deleted_at,omitempty" bson:"deleted_at,omitempty" swaggertype:"string"`
}

type Password struct {
	Plaintext string
	Hash      []byte
}

func (p *Password) GenerateHash() error {
	hash, err := bcrypt.GenerateFromPassword([]byte(p.Plaintext), 12)
	if err != nil {
		return err
	}

	p.Hash = hash
	return nil
}

func (p *Password) Matches() (bool, error) {
	err := bcrypt.CompareHashAndPassword(p.Hash, []byte(p.Plaintext))
	if err != nil {
		switch {
		case errors.Is(err, bcrypt.ErrMismatchedHashAndPassword):
			return false, nil
		default:
			return false, err
		}
	}

	return true, err
}

type EventMap map[string]*Event
type SourceMap map[string]*Source
type AppMap map[string]*Application
type EndpointMap map[string]*Endpoint<|MERGE_RESOLUTION|>--- conflicted
+++ resolved
@@ -254,11 +254,8 @@
 	ErrEventDeliveryAttemptNotFound  = errors.New("event delivery attempt not found")
 	ErrDuplicateAppName              = errors.New("an application with this name exists")
 	ErrNotAuthorisedToAccessDocument = errors.New("your credentials cannot access or modify this resource")
-<<<<<<< HEAD
 	ErrConfigNotFound                = errors.New("config not found")
-=======
 	ErrDuplicateGroupName            = errors.New("a group with this name already exists")
->>>>>>> c308b7d2
 )
 
 type AppMetadata struct {
@@ -554,7 +551,7 @@
 	UpdatedAt primitive.DateTime `json:"updated_at,omitempty" bson:"updated_at,omitempty" swaggertype:"string"`
 	DeletedAt primitive.DateTime `json:"deleted_at,omitempty" bson:"deleted_at,omitempty" swaggertype:"string"`
 }
-	
+
 type OrganisationMember struct {
 	ID             primitive.ObjectID `json:"-" bson:"_id"`
 	UID            string             `json:"uid" bson:"uid"`
