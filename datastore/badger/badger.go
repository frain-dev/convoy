package badger

import (
	"context"
	"io"

	"github.com/frain-dev/convoy/util"

	"github.com/dgraph-io/badger/v3"
	"github.com/frain-dev/convoy/config"
	"github.com/frain-dev/convoy/datastore"
	"github.com/sirupsen/logrus"
	"github.com/timshannon/badgerhold/v4"
)

type Client struct {
	store             *badgerhold.Store
	apiKeyRepo        datastore.APIKeyRepository
	groupRepo         datastore.GroupRepository
	eventRepo         datastore.EventRepository
	subRepo           datastore.SubscriptionRepository
	applicationRepo   datastore.ApplicationRepository
	eventDeliveryRepo datastore.EventDeliveryRepository
	sourceRepo        datastore.SourceRepository
}

func New(cfg config.Configuration) (datastore.DatabaseClient, error) {
	dsn := cfg.Database.Dsn
	if util.IsStringEmpty(dsn) {
		dsn = "./convoy_db"
	}

	st, err := badgerhold.Open(badgerhold.Options{
		Encoder:          badgerhold.DefaultEncode,
		Decoder:          badgerhold.DefaultDecode,
		SequenceBandwith: 100,
		Options: badger.DefaultOptions(dsn).
			WithZSTDCompressionLevel(0).
			WithCompression(0).WithLogger(&logrus.Logger{Out: io.Discard}),
	})

	if err != nil {
		return nil, err
	}

	c := &Client{
		store:             st,
		groupRepo:         NewGroupRepo(st),
		eventRepo:         NewEventRepo(st),
		apiKeyRepo:        NewApiRoleRepo(st),
		applicationRepo:   NewApplicationRepo(st),
		subRepo:           NewSubscriptionRepo(st),
		eventDeliveryRepo: NewEventDeliveryRepository(st),
		sourceRepo:        NewSourceRepo(st),
	}

	return c, nil
}

func (c *Client) Disconnect(context.Context) error {
	return c.store.Close()
}

func (c *Client) GetName() string {
	return "badger"
}

func (c *Client) Client() interface{} {
	return c.store
}

func (c *Client) GroupRepo() datastore.GroupRepository {
	return c.groupRepo
}

func (c *Client) AppRepo() datastore.ApplicationRepository {
	return c.applicationRepo
}

func (c *Client) EventRepo() datastore.EventRepository {
	return c.eventRepo
}

func (c *Client) EventDeliveryRepo() datastore.EventDeliveryRepository {
	return c.eventDeliveryRepo
}

func (c *Client) APIRepo() datastore.APIKeyRepository {
	return c.apiKeyRepo
}

<<<<<<< HEAD
=======
func (c *Client) SubRepo() datastore.SubscriptionRepository {
	return c.subRepo
}

>>>>>>> e3d62dcd
func (c *Client) SourceRepo() datastore.SourceRepository {
	return c.sourceRepo
}<|MERGE_RESOLUTION|>--- conflicted
+++ resolved
@@ -89,13 +89,10 @@
 	return c.apiKeyRepo
 }
 
-<<<<<<< HEAD
-=======
 func (c *Client) SubRepo() datastore.SubscriptionRepository {
 	return c.subRepo
 }
 
->>>>>>> e3d62dcd
 func (c *Client) SourceRepo() datastore.SourceRepository {
 	return c.sourceRepo
 }