//go:build integration
// +build integration

package mongo

import (
	"context"
	"fmt"
	"testing"

	"github.com/frain-dev/convoy/datastore"
	"github.com/google/uuid"
	"github.com/stretchr/testify/require"
)

func createSubscription() *datastore.Subscription {
	return &datastore.Subscription{
		UID:        uuid.NewString(),
		Name:       "Subscription",
		Type:       datastore.SubscriptionTypeAPI,
		GroupID:    "group-id-1",
		SourceID:   "source-id-1",
		EndpointID: "endpoint-id-1",
		AlertConfig: &datastore.AlertConfiguration{
			Count:     10,
			Threshold: "1m",
		},
		RetryConfig: &datastore.RetryConfiguration{
			Type:       "linear",
			Duration:   3,
			RetryCount: 10,
		},
		FilterConfig: &datastore.FilterConfiguration{
			EventTypes: []string{"some.event"},
		},
	}
}

func Test_LoadSubscriptionsPaged(t *testing.T) {
	db, closeFn := getDB(t)
	defer closeFn()

	store := getStore(db)

	subRepo := NewSubscriptionRepo(store)

	for i := 0; i < 20; i++ {
		subscription := &datastore.Subscription{
			UID:        uuid.NewString(),
			Name:       fmt.Sprintf("Subscription %d", i),
			Type:       datastore.SubscriptionTypeAPI,
			GroupID:    "group-id-1",
			SourceID:   uuid.NewString(),
			EndpointID: uuid.NewString(),
		}

		if i == 0 {
			subscription.EndpointID = "app-id-1"
		}

		require.NoError(t, subRepo.CreateSubscription(context.Background(), subscription.GroupID, subscription))
	}

	type Expected struct {
		paginationData datastore.PaginationData
	}

	tests := []struct {
		name       string
		EndpointID string
		pageData   datastore.Pageable
		expected   Expected
	}{
		{
			name:     "Load Subscriptions Paged - 10 records",
			pageData: datastore.Pageable{Page: 1, PerPage: 3},
			expected: Expected{
				paginationData: datastore.PaginationData{
					Total:     20,
					TotalPage: 7,
					Page:      1,
					PerPage:   3,
					Prev:      1,
					Next:      2,
				},
			},
		},

		{
			name:     "Load Subscriptions Paged - 12 records",
			pageData: datastore.Pageable{Page: 2, PerPage: 4},
			expected: Expected{
				paginationData: datastore.PaginationData{
					Total:     20,
					TotalPage: 5,
					Page:      2,
					PerPage:   4,
					Prev:      1,
					Next:      3,
				},
			},
		},

		{
			name:     "Load Subscriptions Paged - 0 records",
			pageData: datastore.Pageable{Page: 1, PerPage: 10},
			expected: Expected{
				paginationData: datastore.PaginationData{
					Total:     20,
					TotalPage: 2,
					Page:      1,
					PerPage:   10,
					Prev:      1,
					Next:      2,
				},
			},
		},

		{
			name:       "Load Subscriptions Paged with App ID - 1 record",
			EndpointID: "app-id-1",
			pageData:   datastore.Pageable{Page: 1, PerPage: 3},
			expected: Expected{
				paginationData: datastore.PaginationData{
					Total:     1,
					TotalPage: 1,
					Page:      1,
					PerPage:   3,
					Prev:      1,
					Next:      2,
				},
			},
		},
	}

	for _, tc := range tests {
		t.Run(tc.name, func(t *testing.T) {
			_, pageable, err := subRepo.LoadSubscriptionsPaged(context.Background(), "group-id-1", &datastore.FilterBy{EndpointID: tc.EndpointID}, tc.pageData)

			require.NoError(t, err)

			require.Equal(t, tc.expected.paginationData.Total, pageable.Total)
			require.Equal(t, tc.expected.paginationData.TotalPage, pageable.TotalPage)
			require.Equal(t, tc.expected.paginationData.Page, pageable.Page)
			require.Equal(t, tc.expected.paginationData.PerPage, pageable.PerPage)
			require.Equal(t, tc.expected.paginationData.Prev, pageable.Prev)
			require.Equal(t, tc.expected.paginationData.Next, pageable.Next)
		})
	}
}

func Test_DeleteSubscription(t *testing.T) {
	db, closeFn := getDB(t)
	defer closeFn()

	store := getStore(db)

	subRepo := NewSubscriptionRepo(store)
	newSub := createSubscription()

	require.NoError(t, subRepo.CreateSubscription(context.Background(), newSub.GroupID, newSub))

	// delete the sub
	err := subRepo.DeleteSubscription(context.Background(), newSub.GroupID, newSub)
	require.NoError(t, err)

	// Fetch sub again
	_, err = subRepo.FindSubscriptionByID(context.Background(), newSub.GroupID, newSub.UID)
	require.Error(t, err)
	require.EqualError(t, err, datastore.ErrSubscriptionNotFound.Error())
}

func Test_CreateSubscription(t *testing.T) {
	db, closeFn := getDB(t)
	defer closeFn()

	store := getStore(db)

	subRepo := NewSubscriptionRepo(store)
	newSub := createSubscription()

	require.NoError(t, subRepo.CreateSubscription(context.Background(), newSub.GroupID, newSub))

	sub, err := subRepo.FindSubscriptionByID(context.Background(), newSub.GroupID, newSub.UID)
	require.NoError(t, err)

	require.Equal(t, sub.UID, newSub.UID)
	require.Equal(t, sub.SourceID, newSub.SourceID)
	require.Equal(t, sub.EndpointID, newSub.EndpointID)
}

func Test_FindSubscriptionByID(t *testing.T) {
	db, closeFn := getDB(t)
	defer closeFn()

	store := getStore(db)

	subRepo := NewSubscriptionRepo(store)
	newSub := createSubscription()

	// Fetch sub again
	_, err := subRepo.FindSubscriptionByID(context.Background(), newSub.GroupID, newSub.UID)
	require.Error(t, err)
	require.EqualError(t, err, datastore.ErrSubscriptionNotFound.Error())

	require.NoError(t, subRepo.CreateSubscription(context.Background(), newSub.GroupID, newSub))

	// Fetch sub again
	sub, err := subRepo.FindSubscriptionByID(context.Background(), newSub.GroupID, newSub.UID)
	require.NoError(t, err)

	require.Equal(t, sub.UID, newSub.UID)
	require.Equal(t, sub.SourceID, newSub.SourceID)
	require.Equal(t, sub.EndpointID, newSub.EndpointID)
}

func Test_FindSubscriptionByEndpointID(t *testing.T) {
	db, closeFn := getDB(t)
	defer closeFn()

	store := getStore(db)

	subRepo := NewSubscriptionRepo(store)

	for i := 0; i < 20; i++ {
		subscription := &datastore.Subscription{
<<<<<<< HEAD
			UID:            uuid.NewString(),
			Name:           fmt.Sprintf("Subscription %d", i),
			Type:           datastore.SubscriptionTypeAPI,
			EndpointID:     "app-id-1",
			GroupID:        "group-id-1",
			SourceID:       uuid.NewString(),
			DocumentStatus: datastore.ActiveDocumentStatus,
=======
			UID:        uuid.NewString(),
			Name:       fmt.Sprintf("Subscription %d", i),
			Type:       datastore.SubscriptionTypeAPI,
			AppID:      "app-id-1",
			GroupID:    "group-id-1",
			SourceID:   uuid.NewString(),
			EndpointID: uuid.NewString(),
>>>>>>> 8e14ba87
		}
		require.NoError(t, subRepo.CreateSubscription(context.Background(), subscription.GroupID, subscription))
	}

	// Fetch sub again
	subs, err := subRepo.FindSubscriptionsByEndpointID(context.Background(), "group-id-1", "app-id-1")
	require.NoError(t, err)

	for _, sub := range subs {
		require.NotEmpty(t, sub.UID)
		require.Equal(t, sub.EndpointID, "app-id-1")
		require.Equal(t, sub.GroupID, "group-id-1")
	}
}

func Test_FindSubscriptionByDeviceID(t *testing.T) {
	db, closeFn := getDB(t)
	defer closeFn()

	store := getStore(db)
	subRepo := NewSubscriptionRepo(store)

	subscription := &datastore.Subscription{
		UID:      uuid.NewString(),
		Name:     "test_subscription",
		Type:     datastore.SubscriptionTypeAPI,
		SourceID: "source-id-1",
		DeviceID: "device-id-1",
		GroupID:  "group-id-1",
	}
	require.NoError(t, subRepo.CreateSubscription(context.Background(), subscription.GroupID, subscription))

	// Fetch sub again
	sub, err := subRepo.FindSubscriptionByDeviceID(context.Background(), "group-id-1", "device-id-1")
	require.NoError(t, err)

	require.NotEmpty(t, sub.UID)
	require.Equal(t, sub.DeviceID, "device-id-1")
	require.Equal(t, sub.GroupID, "group-id-1")
	require.Equal(t, sub.SourceID, "source-id-1")
}

func TestTestSubscriptionFilter(t *testing.T) {
	db, closeFn := getDB(t)
	defer closeFn()

	store := getStore(db)
	subRepo := NewSubscriptionRepo(store)

	tests := []struct {
		name    string
		request map[string]interface{}
		schema  map[string]interface{}
		want    bool
		wantErr bool
		Err     error
	}{
		{
			name: "equal",
			request: map[string]interface{}{
				"person": map[string]interface{}{
					"age": 5,
				},
			},
			schema: map[string]interface{}{
				"person": map[string]interface{}{
					"age": 5,
				},
			},
			want: true,
		},
		{
			name: "equal with operator",
			request: map[string]interface{}{
				"person": map[string]interface{}{
					"age": 5,
				},
			},
			schema: map[string]interface{}{
				"person": map[string]interface{}{
					"age": map[string]interface{}{
						"$eq": 5,
					},
				},
			},
			want: true,
		},
		{
			name: "equal with operator",
			request: map[string]interface{}{
				"person": map[string]interface{}{
					"name": "tunde",
				},
			},
			schema: map[string]interface{}{
				"person": map[string]interface{}{
					"name": map[string]interface{}{
						"$eq": "tunde",
					},
				},
			},
			want: true,
		},
		{
			name: "not equal - false",
			request: map[string]interface{}{
				"person": map[string]interface{}{
					"age": 5,
				},
			},
			schema: map[string]interface{}{
				"person": map[string]interface{}{
					"age": map[string]interface{}{
						"$neq": 5,
					},
				},
			},
			want: false,
		},
		{
			name: "not equal - true",
			request: map[string]interface{}{
				"person": map[string]interface{}{
					"age": 11,
				},
			},
			schema: map[string]interface{}{
				"person": map[string]interface{}{
					"age": map[string]interface{}{
						"$neq": 5,
					},
				},
			},
			want: false,
		},
		{
			name: "less than - true",
			request: map[string]interface{}{
				"person": map[string]interface{}{
					"age": 11,
				},
			},
			schema: map[string]interface{}{
				"person": map[string]interface{}{
					"age": map[string]interface{}{
						"$lt": 15,
					},
				},
			},
			want: true,
		},
		{
			name: "less than - false",
			request: map[string]interface{}{
				"person": map[string]interface{}{
					"age": 11,
				},
			},
			schema: map[string]interface{}{
				"person": map[string]interface{}{
					"age": map[string]interface{}{
						"$lt": 5,
					},
				},
			},
			want: false,
		},
		{
			name: "greater than - true",
			request: map[string]interface{}{
				"person": map[string]interface{}{
					"age": 11,
				},
			},
			schema: map[string]interface{}{
				"person": map[string]interface{}{
					"age": map[string]interface{}{
						"$gt": 5,
					},
				},
			},
			want: true,
		},
		{
			name: "greater than - false",
			request: map[string]interface{}{
				"person": map[string]interface{}{
					"age": 11,
				},
			},
			schema: map[string]interface{}{
				"person": map[string]interface{}{
					"age": map[string]interface{}{
						"$gt": 50,
					},
				},
			},
			want: false,
		},
		{
			name: "in array - false",
			request: map[string]interface{}{
				"person": map[string]interface{}{
					"name": "raymond",
				},
			},
			schema: map[string]interface{}{
				"person": map[string]interface{}{
					"name": map[string]interface{}{
						"$in": []string{"subomi", "daniel"},
					},
				},
			},
			want: false,
		},
		{
			name: "in array - true",
			request: map[string]interface{}{
				"person": map[string]interface{}{
					"name": "subomi",
				},
			},
			schema: map[string]interface{}{
				"person": map[string]interface{}{
					"name": map[string]interface{}{
						"$in": []string{"subomi", "daniel"},
					},
				},
			},
			want: true,
		},
		{
			name: "not in array - true",
			request: map[string]interface{}{
				"person": map[string]interface{}{
					"name": "raymond",
				},
			},
			schema: map[string]interface{}{
				"person": map[string]interface{}{
					"name": map[string]interface{}{
						"$nin": []string{"subomi", "daniel"},
					},
				},
			},
			want: true,
		},
		{
			name: "not in array - false",
			request: map[string]interface{}{
				"person": map[string]interface{}{
					"name": "subomi",
				},
			},
			schema: map[string]interface{}{
				"person": map[string]interface{}{
					"name": map[string]interface{}{
						"$nin": []string{"subomi", "daniel"},
					},
				},
			},
			want: false,
		},
	}

	for _, tt := range tests {
		t.Run(tt.name, func(t *testing.T) {

			matched, err := subRepo.TestSubscriptionFilter(context.Background(), tt.request, tt.schema)
			if tt.wantErr {
				require.ErrorIs(t, err, tt.Err)
			}

			t.Log(tt.want, matched)
			require.Equal(t, tt.want, matched)
		})
	}
}<|MERGE_RESOLUTION|>--- conflicted
+++ resolved
@@ -224,23 +224,12 @@
 
 	for i := 0; i < 20; i++ {
 		subscription := &datastore.Subscription{
-<<<<<<< HEAD
-			UID:            uuid.NewString(),
-			Name:           fmt.Sprintf("Subscription %d", i),
-			Type:           datastore.SubscriptionTypeAPI,
-			EndpointID:     "app-id-1",
-			GroupID:        "group-id-1",
-			SourceID:       uuid.NewString(),
-			DocumentStatus: datastore.ActiveDocumentStatus,
-=======
 			UID:        uuid.NewString(),
 			Name:       fmt.Sprintf("Subscription %d", i),
 			Type:       datastore.SubscriptionTypeAPI,
-			AppID:      "app-id-1",
+			EndpointID: "app-id-1",
 			GroupID:    "group-id-1",
 			SourceID:   uuid.NewString(),
-			EndpointID: uuid.NewString(),
->>>>>>> 8e14ba87
 		}
 		require.NoError(t, subRepo.CreateSubscription(context.Background(), subscription.GroupID, subscription))
 	}
