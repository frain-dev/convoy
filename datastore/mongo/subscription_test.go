//go:build integration
// +build integration

package mongo

import (
	"context"
	"fmt"
	"testing"

	"github.com/frain-dev/convoy/datastore"
	"github.com/google/uuid"
	"github.com/stretchr/testify/require"
)

func createSubscription() *datastore.Subscription {
	return &datastore.Subscription{
		UID:        uuid.NewString(),
		Name:       "Subscription",
		Type:       datastore.SubscriptionTypeAPI,
		AppID:      "app-id-1",
		GroupID:    "group-id-1",
		SourceID:   "source-id-1",
		EndpointID: "endpoint-id-1",
		AlertConfig: &datastore.AlertConfiguration{
			Count:     10,
			Threshold: "1m",
		},
		RetryConfig: &datastore.RetryConfiguration{
			Type:       "linear",
			Duration:   "1m",
			RetryCount: 10,
		},
		FilterConfig: &datastore.FilterConfiguration{
			EventTypes: []string{"some.event"},
		},
		DocumentStatus: datastore.ActiveDocumentStatus,
	}
}

func Test_LoadSubscriptionsPaged(t *testing.T) {
	db, closeFn := getDB(t)
	defer closeFn()

	store := getStore(db)

	subRepo := NewSubscriptionRepo(store)

	for i := 0; i < 20; i++ {
		subscription := &datastore.Subscription{
			UID:            uuid.NewString(),
			Name:           fmt.Sprintf("Subscription %d", i),
			Type:           datastore.SubscriptionTypeAPI,
			GroupID:        "group-id-1",
			SourceID:       uuid.NewString(),
			EndpointID:     uuid.NewString(),
			DocumentStatus: datastore.ActiveDocumentStatus,
		}

		if i == 0 {
			subscription.AppID = "app-id-1"
		}

		require.NoError(t, subRepo.CreateSubscription(context.Background(), subscription.GroupID, subscription))
	}

	type Expected struct {
		paginationData datastore.PaginationData
	}

	tests := []struct {
		name     string
<<<<<<< HEAD
		appId string
=======
		appId    string
>>>>>>> 2456fdfc
		pageData datastore.Pageable
		expected Expected
	}{
		{
			name:     "Load Subscriptions Paged - 10 records",
			pageData: datastore.Pageable{Page: 1, PerPage: 3},
			expected: Expected{
				paginationData: datastore.PaginationData{
					Total:     20,
					TotalPage: 7,
					Page:      1,
					PerPage:   3,
					Prev:      0,
					Next:      2,
				},
			},
		},

		{
			name:     "Load Subscriptions Paged - 12 records",
			pageData: datastore.Pageable{Page: 2, PerPage: 4},
			expected: Expected{
				paginationData: datastore.PaginationData{
					Total:     20,
					TotalPage: 5,
					Page:      2,
					PerPage:   4,
					Prev:      1,
					Next:      3,
				},
			},
		},

		{
			name:     "Load Subscriptions Paged - 0 records",
			pageData: datastore.Pageable{Page: 0, PerPage: 10},
			expected: Expected{
				paginationData: datastore.PaginationData{
					Total:     20,
					TotalPage: 2,
					Page:      1,
					PerPage:   10,
					Prev:      0,
					Next:      2,
				},
			},
		},

		{
<<<<<<< HEAD
			name: "Load Subscriptions Paged with App ID - 1 record",
			appId: "app-id-1",
=======
			name:     "Load Subscriptions Paged with App ID - 1 record",
			appId:    "app-id-1",
>>>>>>> 2456fdfc
			pageData: datastore.Pageable{Page: 1, PerPage: 3},
			expected: Expected{
				paginationData: datastore.PaginationData{
					Total:     1,
					TotalPage: 1,
					Page:      1,
					PerPage:   3,
					Prev:      0,
					Next:      0,
				},
			},
		},
	}

	for _, tc := range tests {
		t.Run(tc.name, func(t *testing.T) {
			_, pageable, err := subRepo.LoadSubscriptionsPaged(context.Background(), "group-id-1", &datastore.FilterBy{AppID: tc.appId}, tc.pageData)

			require.NoError(t, err)

			require.Equal(t, tc.expected.paginationData.Total, pageable.Total)
			require.Equal(t, tc.expected.paginationData.TotalPage, pageable.TotalPage)
			require.Equal(t, tc.expected.paginationData.Page, pageable.Page)
			require.Equal(t, tc.expected.paginationData.PerPage, pageable.PerPage)
			require.Equal(t, tc.expected.paginationData.Prev, pageable.Prev)
			require.Equal(t, tc.expected.paginationData.Next, pageable.Next)
		})
	}
}

func Test_DeleteSubscription(t *testing.T) {
	db, closeFn := getDB(t)
	defer closeFn()

	store := getStore(db)

	subRepo := NewSubscriptionRepo(store)
	newSub := createSubscription()

	require.NoError(t, subRepo.CreateSubscription(context.Background(), newSub.GroupID, newSub))

	// delete the sub
	err := subRepo.DeleteSubscription(context.Background(), newSub.GroupID, newSub)
	require.NoError(t, err)

	// Fetch sub again
	_, err = subRepo.FindSubscriptionByID(context.Background(), newSub.GroupID, newSub.UID)
	require.Error(t, err)
	require.EqualError(t, err, datastore.ErrSubscriptionNotFound.Error())
}

func Test_CreateSubscription(t *testing.T) {
	db, closeFn := getDB(t)
	defer closeFn()

	store := getStore(db)

	subRepo := NewSubscriptionRepo(store)
	newSub := createSubscription()

	require.NoError(t, subRepo.CreateSubscription(context.Background(), newSub.GroupID, newSub))

	sub, err := subRepo.FindSubscriptionByID(context.Background(), newSub.GroupID, newSub.UID)
	require.NoError(t, err)

	require.Equal(t, sub.UID, newSub.UID)
	require.Equal(t, sub.SourceID, newSub.SourceID)
	require.Equal(t, sub.EndpointID, newSub.EndpointID)
}

func Test_FindSubscriptionByID(t *testing.T) {
	db, closeFn := getDB(t)
	defer closeFn()

	store := getStore(db)

	subRepo := NewSubscriptionRepo(store)
	newSub := createSubscription()

	// Fetch sub again
	_, err := subRepo.FindSubscriptionByID(context.Background(), newSub.GroupID, newSub.UID)
	require.Error(t, err)
	require.EqualError(t, err, datastore.ErrSubscriptionNotFound.Error())

	require.NoError(t, subRepo.CreateSubscription(context.Background(), newSub.GroupID, newSub))

	// Fetch sub again
	sub, err := subRepo.FindSubscriptionByID(context.Background(), newSub.GroupID, newSub.UID)
	require.NoError(t, err)

	require.Equal(t, sub.UID, newSub.UID)
	require.Equal(t, sub.SourceID, newSub.SourceID)
	require.Equal(t, sub.EndpointID, newSub.EndpointID)
}

func Test_FindSubscriptionByAppID(t *testing.T) {
	db, closeFn := getDB(t)
	defer closeFn()

	store := getStore(db)

	subRepo := NewSubscriptionRepo(store)

	for i := 0; i < 20; i++ {
		subscription := &datastore.Subscription{
			UID:            uuid.NewString(),
			Name:           fmt.Sprintf("Subscription %d", i),
			Type:           datastore.SubscriptionTypeAPI,
			AppID:          "app-id-1",
			GroupID:        "group-id-1",
			SourceID:       uuid.NewString(),
			EndpointID:     uuid.NewString(),
			DocumentStatus: datastore.ActiveDocumentStatus,
		}
		require.NoError(t, subRepo.CreateSubscription(context.Background(), subscription.GroupID, subscription))
	}

	// Fetch sub again
	subs, err := subRepo.FindSubscriptionsByAppID(context.Background(), "group-id-1", "app-id-1")
	require.NoError(t, err)

	for _, sub := range subs {
		require.NotEmpty(t, sub.UID)
		require.Equal(t, sub.AppID, "app-id-1")
		require.Equal(t, sub.GroupID, "group-id-1")
	}
}

func Test_FindSubscriptionByDeviceID(t *testing.T) {
	db, closeFn := getDB(t)
	defer closeFn()

	store := getStore(db)
	subRepo := NewSubscriptionRepo(store)

	subscription := &datastore.Subscription{
		UID:            uuid.NewString(),
		Name:           "test_subscription",
		Type:           datastore.SubscriptionTypeAPI,
		SourceID:       "source-id-1",
		DeviceID:       "device-id-1",
		GroupID:        "group-id-1",
		DocumentStatus: datastore.ActiveDocumentStatus,
	}
	require.NoError(t, subRepo.CreateSubscription(context.Background(), subscription.GroupID, subscription))

	// Fetch sub again
	sub, err := subRepo.FindSubscriptionByDeviceID(context.Background(), "group-id-1", "device-id-1")
	require.NoError(t, err)

	require.NotEmpty(t, sub.UID)
	require.Equal(t, sub.DeviceID, "device-id-1")
	require.Equal(t, sub.GroupID, "group-id-1")
	require.Equal(t, sub.SourceID, "source-id-1")
}<|MERGE_RESOLUTION|>--- conflicted
+++ resolved
@@ -70,11 +70,7 @@
 
 	tests := []struct {
 		name     string
-<<<<<<< HEAD
-		appId string
-=======
 		appId    string
->>>>>>> 2456fdfc
 		pageData datastore.Pageable
 		expected Expected
 	}{
@@ -124,13 +120,8 @@
 		},
 
 		{
-<<<<<<< HEAD
-			name: "Load Subscriptions Paged with App ID - 1 record",
-			appId: "app-id-1",
-=======
 			name:     "Load Subscriptions Paged with App ID - 1 record",
 			appId:    "app-id-1",
->>>>>>> 2456fdfc
 			pageData: datastore.Pageable{Page: 1, PerPage: 3},
 			expected: Expected{
 				paginationData: datastore.PaginationData{
