--- conflicted
+++ resolved
@@ -181,27 +181,14 @@
 	err = groupRepo.CreateGroup(context.Background(), group2)
 	require.NoError(t, err)
 
-<<<<<<< HEAD
 	endpoint1 := &datastore.Endpoint{
-		UID:            uuid.NewString(),
-		GroupID:        group1.UID,
-		DocumentStatus: datastore.ActiveDocumentStatus,
-	}
-
-	endpoint2 := &datastore.Endpoint{
-		UID:            uuid.NewString(),
-		GroupID:        group2.UID,
-		DocumentStatus: datastore.ActiveDocumentStatus,
-=======
-	app1 := &datastore.Application{
 		UID:     uuid.NewString(),
 		GroupID: group1.UID,
 	}
 
-	app2 := &datastore.Application{
+	endpoint2 := &datastore.Endpoint{
 		UID:     uuid.NewString(),
 		GroupID: group2.UID,
->>>>>>> 8e14ba87
 	}
 
 	endpointRepo := NewEndpointRepo(getStore(db))
@@ -213,16 +200,9 @@
 	require.NoError(t, err)
 
 	event := &datastore.Event{
-<<<<<<< HEAD
-		UID:            uuid.NewString(),
-		GroupID:        endpoint1.GroupID,
-		Endpoints:      []string{endpoint1.UID},
-		DocumentStatus: datastore.ActiveDocumentStatus,
-=======
-		UID:     uuid.NewString(),
-		GroupID: app1.GroupID,
-		AppID:   app1.UID,
->>>>>>> 8e14ba87
+		UID:       uuid.NewString(),
+		GroupID:   endpoint1.GroupID,
+		Endpoints: []string{endpoint1.UID},
 	}
 
 	eventCtx := context.WithValue(context.Background(), datastore.CollectionCtx, datastore.EventCollection)
