--- conflicted
+++ resolved
@@ -73,11 +73,7 @@
 	return endpoint, err
 }
 
-<<<<<<< HEAD
-func (db *endpointRepo) FindEndpointsByID(ctx context.Context, groupID string, ids []string) ([]datastore.Endpoint, error) {
-=======
 func (db *endpointRepo) FindEndpointsByID(ctx context.Context, ids []string) ([]datastore.Endpoint, error) {
->>>>>>> a0ddc6e9
 	ctx = db.setCollectionInContext(ctx)
 
 	endpoints := make([]datastore.Endpoint, 0)
@@ -86,10 +82,6 @@
 		"uid": bson.M{
 			"$in": ids,
 		},
-<<<<<<< HEAD
-		"group_id": groupID,
-=======
->>>>>>> a0ddc6e9
 	}
 
 	err := db.store.FindAll(ctx, filter, nil, nil, &endpoints)
