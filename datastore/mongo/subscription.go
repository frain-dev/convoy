package mongo

import (
	"context"
	"errors"
	"math"
	"time"

	"github.com/frain-dev/convoy/datastore"
	"github.com/frain-dev/convoy/util"
	"go.mongodb.org/mongo-driver/bson"
	"go.mongodb.org/mongo-driver/bson/primitive"
	"go.mongodb.org/mongo-driver/mongo"
)

type subscriptionRepo struct {
	store datastore.Store
}

func NewSubscriptionRepo(store datastore.Store) datastore.SubscriptionRepository {
	return &subscriptionRepo{
		store: store,
	}
}

func (s *subscriptionRepo) CreateSubscription(ctx context.Context, groupId string, subscription *datastore.Subscription) error {
	ctx = s.setCollectionInContext(ctx)
	if groupId != subscription.GroupID {
		return datastore.ErrNotAuthorisedToAccessDocument
	}

	subscription.ID = primitive.NewObjectID()
	return s.store.Save(ctx, subscription, nil)
}

func (s *subscriptionRepo) UpdateSubscription(ctx context.Context, groupId string, subscription *datastore.Subscription) error {
	ctx = s.setCollectionInContext(ctx)
	if groupId != subscription.GroupID {
		return datastore.ErrNotAuthorisedToAccessDocument
	}

	subscription.UpdatedAt = primitive.NewDateTimeFromTime(time.Now())

	filter := bson.M{
		"uid":             subscription.UID,
		"group_id":        groupId,
		"document_status": datastore.ActiveDocumentStatus,
	}

	update := bson.M{
		"$set": bson.M{
			"name":        subscription.Name,
			"source_id":   subscription.SourceID,
			"endpoint_id": subscription.EndpointID,

			"filter_config.event_types": subscription.FilterConfig.EventTypes,
			"alert_config":              subscription.AlertConfig,
			"retry_config":              subscription.RetryConfig,
			"disable_endpoint":          subscription.DisableEndpoint,
			"rate_limit_config":         subscription.RateLimitConfig,
		},
	}

	err := s.store.UpdateOne(ctx, filter, update)
	return err
}

func (s *subscriptionRepo) LoadSubscriptionsPaged(ctx context.Context, groupId string, f *datastore.FilterBy, pageable datastore.Pageable) ([]datastore.Subscription, datastore.PaginationData, error) {
	ctx = s.setCollectionInContext(ctx)
	var subscriptions []datastore.Subscription

<<<<<<< HEAD
	if !util.IsStringEmpty(f.EndpointID) {
		filter["endpoint_id"] = f.EndpointID
=======
	filter := bson.M{"group_id": groupId, "document_status": datastore.ActiveDocumentStatus}
	if !util.IsStringEmpty(f.AppID) {
		filter["app_id"] = f.AppID
>>>>>>> ba1ec095
	}

	matchStage := bson.D{
		{Key: "$match",
			Value: bson.D{
				{Key: "group_id", Value: groupId},
				{Key: "document_status", Value: datastore.ActiveDocumentStatus},
			},
		},
	}

	if !util.IsStringEmpty(f.AppID) {
		matchStage = bson.D{
			{Key: "$match",
				Value: bson.D{
					{Key: "group_id", Value: groupId},
					{Key: "app_id", Value: f.AppID},
					{Key: "document_status", Value: datastore.ActiveDocumentStatus},
				},
			},
		}
	}

	appStage := bson.D{
		{Key: "$lookup",
			Value: bson.D{
				{Key: "from", Value: "applications"},
				{Key: "localField", Value: "app_id"},
				{Key: "foreignField", Value: "uid"},
				{Key: "pipeline",
					Value: bson.A{
						bson.D{
							{Key: "$project",
								Value: bson.D{
									{Key: "uid", Value: 1},
									{Key: "title", Value: 1},
									{Key: "group_id", Value: 1},
									{Key: "support_email", Value: 1},
									{Key: "endpoints", Value: 1},
								},
							},
						},
					},
				},
				{Key: "as", Value: "app_metadata"},
			},
		},
	}
	unwindAppStage := bson.D{{Key: "$unwind", Value: bson.D{{Key: "path", Value: "$app_metadata"}, {Key: "preserveNullAndEmptyArrays", Value: true}}}}

	sourceStage := bson.D{
		{Key: "$lookup",
			Value: bson.D{
				{Key: "from", Value: "sources"},
				{Key: "localField", Value: "source_id"},
				{Key: "foreignField", Value: "uid"},
				{Key: "pipeline",
					Value: bson.A{
						bson.D{
							{Key: "$project",
								Value: bson.D{
									{Key: "uid", Value: 1},
									{Key: "name", Value: 1},
									{Key: "type", Value: 1},
									{Key: "mask_id", Value: 1},
									{Key: "group_id", Value: 1},
									{Key: "verifier", Value: 1},
									{Key: "is_disabled", Value: 1},
								},
							},
						},
					},
				},
				{Key: "as", Value: "source_metadata"},
			},
		},
	}
	unwindSourceStage := bson.D{{Key: "$unwind", Value: bson.D{{Key: "path", Value: "$source_metadata"}, {Key: "preserveNullAndEmptyArrays", Value: true}}}}

	endpointStage := bson.D{
		{Key: "$project",
			Value: bson.D{
				{Key: "_id", Value: 1},
				{Key: "uid", Value: 1},
				{Key: "name", Value: 1},
				{Key: "type", Value: 1},
				{Key: "status", Value: 1},
				{Key: "app_id", Value: 1},
				{Key: "group_id", Value: 1},
				{Key: "source_id", Value: 1},
				{Key: "endpoint_id", Value: 1},
				{Key: "alert_config", Value: 1},
				{Key: "retry_config", Value: 1},
				{Key: "filter_config", Value: 1},
				{Key: "created_at", Value: 1},
				{Key: "updated_at", Value: 1},
				{Key: "deleted_at", Value: 1},
				{Key: "document_status", Value: 1},
				{Key: "app_metadata", Value: 1},
				{Key: "source_metadata", Value: 1},
				{Key: "endpoint_metadata",
					Value: bson.D{
						{Key: "$filter",
							Value: bson.D{
								{Key: "input", Value: "$app_metadata.endpoints"},
								{Key: "as", Value: "endpoint"},
								{Key: "cond",
									Value: bson.D{
										{Key: "$eq",
											Value: bson.A{
												"$$endpoint.uid",
												"$endpoint_id",
											},
										},
									},
								},
							},
						},
					},
				},
			},
		},
	}
	unwindEndpointStage := bson.D{{Key: "$unwind", Value: bson.D{{Key: "path", Value: "$endpoint_metadata"}, {Key: "preserveNullAndEmptyArrays", Value: true}}}}
	sortAndLimitStages := []bson.D{
		{{Key: "$sort", Value: bson.D{{Key: "created_at", Value: -1}}}},
		{{Key: "$sort", Value: bson.D{{Key: "_id", Value: 1}}}},
		{{Key: "$skip", Value: getSkip(pageable.Page, pageable.PerPage)}},
		{{Key: "$limit", Value: pageable.PerPage}},
	}

	// pipeline definition
	pipeline := mongo.Pipeline{
		matchStage,
		appStage,
		unwindAppStage,
		sourceStage,
		unwindSourceStage,
		endpointStage,
		unwindEndpointStage,
	}

	pipeline = append(pipeline, sortAndLimitStages...)
	err := s.store.Aggregate(ctx, pipeline, &subscriptions, true)
	if err != nil {
		return nil, datastore.PaginationData{}, err
	}

	count, err := s.store.Count(ctx, filter)
	if err != nil {
		return nil, datastore.PaginationData{}, err
	}

	pagination := datastore.PaginationData{
		Total:     count,
		Page:      int64(pageable.Page),
		PerPage:   int64(pageable.PerPage),
		Prev:      int64(getPrevPage(pageable.Page)),
		Next:      int64(pageable.Page + 1),
		TotalPage: int64(math.Ceil(float64(count) / float64(pageable.PerPage))),
	}

	return subscriptions, pagination, nil
}

func (s *subscriptionRepo) DeleteSubscription(ctx context.Context, groupId string, subscription *datastore.Subscription) error {
	ctx = s.setCollectionInContext(ctx)
	if groupId != subscription.GroupID {
		return datastore.ErrNotAuthorisedToAccessDocument
	}

	filter := bson.M{
		"uid":      subscription.UID,
		"group_id": groupId,
	}
	return s.store.DeleteOne(ctx, filter, false)
}

func (s *subscriptionRepo) FindSubscriptionByID(ctx context.Context, groupId string, uid string) (*datastore.Subscription, error) {
	ctx = s.setCollectionInContext(ctx)
	subscription := &datastore.Subscription{}

	filter := bson.M{"uid": uid, "group_id": groupId, "document_status": datastore.ActiveDocumentStatus}
	err := s.store.FindOne(ctx, filter, nil, subscription)
	if errors.Is(err, mongo.ErrNoDocuments) {
		err = datastore.ErrSubscriptionNotFound
	}

	return subscription, err
}

func (s *subscriptionRepo) FindSubscriptionsByEventType(ctx context.Context, groupId string, endpointID string, eventType datastore.EventType) ([]datastore.Subscription, error) {
	ctx = s.setCollectionInContext(ctx)

	filter := bson.M{"group_id": groupId, "endpoint_id": endpointID, "filter_config.event_types": string(eventType), "document_status": datastore.ActiveDocumentStatus}

	subscriptions := make([]datastore.Subscription, 0)
	_, err := s.store.FindMany(ctx, filter, nil, nil, 0, 0, &subscriptions)
	if err != nil {
		return nil, err
	}

	return subscriptions, nil
}

func (s *subscriptionRepo) FindSubscriptionsByEndpointID(ctx context.Context, groupId string, endpointID string) ([]datastore.Subscription, error) {
	ctx = s.setCollectionInContext(ctx)

	filter := bson.M{
		"endpoint_id":     endpointID,
		"group_id":        groupId,
		"document_status": datastore.ActiveDocumentStatus,
	}

	subscriptions := make([]datastore.Subscription, 0)
	_, err := s.store.FindMany(ctx, filter, nil, nil, 0, 0, &subscriptions)
	if errors.Is(err, mongo.ErrNoDocuments) {
		return nil, datastore.ErrSubscriptionNotFound
	}

	return subscriptions, nil
}

func (s *subscriptionRepo) FindSubscriptionByDeviceID(ctx context.Context, groupId, deviceID string) (*datastore.Subscription, error) {
	ctx = s.setCollectionInContext(ctx)

	filter := bson.M{
		"device_id": deviceID,
		"group_id":  groupId,
	}

	subscription := &datastore.Subscription{}
	err := s.store.FindOne(ctx, filter, nil, &subscription)
	if errors.Is(err, mongo.ErrNoDocuments) {
		return nil, datastore.ErrSubscriptionNotFound
	}

	return subscription, nil
}

func (s *subscriptionRepo) FindSubscriptionsBySourceIDs(ctx context.Context, groupId string, sourceId string) ([]datastore.Subscription, error) {
	ctx = s.setCollectionInContext(ctx)
	filter := bson.M{"group_id": groupId, "source_id": sourceId, "document_status": datastore.ActiveDocumentStatus}

	subscriptions := make([]datastore.Subscription, 0)
	_, err := s.store.FindMany(ctx, filter, nil, nil, 0, 0, &subscriptions)
	if err != nil {
		return nil, err
	}

	return subscriptions, nil
}

func (s *subscriptionRepo) UpdateSubscriptionStatus(ctx context.Context, groupId string, subscriptionId string, status datastore.SubscriptionStatus) error {
	ctx = s.setCollectionInContext(ctx)

	filter := bson.M{
		"uid":             subscriptionId,
		"group_id":        groupId,
		"document_status": datastore.ActiveDocumentStatus,
	}

	update := bson.M{
		"$set": bson.M{
			"status":     status,
			"updated_at": primitive.NewDateTimeFromTime(time.Now()),
		},
	}

	err := s.store.UpdateOne(ctx, filter, update)
	return err
}

func (s *subscriptionRepo) setCollectionInContext(ctx context.Context) context.Context {
	return context.WithValue(ctx, datastore.CollectionCtx, datastore.SubscriptionCollection)
}

// getSkip returns calculated skip value for the query
func getSkip(page, limit int) int {
	skip := (page - 1) * limit

	if skip <= 0 {
		skip = 0
	}

	return skip
}

// getPrevPage returns calculated value for the prev page
func getPrevPage(page int) int {
	if page == 0 {
		return 1
	}

	prev := 0
	if page-1 <= 0 {
		prev = page
	} else {
		prev = page - 1
	}

	return prev
}<|MERGE_RESOLUTION|>--- conflicted
+++ resolved
@@ -69,14 +69,9 @@
 	ctx = s.setCollectionInContext(ctx)
 	var subscriptions []datastore.Subscription
 
-<<<<<<< HEAD
+	filter := bson.M{"group_id": groupId, "document_status": datastore.ActiveDocumentStatus}
 	if !util.IsStringEmpty(f.EndpointID) {
 		filter["endpoint_id"] = f.EndpointID
-=======
-	filter := bson.M{"group_id": groupId, "document_status": datastore.ActiveDocumentStatus}
-	if !util.IsStringEmpty(f.AppID) {
-		filter["app_id"] = f.AppID
->>>>>>> ba1ec095
 	}
 
 	matchStage := bson.D{
@@ -88,12 +83,12 @@
 		},
 	}
 
-	if !util.IsStringEmpty(f.AppID) {
+	if !util.IsStringEmpty(f.EndpointID) {
 		matchStage = bson.D{
 			{Key: "$match",
 				Value: bson.D{
 					{Key: "group_id", Value: groupId},
-					{Key: "app_id", Value: f.AppID},
+					{Key: "app_id", Value: f.EndpointID},
 					{Key: "document_status", Value: datastore.ActiveDocumentStatus},
 				},
 			},
