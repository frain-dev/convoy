--- conflicted
+++ resolved
@@ -176,37 +176,20 @@
 func (db *eventRepo) LoadEventsPaged(ctx context.Context, f *datastore.Filter) ([]datastore.Event, datastore.PaginationData, error) {
 	ctx = db.setCollectionInContext(ctx)
 
-<<<<<<< HEAD
-	filter := bson.M{"document_status": datastore.ActiveDocumentStatus, "created_at": getCreatedDateFilter(f.SearchParams)}
-	d := bson.D{
-		{Key: "created_at", Value: getCreatedDateFilter(f.SearchParams)},
-		{Key: "document_status", Value: datastore.ActiveDocumentStatus},
-=======
-	filter := bson.M{"created_at": getCreatedDateFilter(f.SearchParams), "deleted_at": nil}
+	filter := bson.M{"deleted_at": nil, "created_at": getCreatedDateFilter(f.SearchParams)}
 	d := bson.D{
 		{Key: "created_at", Value: getCreatedDateFilter(f.SearchParams)},
 		{Key: "deleted_at", Value: nil},
 	}
 
-	if !util.IsStringEmpty(f.AppID) {
-		filter["app_id"] = f.AppID
->>>>>>> 8e14ba87
-	}
-
 	if !util.IsStringEmpty(f.Group.UID) {
 		filter["group_id"] = f.Group.UID
 		d = append(d, bson.E{Key: "group_id", Value: f.Group.UID})
 	}
 
-<<<<<<< HEAD
 	if !util.IsStringEmpty(f.EndpointID) {
 		filter["endpoints"] = f.EndpointID
 		d = append(d, bson.E{Key: "endpoints", Value: f.EndpointID})
-=======
-	if !util.IsStringEmpty(f.AppID) {
-		filter["app_id"] = f.AppID
-		d = append(d, bson.E{Key: "app_id", Value: f.AppID})
->>>>>>> 8e14ba87
 	}
 
 	if !util.IsStringEmpty(f.SourceID) {
@@ -215,21 +198,12 @@
 	}
 
 	matchStage := bson.D{{Key: "$match", Value: d}}
-<<<<<<< HEAD
 	endpointLookupStage := bson.D{
 		{Key: "$lookup", Value: bson.D{
 			{Key: "from", Value: datastore.EndpointCollection},
 			{Key: "localField", Value: "endpoints"},
 			{Key: "foreignField", Value: "uid"},
 			{Key: "as", Value: "endpoint_metadata"},
-=======
-	appLookupStage := bson.D{
-		{Key: "$lookup", Value: bson.D{
-			{Key: "from", Value: datastore.AppCollection},
-			{Key: "localField", Value: "app_id"},
-			{Key: "foreignField", Value: "uid"},
-			{Key: "as", Value: "app_metadata"},
->>>>>>> 8e14ba87
 			{Key: "pipeline", Value: bson.A{
 				bson.D{
 					{Key: "$project",
@@ -244,10 +218,6 @@
 			}},
 		}},
 	}
-<<<<<<< HEAD
-=======
-	unwindAppStage := bson.D{{Key: "$unwind", Value: bson.D{{Key: "path", Value: "$app_metadata"}, {Key: "preserveNullAndEmptyArrays", Value: true}}}}
->>>>>>> 8e14ba87
 
 	sourceLookupStage := bson.D{
 		{Key: "$lookup", Value: bson.D{
@@ -278,16 +248,9 @@
 		skipStage,
 		sortStage,
 		limitStage,
-<<<<<<< HEAD
 		endpointLookupStage,
 		sourceLookupStage,
 		unwindSourceStage,
-=======
-		appLookupStage,
-		sourceLookupStage,
-		unwindSourceStage,
-		unwindAppStage,
->>>>>>> 8e14ba87
 	}
 
 	var events []datastore.Event
