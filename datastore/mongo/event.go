package mongo

import (
	"context"
	"errors"
	"math"
	"time"

	"github.com/frain-dev/convoy/datastore"
	"github.com/frain-dev/convoy/pkg/log"
	"github.com/frain-dev/convoy/util"
	"github.com/google/uuid"

	"go.mongodb.org/mongo-driver/bson"
	"go.mongodb.org/mongo-driver/bson/primitive"
	"go.mongodb.org/mongo-driver/mongo"
)

type eventRepo struct {
	store datastore.Store
}

func NewEventRepository(store datastore.Store) datastore.EventRepository {
	return &eventRepo{
		store: store,
	}
}

var (
	dailyIntervalFormat   = "%Y-%m-%d" // 1 day
	weeklyIntervalFormat  = "%Y-%m"    // 1 week
	monthlyIntervalFormat = "%Y-%m"    // 1 month
	yearlyIntervalFormat  = "%Y"       // 1 month
)

func (db *eventRepo) CreateEvent(ctx context.Context, message *datastore.Event) error {
	ctx = db.setCollectionInContext(ctx)

	message.ID = primitive.NewObjectID()

	if util.IsStringEmpty(message.UID) {
		message.UID = uuid.New().String()
	}

	return db.store.Save(ctx, message, nil)
}

func (db *eventRepo) CountGroupMessages(ctx context.Context, groupID string) (int64, error) {
	ctx = db.setCollectionInContext(ctx)
	return db.store.Count(ctx, bson.M{"group_id": groupID})
}

func (db *eventRepo) DeleteGroupEvents(ctx context.Context, filter *datastore.EventFilter, hardDelete bool) error {
	ctx = db.setCollectionInContext(ctx)

	update := bson.M{
		"deleted_at": primitive.NewDateTimeFromTime(time.Now()),
	}

	f := bson.M{
		"group_id": filter.GroupID,
		"created_at": bson.M{
			"$gte": primitive.NewDateTimeFromTime(time.Unix(filter.CreatedAtStart, 0)),
			"$lte": primitive.NewDateTimeFromTime(time.Unix(filter.CreatedAtEnd, 0)),
		},
	}

	err := db.store.DeleteMany(ctx, f, update, hardDelete)
	if err != nil {
		return err
	}
	return nil
}

func (db *eventRepo) LoadEventIntervals(ctx context.Context, groupID string, searchParams datastore.SearchParams, period datastore.Period, interval int) ([]datastore.EventInterval, error) {
	ctx = db.setCollectionInContext(ctx)

	start := searchParams.CreatedAtStart
	end := searchParams.CreatedAtEnd
	if end == 0 || end < searchParams.CreatedAtStart {
		end = start
	}

	matchStage := bson.D{{Key: "$match", Value: bson.D{
		{Key: "group_id", Value: groupID},
		{Key: "deleted_at", Value: nil},
		{Key: "created_at", Value: bson.D{
			{Key: "$gte", Value: primitive.NewDateTimeFromTime(time.Unix(start, 0))},
			{Key: "$lte", Value: primitive.NewDateTimeFromTime(time.Unix(end, 0))},
		}},
	}}}

	var timeComponent string
	var format string
	switch period {
	case datastore.Daily:
		timeComponent = "$dayOfYear"
		format = dailyIntervalFormat
	case datastore.Weekly:
		timeComponent = "$week"
		format = weeklyIntervalFormat
	case datastore.Monthly:
		timeComponent = "$month"
		format = monthlyIntervalFormat
	case datastore.Yearly:
		timeComponent = "$year"
		format = yearlyIntervalFormat
	default:
		return nil, errors.New("specified data cannot be generated for period")
	}
	groupStage := bson.D{
		{
			Key: "$group", Value: bson.D{
				{
					Key: "_id",
					Value: bson.D{
						{
							Key:   "total_time",
							Value: bson.D{{Key: "$dateToString", Value: bson.D{{Key: "date", Value: "$created_at"}, {Key: "format", Value: format}}}},
						},
						{Key: "index", Value: bson.D{{Key: "$trunc", Value: bson.D{{
							Key: "$divide", Value: bson.A{
								bson.D{{Key: timeComponent, Value: "$created_at"}},
								interval,
							},
						}}}}},
					},
				},
				{Key: "count", Value: bson.D{{Key: "$sum", Value: 1}}},
			},
		},
	}
	sortStage := bson.D{{Key: "$sort", Value: bson.D{primitive.E{Key: "_id", Value: 1}}}}
	var eventsIntervals []datastore.EventInterval

	err := db.store.Aggregate(ctx, mongo.Pipeline{matchStage, groupStage, sortStage}, &eventsIntervals, false)
	if err != nil {
		log.WithError(err).Errorln("aggregate error")
		return nil, err
	}
	if eventsIntervals == nil {
		eventsIntervals = make([]datastore.EventInterval, 0)
	}

	return eventsIntervals, nil
}

func (db *eventRepo) FindEventByID(ctx context.Context, id string) (*datastore.Event, error) {
	ctx = db.setCollectionInContext(ctx)

	m := new(datastore.Event)

	err := db.store.FindByID(ctx, id, nil, m)

	if errors.Is(err, mongo.ErrNoDocuments) {
		err = datastore.ErrEventNotFound
	}

	return m, err
}

func (db *eventRepo) FindEventsByIDs(ctx context.Context, ids []string) ([]datastore.Event, error) {
	ctx = db.setCollectionInContext(ctx)

	var event []datastore.Event

	filter := bson.M{"uid": bson.M{"$in": ids}}

	_, err := db.store.FindMany(ctx, filter, nil, nil, 0, 0, &event)
	if err != nil {
		return nil, err
	}

	return event, err
}

func (db *eventRepo) LoadEventsPaged(ctx context.Context, f *datastore.Filter) ([]datastore.Event, datastore.PaginationData, error) {
	ctx = db.setCollectionInContext(ctx)

	filter := bson.M{"deleted_at": nil, "created_at": getCreatedDateFilter(f.SearchParams)}
	d := bson.D{
		{Key: "created_at", Value: getCreatedDateFilter(f.SearchParams)},
		{Key: "deleted_at", Value: nil},
	}

	if !util.IsStringEmpty(f.Group.UID) {
		filter["group_id"] = f.Group.UID
		d = append(d, bson.E{Key: "group_id", Value: f.Group.UID})
	}

	if len(f.EndpointIDs) > 0 {
		filter["endpoints"] = bson.M{"$in": f.EndpointIDs}
		d = append(d, bson.E{Key: "endpoints", Value: bson.M{"$in": f.EndpointIDs}})
	}

	if !util.IsStringEmpty(f.SourceID) {
		filter["source_id"] = f.SourceID
		d = append(d, bson.E{Key: "source_id", Value: f.SourceID})
	}

	matchStage := bson.D{{Key: "$match", Value: d}}
	endpointLookupStage := bson.D{
		{Key: "$lookup", Value: bson.D{
			{Key: "from", Value: datastore.EndpointCollection},
			{Key: "localField", Value: "endpoints"},
			{Key: "foreignField", Value: "uid"},
			{Key: "as", Value: "endpoint_metadata"},
			{Key: "pipeline", Value: bson.A{
				bson.D{
					{Key: "$project",
						Value: bson.D{
							{Key: "uid", Value: 1},
							{Key: "title", Value: 1},
							{Key: "group_id", Value: 1},
							{Key: "support_email", Value: 1},
							{Key: "target_url", Value: 1},
						},
					},
				},
			}},
		}},
	}

	sourceLookupStage := bson.D{
		{Key: "$lookup", Value: bson.D{
			{Key: "from", Value: datastore.SourceCollection},
			{Key: "localField", Value: "source_id"},
			{Key: "foreignField", Value: "uid"},
			{Key: "as", Value: "source_metadata"},
			{Key: "pipeline", Value: bson.A{
				bson.D{
					{Key: "$project",
						Value: bson.D{
							{Key: "uid", Value: 1},
							{Key: "name", Value: 1},
						},
					},
				},
			}},
		}},
	}
	unwindSourceStage := bson.D{{Key: "$unwind", Value: bson.D{{Key: "path", Value: "$source_metadata"}, {Key: "preserveNullAndEmptyArrays", Value: true}}}}

	skipStage := bson.D{{Key: "$skip", Value: getSkip(f.Pageable.Page, f.Pageable.PerPage)}}
	sortStage := bson.D{{Key: "$sort", Value: bson.D{{Key: "created_at", Value: -1}}}}
	limitStage := bson.D{{Key: "$limit", Value: f.Pageable.PerPage}}

	pipeline := mongo.Pipeline{
		matchStage,
		sortStage,
		limitStage,
<<<<<<< HEAD
		endpointLookupStage,
=======
		skipStage,
		appLookupStage,
>>>>>>> a83992d3
		sourceLookupStage,
		unwindSourceStage,
	}

	var events []datastore.Event
	err := db.store.Aggregate(ctx, pipeline, &events, false)
	if err != nil {
		if errors.Is(err, mongo.ErrNoDocuments) {
			err = datastore.ErrEventNotFound
		}
		return nil, datastore.PaginationData{}, err
	}

	var count int64
	if events == nil {
		events = make([]datastore.Event, 0)
	} else {
		count, err = db.store.Count(ctx, filter)
		if err != nil {
			return nil, datastore.PaginationData{}, err
		}
	}

	pagination := datastore.PaginationData{
		Total:     count,
		Page:      int64(f.Pageable.Page),
		PerPage:   int64(f.Pageable.PerPage),
		Prev:      int64(getPrevPage(f.Pageable.Page)),
		Next:      int64(f.Pageable.Page + 1),
		TotalPage: int64(math.Ceil(float64(count) / float64(f.Pageable.PerPage))),
	}

	return events, pagination, nil
}

func getCreatedDateFilter(searchParams datastore.SearchParams) bson.M {
	return bson.M{"$gte": primitive.NewDateTimeFromTime(time.Unix(searchParams.CreatedAtStart, 0)), "$lte": primitive.NewDateTimeFromTime(time.Unix(searchParams.CreatedAtEnd, 0))}
}

func (db *eventRepo) setCollectionInContext(ctx context.Context) context.Context {
	return context.WithValue(ctx, datastore.CollectionCtx, datastore.EventCollection)
}<|MERGE_RESOLUTION|>--- conflicted
+++ resolved
@@ -249,12 +249,8 @@
 		matchStage,
 		sortStage,
 		limitStage,
-<<<<<<< HEAD
+		skipStage,
 		endpointLookupStage,
-=======
-		skipStage,
-		appLookupStage,
->>>>>>> a83992d3
 		sourceLookupStage,
 		unwindSourceStage,
 	}
