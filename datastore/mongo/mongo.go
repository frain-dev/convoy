--- conflicted
+++ resolved
@@ -17,7 +17,6 @@
 )
 
 const (
-<<<<<<< HEAD
 	GroupCollection               = "groups"
 	OrganisationCollection        = "organisations"
 	OrganisationInvitesCollection = "organisation_invites"
@@ -26,15 +25,7 @@
 	EventCollection               = "events"
 	SourceCollection              = "sources"
 	UserCollection                = "users"
-=======
-	SubscriptionCollection = "subscriptions"
-	GroupCollection        = "groups"
-	OrganisationCollection = "organisations"
-	AppCollections         = "applications"
-	EventCollection        = "events"
-	SourceCollection       = "sources"
-	UserCollection         = "users"
->>>>>>> 3bebacc2
+	SubscriptionCollection        = "subscriptions"
 )
 
 type Client struct {
@@ -171,17 +162,7 @@
 
 	c.ensureIndex(AppCollections, "group_id", false, nil)
 	c.ensureIndex(AppCollections, "uid", true, nil)
-<<<<<<< HEAD
-
-	c.ensureIndex(EventCollection, "app_metadata.uid", false, nil)
-	c.ensureIndex(EventCollection, "uid", true, nil)
-	c.ensureIndex(EventCollection, "app_metadata.group_id", false, nil)
-	c.ensureIndex(EventCollection, "event_type", false, nil)
-	c.ensureIndex(EventDeliveryCollection, "status", false, nil)
-
-	c.ensureIndex(SourceCollection, "mask_id", true, nil)
-
-=======
+
 	c.ensureIndex(EventCollection, "uid", true, nil)
 	c.ensureIndex(EventCollection, "app_id", false, nil)
 	c.ensureIndex(EventCollection, "group_id", false, nil)
@@ -192,7 +173,7 @@
 	c.ensureIndex(SubscriptionCollection, "uid", true, nil)
 	c.ensureIndex(SubscriptionCollection, "filter_config.event_type", false, nil)
 	c.ensureCompoundIndex(AppCollections)
->>>>>>> 3bebacc2
+
 	c.ensureCompoundIndex(EventCollection)
 	c.ensureCompoundIndex(AppCollections)
 	c.ensureCompoundIndex(EventDeliveryCollection)
@@ -402,7 +383,6 @@
 			},
 		},
 
-<<<<<<< HEAD
 		OrganisationInvitesCollection: {
 			{
 				Keys: bson.D{
@@ -426,7 +406,10 @@
 				Keys: bson.D{
 					{Key: "organisation_id", Value: 1},
 					{Key: "user_id", Value: 1},
-=======
+				},
+			},
+		},
+
 		SubscriptionCollection: {
 			{
 				Keys: bson.D{
@@ -434,7 +417,6 @@
 					{Key: "group_id", Value: 1},
 					{Key: "source_id", Value: 1},
 					{Key: "endpoint_id", Value: 1},
->>>>>>> 3bebacc2
 					{Key: "document_status", Value: 1},
 				},
 				Options: options.Index().SetUnique(true),
