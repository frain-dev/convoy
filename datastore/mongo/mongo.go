package mongo

import (
	"context"
	"net/url"
	"strings"
	"time"

	log "github.com/sirupsen/logrus"
	"go.mongodb.org/mongo-driver/bson"

	"github.com/frain-dev/convoy/config"
	"github.com/frain-dev/convoy/datastore"
	"github.com/newrelic/go-agent/v3/integrations/nrmongo"
	"go.mongodb.org/mongo-driver/mongo"
	"go.mongodb.org/mongo-driver/mongo/options"
)

const (
<<<<<<< HEAD
	ConfigCollection       = "configurations"
	SubscriptionCollection = "subscriptions"
	GroupCollection        = "groups"
	OrganisationCollection = "organisations"
	AppCollections         = "applications"
	EventCollection        = "events"
	SourceCollection       = "sources"
	UserCollection         = "users"
=======
	GroupCollection               = "groups"
	OrganisationCollection        = "organisations"
	OrganisationInvitesCollection = "organisation_invites"
	OrganisationMembersCollection = "organisation_members"
	AppCollections                = "applications"
	EventCollection               = "events"
	SourceCollection              = "sources"
	UserCollection                = "users"
	SubscriptionCollection        = "subscriptions"
>>>>>>> 4bb944ef
)

type Client struct {
	db                *mongo.Database
	apiKeyRepo        datastore.APIKeyRepository
	groupRepo         datastore.GroupRepository
	eventRepo         datastore.EventRepository
	applicationRepo   datastore.ApplicationRepository
	subscriptionRepo  datastore.SubscriptionRepository
	eventDeliveryRepo datastore.EventDeliveryRepository
	sourceRepo        datastore.SourceRepository
	orgRepo           datastore.OrganisationRepository
	orgMemberRepo     datastore.OrganisationMemberRepository
	orgInviteRepo     datastore.OrganisationInviteRepository
	userRepo          datastore.UserRepository
	configRepo        datastore.ConfigurationRepository
}

func New(cfg config.Configuration) (datastore.DatabaseClient, error) {
	ctx, cancel := context.WithTimeout(context.Background(), 5*time.Second)
	defer cancel()
	opts := options.Client()
	newRelicMonitor := nrmongo.NewCommandMonitor(nil)
	opts.SetMonitor(newRelicMonitor)
	opts.ApplyURI(cfg.Database.Dsn)

	client, err := mongo.Connect(ctx, opts)
	if err != nil {
		return nil, err
	}

	ctx, cancel = context.WithTimeout(context.Background(), 5*time.Second)
	defer cancel()

	if err := client.Ping(ctx, nil); err != nil {
		return nil, err
	}

	u, err := url.Parse(cfg.Database.Dsn)
	if err != nil {
		return nil, err
	}

	dbName := strings.TrimPrefix(u.Path, "/")
	conn := client.Database(dbName, nil)

	c := &Client{
		db:                conn,
		apiKeyRepo:        NewApiKeyRepo(conn),
		groupRepo:         NewGroupRepo(conn),
		subscriptionRepo:  NewSubscriptionRepo(conn),
		applicationRepo:   NewApplicationRepo(conn),
		eventRepo:         NewEventRepository(conn),
		eventDeliveryRepo: NewEventDeliveryRepository(conn),
		sourceRepo:        NewSourceRepo(conn),
		orgRepo:           NewOrgRepo(conn),
		orgMemberRepo:     NewOrgMemberRepo(conn),
		orgInviteRepo:     NewOrgInviteRepo(conn),
		userRepo:          NewUserRepo(conn),
		configRepo:        NewConfigRepo(conn),
	}

	c.ensureMongoIndices()

	return c, nil
}

func (c *Client) Disconnect(ctx context.Context) error {
	return c.db.Client().Disconnect(ctx)
}

func (c *Client) GetName() string {
	return "mongo"
}

func (c *Client) Client() interface{} {
	return c.db
}

func (c *Client) APIRepo() datastore.APIKeyRepository {
	return c.apiKeyRepo
}

func (c *Client) GroupRepo() datastore.GroupRepository {
	return c.groupRepo
}

func (c *Client) AppRepo() datastore.ApplicationRepository {
	return c.applicationRepo
}

func (c *Client) EventRepo() datastore.EventRepository {
	return c.eventRepo
}

func (c *Client) EventDeliveryRepo() datastore.EventDeliveryRepository {
	return c.eventDeliveryRepo
}

func (c *Client) SubRepo() datastore.SubscriptionRepository {
	return c.subscriptionRepo
}

func (c *Client) SourceRepo() datastore.SourceRepository {
	return c.sourceRepo
}

func (c *Client) OrganisationRepo() datastore.OrganisationRepository {
	return c.orgRepo
}

func (c *Client) OrganisationMemberRepo() datastore.OrganisationMemberRepository {
	return c.orgMemberRepo
}

func (c *Client) OrganisationInviteRepo() datastore.OrganisationInviteRepository {
	return c.orgInviteRepo
}

func (c *Client) UserRepo() datastore.UserRepository {
	return c.userRepo
}

func (c *Client) ConfigurationRepo() datastore.ConfigurationRepository {
	return c.configRepo
}

func (c *Client) ensureMongoIndices() {
	c.ensureIndex(GroupCollection, "uid", true, nil)
	c.ensureIndex(GroupCollection, "name", true, bson.M{"document_status": datastore.ActiveDocumentStatus})

	c.ensureIndex(OrganisationCollection, "uid", true, nil)

	c.ensureIndex(OrganisationMembersCollection, "organisation_id", false, nil)
	c.ensureIndex(OrganisationMembersCollection, "user_id", false, nil)
	c.ensureIndex(OrganisationMembersCollection, "uid", true, nil)

	c.ensureIndex(OrganisationInvitesCollection, "uid", true, nil)
	c.ensureIndex(OrganisationInvitesCollection, "token", true, nil)

	c.ensureIndex(AppCollections, "group_id", false, nil)
	c.ensureIndex(AppCollections, "uid", true, nil)

	c.ensureIndex(EventCollection, "uid", true, nil)
	c.ensureIndex(EventCollection, "app_id", false, nil)
	c.ensureIndex(EventCollection, "group_id", false, nil)
	c.ensureIndex(AppCollections, "group_id", false, nil)
	c.ensureIndex(EventDeliveryCollection, "status", false, nil)
	c.ensureIndex(SourceCollection, "uid", true, nil)
	c.ensureIndex(SourceCollection, "mask_id", true, nil)
	c.ensureIndex(SubscriptionCollection, "uid", true, nil)
	c.ensureIndex(SubscriptionCollection, "filter_config.event_type", false, nil)
	c.ensureCompoundIndex(AppCollections)

	c.ensureCompoundIndex(EventCollection)
	c.ensureCompoundIndex(UserCollection)
	c.ensureCompoundIndex(AppCollections)
	c.ensureCompoundIndex(EventDeliveryCollection)
	c.ensureCompoundIndex(OrganisationInvitesCollection)
	c.ensureCompoundIndex(OrganisationMembersCollection)
}

// ensureIndex - ensures an index is created for a specific field in a collection
func (c *Client) ensureIndex(collectionName string, field string, unique bool, partialFilterExpression interface{}) bool {
	createIndexOpts := &options.IndexOptions{Unique: &unique}

	if partialFilterExpression != nil {
		createIndexOpts.SetPartialFilterExpression(partialFilterExpression)
	}

	mod := mongo.IndexModel{
		Keys:    bson.D{{Key: field, Value: 1}}, // index in ascending order or -1 for descending order
		Options: createIndexOpts,
	}

	ctx, cancel := context.WithTimeout(context.Background(), 5*time.Second)
	defer cancel()

	collection := c.db.Collection(collectionName)

	_, err := collection.Indexes().CreateOne(ctx, mod)
	if err != nil {
		log.WithError(err).Errorf("failed to create index on field %s in %s", field, collectionName)
		return false
	}

	return true
}

func (c *Client) ensureCompoundIndex(collectionName string) bool {
	collection := c.db.Collection(collectionName)

	ctx, cancel := context.WithTimeout(context.Background(), 5*time.Second)
	defer cancel()

	compoundIndices := compoundIndices()

	compoundIndex, ok := compoundIndices[collectionName]

	if !ok {
		return false
	}

	_, err := collection.Indexes().CreateMany(ctx, compoundIndex)

	if err != nil {
		log.WithError(err).Errorf("failed to create index on collection %s", collectionName)
		return false
	}

	return true
}

func compoundIndices() map[string][]mongo.IndexModel {
	compoundIndices := map[string][]mongo.IndexModel{
		EventCollection: {
			{
				Keys: bson.D{
					{Key: "group_id", Value: 1},
					{Key: "document_status", Value: 1},
					{Key: "created_at", Value: -1},
				},
			},

			{
				Keys: bson.D{
					{Key: "group_id", Value: 1},
					{Key: "app_id", Value: 1},
					{Key: "document_status", Value: 1},
					{Key: "created_at", Value: -1},
				},
			},

			{
				Keys: bson.D{
					{Key: "app_id", Value: 1},
					{Key: "document_status", Value: 1},
					{Key: "created_at", Value: -1},
				},
			},

			{
				Keys: bson.D{
					{Key: "group_id", Value: 1},
					{Key: "app_id", Value: 1},
					{Key: "created_at", Value: -1},
				},
			},

			{
				Keys: bson.D{
					{Key: "app_id", Value: 1},
					{Key: "group_id", Value: 1},
					{Key: "document_status", Value: 1},
					{Key: "created_at", Value: 1},
				},
			},

			{
				Keys: bson.D{
					{Key: "app_id", Value: 1},
					{Key: "document_status", Value: 1},
					{Key: "created_at", Value: 1},
				},
			},

			{
				Keys: bson.D{
					{Key: "group_id", Value: 1},
					{Key: "document_status", Value: 1},
					{Key: "created_at", Value: 1},
				},
			},

			{
				Keys: bson.D{
					{Key: "created_at", Value: -1},
				},
			},
		},

		EventDeliveryCollection: {
			{
				Keys: bson.D{
					{Key: "event_id", Value: 1},
					{Key: "document_status", Value: 1},
					{Key: "created_at", Value: 1},
				},
			},

			{
				Keys: bson.D{
					{Key: "event_id", Value: 1},
					{Key: "document_status", Value: 1},
					{Key: "created_at", Value: 1},
					{Key: "status", Value: 1},
				},
			},

			{
				Keys: bson.D{
					{Key: "document_status", Value: 1},
					{Key: "created_at", Value: 1},
					{Key: "group_id", Value: 1},
					{Key: "status", Value: 1},
				},
			},

			{
				Keys: bson.D{
					{Key: "uid", Value: 1},
					{Key: "document_status", Value: 1},
				},
			},

			{
				Keys: bson.D{
					{Key: "group_id", Value: 1},
					{Key: "document_status", Value: 1},
					{Key: "created_at", Value: 1},
				},
			},

			{
				Keys: bson.D{
					{Key: "document_status", Value: 1},
					{Key: "created_at", Value: -1},
					{Key: "group_id", Value: 1},
				},
			},

			{
				Keys: bson.D{
					{Key: "document_status", Value: 1},
					{Key: "created_at", Value: -1},
					{Key: "app_id", Value: 1},
					{Key: "group_id", Value: 1},
				},
			},

			{
				Keys: bson.D{
					{Key: "created_at", Value: -1},
				},
			},
		},

		AppCollections: {
			{
				Keys: bson.D{
					{Key: "group_id", Value: 1},
					{Key: "document_status", Value: 1},
					{Key: "created_at", Value: 1},
				},
			},
			{
				Keys: bson.D{
					{Key: "group_id", Value: 1},
					{Key: "document_status", Value: 1},
					{Key: "title", Value: 1},
				},
				Options: options.Index().SetUnique(true),
			},
		},

		OrganisationInvitesCollection: {
			{
				Keys: bson.D{
					{Key: "organisation_id", Value: 1},
					{Key: "invitee_email", Value: 1},
					{Key: "document_status", Value: 1},
				},
				Options: options.Index().SetUnique(true),
			},
			{
				Keys: bson.D{
					{Key: "token", Value: 1},
					{Key: "email", Value: 1},
					{Key: "document_status", Value: 1},
				},
			},
		},

		OrganisationMembersCollection: {
			{
				Keys: bson.D{
					{Key: "organisation_id", Value: 1},
					{Key: "user_id", Value: 1},
					{Key: "document_status", Value: 1},
				},
				Options: options.Index().SetUnique(true),
			},
		},

		UserCollection: {
			{
				Keys: bson.D{
					{Key: "email", Value: 1},
					{Key: "document_status", Value: 1},
				},
				Options: options.Index().SetUnique(true),
			},
		},

		SubscriptionCollection: {
			{
				Keys: bson.D{
					{Key: "app_id", Value: 1},
					{Key: "group_id", Value: 1},
					{Key: "source_id", Value: 1},
					{Key: "endpoint_id", Value: 1},
					{Key: "document_status", Value: 1},
				},
				Options: options.Index().SetUnique(true),
			},
		},
	}

	return compoundIndices
}<|MERGE_RESOLUTION|>--- conflicted
+++ resolved
@@ -17,16 +17,7 @@
 )
 
 const (
-<<<<<<< HEAD
-	ConfigCollection       = "configurations"
-	SubscriptionCollection = "subscriptions"
-	GroupCollection        = "groups"
-	OrganisationCollection = "organisations"
-	AppCollections         = "applications"
-	EventCollection        = "events"
-	SourceCollection       = "sources"
-	UserCollection         = "users"
-=======
+	ConfigCollection              = "configurations"
 	GroupCollection               = "groups"
 	OrganisationCollection        = "organisations"
 	OrganisationInvitesCollection = "organisation_invites"
@@ -36,7 +27,6 @@
 	SourceCollection              = "sources"
 	UserCollection                = "users"
 	SubscriptionCollection        = "subscriptions"
->>>>>>> 4bb944ef
 )
 
 type Client struct {
