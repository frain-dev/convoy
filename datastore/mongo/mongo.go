package mongo

import (
	"context"
	"net/url"
	"strings"
	"time"

	log "github.com/sirupsen/logrus"
	"go.mongodb.org/mongo-driver/bson"

	"github.com/frain-dev/convoy/config"
	"github.com/frain-dev/convoy/datastore"
	"github.com/newrelic/go-agent/v3/integrations/nrmongo"
	"go.mongodb.org/mongo-driver/mongo"
	"go.mongodb.org/mongo-driver/mongo/options"
)

const (
<<<<<<< HEAD
	SubscriptionCollection = "subscriptions"
	AppCollections         = "applications"
	GroupCollection        = "groups"
	EventCollection        = "events"
	SourceCollection       = "sources"
=======
	GroupCollection        = "groups"
	OrganisationCollection = "organisations"
	AppCollections         = "applications"
	EventCollection        = "events"
	SourceCollection       = "sources"
	UserCollection         = "users"
>>>>>>> 43d3a045
)

type Client struct {
	db                *mongo.Database
	apiKeyRepo        datastore.APIKeyRepository
	groupRepo         datastore.GroupRepository
	eventRepo         datastore.EventRepository
	applicationRepo   datastore.ApplicationRepository
	subscriptionRepo  datastore.SubscriptionRepository
	eventDeliveryRepo datastore.EventDeliveryRepository
	sourceRepo        datastore.SourceRepository
	orgRepo           datastore.OrganisationRepository
	userRepo          datastore.UserRepository
}

func New(cfg config.Configuration) (datastore.DatabaseClient, error) {
	ctx, cancel := context.WithTimeout(context.Background(), 5*time.Second)
	defer cancel()
	opts := options.Client()
	newRelicMonitor := nrmongo.NewCommandMonitor(nil)
	opts.SetMonitor(newRelicMonitor)
	opts.ApplyURI(cfg.Database.Dsn)

	client, err := mongo.Connect(ctx, opts)
	if err != nil {
		return nil, err
	}

	ctx, cancel = context.WithTimeout(context.Background(), 5*time.Second)
	defer cancel()

	if err := client.Ping(ctx, nil); err != nil {
		return nil, err
	}

	u, err := url.Parse(cfg.Database.Dsn)
	if err != nil {
		return nil, err
	}

	dbName := strings.TrimPrefix(u.Path, "/")
	conn := client.Database(dbName, nil)

	c := &Client{
		db:                conn,
		apiKeyRepo:        NewApiKeyRepo(conn),
		groupRepo:         NewGroupRepo(conn),
		subscriptionRepo:  NewSubscriptionRepo(conn),
		applicationRepo:   NewApplicationRepo(conn),
		eventRepo:         NewEventRepository(conn),
		eventDeliveryRepo: NewEventDeliveryRepository(conn),
		sourceRepo:        NewSourceRepo(conn),
		orgRepo:           NewOrgRepo(conn),
		userRepo:          NewUserRepo(conn),
	}

	c.ensureMongoIndices()

	return c, nil
}

func (c *Client) Disconnect(ctx context.Context) error {
	return c.db.Client().Disconnect(ctx)
}

func (c *Client) GetName() string {
	return "mongo"
}

func (c *Client) Client() interface{} {
	return c.db
}

func (c *Client) APIRepo() datastore.APIKeyRepository {
	return c.apiKeyRepo
}

func (c *Client) GroupRepo() datastore.GroupRepository {
	return c.groupRepo
}

func (c *Client) AppRepo() datastore.ApplicationRepository {
	return c.applicationRepo
}

func (c *Client) EventRepo() datastore.EventRepository {
	return c.eventRepo
}

func (c *Client) EventDeliveryRepo() datastore.EventDeliveryRepository {
	return c.eventDeliveryRepo
}

func (c *Client) SubRepo() datastore.SubscriptionRepository {
	return c.subscriptionRepo
}

func (c *Client) SourceRepo() datastore.SourceRepository {
	return c.sourceRepo
}

func (c *Client) OrganisationRepo() datastore.OrganisationRepository {
	return c.orgRepo
}

func (c *Client) UserRepo() datastore.UserRepository {
	return c.userRepo
}

func (c *Client) ensureMongoIndices() {
	c.ensureIndex(GroupCollection, "uid", true, nil)
	c.ensureIndex(GroupCollection, "name", true, bson.M{"document_status": datastore.ActiveDocumentStatus})
	c.ensureIndex(AppCollections, "uid", true, nil)
	c.ensureIndex(EventCollection, "uid", true, nil)
	c.ensureIndex(EventCollection, "app_id", false, nil)
	c.ensureIndex(EventCollection, "group_id", false, nil)
	c.ensureIndex(AppCollections, "group_id", false, nil)
	c.ensureIndex(EventDeliveryCollection, "status", false, nil)
	c.ensureIndex(SourceCollection, "uid", true, nil)
	c.ensureIndex(SourceCollection, "mask_id", true, nil)
	c.ensureIndex(SubscriptionCollection, "uid", true, nil)
	c.ensureIndex(SubscriptionCollection, "filter_config.event_type", false, nil)
	c.ensureCompoundIndex(AppCollections)
	c.ensureCompoundIndex(EventCollection)
	c.ensureCompoundIndex(EventDeliveryCollection)
}

// ensureIndex - ensures an index is created for a specific field in a collection
func (c *Client) ensureIndex(collectionName string, field string, unique bool, partialFilterExpression interface{}) bool {
	createIndexOpts := &options.IndexOptions{Unique: &unique}

	if partialFilterExpression != nil {
		createIndexOpts.SetPartialFilterExpression(partialFilterExpression)
	}

	mod := mongo.IndexModel{
		Keys:    bson.D{{Key: field, Value: 1}}, // index in ascending order or -1 for descending order
		Options: createIndexOpts,
	}

	ctx, cancel := context.WithTimeout(context.Background(), 5*time.Second)
	defer cancel()

	collection := c.db.Collection(collectionName)

	_, err := collection.Indexes().CreateOne(ctx, mod)
	if err != nil {
		log.WithError(err).Errorf("failed to create index on field %s in %s", field, collectionName)
		return false
	}

	return true
}

func (c *Client) ensureCompoundIndex(collectionName string) bool {
	collection := c.db.Collection(collectionName)

	ctx, cancel := context.WithTimeout(context.Background(), 5*time.Second)
	defer cancel()

	compoundIndices := compoundIndices()

	compoundIndex, ok := compoundIndices[collectionName]

	if !ok {
		return false
	}

	_, err := collection.Indexes().CreateMany(ctx, compoundIndex)

	if err != nil {
		log.WithError(err).Errorf("failed to create index on collection %s", collectionName)
		return false
	}

	return true
}

func compoundIndices() map[string][]mongo.IndexModel {
	compoundIndices := map[string][]mongo.IndexModel{
		EventCollection: {
			{
				Keys: bson.D{
					{Key: "group_id", Value: 1},
					{Key: "document_status", Value: 1},
					{Key: "created_at", Value: -1},
				},
			},

			{
				Keys: bson.D{
					{Key: "group_id", Value: 1},
					{Key: "app_id", Value: 1},
					{Key: "document_status", Value: 1},
					{Key: "created_at", Value: -1},
				},
			},

			{
				Keys: bson.D{
					{Key: "app_id", Value: 1},
					{Key: "document_status", Value: 1},
					{Key: "created_at", Value: -1},
				},
			},

			{
				Keys: bson.D{
					{Key: "group_id", Value: 1},
					{Key: "app_id", Value: 1},
					{Key: "created_at", Value: -1},
				},
			},

			{
				Keys: bson.D{
					{Key: "app_id", Value: 1},
					{Key: "group_id", Value: 1},
					{Key: "document_status", Value: 1},
					{Key: "created_at", Value: 1},
				},
			},

			{
				Keys: bson.D{
					{Key: "app_id", Value: 1},
					{Key: "document_status", Value: 1},
					{Key: "created_at", Value: 1},
				},
			},

			{
				Keys: bson.D{
					{Key: "group_id", Value: 1},
					{Key: "document_status", Value: 1},
					{Key: "created_at", Value: 1},
				},
			},

			{
				Keys: bson.D{
					{Key: "created_at", Value: -1},
				},
			},
		},

		EventDeliveryCollection: {
			{
				Keys: bson.D{
					{Key: "event_id", Value: 1},
					{Key: "document_status", Value: 1},
					{Key: "created_at", Value: 1},
				},
			},

			{
				Keys: bson.D{
					{Key: "event_id", Value: 1},
					{Key: "document_status", Value: 1},
					{Key: "created_at", Value: 1},
					{Key: "status", Value: 1},
				},
			},

			{
				Keys: bson.D{
					{Key: "document_status", Value: 1},
					{Key: "created_at", Value: 1},
					{Key: "group_id", Value: 1},
					{Key: "status", Value: 1},
				},
			},

			{
				Keys: bson.D{
					{Key: "uid", Value: 1},
					{Key: "document_status", Value: 1},
				},
			},

			{
				Keys: bson.D{
					{Key: "group_id", Value: 1},
					{Key: "document_status", Value: 1},
					{Key: "created_at", Value: 1},
				},
			},

			{
				Keys: bson.D{
					{Key: "document_status", Value: 1},
					{Key: "created_at", Value: -1},
					{Key: "group_id", Value: 1},
				},
			},

			{
				Keys: bson.D{
					{Key: "document_status", Value: 1},
					{Key: "created_at", Value: -1},
					{Key: "app_id", Value: 1},
					{Key: "group_id", Value: 1},
				},
			},

			{
				Keys: bson.D{
					{Key: "created_at", Value: -1},
				},
			},
		},

		AppCollections: {
			{
				Keys: bson.D{
					{Key: "group_id", Value: 1},
					{Key: "document_status", Value: 1},
					{Key: "created_at", Value: 1},
				},
			},
			{
				Keys: bson.D{
					{Key: "group_id", Value: 1},
					{Key: "document_status", Value: 1},
					{Key: "title", Value: 1},
				},
				Options: options.Index().SetUnique(true),
			},
		},

		SubscriptionCollection: {
			{
				Keys: bson.D{
					{Key: "app_id", Value: 1},
					{Key: "group_id", Value: 1},
					{Key: "source_id", Value: 1},
					{Key: "endpoint_id", Value: 1},
					{Key: "document_status", Value: 1},
				},
				Options: options.Index().SetUnique(true),
			},
		},
	}

	return compoundIndices
}<|MERGE_RESOLUTION|>--- conflicted
+++ resolved
@@ -17,20 +17,13 @@
 )
 
 const (
-<<<<<<< HEAD
 	SubscriptionCollection = "subscriptions"
-	AppCollections         = "applications"
-	GroupCollection        = "groups"
-	EventCollection        = "events"
-	SourceCollection       = "sources"
-=======
 	GroupCollection        = "groups"
 	OrganisationCollection = "organisations"
 	AppCollections         = "applications"
 	EventCollection        = "events"
 	SourceCollection       = "sources"
 	UserCollection         = "users"
->>>>>>> 43d3a045
 )
 
 type Client struct {
