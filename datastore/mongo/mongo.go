package mongo

import (
	"context"
	"net/url"
	"strings"
	"time"

	log "github.com/sirupsen/logrus"
	"go.mongodb.org/mongo-driver/bson"

	"github.com/frain-dev/convoy/config"
	"github.com/frain-dev/convoy/datastore"
	"github.com/newrelic/go-agent/v3/integrations/nrmongo"
	"go.mongodb.org/mongo-driver/mongo"
	"go.mongodb.org/mongo-driver/mongo/options"
)

const (
<<<<<<< HEAD
	GroupCollection  = "groups"
	AppCollections   = "applications"
	EventCollection  = "events"
	SourceCollection = "sources"
=======
	SubscriptionCollection = "subscriptions"
	AppCollections         = "applications"
	GroupCollection        = "groups"
	EventCollection        = "events"
	SourceCollection       = "sources"
>>>>>>> e3d62dcd
)

type Client struct {
	db                *mongo.Database
	apiKeyRepo        datastore.APIKeyRepository
	groupRepo         datastore.GroupRepository
	eventRepo         datastore.EventRepository
	applicationRepo   datastore.ApplicationRepository
	subscriptionRepo  datastore.SubscriptionRepository
	eventDeliveryRepo datastore.EventDeliveryRepository
	sourceRepo        datastore.SourceRepository
}

func New(cfg config.Configuration) (datastore.DatabaseClient, error) {
	ctx, cancel := context.WithTimeout(context.Background(), 5*time.Second)
	defer cancel()
	opts := options.Client()
	newRelicMonitor := nrmongo.NewCommandMonitor(nil)
	opts.SetMonitor(newRelicMonitor)
	opts.ApplyURI(cfg.Database.Dsn)

	client, err := mongo.Connect(ctx, opts)
	if err != nil {
		return nil, err
	}

	ctx, cancel = context.WithTimeout(context.Background(), 5*time.Second)
	defer cancel()

	if err := client.Ping(ctx, nil); err != nil {
		return nil, err
	}

	u, err := url.Parse(cfg.Database.Dsn)
	if err != nil {
		return nil, err
	}

	dbName := strings.TrimPrefix(u.Path, "/")
	conn := client.Database(dbName, nil)

	c := &Client{
		db:                conn,
		apiKeyRepo:        NewApiKeyRepo(conn),
		groupRepo:         NewGroupRepo(conn),
		subscriptionRepo:  NewSubscriptionRepo(conn),
		applicationRepo:   NewApplicationRepo(conn),
		eventRepo:         NewEventRepository(conn),
		eventDeliveryRepo: NewEventDeliveryRepository(conn),
		sourceRepo:        NewSourceRepo(conn),
	}

	c.ensureMongoIndices()

	return c, nil
}

func (c *Client) Disconnect(ctx context.Context) error {
	return c.db.Client().Disconnect(ctx)
}

func (c *Client) GetName() string {
	return "mongo"
}

func (c *Client) Client() interface{} {
	return c.db
}

func (c *Client) APIRepo() datastore.APIKeyRepository {
	return c.apiKeyRepo
}

func (c *Client) GroupRepo() datastore.GroupRepository {
	return c.groupRepo
}

func (c *Client) AppRepo() datastore.ApplicationRepository {
	return c.applicationRepo
}

func (c *Client) EventRepo() datastore.EventRepository {
	return c.eventRepo
}

func (c *Client) EventDeliveryRepo() datastore.EventDeliveryRepository {
	return c.eventDeliveryRepo
}

<<<<<<< HEAD
=======
func (c *Client) SubRepo() datastore.SubscriptionRepository {
	return c.subscriptionRepo
}

>>>>>>> e3d62dcd
func (c *Client) SourceRepo() datastore.SourceRepository {
	return c.sourceRepo
}

func (c *Client) ensureMongoIndices() {
	c.ensureIndex(GroupCollection, "uid", true, nil)
	c.ensureIndex(GroupCollection, "name", true, bson.M{"document_status": datastore.ActiveDocumentStatus})
	c.ensureIndex(AppCollections, "uid", true, nil)
	c.ensureIndex(EventCollection, "uid", true, nil)
	c.ensureIndex(EventCollection, "event_type", false, nil)
	c.ensureIndex(EventCollection, "app_metadata.uid", false, nil)
	c.ensureIndex(EventCollection, "app_metadata.group_id", false, nil)
	c.ensureIndex(AppCollections, "group_id", false, nil)
	c.ensureIndex(EventDeliveryCollection, "status", false, nil)
	c.ensureIndex(SourceCollection, "mask_id", true, nil)
	c.ensureCompoundIndex(AppCollections)
	c.ensureCompoundIndex(EventCollection)
	c.ensureCompoundIndex(EventDeliveryCollection)
}

// ensureIndex - ensures an index is created for a specific field in a collection
func (c *Client) ensureIndex(collectionName string, field string, unique bool, partialFilterExpression interface{}) bool {
	createIndexOpts := &options.IndexOptions{Unique: &unique}

	if partialFilterExpression != nil {
		createIndexOpts.SetPartialFilterExpression(partialFilterExpression)
	}

	mod := mongo.IndexModel{
		Keys:    bson.D{{Key: field, Value: 1}}, // index in ascending order or -1 for descending order
		Options: createIndexOpts,
	}

	ctx, cancel := context.WithTimeout(context.Background(), 5*time.Second)
	defer cancel()

	collection := c.db.Collection(collectionName)

	_, err := collection.Indexes().CreateOne(ctx, mod)
	if err != nil {
		log.WithError(err).Errorf("failed to create index on field %s in %s", field, collectionName)
		return false
	}

	return true
}

func (c *Client) ensureCompoundIndex(collectionName string) bool {
	collection := c.db.Collection(collectionName)

	ctx, cancel := context.WithTimeout(context.Background(), 5*time.Second)
	defer cancel()

	compoundIndices := compoundIndices()

	compoundIndex, ok := compoundIndices[collectionName]

	if !ok {
		return false
	}

	_, err := collection.Indexes().CreateMany(ctx, compoundIndex)

	if err != nil {
		log.WithError(err).Errorf("failed to create index on collection %s", collectionName)
		return false
	}

	return true
}

func compoundIndices() map[string][]mongo.IndexModel {
	compoundIndices := map[string][]mongo.IndexModel{
		EventCollection: {
			{
				Keys: bson.D{
					{Key: "app_metadata.group_id", Value: 1},
					{Key: "document_status", Value: 1},
					{Key: "created_at", Value: -1},
				},
			},

			{
				Keys: bson.D{
					{Key: "app_metadata.group_id", Value: 1},
					{Key: "app_metadata.uid", Value: 1},
					{Key: "document_status", Value: 1},
					{Key: "created_at", Value: -1},
				},
			},

			{
				Keys: bson.D{
					{Key: "app_metadata.uid", Value: 1},
					{Key: "document_status", Value: 1},
					{Key: "created_at", Value: -1},
				},
			},

			{
				Keys: bson.D{
					{Key: "app_metadata.group_id", Value: 1},
					{Key: "app_metadata.uid", Value: 1},
					{Key: "created_at", Value: -1},
				},
			},

			{
				Keys: bson.D{
					{Key: "app_metadata.uid", Value: 1},
					{Key: "app_metadata.group_id", Value: 1},
					{Key: "document_status", Value: 1},
					{Key: "created_at", Value: 1},
				},
			},

			{
				Keys: bson.D{
					{Key: "app_metadata.uid", Value: 1},
					{Key: "document_status", Value: 1},
					{Key: "created_at", Value: 1},
				},
			},

			{
				Keys: bson.D{
					{Key: "app_metadata.group_id", Value: 1},
					{Key: "document_status", Value: 1},
					{Key: "created_at", Value: 1},
				},
			},

			{
				Keys: bson.D{
					{Key: "created_at", Value: -1},
				},
			},
		},

		EventDeliveryCollection: {
			{
				Keys: bson.D{
					{Key: "event_metadata.uid", Value: 1},
					{Key: "document_status", Value: 1},
					{Key: "created_at", Value: 1},
				},
			},

			{
				Keys: bson.D{
					{Key: "event_metadata.uid", Value: 1},
					{Key: "document_status", Value: 1},
					{Key: "created_at", Value: 1},
					{Key: "status", Value: 1},
				},
			},

			{
				Keys: bson.D{
					{Key: "document_status", Value: 1},
					{Key: "created_at", Value: 1},
					{Key: "app_metadata.group_id", Value: 1},
					{Key: "status", Value: 1},
				},
			},

			{
				Keys: bson.D{
					{Key: "uid", Value: 1},
					{Key: "document_status", Value: 1},
				},
			},

			{
				Keys: bson.D{
					{Key: "app_metadata.group_id", Value: 1},
					{Key: "document_status", Value: 1},
					{Key: "created_at", Value: 1},
				},
			},

			{
				Keys: bson.D{
					{Key: "document_status", Value: 1},
					{Key: "created_at", Value: -1},
					{Key: "app_metadata.group_id", Value: 1},
				},
			},

			{
				Keys: bson.D{
					{Key: "document_status", Value: 1},
					{Key: "created_at", Value: -1},
					{Key: "app_metadata.uid", Value: 1},
					{Key: "app_metadata.group_id", Value: 1},
				},
			},

			{
				Keys: bson.D{
					{Key: "created_at", Value: -1},
				},
			},
		},

		AppCollections: {
			{
				Keys: bson.D{
					{Key: "group_id", Value: 1},
					{Key: "document_status", Value: 1},
					{Key: "created_at", Value: 1},
				},
			},
			{
				Keys: bson.D{
					{Key: "group_id", Value: 1},
					{Key: "document_status", Value: 1},
					{Key: "title", Value: 1},
				},
				Options: options.Index().SetUnique(true),
			},
		},

		SubscriptionCollection: {
			{
				Keys: bson.D{
					{Key: "group_id", Value: 1},
					{Key: "source_id", Value: 1},
					{Key: "endpoint_id", Value: 1},
					{Key: "document_status", Value: 1},
				},
				Options: options.Index().SetUnique(true),
			},
		},
	}

	return compoundIndices
}<|MERGE_RESOLUTION|>--- conflicted
+++ resolved
@@ -17,18 +17,11 @@
 )
 
 const (
-<<<<<<< HEAD
-	GroupCollection  = "groups"
-	AppCollections   = "applications"
-	EventCollection  = "events"
-	SourceCollection = "sources"
-=======
 	SubscriptionCollection = "subscriptions"
 	AppCollections         = "applications"
 	GroupCollection        = "groups"
 	EventCollection        = "events"
 	SourceCollection       = "sources"
->>>>>>> e3d62dcd
 )
 
 type Client struct {
@@ -118,13 +111,10 @@
 	return c.eventDeliveryRepo
 }
 
-<<<<<<< HEAD
-=======
 func (c *Client) SubRepo() datastore.SubscriptionRepository {
 	return c.subscriptionRepo
 }
 
->>>>>>> e3d62dcd
 func (c *Client) SourceRepo() datastore.SourceRepository {
 	return c.sourceRepo
 }
