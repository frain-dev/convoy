package mongo

import (
	"context"
	"net/url"
	"strings"
	"time"

	log "github.com/sirupsen/logrus"
	"go.mongodb.org/mongo-driver/bson"

	"github.com/frain-dev/convoy/config"
	"github.com/frain-dev/convoy/datastore"
	"github.com/newrelic/go-agent/v3/integrations/nrmongo"
	"go.mongodb.org/mongo-driver/mongo"
	"go.mongodb.org/mongo-driver/mongo/options"
)

const (
	ConfigCollection              = "configurations"
	GroupCollection               = "groups"
	OrganisationCollection        = "organisations"
	OrganisationInvitesCollection = "organisation_invites"
	OrganisationMembersCollection = "organisation_members"
	AppCollection                 = "applications"
	EventCollection               = "events"
	SourceCollection              = "sources"
	UserCollection                = "users"
	SubscriptionCollection        = "subscriptions"
)

type Client struct {
	db                *mongo.Database
	apiKeyRepo        datastore.APIKeyRepository
	groupRepo         datastore.GroupRepository
	eventRepo         datastore.EventRepository
	applicationRepo   datastore.ApplicationRepository
	subscriptionRepo  datastore.SubscriptionRepository
	eventDeliveryRepo datastore.EventDeliveryRepository
	sourceRepo        datastore.SourceRepository
	orgRepo           datastore.OrganisationRepository
	orgMemberRepo     datastore.OrganisationMemberRepository
	orgInviteRepo     datastore.OrganisationInviteRepository
	userRepo          datastore.UserRepository
	configRepo        datastore.ConfigurationRepository
}

func New(cfg config.Configuration) (datastore.DatabaseClient, error) {
	ctx, cancel := context.WithTimeout(context.Background(), 5*time.Second)
	defer cancel()
	opts := options.Client()
	newRelicMonitor := nrmongo.NewCommandMonitor(nil)
	opts.SetMonitor(newRelicMonitor)
	opts.ApplyURI(cfg.Database.Dsn)

	client, err := mongo.Connect(ctx, opts)
	if err != nil {
		return nil, err
	}

	ctx, cancel = context.WithTimeout(context.Background(), 5*time.Second)
	defer cancel()

	if err := client.Ping(ctx, nil); err != nil {
		return nil, err
	}

	u, err := url.Parse(cfg.Database.Dsn)
	if err != nil {
		return nil, err
	}

	dbName := strings.TrimPrefix(u.Path, "/")
	conn := client.Database(dbName, nil)
	groups := datastore.New(conn, GroupCollection)
	events := datastore.New(conn, EventCollection)
<<<<<<< HEAD
	subscriptions := datastore.New(conn, SubscriptionCollection)
=======
	orgs := datastore.New(conn, OrganisationCollection)
	org_member := datastore.New(conn, OrganisationMembersCollection)
	org_invite := datastore.New(conn, OrganisationInvitesCollection)
>>>>>>> 95b3f515

	c := &Client{
		db:                conn,
		apiKeyRepo:        NewApiKeyRepo(conn),
		groupRepo:         NewGroupRepo(conn, groups),
		subscriptionRepo:  NewSubscriptionRepo(conn, subscriptions),
		applicationRepo:   NewApplicationRepo(conn),
		eventRepo:         NewEventRepository(conn, events),
		eventDeliveryRepo: NewEventDeliveryRepository(conn),
		sourceRepo:        NewSourceRepo(conn),
		orgRepo:           NewOrgRepo(conn, orgs),
		orgMemberRepo:     NewOrgMemberRepo(conn, org_member),
		orgInviteRepo:     NewOrgInviteRepo(conn, org_invite),
		userRepo:          NewUserRepo(conn),
		configRepo:        NewConfigRepo(conn),
	}

	c.ensureMongoIndices()

	return c, nil
}

func (c *Client) Disconnect(ctx context.Context) error {
	return c.db.Client().Disconnect(ctx)
}

func (c *Client) GetName() string {
	return "mongo"
}

func (c *Client) Client() interface{} {
	return c.db
}

func (c *Client) APIRepo() datastore.APIKeyRepository {
	return c.apiKeyRepo
}

func (c *Client) GroupRepo() datastore.GroupRepository {
	return c.groupRepo
}

func (c *Client) AppRepo() datastore.ApplicationRepository {
	return c.applicationRepo
}

func (c *Client) EventRepo() datastore.EventRepository {
	return c.eventRepo
}

func (c *Client) EventDeliveryRepo() datastore.EventDeliveryRepository {
	return c.eventDeliveryRepo
}

func (c *Client) SubRepo() datastore.SubscriptionRepository {
	return c.subscriptionRepo
}

func (c *Client) SourceRepo() datastore.SourceRepository {
	return c.sourceRepo
}

func (c *Client) OrganisationRepo() datastore.OrganisationRepository {
	return c.orgRepo
}

func (c *Client) OrganisationMemberRepo() datastore.OrganisationMemberRepository {
	return c.orgMemberRepo
}

func (c *Client) OrganisationInviteRepo() datastore.OrganisationInviteRepository {
	return c.orgInviteRepo
}

func (c *Client) UserRepo() datastore.UserRepository {
	return c.userRepo
}

func (c *Client) ConfigurationRepo() datastore.ConfigurationRepository {
	return c.configRepo
}

func (c *Client) ensureMongoIndices() {
	c.ensureIndex(GroupCollection, "uid", true, nil)

	c.ensureIndex(OrganisationCollection, "uid", true, nil)

	c.ensureIndex(OrganisationMembersCollection, "organisation_id", false, nil)
	c.ensureIndex(OrganisationMembersCollection, "user_id", false, nil)
	c.ensureIndex(OrganisationMembersCollection, "uid", true, nil)

	c.ensureIndex(OrganisationInvitesCollection, "uid", true, nil)
	c.ensureIndex(OrganisationInvitesCollection, "token", true, nil)

	c.ensureIndex(AppCollection, "group_id", false, nil)
	c.ensureIndex(UserCollection, "uid", true, nil)
	c.ensureIndex(UserCollection, "reset_password_token", true, nil)
	c.ensureIndex(AppCollection, "uid", true, nil)

	c.ensureIndex(EventCollection, "uid", true, nil)
	c.ensureIndex(EventCollection, "app_id", false, nil)
	c.ensureIndex(EventCollection, "group_id", false, nil)
	c.ensureIndex(AppCollection, "group_id", false, nil)
	c.ensureIndex(EventDeliveryCollection, "status", false, nil)
	c.ensureIndex(SourceCollection, "uid", true, nil)
	c.ensureIndex(SourceCollection, "mask_id", true, nil)
	c.ensureIndex(SubscriptionCollection, "uid", true, nil)
	c.ensureIndex(SubscriptionCollection, "filter_config.event_type", false, nil)
	c.ensureCompoundIndex(AppCollection)
	c.ensureCompoundIndex(EventCollection)
	c.ensureCompoundIndex(UserCollection)
	c.ensureCompoundIndex(GroupCollection)
	c.ensureCompoundIndex(EventDeliveryCollection)
	c.ensureCompoundIndex(OrganisationInvitesCollection)
	c.ensureCompoundIndex(OrganisationMembersCollection)
}

// ensureIndex - ensures an index is created for a specific field in a collection
func (c *Client) ensureIndex(collectionName string, field string, unique bool, partialFilterExpression interface{}) bool {
	createIndexOpts := &options.IndexOptions{Unique: &unique}

	if partialFilterExpression != nil {
		createIndexOpts.SetPartialFilterExpression(partialFilterExpression)
	}

	mod := mongo.IndexModel{
		Keys:    bson.D{{Key: field, Value: 1}}, // index in ascending order or -1 for descending order
		Options: createIndexOpts,
	}

	ctx, cancel := context.WithTimeout(context.Background(), 5*time.Second)
	defer cancel()

	collection := c.db.Collection(collectionName)

	_, err := collection.Indexes().CreateOne(ctx, mod)
	if err != nil {
		log.WithError(err).Errorf("failed to create index on field %s in %s", field, collectionName)
		return false
	}

	return true
}

func (c *Client) ensureCompoundIndex(collectionName string) bool {
	collection := c.db.Collection(collectionName)

	ctx, cancel := context.WithTimeout(context.Background(), 5*time.Second)
	defer cancel()

	compoundIndices := compoundIndices()

	compoundIndex, ok := compoundIndices[collectionName]

	if !ok {
		return false
	}

	_, err := collection.Indexes().CreateMany(ctx, compoundIndex)

	if err != nil {
		log.WithError(err).Errorf("failed to create index on collection %s", collectionName)
		return false
	}

	return true
}

func compoundIndices() map[string][]mongo.IndexModel {
	compoundIndices := map[string][]mongo.IndexModel{
		GroupCollection: {
			{
				Keys: bson.D{
					{Key: "organisation_id", Value: 1},
					{Key: "name", Value: 1},
					{Key: "document_status", Value: 1},
				},
				Options: options.Index().SetUnique(true),
			},
		},
		EventCollection: {
			{
				Keys: bson.D{
					{Key: "group_id", Value: 1},
					{Key: "document_status", Value: 1},
					{Key: "created_at", Value: -1},
				},
			},

			{
				Keys: bson.D{
					{Key: "group_id", Value: 1},
					{Key: "app_id", Value: 1},
					{Key: "document_status", Value: 1},
					{Key: "created_at", Value: -1},
				},
			},

			{
				Keys: bson.D{
					{Key: "app_id", Value: 1},
					{Key: "document_status", Value: 1},
					{Key: "created_at", Value: -1},
				},
			},

			{
				Keys: bson.D{
					{Key: "group_id", Value: 1},
					{Key: "app_id", Value: 1},
					{Key: "created_at", Value: -1},
				},
			},

			{
				Keys: bson.D{
					{Key: "app_id", Value: 1},
					{Key: "group_id", Value: 1},
					{Key: "document_status", Value: 1},
					{Key: "created_at", Value: 1},
				},
			},

			{
				Keys: bson.D{
					{Key: "app_id", Value: 1},
					{Key: "document_status", Value: 1},
					{Key: "created_at", Value: 1},
				},
			},

			{
				Keys: bson.D{
					{Key: "group_id", Value: 1},
					{Key: "document_status", Value: 1},
					{Key: "created_at", Value: 1},
				},
			},

			{
				Keys: bson.D{
					{Key: "created_at", Value: -1},
				},
			},
		},

		EventDeliveryCollection: {
			{
				Keys: bson.D{
					{Key: "event_id", Value: 1},
					{Key: "document_status", Value: 1},
					{Key: "created_at", Value: 1},
				},
			},

			{
				Keys: bson.D{
					{Key: "event_id", Value: 1},
					{Key: "document_status", Value: 1},
					{Key: "created_at", Value: 1},
					{Key: "status", Value: 1},
				},
			},

			{
				Keys: bson.D{
					{Key: "document_status", Value: 1},
					{Key: "created_at", Value: 1},
					{Key: "group_id", Value: 1},
					{Key: "status", Value: 1},
				},
			},

			{
				Keys: bson.D{
					{Key: "uid", Value: 1},
					{Key: "document_status", Value: 1},
				},
			},

			{
				Keys: bson.D{
					{Key: "group_id", Value: 1},
					{Key: "document_status", Value: 1},
					{Key: "created_at", Value: 1},
				},
			},

			{
				Keys: bson.D{
					{Key: "document_status", Value: 1},
					{Key: "created_at", Value: -1},
					{Key: "group_id", Value: 1},
				},
			},

			{
				Keys: bson.D{
					{Key: "document_status", Value: 1},
					{Key: "created_at", Value: -1},
					{Key: "app_id", Value: 1},
					{Key: "group_id", Value: 1},
				},
			},

			{
				Keys: bson.D{
					{Key: "created_at", Value: -1},
				},
			},
		},

		AppCollection: {
			{
				Keys: bson.D{
					{Key: "group_id", Value: 1},
					{Key: "document_status", Value: 1},
					{Key: "created_at", Value: 1},
				},
			},
			{
				Keys: bson.D{
					{Key: "group_id", Value: 1},
					{Key: "document_status", Value: 1},
					{Key: "title", Value: 1},
				},
				Options: options.Index().SetUnique(true),
			},
		},

		OrganisationInvitesCollection: {
			{
				Keys: bson.D{
					{Key: "organisation_id", Value: 1},
					{Key: "invitee_email", Value: 1},
					{Key: "document_status", Value: 1},
				},
				Options: options.Index().SetUnique(true),
			},
			{
				Keys: bson.D{
					{Key: "token", Value: 1},
					{Key: "email", Value: 1},
					{Key: "document_status", Value: 1},
				},
			},
		},

		OrganisationMembersCollection: {
			{
				Keys: bson.D{
					{Key: "organisation_id", Value: 1},
					{Key: "user_id", Value: 1},
					{Key: "document_status", Value: 1},
				},
				Options: options.Index().SetUnique(true),
			},
		},

		UserCollection: {
			{
				Keys: bson.D{
					{Key: "email", Value: 1},
					{Key: "document_status", Value: 1},
				},
				Options: options.Index().SetUnique(true),
			},
		},

		SubscriptionCollection: {
			{
				Keys: bson.D{
					{Key: "app_id", Value: 1},
					{Key: "group_id", Value: 1},
					{Key: "source_id", Value: 1},
					{Key: "endpoint_id", Value: 1},
					{Key: "document_status", Value: 1},
				},
				Options: options.Index().SetUnique(true),
			},
		},
	}

	return compoundIndices
}<|MERGE_RESOLUTION|>--- conflicted
+++ resolved
@@ -74,13 +74,10 @@
 	conn := client.Database(dbName, nil)
 	groups := datastore.New(conn, GroupCollection)
 	events := datastore.New(conn, EventCollection)
-<<<<<<< HEAD
 	subscriptions := datastore.New(conn, SubscriptionCollection)
-=======
 	orgs := datastore.New(conn, OrganisationCollection)
 	org_member := datastore.New(conn, OrganisationMembersCollection)
 	org_invite := datastore.New(conn, OrganisationInvitesCollection)
->>>>>>> 95b3f515
 
 	c := &Client{
 		db:                conn,
