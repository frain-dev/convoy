--- conflicted
+++ resolved
@@ -84,11 +84,8 @@
 	org_invite := datastore.New(conn, OrganisationInvitesCollection)
 	users := datastore.New(conn, UserCollection)
 	config := datastore.New(conn, ConfigCollection)
-<<<<<<< HEAD
 	devices := datastore.New(conn, DeviceCollection)
-=======
 	event_delivery := datastore.New(conn, EventDeliveryCollection)
->>>>>>> 4a0d5609
 
 	c := &Client{
 		db:                conn,
