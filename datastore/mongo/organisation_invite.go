--- conflicted
+++ resolved
@@ -60,12 +60,8 @@
 		primitive.E{Key: "role", Value: iv.Role},
 		primitive.E{Key: "status", Value: iv.Status},
 		primitive.E{Key: "updated_at", Value: iv.UpdatedAt},
-<<<<<<< HEAD
-	}
-=======
 		primitive.E{Key: "expires_at", Value: iv.ExpiresAt},
 	}}}
->>>>>>> 7d54b600
 
 	err := db.store.UpdateOne(ctx, bson.M{"uid": iv.UID}, update)
 	return err
