module github.com/frain-dev/convoy

<<<<<<< HEAD
go 1.24.0
=======
go 1.24.9
>>>>>>> c267763b

require (
	cloud.google.com/go/pubsub v1.50.1
	github.com/DataDog/datadog-go/v5 v5.7.1
	github.com/Subomi/go-authz v0.2.0
	github.com/asaskevich/govalidator v0.0.0-20230301143203-a9d515a09cc2
	github.com/aws/aws-sdk-go v1.55.6
	github.com/danvixent/asynqmon v0.7.3
	github.com/dchest/uniuri v1.2.0
	github.com/docker/compose/v2 v2.40.2
	github.com/dop251/goja v0.0.0-20250309171923-bcd7cc6bf64c
	github.com/dop251/goja_nodejs v0.0.0-20250409162600-f7acab6894b0
	github.com/exaring/otelpgx v0.9.0
	github.com/fatih/structs v1.1.0
	github.com/felixge/httpsnoop v1.0.4
	github.com/frain-dev/convoy-go/v2 v2.1.15
	github.com/getkin/kin-openapi v0.131.0
	github.com/getsentry/sentry-go v0.32.0
	github.com/getsentry/sentry-go/otel v0.32.0
	github.com/ghodss/yaml v1.0.0
	github.com/go-chi/chi/v5 v5.2.2
	github.com/go-chi/render v1.0.3
	github.com/go-redis/cache/v9 v9.0.0
	github.com/go-redis/redis_rate/v10 v10.0.1
	github.com/go-redsync/redsync/v4 v4.13.0
	github.com/golang-jwt/jwt/v5 v5.2.2
	github.com/gorilla/websocket v1.5.3
	github.com/grafana/pyroscope-go v1.2.2
	github.com/hashicorp/vault/api v1.21.0
	github.com/hibiken/asynq v0.24.1
	github.com/jackc/pgx/v5 v5.7.4
	github.com/jarcoal/httpmock v1.4.0
	github.com/jaswdr/faker v1.19.1
	github.com/jirevwe/go_partman v0.3.6
	github.com/jmoiron/sqlx v1.4.0
	github.com/kelseyhightower/envconfig v1.4.0
	github.com/keygen-sh/keygen-go/v3 v3.2.1
	github.com/lib/pq v1.10.9
	github.com/mattn/go-sqlite3 v1.14.28
	github.com/mitchellh/mapstructure v1.5.1-0.20231216201459-8508981c8b6c
	github.com/mixpanel/mixpanel-go v1.2.1
	github.com/oklog/ulid/v2 v2.1.0
	github.com/pkg/errors v0.9.1
	github.com/posthog/posthog-go v1.6.8
	github.com/prometheus/client_golang v1.22.0
	github.com/r3labs/diff/v3 v3.0.1
	github.com/rabbitmq/amqp091-go v1.10.0
	github.com/redis/go-redis/extra/redisotel/v9 v9.16.0
	github.com/redis/go-redis/v9 v9.16.0
	github.com/riandyrn/otelchi v0.12.1
	github.com/rubenv/sql-migrate v1.8.0
	github.com/sebdah/goldie/v2 v2.5.5
	github.com/segmentio/kafka-go v0.4.47
	github.com/sirupsen/logrus v1.9.3
	github.com/slack-go/slack v0.16.0
	github.com/spf13/cobra v1.10.1
	github.com/spf13/pflag v1.0.10
	github.com/stealthrocket/netjail v0.1.2
	github.com/stretchr/testify v1.11.1
	github.com/subomi/requestmigrations v0.4.0
	github.com/swaggo/swag v1.16.4
	github.com/testcontainers/testcontainers-go v0.39.0
	github.com/testcontainers/testcontainers-go/modules/compose v0.39.1
	github.com/tidwall/gjson v1.18.0
	github.com/xdg-go/pbkdf2 v1.0.0
	github.com/xeipuuv/gojsonschema v1.2.0
	go.opentelemetry.io/contrib/instrumentation/net/http/otelhttp v0.61.0
	go.opentelemetry.io/otel v1.38.0
	go.opentelemetry.io/otel/exporters/otlp/otlptrace v1.38.0
	go.opentelemetry.io/otel/exporters/otlp/otlptrace/otlptracegrpc v1.35.0
	go.opentelemetry.io/otel/sdk v1.38.0
	go.opentelemetry.io/otel/trace v1.38.0
	go.uber.org/mock v0.6.0
	golang.org/x/crypto v0.43.0
	google.golang.org/api v0.254.0
	gopkg.in/DataDog/dd-trace-go.v1 v1.69.1
	gopkg.in/gomail.v2 v2.0.0-20160411212932-81ebce5c23df
	gopkg.in/guregu/null.v4 v4.0.0
)

require (
	cloud.google.com/go/auth v0.17.0 // indirect
	cloud.google.com/go/auth/oauth2adapt v0.2.8 // indirect
	cloud.google.com/go/pubsub/v2 v2.0.0 // indirect
	dario.cat/mergo v1.0.2 // indirect
	github.com/Azure/go-ansiterm v0.0.0-20250102033503-faa5f7b0171c // indirect
	github.com/DataDog/appsec-internal-go v1.9.0 // indirect
	github.com/DataDog/datadog-agent/pkg/obfuscate v0.58.0 // indirect
	github.com/DataDog/datadog-agent/pkg/remoteconfig/state v0.58.0 // indirect
	github.com/DataDog/go-libddwaf/v3 v3.5.1 // indirect
	github.com/DataDog/go-sqllexer v0.0.14 // indirect
	github.com/DataDog/go-tuf v1.1.0-0.5.2 // indirect
	github.com/DataDog/sketches-go v1.4.5 // indirect
	github.com/DefangLabs/secret-detector v0.0.0-20250403165618-22662109213e // indirect
	github.com/Masterminds/semver/v3 v3.4.0 // indirect
	github.com/Microsoft/go-winio v0.6.2 // indirect
	github.com/acarl005/stripansi v0.0.0-20180116102854-5a71ef0e047d // indirect
	github.com/ajg/form v1.5.1 // indirect
	github.com/apparentlymart/go-textseg/v15 v15.0.0 // indirect
	github.com/aws/aws-sdk-go-v2 v1.36.3 // indirect
	github.com/aws/aws-sdk-go-v2/config v1.27.43 // indirect
	github.com/aws/aws-sdk-go-v2/credentials v1.17.67 // indirect
	github.com/aws/aws-sdk-go-v2/feature/ec2/imds v1.16.30 // indirect
	github.com/aws/aws-sdk-go-v2/internal/configsources v1.3.34 // indirect
	github.com/aws/aws-sdk-go-v2/internal/endpoints/v2 v2.6.34 // indirect
	github.com/aws/aws-sdk-go-v2/internal/ini v1.8.3 // indirect
	github.com/aws/aws-sdk-go-v2/service/internal/accept-encoding v1.12.3 // indirect
	github.com/aws/aws-sdk-go-v2/service/internal/presigned-url v1.12.15 // indirect
	github.com/aws/aws-sdk-go-v2/service/sqs v1.24.7 // indirect
	github.com/aws/aws-sdk-go-v2/service/sso v1.25.3 // indirect
	github.com/aws/aws-sdk-go-v2/service/ssooidc v1.30.1 // indirect
	github.com/aws/aws-sdk-go-v2/service/sts v1.33.19 // indirect
	github.com/aws/smithy-go v1.22.3 // indirect
	github.com/buger/goterm v1.0.4 // indirect
	github.com/cenkalti/backoff/v4 v4.3.0 // indirect
	github.com/compose-spec/compose-go/v2 v2.9.0 // indirect
	github.com/containerd/console v1.0.5 // indirect
	github.com/containerd/containerd/api v1.9.0 // indirect
	github.com/containerd/containerd/v2 v2.1.4 // indirect
	github.com/containerd/continuity v0.4.5 // indirect
	github.com/containerd/errdefs v1.0.0 // indirect
	github.com/containerd/errdefs/pkg v0.3.0 // indirect
	github.com/containerd/log v0.1.0 // indirect
	github.com/containerd/platforms v1.0.0-rc.1 // indirect
	github.com/containerd/ttrpc v1.2.7 // indirect
	github.com/containerd/typeurl/v2 v2.2.3 // indirect
	github.com/cpuguy83/dockercfg v0.3.2 // indirect
	github.com/dgryski/go-farm v0.0.0-20200201041132-a6ae2369ad13 // indirect
	github.com/distribution/reference v0.6.0 // indirect
	github.com/dlclark/regexp2 v1.11.5 // indirect
	github.com/docker/buildx v0.29.1 // indirect
	github.com/docker/cli v28.5.1+incompatible // indirect
	github.com/docker/cli-docs-tool v0.10.0 // indirect
	github.com/docker/distribution v2.8.3+incompatible // indirect
	github.com/docker/docker v28.5.1+incompatible // indirect
	github.com/docker/docker-credential-helpers v0.9.3 // indirect
	github.com/docker/go v1.5.1-1.0.20160303222718-d30aec9fd63c // indirect
	github.com/docker/go-connections v0.6.0 // indirect
	github.com/docker/go-metrics v0.0.1 // indirect
	github.com/docker/go-units v0.5.0 // indirect
	github.com/dustin/go-humanize v1.0.1 // indirect
	github.com/eapache/queue/v2 v2.0.0-20230407133247-75960ed334e4 // indirect
	github.com/ebitengine/purego v0.8.4 // indirect
	github.com/eiannone/keyboard v0.0.0-20220611211555-0d226195f203 // indirect
	github.com/emicklei/go-restful/v3 v3.11.3 // indirect
	github.com/fsnotify/fsevents v0.2.0 // indirect
	github.com/fvbommel/sortorder v1.1.0 // indirect
	github.com/fxamacker/cbor/v2 v2.7.1 // indirect
	github.com/go-jose/go-jose/v4 v4.1.2 // indirect
	github.com/go-logr/logr v1.4.3 // indirect
	github.com/go-logr/stdr v1.2.2 // indirect
	github.com/go-ole/go-ole v1.2.6 // indirect
	github.com/go-sourcemap/sourcemap v2.1.4+incompatible // indirect
	github.com/go-viper/mapstructure/v2 v2.4.0 // indirect
	github.com/gofrs/flock v0.12.1 // indirect
	github.com/gogo/protobuf v1.3.2 // indirect
	github.com/gomodule/redigo v2.0.0+incompatible // indirect
	github.com/google/gnostic-models v0.6.9 // indirect
	github.com/google/go-cmp v0.7.0 // indirect
	github.com/google/go-querystring v1.1.0 // indirect
	github.com/google/gofuzz v1.2.0 // indirect
	github.com/google/pprof v0.0.0-20250422154841-e1f9c1950416 // indirect
	github.com/google/s2a-go v0.1.9 // indirect
	github.com/google/shlex v0.0.0-20191202100458-e7afc7fbc510 // indirect
	github.com/grafana/pyroscope-go/godeltaprof v0.1.8 // indirect
	github.com/grpc-ecosystem/grpc-gateway/v2 v2.27.1 // indirect
	github.com/hashicorp/errwrap v1.1.0 // indirect
	github.com/hashicorp/go-cleanhttp v0.5.2 // indirect
	github.com/hashicorp/go-multierror v1.1.1 // indirect
	github.com/hashicorp/go-retryablehttp v0.7.8 // indirect
	github.com/hashicorp/go-rootcerts v1.0.2 // indirect
	github.com/hashicorp/go-secure-stdlib/parseutil v0.2.0 // indirect
	github.com/hashicorp/go-secure-stdlib/strutil v0.1.2 // indirect
	github.com/hashicorp/go-sockaddr v1.0.7 // indirect
	github.com/hashicorp/go-version v1.7.0 // indirect
	github.com/hashicorp/golang-lru/v2 v2.0.7 // indirect
	github.com/hashicorp/hcl v1.0.1-vault-7 // indirect
	github.com/in-toto/in-toto-golang v0.9.0 // indirect
	github.com/inhies/go-bytesize v0.0.0-20220417184213-4913239db9cf // indirect
	github.com/jackc/pgpassfile v1.0.0 // indirect
	github.com/jackc/pgservicefile v0.0.0-20240606120523-5a60cdf6a761 // indirect
	github.com/jackc/puddle/v2 v2.2.2 // indirect
	github.com/jonboulle/clockwork v0.5.0 // indirect
	github.com/json-iterator/go v1.1.12 // indirect
	github.com/keygen-sh/go-update v1.0.0 // indirect
	github.com/keygen-sh/jsonapi-go v1.2.1 // indirect
	github.com/lufia/plan9stats v0.0.0-20250317134145-8bc96cf8fc35 // indirect
	github.com/magiconair/properties v1.8.10 // indirect
	github.com/mattn/go-runewidth v0.0.16 // indirect
	github.com/mattn/go-shellwords v1.0.12 // indirect
	github.com/miekg/pkcs11 v1.1.1 // indirect
	github.com/mitchellh/go-homedir v1.1.0 // indirect
	github.com/mitchellh/hashstructure/v2 v2.0.2 // indirect
	github.com/moby/buildkit v0.25.1 // indirect
	github.com/moby/docker-image-spec v1.3.1 // indirect
	github.com/moby/go-archive v0.1.0 // indirect
	github.com/moby/locker v1.0.1 // indirect
	github.com/moby/patternmatcher v0.6.0 // indirect
	github.com/moby/spdystream v0.5.0 // indirect
	github.com/moby/sys/atomicwriter v0.1.0 // indirect
	github.com/moby/sys/capability v0.4.0 // indirect
	github.com/moby/sys/mountinfo v0.7.2 // indirect
	github.com/moby/sys/sequential v0.6.0 // indirect
	github.com/moby/sys/signal v0.7.1 // indirect
	github.com/moby/sys/symlink v0.3.0 // indirect
	github.com/moby/sys/user v0.4.0 // indirect
	github.com/moby/sys/userns v0.1.0 // indirect
	github.com/moby/term v0.5.2 // indirect
	github.com/modern-go/concurrent v0.0.0-20180306012644-bacd9c7ef1dd // indirect
	github.com/modern-go/reflect2 v1.0.2 // indirect
	github.com/mohae/deepcopy v0.0.0-20170929034955-c48cc78d4826 // indirect
	github.com/morikuni/aec v1.0.0 // indirect
	github.com/munnerz/goautoneg v0.0.0-20191010083416-a7dc8b61c822 // indirect
	github.com/mxk/go-flowrate v0.0.0-20140419014527-cca7078d478f // indirect
	github.com/oasdiff/yaml v0.0.0-20250309154309-f31be36b4037 // indirect
	github.com/oasdiff/yaml3 v0.0.0-20250309153720-d2182401db90 // indirect
	github.com/oasisprotocol/curve25519-voi v0.0.0-20230904125328-1f23a7beb09a // indirect
	github.com/opencontainers/go-digest v1.0.0 // indirect
	github.com/opencontainers/image-spec v1.1.1 // indirect
	github.com/outcaste-io/ristretto v0.2.3 // indirect
	github.com/pelletier/go-toml v1.9.5 // indirect
	github.com/perimeterx/marshmallow v1.1.5 // indirect
	github.com/philhofer/fwd v1.1.3-0.20240612014219-fbbf4953d986 // indirect
	github.com/pierrec/lz4/v4 v4.1.22 // indirect
	github.com/planetscale/vtprotobuf v0.6.1-0.20240319094008-0393e58bdf10 // indirect
	github.com/power-devops/perfstat v0.0.0-20240221224432-82ca36839d55 // indirect
	github.com/redis/go-redis/extra/rediscmd/v9 v9.16.0 // indirect
	github.com/rivo/uniseg v0.4.7 // indirect
	github.com/ryanuber/go-glob v1.0.0 // indirect
	github.com/santhosh-tekuri/jsonschema/v6 v6.0.1 // indirect
	github.com/secure-systems-lab/go-securesystemslib v0.7.0 // indirect
	github.com/serialx/hashring v0.0.0-20200727003509-22c0c7ab6b1b // indirect
	github.com/shibumi/go-pathspec v1.3.0 // indirect
	github.com/shirou/gopsutil/v4 v4.25.6 // indirect
	github.com/skratchdot/open-golang v0.0.0-20200116055534-eef842397966 // indirect
	github.com/theupdateframework/notary v0.7.0 // indirect
	github.com/tidwall/match v1.1.1 // indirect
	github.com/tidwall/pretty v1.2.1 // indirect
	github.com/tilt-dev/fsnotify v1.4.8-0.20220602155310-fff9c274a375 // indirect
	github.com/tinylib/msgp v1.2.1 // indirect
	github.com/tklauser/go-sysconf v0.3.15 // indirect
	github.com/tklauser/numcpus v0.10.0 // indirect
	github.com/tonistiigi/dchapes-mode v0.0.0-20250318174251-73d941a28323 // indirect
	github.com/tonistiigi/fsutil v0.0.0-20250605211040-586307ad452f // indirect
	github.com/tonistiigi/go-csvvalue v0.0.0-20240814133006-030d3b2625d0 // indirect
	github.com/tonistiigi/units v0.0.0-20180711220420-6950e57a87ea // indirect
	github.com/tonistiigi/vt100 v0.0.0-20240514184818-90bafcd6abab // indirect
	github.com/x448/float16 v0.8.4 // indirect
	github.com/xdg-go/scram v1.1.2 // indirect
	github.com/xdg-go/stringprep v1.0.4 // indirect
	github.com/xeipuuv/gojsonpointer v0.0.0-20190905194746-02993c407bfb // indirect
	github.com/xeipuuv/gojsonreference v0.0.0-20180127040603-bd5ef7bd5415 // indirect
	github.com/xhit/go-str2duration/v2 v2.1.0 // indirect
	github.com/yusufpapurcu/wmi v1.2.4 // indirect
	github.com/zclconf/go-cty v1.17.0 // indirect
	go.opentelemetry.io/auto/sdk v1.1.0 // indirect
	go.opentelemetry.io/contrib/instrumentation/google.golang.org/grpc/otelgrpc v0.61.0 // indirect
	go.opentelemetry.io/contrib/instrumentation/net/http/httptrace/otelhttptrace v0.60.0 // indirect
	go.opentelemetry.io/otel/exporters/otlp/otlpmetric/otlpmetricgrpc v1.35.0 // indirect
	go.opentelemetry.io/otel/exporters/otlp/otlpmetric/otlpmetrichttp v1.35.0 // indirect
	go.opentelemetry.io/otel/exporters/otlp/otlptrace/otlptracehttp v1.35.0 // indirect
	go.opentelemetry.io/otel/metric v1.38.0 // indirect
	go.opentelemetry.io/otel/sdk/metric v1.38.0 // indirect
	go.opentelemetry.io/proto/otlp v1.7.1 // indirect
	go.uber.org/atomic v1.11.0 // indirect
	go.yaml.in/yaml/v3 v3.0.4 // indirect
	golang.org/x/mod v0.28.0 // indirect
	golang.org/x/term v0.36.0 // indirect
	golang.org/x/xerrors v0.0.0-20231012003039-104605ab7028 // indirect
	google.golang.org/genproto v0.0.0-20250603155806-513f23925822 // indirect
	google.golang.org/genproto/googleapis/api v0.0.0-20250818200422-3122310a409c // indirect
	google.golang.org/genproto/googleapis/rpc v0.0.0-20251022142026-3a174f9686a8 // indirect
	gopkg.in/evanphx/json-patch.v4 v4.12.0 // indirect
	gopkg.in/inf.v0 v0.9.1 // indirect
	gopkg.in/ini.v1 v1.67.0 // indirect
	k8s.io/api v0.32.3 // indirect
	k8s.io/apimachinery v0.32.3 // indirect
	k8s.io/client-go v0.32.3 // indirect
	k8s.io/klog/v2 v2.130.1 // indirect
	k8s.io/kube-openapi v0.0.0-20250318190949-c8a335a9a2ff // indirect
	k8s.io/utils v0.0.0-20250321185631-1f6e0b77f77e // indirect
	sigs.k8s.io/json v0.0.0-20241014173422-cfa47c3a1cc8 // indirect
	sigs.k8s.io/randfill v1.0.0 // indirect
	sigs.k8s.io/structured-merge-diff/v4 v4.6.0 // indirect
	sigs.k8s.io/yaml v1.4.0 // indirect
	tags.cncf.io/container-device-interface v1.0.1 // indirect
)

require (
	cloud.google.com/go v0.121.6 // indirect
	cloud.google.com/go/compute/metadata v0.9.0 // indirect
	cloud.google.com/go/iam v1.5.2 // indirect
	github.com/KyleBanks/depth v1.2.1 // indirect
	github.com/beorn7/perks v1.0.1 // indirect
	github.com/cespare/xxhash/v2 v2.3.0 // indirect
	github.com/davecgh/go-spew v1.1.2-0.20180830191138-d8f796af33cc // indirect
	github.com/dgryski/go-rendezvous v0.0.0-20200823014737-9f7001d12a5f // indirect
	github.com/go-gorp/gorp/v3 v3.1.0 // indirect
	github.com/go-openapi/jsonpointer v0.21.1 // indirect
	github.com/go-openapi/jsonreference v0.20.5 // indirect
	github.com/go-openapi/spec v0.20.15 // indirect
	github.com/go-openapi/swag v0.23.1 // indirect
	github.com/golang/protobuf v1.5.4 // indirect
	github.com/google/uuid v1.6.0
	github.com/googleapis/enterprise-certificate-proxy v0.3.6 // indirect
	github.com/googleapis/gax-go/v2 v2.15.0 // indirect
	github.com/gorilla/mux v1.8.1 // indirect
	github.com/inconshreveable/mousetrap v1.1.0 // indirect
	github.com/jmespath/go-jmespath v0.4.0 // indirect
	github.com/josharian/intern v1.0.0 // indirect
	github.com/klauspost/compress v1.18.0 // indirect
	github.com/mailru/easyjson v0.9.0 // indirect
	github.com/nsf/jsondiff v0.0.0-20230430225905-43f6cf3098c1
	github.com/pmezard/go-difflib v1.0.1-0.20181226105442-5d4384ee4fb2 // indirect
	github.com/prometheus/client_model v0.6.2 // indirect
	github.com/prometheus/common v0.62.0 // indirect
	github.com/prometheus/procfs v0.15.1 // indirect
	github.com/robfig/cron/v3 v3.0.1 // indirect
	github.com/sergi/go-diff v1.0.0 // indirect
	github.com/spf13/cast v1.5.1 // indirect
	github.com/vmihailenco/go-tinylfu v0.2.2 // indirect
	github.com/vmihailenco/msgpack/v5 v5.4.1
	github.com/vmihailenco/tagparser/v2 v2.0.0 // indirect
	go.opencensus.io v0.24.0 // indirect
	golang.org/x/net v0.46.0 // indirect
	golang.org/x/oauth2 v0.32.0 // indirect
	golang.org/x/sync v0.17.0 // indirect
	golang.org/x/sys v0.37.0 // indirect
	golang.org/x/text v0.30.0
	golang.org/x/time v0.14.0 // indirect
	golang.org/x/tools v0.37.0 // indirect
	google.golang.org/grpc v1.76.0
	google.golang.org/protobuf v1.36.10 // indirect
	gopkg.in/alexcesaro/quotedprintable.v3 v3.0.0-20150716171945-2caba252f4dc // indirect
	gopkg.in/yaml.v2 v2.4.0 // indirect
	gopkg.in/yaml.v3 v3.0.1
)

replace github.com/dop251/goja_nodejs v0.0.0-20250409162600-f7acab6894b0 => github.com/jirevwe/goja_nodejs v0.0.0-20240322142733-81d2fcfb82c1<|MERGE_RESOLUTION|>--- conflicted
+++ resolved
@@ -1,10 +1,6 @@
 module github.com/frain-dev/convoy
 
-<<<<<<< HEAD
-go 1.24.0
-=======
 go 1.24.9
->>>>>>> c267763b
 
 require (
 	cloud.google.com/go/pubsub v1.50.1
