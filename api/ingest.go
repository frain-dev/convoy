package api

import (
<<<<<<< HEAD
	"encoding/json"
	"errors"
=======
	"github.com/frain-dev/convoy/pkg/msgpack"
>>>>>>> 8b0d8339
	"io"
	"net/http"
	"time"

	"github.com/frain-dev/convoy/internal/pkg/dedup"
	"github.com/go-chi/chi/v5"
	"github.com/oklog/ulid/v2"

	"github.com/frain-dev/convoy"
	"github.com/frain-dev/convoy/config"
	"github.com/frain-dev/convoy/database/postgres"
	"github.com/frain-dev/convoy/datastore"
	"github.com/frain-dev/convoy/internal/pkg/crc"
	"github.com/frain-dev/convoy/pkg/httpheader"
	"github.com/frain-dev/convoy/pkg/verifier"
	"github.com/frain-dev/convoy/queue"
	"github.com/frain-dev/convoy/util"
	"github.com/frain-dev/convoy/worker/task"
	"github.com/go-chi/render"
)

func (a *ApplicationHandler) IngestEvent(w http.ResponseWriter, r *http.Request) {
	// s.AppService.CountProjectApplications()
	// 1. Retrieve mask ID
	maskID := chi.URLParam(r, "maskID")

	// 2. Retrieve source using mask ID.
	source, err := postgres.NewSourceRepo(a.A.DB).FindSourceByMaskID(r.Context(), maskID)
	if err != nil {
		if errors.Is(err, datastore.ErrSourceNotFound) {
			_ = render.Render(w, r, util.NewErrorResponse(err.Error(), http.StatusNotFound))
			return
		}

		_ = render.Render(w, r, util.NewErrorResponse("error retrieving source", http.StatusBadRequest))
		return
	}

	if source.Type != datastore.HTTPSource {
		_ = render.Render(w, r, util.NewErrorResponse("Source type needs to be HTTP",
			http.StatusBadRequest))
		return
	}

	// 3. Select verifier based of source config.
	// TODO(subomi): Can verifier be nil?
	var v verifier.Verifier
	verifierConfig := source.Verifier

	if !util.IsStringEmpty(string(source.Provider)) {
		switch source.Provider {
		case datastore.GithubSourceProvider:
			v = verifier.NewGithubVerifier(verifierConfig.HMac.Secret)
		case datastore.TwitterSourceProvider:
			v = verifier.NewTwitterVerifier(verifierConfig.HMac.Secret)
		case datastore.ShopifySourceProvider:
			v = verifier.NewShopifyVerifier(verifierConfig.HMac.Secret)
		default:
			_ = render.Render(w, r, util.NewErrorResponse("Provider type undefined",
				http.StatusBadRequest))
			return
		}
	} else {
		switch verifierConfig.Type {
		case datastore.HMacVerifier:
			opts := &verifier.HmacOptions{
				Header:   verifierConfig.HMac.Header,
				Hash:     verifierConfig.HMac.Hash,
				Secret:   verifierConfig.HMac.Secret,
				Encoding: string(verifierConfig.HMac.Encoding),
			}
			v = verifier.NewHmacVerifier(opts)

		case datastore.BasicAuthVerifier:
			v = verifier.NewBasicAuthVerifier(
				verifierConfig.BasicAuth.UserName,
				verifierConfig.BasicAuth.Password,
			)
		case datastore.APIKeyVerifier:
			v = verifier.NewAPIKeyVerifier(
				verifierConfig.ApiKey.HeaderValue,
				verifierConfig.ApiKey.HeaderName,
			)
		default:
			v = &verifier.NoopVerifier{}
		}
	}

	projectRepo := postgres.NewProjectRepo(a.A.DB)

	g, err := projectRepo.FetchProjectByID(r.Context(), source.ProjectID)
	if err != nil {
		_ = render.Render(w, r, util.NewServiceErrResponse(err))
		return
	}

	maxIngestSize := g.Config.MaxIngestSize
	if maxIngestSize == 0 {
		cfg, err := config.Get()
		if err != nil {
			a.A.Logger.WithError(err).Error("failed to load config")
			_ = render.Render(w, r, util.NewErrorResponse("failed to load config", http.StatusBadRequest))
			return
		}

		maxIngestSize = cfg.MaxResponseSize
	}

	var checksum string
	var isDuplicate bool
	if len(source.IdempotencyKeys) > 0 {
		duper := dedup.NewDeDuper(r.Context(), r, postgres.NewEventRepo(a.A.DB))
		exists, err := duper.Exists(source.Name, source.ProjectID, source.IdempotencyKeys)
		if err != nil {
			_ = render.Render(w, r, util.NewErrorResponse(err.Error(), http.StatusBadRequest))
			return
		}

		isDuplicate = exists

		checksum, err = duper.GenerateChecksum(source.Name, source.IdempotencyKeys)
		if err != nil {
			_ = render.Render(w, r, util.NewErrorResponse(err.Error(), http.StatusBadRequest))
			return
		}
	}

	// 3.1 On Failure
	// Return 400 Bad Request.
	body := io.LimitReader(r.Body, int64(maxIngestSize))
	payload, err := io.ReadAll(body)
	if err != nil {
		_ = render.Render(w, r, util.NewErrorResponse(err.Error(), http.StatusBadRequest))
		return
	}

	if err = v.VerifyRequest(r, payload); err != nil {
		_ = render.Render(w, r, util.NewErrorResponse(err.Error(), http.StatusBadRequest))
		return
	}

	if len(payload) == 0 {
		payload = []byte("{}")
	}

	// 3.2 On success
	// Attach Source to Event.
	// Write Event to the Ingestion Queue.
	event := &datastore.Event{
		UID:              ulid.Make().String(),
		EventType:        datastore.EventType(maskID),
		SourceID:         source.UID,
		ProjectID:        source.ProjectID,
		Raw:              string(payload),
		Data:             payload,
		IsDuplicateEvent: isDuplicate,
		URLQueryParams:   r.URL.RawQuery,
		IdempotencyKey:   checksum,
		Headers:          httpheader.HTTPHeader(r.Header),
		CreatedAt:        time.Now(),
		UpdatedAt:        time.Now(),
	}

	event.Headers["X-Convoy-Source-Id"] = []string{source.MaskID}

	createEvent := task.CreateEvent{
		Event: *event,
	}

	eventByte, err := msgpack.EncodeMsgPack(createEvent)
	if err != nil {
		_ = render.Render(w, r, util.NewErrorResponse(err.Error(), http.StatusBadRequest))
		return
	}

	job := &queue.Job{
		ID:      event.UID,
		Payload: eventByte,
		Delay:   0,
	}

	err = a.A.Queue.Write(convoy.CreateEventProcessor, convoy.CreateEventQueue, job)
	if err != nil {
		a.A.Logger.WithError(err).Error("Error occurred sending new event to the queue")
		_ = render.Render(w, r, util.NewErrorResponse(err.Error(), http.StatusBadRequest))
		return
	}

	// 4. Return 200
	if !util.IsStringEmpty(source.CustomResponse.Body) {
		// send back custom response
		if !util.IsStringEmpty(source.CustomResponse.ContentType) {
			w.Header().Set("Content-Type", source.CustomResponse.ContentType)
			w.WriteHeader(http.StatusOK)
			_, _ = w.Write([]byte(source.CustomResponse.Body))
			return
		}

		render.Status(r, http.StatusOK)
		render.PlainText(w, r, source.CustomResponse.Body)
		return

	}

	if event.IsDuplicateEvent {
		_ = render.Render(w, r, util.NewServerResponse("Duplicate event received, but will not be sent", len(payload), http.StatusOK))
	} else {
		_ = render.Render(w, r, util.NewServerResponse("Event received", len(payload), http.StatusOK))
	}
}

func (a *ApplicationHandler) HandleCrcCheck(w http.ResponseWriter, r *http.Request) {
	maskID := chi.URLParam(r, "maskID")

	var source *datastore.Source
	sourceCacheKey := convoy.SourceCacheKey.Get(maskID).String()

	err := a.A.Cache.Get(r.Context(), sourceCacheKey, &source)
	if err != nil {
		a.A.Logger.WithError(err)
	}

	if source == nil {
		source, err = postgres.NewSourceRepo(a.A.DB).FindSourceByMaskID(r.Context(), maskID)
		if err != nil {
			if errors.Is(err, datastore.ErrSourceNotFound) {
				_ = render.Render(w, r, util.NewErrorResponse(err.Error(), http.StatusNotFound))
				return
			}

			_ = render.Render(w, r, util.NewErrorResponse("error retrieving source", http.StatusBadRequest))
			return
		}

		err = a.A.Cache.Set(r.Context(), sourceCacheKey, &source, time.Hour*24)
		if err != nil {
			a.A.Logger.WithError(err)
		}

	}

	if source.Type != datastore.HTTPSource {
		_ = render.Render(w, r, util.NewErrorResponse("Source type needs to be HTTP", http.StatusBadRequest))
		return
	}

	if util.IsStringEmpty(string(source.Provider)) {
		_ = render.Render(w, r, util.NewErrorResponse("Provider type undefined", http.StatusBadRequest))
		return
	}

	var c crc.Crc

	switch source.Provider {
	case datastore.TwitterSourceProvider:
		c = crc.NewTwitterCrc(source.Verifier.HMac.Secret)
	default:
		_ = render.Render(w, r, util.NewErrorResponse("Provider type is not supported", http.StatusBadRequest))
		return
	}

	sourceRepo := postgres.NewSourceRepo(a.A.DB)
	err = c.HandleRequest(w, r, source, sourceRepo)
	if err != nil {
		_ = render.Render(w, r, util.NewErrorResponse(err.Error(), http.StatusBadRequest))
		return
	}
}<|MERGE_RESOLUTION|>--- conflicted
+++ resolved
@@ -1,12 +1,8 @@
 package api
 
 import (
-<<<<<<< HEAD
-	"encoding/json"
-	"errors"
-=======
 	"github.com/frain-dev/convoy/pkg/msgpack"
->>>>>>> 8b0d8339
+  "errors"
 	"io"
 	"net/http"
 	"time"
