--- conflicted
+++ resolved
@@ -267,21 +267,9 @@
 
 	source, err := retrieveSourceConfigurationFromMaskId(a, r.Context(), sourceCacheKey)
 
-<<<<<<< HEAD
 	if err != nil {
 		if errors.Is(err, datastore.ErrSourceNotFound) {
 			_ = render.Render(w, r, util.NewErrorResponse(err.Error(), http.StatusNotFound))
-=======
-	if source == nil {
-		source, err = postgres.NewSourceRepo(a.A.DB).FindSourceByMaskID(r.Context(), maskID)
-		if err != nil {
-			if errors.Is(err, datastore.ErrSourceNotFound) {
-				_ = render.Render(w, r, util.NewErrorResponse(err.Error(), http.StatusNotFound))
-				return
-			}
-
-			_ = render.Render(w, r, util.NewErrorResponse("error retrieving source", http.StatusBadRequest))
->>>>>>> fd2396b1
 			return
 		}
 		_ = render.Render(w, r, util.NewErrorResponse("error retrieving source", http.StatusBadRequest))
