package dashboard

import (
	"errors"
	"net/http"

	"github.com/frain-dev/convoy/pkg/log"

	"github.com/frain-dev/convoy/api/models"
	"github.com/frain-dev/convoy/database/postgres"
	"github.com/frain-dev/convoy/datastore"
	"github.com/frain-dev/convoy/services"

	"github.com/frain-dev/convoy/util"
	"github.com/go-chi/chi/v5"
	"github.com/go-chi/render"
)

func (a *DashboardHandler) GetSubscriptions(w http.ResponseWriter, r *http.Request) {
	var q *models.QueryListSubscription
	project, err := a.retrieveProject(r)
	if err != nil {
		_ = render.Render(w, r, util.NewServiceErrResponse(err))
		return
	}

	data := q.Transform(r)
	subscriptions, paginationData, err := postgres.NewSubscriptionRepo(a.A.DB, a.A.Cache).LoadSubscriptionsPaged(r.Context(), project.UID, data.FilterBy, data.Pageable)
	if err != nil {
		log.FromContext(r.Context()).WithError(err).Error("an error occurred while fetching subscriptions")
		_ = render.Render(w, r, util.NewErrorResponse("an error occurred while fetching subscriptions", http.StatusInternalServerError))
		return
	}

	if subscriptions == nil {
		subscriptions = make([]datastore.Subscription, 0)
	}

	org, err := a.retrieveOrganisation(r)
	if err != nil {
		_ = render.Render(w, r, util.NewServiceErrResponse(err))
		return
	}

	var customDomain string
	if org == nil {
		customDomain = ""
	} else {
		customDomain = org.CustomDomain.ValueOrZero()
	}

	baseUrl, err := a.retrieveHost()
	if err != nil {
		_ = render.Render(w, r, util.NewServiceErrResponse(err))
		return
	}

	for i := range subscriptions {
		fillSourceURL(subscriptions[i].Source, baseUrl, customDomain)
	}

	resp := models.NewListResponse(subscriptions, func(subscription datastore.Subscription) models.SubscriptionResponse {
		return models.SubscriptionResponse{Subscription: &subscription}
	})
	_ = render.Render(w, r, util.NewServerResponse("Subscriptions fetched successfully",
		pagedResponse{Content: &resp, Pagination: &paginationData}, http.StatusOK))
}

func (a *DashboardHandler) GetSubscription(w http.ResponseWriter, r *http.Request) {
	subId := chi.URLParam(r, "subscriptionID")
	project, err := a.retrieveProject(r)
	if err != nil {
		_ = render.Render(w, r, util.NewServiceErrResponse(err))
		return
	}

	subscription, err := postgres.NewSubscriptionRepo(a.A.DB, a.A.Cache).FindSubscriptionByID(r.Context(), project.UID, subId)
	if err != nil {
		log.FromContext(r.Context()).WithError(err).Error("failed to find subscription")
		if errors.Is(err, datastore.ErrSubscriptionNotFound) {
			_ = render.Render(w, r, util.NewErrorResponse(datastore.ErrSubscriptionNotFound.Error(), http.StatusNotFound))
			return
		}
		_ = render.Render(w, r, util.NewServiceErrResponse(err))
		return
	}

	resp := &models.SubscriptionResponse{Subscription: subscription}
	_ = render.Render(w, r, util.NewServerResponse("Subscription fetched successfully", resp, http.StatusOK))
}

func (a *DashboardHandler) CreateSubscription(w http.ResponseWriter, r *http.Request) {
	project, err := a.retrieveProject(r)
	if err != nil {
		_ = render.Render(w, r, util.NewServiceErrResponse(err))
		return
	}

	if err = a.A.Authz.Authorize(r.Context(), "project.manage", project); err != nil {
		_ = render.Render(w, r, util.NewErrorResponse("Unauthorized", http.StatusForbidden))
		return
	}

	var sub models.CreateSubscription
	err = util.ReadJSON(r, &sub)
	if err != nil {
		_ = render.Render(w, r, util.NewErrorResponse(err.Error(), http.StatusBadRequest))
		return
	}

	err = sub.Validate()
	if err != nil {
		_ = render.Render(w, r, util.NewErrorResponse(err.Error(), http.StatusBadRequest))
		return
	}

<<<<<<< HEAD
	cs := services.CreateSubcriptionService{
		SubRepo:         postgres.NewSubscriptionRepo(a.A.DB, a.A.Cache),
		EndpointRepo:    postgres.NewEndpointRepo(a.A.DB, a.A.Cache),
		SourceRepo:      postgres.NewSourceRepo(a.A.DB, a.A.Cache),
=======
	cs := services.CreateSubscriptionService{
		SubRepo:         postgres.NewSubscriptionRepo(a.A.DB),
		EndpointRepo:    postgres.NewEndpointRepo(a.A.DB),
		SourceRepo:      postgres.NewSourceRepo(a.A.DB),
>>>>>>> fd2396b1
		Project:         project,
		NewSubscription: &sub,
	}

	subscription, err := cs.Run(r.Context())
	if err != nil {
		a.A.Logger.WithError(err).Error("failed to create subscription")
		_ = render.Render(w, r, util.NewServiceErrResponse(err))
		return
	}

	resp := models.SubscriptionResponse{Subscription: subscription}
	_ = render.Render(w, r, util.NewServerResponse("Subscription created successfully", resp, http.StatusCreated))
}

func (a *DashboardHandler) DeleteSubscription(w http.ResponseWriter, r *http.Request) {
	project, err := a.retrieveProject(r)
	if err != nil {
		_ = render.Render(w, r, util.NewServiceErrResponse(err))
		return
	}

	if err = a.A.Authz.Authorize(r.Context(), "project.manage", project); err != nil {
		_ = render.Render(w, r, util.NewErrorResponse("Unauthorized", http.StatusForbidden))
		return
	}

	sub, err := postgres.NewSubscriptionRepo(a.A.DB, a.A.Cache).FindSubscriptionByID(r.Context(), project.UID, chi.URLParam(r, "subscriptionID"))
	if err != nil {
		log.FromContext(r.Context()).WithError(err).Error("failed to find subscription")
		if errors.Is(err, datastore.ErrSubscriptionNotFound) {
			_ = render.Render(w, r, util.NewErrorResponse("failed to find subscription", http.StatusNotFound))
			return
		}
		_ = render.Render(w, r, util.NewServiceErrResponse(err))
		return
	}

	err = postgres.NewSubscriptionRepo(a.A.DB, a.A.Cache).DeleteSubscription(r.Context(), project.UID, sub)
	if err != nil {
		log.FromContext(r.Context()).WithError(err).Error("failed to delete subscription")
		_ = render.Render(w, r, util.NewErrorResponse("failed to delete subscription", http.StatusBadRequest))
		return
	}

	_ = render.Render(w, r, util.NewServerResponse("Subscription deleted successfully", nil, http.StatusOK))
}

func (a *DashboardHandler) UpdateSubscription(w http.ResponseWriter, r *http.Request) {
	var update models.UpdateSubscription
	err := util.ReadJSON(r, &update)
	if err != nil {
		a.A.Logger.WithError(err).Error(err.Error())
		_ = render.Render(w, r, util.NewErrorResponse(err.Error(), http.StatusBadRequest))
		return
	}

	err = update.Validate()
	if err != nil {
		_ = render.Render(w, r, util.NewErrorResponse(err.Error(), http.StatusBadRequest))
		return
	}

	project, err := a.retrieveProject(r)
	if err != nil {
		_ = render.Render(w, r, util.NewServiceErrResponse(err))
		return
	}

	if err = a.A.Authz.Authorize(r.Context(), "project.manage", project); err != nil {
		_ = render.Render(w, r, util.NewErrorResponse("Unauthorized", http.StatusForbidden))
		return
	}

	us := services.UpdateSubscriptionService{
		SubRepo:        postgres.NewSubscriptionRepo(a.A.DB, a.A.Cache),
		EndpointRepo:   postgres.NewEndpointRepo(a.A.DB, a.A.Cache),
		SourceRepo:     postgres.NewSourceRepo(a.A.DB, a.A.Cache),
		ProjectId:      project.UID,
		SubscriptionId: chi.URLParam(r, "subscriptionID"),
		Update:         &update,
	}

	sub, err := us.Run(r.Context())
	if err != nil {
		_ = render.Render(w, r, util.NewServiceErrResponse(err))
		return
	}

	resp := models.SubscriptionResponse{Subscription: sub}
	_ = render.Render(w, r, util.NewServerResponse("Subscription updated successfully", resp, http.StatusAccepted))
}

func (a *DashboardHandler) TestSubscriptionFilter(w http.ResponseWriter, r *http.Request) {
	var test models.TestFilter
	err := util.ReadJSON(r, &test)
	if err != nil {
		_ = render.Render(w, r, util.NewErrorResponse(err.Error(), http.StatusBadRequest))
		return
	}

	subRepo := postgres.NewSubscriptionRepo(a.A.DB, a.A.Cache)
	isBodyValid, err := subRepo.TestSubscriptionFilter(r.Context(), test.Request.Body, test.Schema.Body)
	if err != nil {
		log.FromContext(r.Context()).WithError(err).Error("failed to validate subscription filter")
		_ = render.Render(w, r, util.NewErrorResponse("failed to validate subscription filter", http.StatusBadRequest))
		return
	}

	isHeaderValid, err := subRepo.TestSubscriptionFilter(r.Context(), test.Request.Headers, test.Schema.Headers)
	if err != nil {
		log.FromContext(r.Context()).WithError(err).Error("failed to validate subscription filter")
		_ = render.Render(w, r, util.NewErrorResponse("failed to validate subscription filter", http.StatusBadRequest))
		return
	}

	isValid := isBodyValid && isHeaderValid

	_ = render.Render(w, r, util.NewServerResponse("Subscriptions filter validated successfully", isValid, http.StatusCreated))
}

func (a *DashboardHandler) TestSubscriptionFunction(w http.ResponseWriter, r *http.Request) {
	var test models.TestWebhookFunction
	err := util.ReadJSON(r, &test)
	if err != nil {
		_ = render.Render(w, r, util.NewErrorResponse(err.Error(), http.StatusBadRequest))
		return
	}

	subRepo := postgres.NewSubscriptionRepo(a.A.DB)
	mutatedPayload, consoleLog, err := subRepo.TransformPayload(r.Context(), test.Function, test.Payload)
	if err != nil {
		log.FromContext(r.Context()).WithError(err).Error("failed to transform payload")
		_ = render.Render(w, r, util.NewErrorResponse(err.Error(), http.StatusBadRequest))
		return
	}

	functionResponse := models.SubscriptionFunctionResponse{
		Payload: mutatedPayload,
		Log:     consoleLog,
	}

	_ = render.Render(w, r, util.NewServerResponse("Subscription transformer function run successfully", functionResponse, http.StatusOK))
}<|MERGE_RESOLUTION|>--- conflicted
+++ resolved
@@ -114,17 +114,10 @@
 		return
 	}
 
-<<<<<<< HEAD
 	cs := services.CreateSubcriptionService{
 		SubRepo:         postgres.NewSubscriptionRepo(a.A.DB, a.A.Cache),
 		EndpointRepo:    postgres.NewEndpointRepo(a.A.DB, a.A.Cache),
 		SourceRepo:      postgres.NewSourceRepo(a.A.DB, a.A.Cache),
-=======
-	cs := services.CreateSubscriptionService{
-		SubRepo:         postgres.NewSubscriptionRepo(a.A.DB),
-		EndpointRepo:    postgres.NewEndpointRepo(a.A.DB),
-		SourceRepo:      postgres.NewSourceRepo(a.A.DB),
->>>>>>> fd2396b1
 		Project:         project,
 		NewSubscription: &sub,
 	}
