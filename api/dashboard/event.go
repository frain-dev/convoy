package dashboard

import (
	"encoding/json"
	"errors"
	"fmt"
	"net/http"
	"time"

	"github.com/frain-dev/convoy/pkg/log"

	"github.com/frain-dev/convoy/api/models"
	"github.com/frain-dev/convoy/config"
	"github.com/frain-dev/convoy/database/postgres"
	"github.com/frain-dev/convoy/datastore"
	"github.com/frain-dev/convoy/services"
	"github.com/frain-dev/convoy/util"
	"github.com/go-chi/chi/v5"
	"github.com/go-chi/render"

	m "github.com/frain-dev/convoy/internal/pkg/middleware"
)

func createEventService(a *DashboardHandler) (*services.EventService, error) {
	sourceRepo := postgres.NewSourceRepo(a.A.DB)
	endpointRepo := postgres.NewEndpointRepo(a.A.DB)
	subRepo := postgres.NewSubscriptionRepo(a.A.DB)
	eventRepo := postgres.NewEventRepo(a.A.DB)
	eventDeliveryRepo := postgres.NewEventDeliveryRepo(a.A.DB)
	deviceRepo := postgres.NewDeviceRepo(a.A.DB)

	eventService, err := services.NewEventService(
		endpointRepo, eventRepo, eventDeliveryRepo,
		a.A.Queue, a.A.Cache, subRepo, sourceRepo, deviceRepo,
	)

	if err != nil {
		return nil, err
	}

	return eventService, nil
}

func (a *DashboardHandler) CreateEndpointEvent(w http.ResponseWriter, r *http.Request) {
	var newMessage models.Event
	err := util.ReadJSON(r, &newMessage)
	if err != nil {
		_ = render.Render(w, r, util.NewErrorResponse(err.Error(), http.StatusBadRequest))
		return
	}

	project, err := a.retrieveProject(r)
	if err != nil {
		_ = render.Render(w, r, util.NewServiceErrResponse(err))
		return
	}

	eventService, err := createEventService(a)
	if err != nil {
		_ = render.Render(w, r, util.NewServiceErrResponse(err))
		return
	}

	event, err := eventService.CreateEvent(r.Context(), &newMessage, project)
	if err != nil {
		_ = render.Render(w, r, util.NewServiceErrResponse(err))
		return
	}

	_ = render.Render(w, r, util.NewServerResponse("Endpoint event created successfully", event, http.StatusCreated))
}

func (a *DashboardHandler) ReplayEndpointEvent(w http.ResponseWriter, r *http.Request) {
	project, err := a.retrieveProject(r)
	if err != nil {
		_ = render.Render(w, r, util.NewServiceErrResponse(err))
		return
	}

	event, err := a.retrieveEvent(r)
	if err != nil {
		_ = render.Render(w, r, util.NewServiceErrResponse(err))
		return
	}

	eventService, err := createEventService(a)
	if err != nil {
		_ = render.Render(w, r, util.NewServiceErrResponse(err))
		return
	}

	err = eventService.ReplayEvent(r.Context(), event, project)
	if err != nil {
		_ = render.Render(w, r, util.NewServiceErrResponse(err))
		return
	}

	_ = render.Render(w, r, util.NewServerResponse("Endpoint event replayed successfully", event, http.StatusOK))
}

func (a *DashboardHandler) BatchReplayEvents(w http.ResponseWriter, r *http.Request) {
	p, err := a.retrieveProject(r)
	if err != nil {
		_ = render.Render(w, r, util.NewServiceErrResponse(err))
		return
	}

	eventService, err := createEventService(a)
	if err != nil {
		_ = render.Render(w, r, util.NewServiceErrResponse(err))
		return
	}

	searchParams, err := getSearchParams(r)
	if err != nil {
		_ = render.Render(w, r, util.NewErrorResponse(err.Error(), http.StatusBadRequest))
		return
	}

	f := &datastore.Filter{
		Project: p,
		Pageable: datastore.Pageable{
			Direction:  datastore.Next,
			PerPage:    1000000000000, // large number so we get everything in most cases
			NextCursor: datastore.DefaultCursor,
		},
		SourceID:     r.URL.Query().Get("sourceId"),
		EndpointID:   r.URL.Query().Get("endpointId"),
		SearchParams: searchParams,
	}

	successes, failures, err := eventService.BatchReplayEvents(r.Context(), f)
	if err != nil {
		_ = render.Render(w, r, util.NewServiceErrResponse(err))
		return
	}

	_ = render.Render(w, r, util.NewServerResponse(fmt.Sprintf("%d successful, %d failed", successes, failures), nil, http.StatusOK))
}

func (a *DashboardHandler) CountAffectedEvents(w http.ResponseWriter, r *http.Request) {
	p, err := a.retrieveProject(r)
	if err != nil {
		_ = render.Render(w, r, util.NewServiceErrResponse(err))
		return
	}

<<<<<<< HEAD
=======
	eventService, err := createEventService(a)
	if err != nil {
		_ = render.Render(w, r, util.NewServiceErrResponse(err))
		return
	}

>>>>>>> c690d090
	searchParams, err := getSearchParams(r)
	if err != nil {
		_ = render.Render(w, r, util.NewErrorResponse(err.Error(), http.StatusBadRequest))
		return
	}

	f := &datastore.Filter{
		Project: p,
		Pageable: datastore.Pageable{
			Direction:  datastore.Next,
			PerPage:    1000000000000, // large number so we get everything in most cases
			NextCursor: datastore.DefaultCursor,
		},
		SourceID:     r.URL.Query().Get("sourceId"),
		EndpointID:   r.URL.Query().Get("endpointId"),
		SearchParams: searchParams,
	}

	count, err := postgres.NewEventRepo(a.A.DB).CountEvents(r.Context(), p.UID, f)
	if err != nil {
		log.FromContext(r.Context()).WithError(err).Error("an error occurred while fetching event")
		_ = render.Render(w, r, util.NewServiceErrResponse(err))
		return
	}

	_ = render.Render(w, r, util.NewServerResponse("events count successful", map[string]interface{}{"num": count}, http.StatusOK))
}

func (a *DashboardHandler) GetEndpointEvent(w http.ResponseWriter, r *http.Request) {
	event, err := a.retrieveEvent(r)
	if err != nil {
		_ = render.Render(w, r, util.NewErrorResponse(err.Error(), http.StatusNotFound))
		return
	}

	_ = render.Render(w, r, util.NewServerResponse("Endpoint event fetched successfully", event, http.StatusOK))
}

func (a *DashboardHandler) GetEventDelivery(w http.ResponseWriter, r *http.Request) {
	eventDelivery, err := a.retrieveEventDelivery(r)
	if err != nil {
		_ = render.Render(w, r, util.NewErrorResponse(err.Error(), http.StatusNotFound))
		return
	}

	_ = render.Render(w, r, util.NewServerResponse("Event Delivery fetched successfully", eventDelivery, http.StatusOK))
}

func (a *DashboardHandler) ResendEventDelivery(w http.ResponseWriter, r *http.Request) {
	project, err := a.retrieveProject(r)
	if err != nil {
		_ = render.Render(w, r, util.NewServiceErrResponse(err))
		return
	}

	eventDelivery, err := a.retrieveEventDelivery(r)
	if err != nil {
		_ = render.Render(w, r, util.NewServiceErrResponse(err))
		return
	}

	eventService, err := createEventService(a)
	if err != nil {
		_ = render.Render(w, r, util.NewServiceErrResponse(err))
		return
	}

	err = eventService.ResendEventDelivery(r.Context(), eventDelivery, project)
	if err != nil {
		_ = render.Render(w, r, util.NewServiceErrResponse(err))
		return
	}

	_ = render.Render(w, r, util.NewServerResponse("App event processed for retry successfully",
		eventDelivery, http.StatusOK))
}

func (a *DashboardHandler) BatchRetryEventDelivery(w http.ResponseWriter, r *http.Request) {
	status := make([]datastore.EventDeliveryStatus, 0)

	for _, s := range r.URL.Query()["status"] {
		if !util.IsStringEmpty(s) {
			status = append(status, datastore.EventDeliveryStatus(s))
		}
	}

	searchParams, err := getSearchParams(r)
	if err != nil {
		_ = render.Render(w, r, util.NewErrorResponse(err.Error(), http.StatusBadRequest))
		return
	}

	endpointIDs := getEndpointIDs(r)
	project, err := a.retrieveProject(r)
	if err != nil {
		_ = render.Render(w, r, util.NewServiceErrResponse(err))
		return
	}

	f := &datastore.Filter{
		Project:     project,
		EndpointIDs: endpointIDs,
		EventID:     r.URL.Query().Get("eventId"),
		Status:      status,
		Pageable: datastore.Pageable{
			Direction:  datastore.Next,
			PerPage:    1000000000000, // large number so we get everything in most cases
			NextCursor: datastore.DefaultCursor,
		},
		SearchParams: searchParams,
	}

	eventService, err := createEventService(a)
	if err != nil {
		_ = render.Render(w, r, util.NewServiceErrResponse(err))
		return
	}

	successes, failures, err := eventService.BatchRetryEventDelivery(r.Context(), f)
	if err != nil {
		_ = render.Render(w, r, util.NewServiceErrResponse(err))
		return
	}

	_ = render.Render(w, r, util.NewServerResponse(fmt.Sprintf("%d successful, %d failed", successes, failures), nil, http.StatusOK))
}

func (a *DashboardHandler) CountAffectedEventDeliveries(w http.ResponseWriter, r *http.Request) {
	status := make([]datastore.EventDeliveryStatus, 0)
	for _, s := range r.URL.Query()["status"] {
		if !util.IsStringEmpty(s) {
			status = append(status, datastore.EventDeliveryStatus(s))
		}
	}

	searchParams, err := getSearchParams(r)
	if err != nil {
		_ = render.Render(w, r, util.NewErrorResponse(err.Error(), http.StatusBadRequest))
		return
	}

	endpointIDs := getEndpointIDs(r)
	project, err := a.retrieveProject(r)
	if err != nil {
		_ = render.Render(w, r, util.NewServiceErrResponse(err))
		return
	}

	f := &datastore.Filter{
		Project:      project,
		EndpointIDs:  endpointIDs,
		EventID:      r.URL.Query().Get("eventId"),
		Status:       status,
		SearchParams: searchParams,
	}

<<<<<<< HEAD
	count, err := postgres.NewEventDeliveryRepo(a.A.DB).CountEventDeliveries(r.Context(), project.UID, f.EndpointIDs, f.EventID, f.Status, f.SearchParams)
=======
	eventService, err := createEventService(a)
	if err != nil {
		_ = render.Render(w, r, util.NewServiceErrResponse(err))
		return
	}

	count, err := eventService.CountAffectedEventDeliveries(r.Context(), f)
>>>>>>> c690d090
	if err != nil {
		log.FromContext(r.Context()).WithError(err).Error("an error occurred while fetching event deliveries")
		_ = render.Render(w, r, util.NewServiceErrResponse(err))
		return
	}

	_ = render.Render(w, r, util.NewServerResponse("event deliveries count successful", map[string]interface{}{"num": count}, http.StatusOK))
}

func (a *DashboardHandler) ForceResendEventDeliveries(w http.ResponseWriter, r *http.Request) {
	eventDeliveryIDs := models.IDs{}

	err := json.NewDecoder(r.Body).Decode(&eventDeliveryIDs)
	if err != nil {
		_ = render.Render(w, r, util.NewErrorResponse("Request is invalid", http.StatusBadRequest))
		return
	}

	project, err := a.retrieveProject(r)
	if err != nil {
		_ = render.Render(w, r, util.NewServiceErrResponse(err))
		return
	}

	eventService, err := createEventService(a)
	if err != nil {
		_ = render.Render(w, r, util.NewServiceErrResponse(err))
		return
	}

	successes, failures, err := eventService.ForceResendEventDeliveries(r.Context(), eventDeliveryIDs.IDs, project)
	if err != nil {
		_ = render.Render(w, r, util.NewServiceErrResponse(err))
		return
	}

	_ = render.Render(w, r, util.NewServerResponse(fmt.Sprintf("%d successful, %d failed", successes, failures), nil, http.StatusOK))
}

func (a *DashboardHandler) GetEventsPaged(w http.ResponseWriter, r *http.Request) {
	cfg, err := config.Get()
	if err != nil {
		_ = render.Render(w, r, util.NewErrorResponse(err.Error(), http.StatusBadRequest))
		return
	}

	searchParams, err := getSearchParams(r)
	if err != nil {
		_ = render.Render(w, r, util.NewErrorResponse(err.Error(), http.StatusBadRequest))
		return
	}

	pageable := m.GetPageableFromContext(r.Context())
	project, err := a.retrieveProject(r)
	if err != nil {
		_ = render.Render(w, r, util.NewServiceErrResponse(err))
		return
	}

	query := r.URL.Query().Get("query")
	endpointIDs := getEndpointIDs(r)

	// TODO(subomi): Support multiple
	var sourceID string
	sourceIDs := getSourceIDs(r)

	if len(sourceIDs) > 0 {
		sourceID = sourceIDs[0]
	}

	f := &datastore.Filter{
		Query:        query,
		Project:      project,
		EndpointIDs:  endpointIDs,
		SourceID:     sourceID,
		Pageable:     pageable,
		SearchParams: searchParams,
	}

	eventService, err := createEventService(a)
	if err != nil {
		_ = render.Render(w, r, util.NewServiceErrResponse(err))
		return
	}

	if cfg.Search.Type == config.TypesenseSearchProvider && !util.IsStringEmpty(query) {
		m, paginationData, err := eventService.Search(r.Context(), f)
		if err != nil {
			_ = render.Render(w, r, util.NewErrorResponse(err.Error(), http.StatusBadRequest))
			return
		}
		_ = render.Render(w, r, util.NewServerResponse("Endpoint events fetched successfully",
			pagedResponse{Content: &m, Pagination: &paginationData}, http.StatusOK))

		return
	}

<<<<<<< HEAD
	m, paginationData, err := postgres.NewEventRepo(a.A.DB).LoadEventsPaged(r.Context(), project.UID, f)
=======
	m, paginationData, err := eventService.GetEventsPaged(r.Context(), f)
>>>>>>> c690d090
	if err != nil {
		log.FromContext(r.Context()).WithError(err).Error("failed to fetch events")
		_ = render.Render(w, r, util.NewErrorResponse("an error occurred while fetching app events", http.StatusInternalServerError))
		return
	}

	_ = render.Render(w, r, util.NewServerResponse("App events fetched successfully",
		pagedResponse{Content: &m, Pagination: &paginationData}, http.StatusOK))
}

func (a *DashboardHandler) GetEventDeliveriesPaged(w http.ResponseWriter, r *http.Request) {
	status := make([]datastore.EventDeliveryStatus, 0)
	for _, s := range r.URL.Query()["status"] {
		if !util.IsStringEmpty(s) {
			status = append(status, datastore.EventDeliveryStatus(s))
		}
	}

	searchParams, err := getSearchParams(r)
	if err != nil {
		_ = render.Render(w, r, util.NewErrorResponse(err.Error(), http.StatusBadRequest))
		return
	}

	endpointIDs := getEndpointIDs(r)
	project, err := a.retrieveProject(r)
	if err != nil {
		_ = render.Render(w, r, util.NewServiceErrResponse(err))
		return
	}

	f := &datastore.Filter{
		Project:      project,
		EventID:      r.URL.Query().Get("eventId"),
		EndpointIDs:  endpointIDs,
		Status:       status,
		Pageable:     m.GetPageableFromContext(r.Context()),
		SearchParams: searchParams,
	}

<<<<<<< HEAD
	ed, paginationData, err := postgres.NewEventDeliveryRepo(a.A.DB).LoadEventDeliveriesPaged(r.Context(), project.UID, f.EndpointIDs, f.EventID, f.Status, f.SearchParams, f.Pageable)
=======
	eventService, err := createEventService(a)
	if err != nil {
		_ = render.Render(w, r, util.NewServiceErrResponse(err))
		return
	}

	ed, paginationData, err := eventService.GetEventDeliveriesPaged(r.Context(), f)
>>>>>>> c690d090
	if err != nil {
		log.FromContext(r.Context()).WithError(err).Error("failed to fetch event deliveries")
		_ = render.Render(w, r, util.NewErrorResponse("an error occurred while fetching event deliveries", http.StatusInternalServerError))
		return
	}

	_ = render.Render(w, r, util.NewServerResponse("Event deliveries fetched successfully",
		pagedResponse{Content: &ed, Pagination: &paginationData}, http.StatusOK))
}

func (a *DashboardHandler) retrieveEvent(r *http.Request) (*datastore.Event, error) {
	project, err := a.retrieveProject(r)
	if err != nil {
		return &datastore.Event{}, err
	}

	eventID := chi.URLParam(r, "eventID")
	eventRepo := postgres.NewEventRepo(a.A.DB)
	return eventRepo.FindEventByID(r.Context(), project.UID, eventID)
}

func (a *DashboardHandler) retrieveEventDelivery(r *http.Request) (*datastore.EventDelivery, error) {
	project, err := a.retrieveProject(r)
	if err != nil {
		return &datastore.EventDelivery{}, err
	}

	eventDeliveryID := chi.URLParam(r, "eventDeliveryID")
	eventDeliveryRepo := postgres.NewEventDeliveryRepo(a.A.DB)
	return eventDeliveryRepo.FindEventDeliveryByID(r.Context(), project.UID, eventDeliveryID)
}

func getSearchParams(r *http.Request) (datastore.SearchParams, error) {
	var searchParams datastore.SearchParams
	format := "2006-01-02T15:04:05"
	startDate := r.URL.Query().Get("startDate")
	endDate := r.URL.Query().Get("endDate")

	var err error

	var startT time.Time
	if len(startDate) == 0 {
		startT = time.Unix(0, 0)
	} else {
		startT, err = time.Parse(format, startDate)
		if err != nil {
			return searchParams, errors.New("please specify a startDate in the format " + format)
		}
	}
	var endT time.Time
	if len(endDate) == 0 {
		now := time.Now()
		endT = time.Date(now.Year(), now.Month(), now.Day(), 23, 59, 59, 999999999, now.Location())
	} else {
		endT, err = time.Parse(format, endDate)
		if err != nil {
			return searchParams, errors.New("please specify a correct endDate in the format " + format + " or none at all")
		}
	}

	if err := m.EnsurePeriod(startT, endT); err != nil {
		return searchParams, err
	}

	searchParams = datastore.SearchParams{
		CreatedAtStart: startT.Unix(),
		CreatedAtEnd:   endT.Unix(),
	}

	return searchParams, nil
}

func getEndpointIDs(r *http.Request) []string {
	var endpoints []string

	for _, id := range r.URL.Query()["endpointId"] {
		if !util.IsStringEmpty(id) {
			endpoints = append(endpoints, id)
		}
	}

	return endpoints
}

func getSourceIDs(r *http.Request) []string {
	var sourceIDs []string

	for _, id := range r.URL.Query()["sourceId"] {
		if !util.IsStringEmpty(id) {
			sourceIDs = append(sourceIDs, id)
		}
	}

	return sourceIDs
}<|MERGE_RESOLUTION|>--- conflicted
+++ resolved
@@ -145,15 +145,6 @@
 		return
 	}
 
-<<<<<<< HEAD
-=======
-	eventService, err := createEventService(a)
-	if err != nil {
-		_ = render.Render(w, r, util.NewServiceErrResponse(err))
-		return
-	}
-
->>>>>>> c690d090
 	searchParams, err := getSearchParams(r)
 	if err != nil {
 		_ = render.Render(w, r, util.NewErrorResponse(err.Error(), http.StatusBadRequest))
@@ -310,17 +301,7 @@
 		SearchParams: searchParams,
 	}
 
-<<<<<<< HEAD
 	count, err := postgres.NewEventDeliveryRepo(a.A.DB).CountEventDeliveries(r.Context(), project.UID, f.EndpointIDs, f.EventID, f.Status, f.SearchParams)
-=======
-	eventService, err := createEventService(a)
-	if err != nil {
-		_ = render.Render(w, r, util.NewServiceErrResponse(err))
-		return
-	}
-
-	count, err := eventService.CountAffectedEventDeliveries(r.Context(), f)
->>>>>>> c690d090
 	if err != nil {
 		log.FromContext(r.Context()).WithError(err).Error("an error occurred while fetching event deliveries")
 		_ = render.Render(w, r, util.NewServiceErrResponse(err))
@@ -418,11 +399,7 @@
 		return
 	}
 
-<<<<<<< HEAD
 	m, paginationData, err := postgres.NewEventRepo(a.A.DB).LoadEventsPaged(r.Context(), project.UID, f)
-=======
-	m, paginationData, err := eventService.GetEventsPaged(r.Context(), f)
->>>>>>> c690d090
 	if err != nil {
 		log.FromContext(r.Context()).WithError(err).Error("failed to fetch events")
 		_ = render.Render(w, r, util.NewErrorResponse("an error occurred while fetching app events", http.StatusInternalServerError))
@@ -463,17 +440,7 @@
 		SearchParams: searchParams,
 	}
 
-<<<<<<< HEAD
 	ed, paginationData, err := postgres.NewEventDeliveryRepo(a.A.DB).LoadEventDeliveriesPaged(r.Context(), project.UID, f.EndpointIDs, f.EventID, f.Status, f.SearchParams, f.Pageable)
-=======
-	eventService, err := createEventService(a)
-	if err != nil {
-		_ = render.Render(w, r, util.NewServiceErrResponse(err))
-		return
-	}
-
-	ed, paginationData, err := eventService.GetEventDeliveriesPaged(r.Context(), f)
->>>>>>> c690d090
 	if err != nil {
 		log.FromContext(r.Context()).WithError(err).Error("failed to fetch event deliveries")
 		_ = render.Render(w, r, util.NewErrorResponse("an error occurred while fetching event deliveries", http.StatusInternalServerError))
