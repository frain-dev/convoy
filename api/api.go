--- conflicted
+++ resolved
@@ -76,12 +76,6 @@
 	opts := &requestmigrations.RequestMigrationOptions{
 		VersionHeader:  VersionHeader,
 		CurrentVersion: config.DefaultAPIVersion,
-<<<<<<< HEAD
-		VersionFormat:  requestmigrations.DateFormat,
-		GetUserVersionFunc: func(req *http.Request) (string, error) {
-			return config.DefaultAPIVersion, nil
-		},
-=======
 		GetUserVersionFunc: func(req *http.Request) (string, error) {
 			cfg, err := config.Get()
 			if err != nil {
@@ -91,7 +85,6 @@
 			return cfg.APIVersion, nil
 		},
 		VersionFormat: requestmigrations.DateFormat,
->>>>>>> f0f83d0b
 	}
 	rm, err := requestmigrations.NewRequestMigration(opts)
 	if err != nil {
