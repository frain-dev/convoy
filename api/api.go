--- conflicted
+++ resolved
@@ -475,37 +475,29 @@
 			})
 		})
 
-<<<<<<< HEAD
-			portalLinkRouter.Route("/event-types", func(eventTypesRouter chi.Router) {
-				eventTypesRouter.Get("/", handler.GetEventTypes)
-				eventTypesRouter.With(handler.RequireEnabledProject()).Post("/", handler.CreateEventType)
-				eventTypesRouter.With(handler.RequireEnabledProject()).Put("/{eventTypeId}", handler.UpdateEventType)
-				eventTypesRouter.With(handler.RequireEnabledProject()).Post("/{eventTypeId}/deprecate", handler.DeprecateEventType)
-			})
-
-			portalLinkRouter.Route("/eventdeliveries", func(eventDeliveryRouter chi.Router) {
-				eventDeliveryRouter.With(middleware.Pagination).Get("/", handler.GetEventDeliveriesPaged)
-				eventDeliveryRouter.Post("/forceresend", handler.ForceResendEventDeliveries)
-				eventDeliveryRouter.Post("/batchretry", handler.BatchRetryEventDelivery)
-				eventDeliveryRouter.Get("/countbatchretryevents", handler.CountAffectedEventDeliveries)
-=======
-		portalLinkRouter.Route("/eventdeliveries", func(eventDeliveryRouter chi.Router) {
-			eventDeliveryRouter.With(middleware.Pagination).Get("/", handler.GetEventDeliveriesPaged)
-			eventDeliveryRouter.Post("/forceresend", handler.ForceResendEventDeliveries)
-			eventDeliveryRouter.Post("/batchretry", handler.BatchRetryEventDelivery)
-			eventDeliveryRouter.Get("/countbatchretryevents", handler.CountAffectedEventDeliveries)
->>>>>>> 85cdacdc
-
-			eventDeliveryRouter.Route("/{eventDeliveryID}", func(eventDeliverySubRouter chi.Router) {
-				eventDeliverySubRouter.Get("/", handler.GetEventDelivery)
-				eventDeliverySubRouter.Put("/resend", handler.ResendEventDelivery)
-
-				eventDeliverySubRouter.Route("/deliveryattempts", func(deliveryRouter chi.Router) {
-					deliveryRouter.Get("/", handler.GetDeliveryAttempts)
-					deliveryRouter.Get("/{deliveryAttemptID}", handler.GetDeliveryAttempt)
-				})
-			})
-		})
+    portalLinkRouter.Route("/event-types", func(eventTypesRouter chi.Router) {
+      eventTypesRouter.Get("/", handler.GetEventTypes)
+      eventTypesRouter.With(handler.RequireEnabledProject()).Post("/", handler.CreateEventType)
+      eventTypesRouter.With(handler.RequireEnabledProject()).Put("/{eventTypeId}", handler.UpdateEventType)
+      eventTypesRouter.With(handler.RequireEnabledProject()).Post("/{eventTypeId}/deprecate", handler.DeprecateEventType)
+    })
+
+    portalLinkRouter.Route("/eventdeliveries", func(eventDeliveryRouter chi.Router) {
+      eventDeliveryRouter.With(middleware.Pagination).Get("/", handler.GetEventDeliveriesPaged)
+      eventDeliveryRouter.Post("/forceresend", handler.ForceResendEventDeliveries)
+      eventDeliveryRouter.Post("/batchretry", handler.BatchRetryEventDelivery)
+      eventDeliveryRouter.Get("/countbatchretryevents", handler.CountAffectedEventDeliveries)
+
+      eventDeliveryRouter.Route("/{eventDeliveryID}", func(eventDeliverySubRouter chi.Router) {
+        eventDeliverySubRouter.Get("/", handler.GetEventDelivery)
+        eventDeliverySubRouter.Put("/resend", handler.ResendEventDelivery)
+
+        eventDeliverySubRouter.Route("/deliveryattempts", func(deliveryRouter chi.Router) {
+          deliveryRouter.Get("/", handler.GetDeliveryAttempts)
+          deliveryRouter.Get("/{deliveryAttemptID}", handler.GetDeliveryAttempt)
+        })
+      })
+    })
 
 		portalLinkRouter.Route("/subscriptions", func(subscriptionRouter chi.Router) {
 			subscriptionRouter.Post("/", handler.CreateSubscription)
