--- conflicted
+++ resolved
@@ -50,31 +50,6 @@
 	_ = render.Render(w, r, util.NewServerResponse("Project fetched successfully", project, http.StatusOK))
 }
 
-<<<<<<< HEAD
-func (a *PublicHandler) GetProjectStatistics(w http.ResponseWriter, r *http.Request) {
-	project, err := a.retrieveProject(r)
-	if err != nil {
-		_ = render.Render(w, r, util.NewServiceErrResponse(err))
-		return
-	}
-
-	projectService, err := createProjectService(a)
-	if err != nil {
-		_ = render.Render(w, r, util.NewServiceErrResponse(err))
-		return
-	}
-
-	err = projectService.FillProjectStatistics(r.Context(), project)
-	if err != nil {
-		_ = render.Render(w, r, util.NewServiceErrResponse(err))
-		return
-	}
-
-	_ = render.Render(w, r, util.NewServerResponse("Project Stats fetched successfully", project.Statistics, http.StatusOK))
-}
-
-=======
->>>>>>> 7a93a1c9
 // DeleteProject - this is a duplicate annotation for the api/v1 route of this handler
 // @Summary Delete a project
 // @Description This endpoint deletes a project using its id
