package public

import (
	"encoding/json"
	"errors"
	"fmt"
	"net/http"
	"time"

	"github.com/frain-dev/convoy/pkg/log"

	"github.com/frain-dev/convoy/api/models"
	"github.com/frain-dev/convoy/config"
	"github.com/frain-dev/convoy/database/postgres"
	"github.com/frain-dev/convoy/datastore"
	"github.com/frain-dev/convoy/services"
	"github.com/frain-dev/convoy/util"
	"github.com/go-chi/chi/v5"
	"github.com/go-chi/render"

	m "github.com/frain-dev/convoy/internal/pkg/middleware"
)

func createEventService(a *PublicHandler) (*services.EventService, error) {
	sourceRepo := postgres.NewSourceRepo(a.A.DB)
	endpointRepo := postgres.NewEndpointRepo(a.A.DB)
	subRepo := postgres.NewSubscriptionRepo(a.A.DB)
	eventRepo := postgres.NewEventRepo(a.A.DB)
	eventDeliveryRepo := postgres.NewEventDeliveryRepo(a.A.DB)
	deviceRepo := postgres.NewDeviceRepo(a.A.DB)

	eventService, err := services.NewEventService(
		endpointRepo, eventRepo, eventDeliveryRepo,
		a.A.Queue, a.A.Cache, subRepo, sourceRepo, deviceRepo,
	)

	if err != nil {
		return nil, err
	}

	return eventService, nil
}

// CreateEndpointEvent
// @Summary Create an event
// @Description This endpoint creates an endpoint event
// @Tags Events
// @Accept  json
// @Produce  json
// @Param projectID path string true "Project ID"
// @Param event body models.Event true "Event Details"
// @Success 200 {object} util.ServerResponse{data=datastore.Event{data=Stub}}
// @Failure 400,401,404 {object} util.ServerResponse{data=Stub}
// @Security ApiKeyAuth
// @Router /v1/projects/{projectID}/events [post]
func (a *PublicHandler) CreateEndpointEvent(w http.ResponseWriter, r *http.Request) {
	var newMessage models.Event
	err := util.ReadJSON(r, &newMessage)
	if err != nil {
		_ = render.Render(w, r, util.NewErrorResponse(err.Error(), http.StatusBadRequest))
		return
	}

	project, err := a.retrieveProject(r)

	eventService, err := createEventService(a)
	if err != nil {
		_ = render.Render(w, r, util.NewServiceErrResponse(err))
		return
	}

	event, err := eventService.CreateEvent(r.Context(), &newMessage, project)
	if err != nil {
		_ = render.Render(w, r, util.NewServiceErrResponse(err))
		return
	}

	_ = render.Render(w, r, util.NewServerResponse("Endpoint event created successfully", event, http.StatusCreated))
}

// CreateEndpointFanoutEvent
// @Summary Fan out an event
// @Description This endpoint uses the owner_id to fan out an event to multiple endpoints.
// @Tags Events
// @Accept json
// @Produce json
// @Param projectID path string true "Project ID"
// @Param event body models.FanoutEvent true "Event Details"
// @Success 200 {object} util.ServerResponse{data=datastore.Event{data=Stub}}
// @Failure 400,401,404 {object} util.ServerResponse{data=Stub}
// @Security ApiKeyAuth
// @Router /v1/projects/{projectID}/events/fanout [post]
func (a *PublicHandler) CreateEndpointFanoutEvent(w http.ResponseWriter, r *http.Request) {
	var newMessage models.FanoutEvent
	err := util.ReadJSON(r, &newMessage)
	if err != nil {
		_ = render.Render(w, r, util.NewErrorResponse(err.Error(), http.StatusBadRequest))
		return
	}

	project, err := a.retrieveProject(r)
	if err != nil {
		_ = render.Render(w, r, util.NewServiceErrResponse(err))
		return
	}

	eventService, err := createEventService(a)
	if err != nil {
		_ = render.Render(w, r, util.NewServiceErrResponse(err))
		return
	}

	event, err := eventService.CreateFanoutEvent(r.Context(), &newMessage, project)
	if err != nil {
		_ = render.Render(w, r, util.NewServiceErrResponse(err))
		return
	}

	_ = render.Render(w, r, util.NewServerResponse("Endpoint event created successfully", event, http.StatusCreated))
}

// CreateDynamicEvent
// @Summary Creates an event with supplied endpoint and subscription
// @Description This endpoint Creates an event with supplied endpoint and subscription
// @Tags Events
// @Accept json
// @Produce json
// @Param projectID path string true "Project ID"
// @Param event body models.DynamicEvent true "Event Details"
// @Success 200 {object} Stub
// @Failure 400,401,404 {object} util.ServerResponse{data=Stub}
// @Security ApiKeyAuth
// @Router /v1/projects/{projectID}/events/dynamic [post]
func (a *PublicHandler) CreateDynamicEvent(w http.ResponseWriter, r *http.Request) {
	var newMessage models.DynamicEvent
	err := util.ReadJSON(r, &newMessage)
	if err != nil {
		_ = render.Render(w, r, util.NewErrorResponse(err.Error(), http.StatusBadRequest))
		return
	}

	project, err := a.retrieveProject(r)
	if err != nil {
		_ = render.Render(w, r, util.NewServiceErrResponse(err))
		return
	}

	eventService, err := createEventService(a)
	if err != nil {
		_ = render.Render(w, r, util.NewServiceErrResponse(err))
		return
	}

	err = eventService.CreateDynamicEvent(r.Context(), &newMessage, project)
	if err != nil {
		_ = render.Render(w, r, util.NewServiceErrResponse(err))
		return
	}

	_ = render.Render(w, r, util.NewServerResponse("Dynamic event created successfully", nil, http.StatusCreated))
}

// ReplayEndpointEvent
// @Summary Replay event
// @Description This endpoint replays an event afresh assuming it is a new event.
// @Tags Events
// @Accept  json
// @Produce  json
// @Param projectID path string true "Project ID"
// @Param eventID path string true "event id"
// @Success 200 {object} util.ServerResponse{data=datastore.Event{data=Stub}}
// @Failure 400,401,404 {object} util.ServerResponse{data=Stub}
// @Security ApiKeyAuth
// @Router /v1/projects/{projectID}/events/{eventID}/replay [put]
func (a *PublicHandler) ReplayEndpointEvent(w http.ResponseWriter, r *http.Request) {
	project, err := a.retrieveProject(r)
	if err != nil {
		_ = render.Render(w, r, util.NewServiceErrResponse(err))
		return
	}

	event, err := a.retrieveEvent(r)
	if err != nil {
		_ = render.Render(w, r, util.NewServiceErrResponse(err))
		return
	}

	eventService, err := createEventService(a)
	if err != nil {
		_ = render.Render(w, r, util.NewServiceErrResponse(err))
		return
	}

	err = eventService.ReplayEvent(r.Context(), event, project)
	if err != nil {
		_ = render.Render(w, r, util.NewServiceErrResponse(err))
		return
	}

	_ = render.Render(w, r, util.NewServerResponse("Endpoint event replayed successfully", event, http.StatusOK))
}

// BatchReplayEvents
// @Summary Batch replay events
// @Description This endpoint replays multiple events at once.
// @Tags Events
// @Accept  json
// @Produce  json
// @Param projectID path string true "Project ID"
// @Param startDate query string false "start date"
// @Param endDate query string false "end date"
// @Param source query string false "Source ID"
// @Success 200 {object} util.ServerResponse{data=datastore.Event{data=Stub}}
// @Failure 400,401,404 {object} util.ServerResponse{data=Stub}
// @Security ApiKeyAuth
// @Router /v1/projects/{projectID}/events/batchreplay [post]
func (a *PublicHandler) BatchReplayEvents(w http.ResponseWriter, r *http.Request) {
	p, err := a.retrieveProject(r)
	if err != nil {
		_ = render.Render(w, r, util.NewServiceErrResponse(err))
		return
	}

	eventService, err := createEventService(a)
	if err != nil {
		_ = render.Render(w, r, util.NewServiceErrResponse(err))
		return
	}

	searchParams, err := getSearchParams(r)
	if err != nil {
		_ = render.Render(w, r, util.NewErrorResponse(err.Error(), http.StatusBadRequest))
		return
	}

	f := &datastore.Filter{
		Project: p,
		Pageable: datastore.Pageable{
			Direction:  datastore.Next,
			PerPage:    1000000000000, // large number so we get everything in most cases
			NextCursor: datastore.DefaultCursor,
		},
		SourceID:     r.URL.Query().Get("sourceId"),
		EndpointID:   r.URL.Query().Get("endpointId"),
		SearchParams: searchParams,
	}

	successes, failures, err := eventService.BatchReplayEvents(r.Context(), f)
	if err != nil {
		_ = render.Render(w, r, util.NewServiceErrResponse(err))
		return
	}

	_ = render.Render(w, r, util.NewServerResponse(fmt.Sprintf("%d successful, %d failed", successes, failures), nil, http.StatusOK))
}

// GetEndpointEvent
// @Summary Retrieve an event
// @Description This endpoint retrieves an event
// @Tags Events
// @Accept  json
// @Produce  json
// @Param projectID path string true "Project ID"
// @Param eventID path string true "event id"
// @Success 200 {object} util.ServerResponse{data=datastore.Event{data=Stub}}
// @Failure 400,401,404 {object} util.ServerResponse{data=Stub}
// @Security ApiKeyAuth
// @Router /v1/projects/{projectID}/events/{eventID} [get]
func (a *PublicHandler) GetEndpointEvent(w http.ResponseWriter, r *http.Request) {
	event, err := a.retrieveEvent(r)
	if err != nil {
		_ = render.Render(w, r, util.NewErrorResponse(err.Error(), http.StatusNotFound))
		return
	}

	_ = render.Render(w, r, util.NewServerResponse("Endpoint event fetched successfully",
		event, http.StatusOK))
}

// GetEventDelivery
// @Summary Retrieve an event delivery
// @Description This endpoint fetches an event delivery.
// @Tags Event Deliveries
// @Accept json
// @Produce json
// @Param projectID path string true "Project ID"
// @Param eventDeliveryID path string true "event delivery id"
// @Success 200 {object} util.ServerResponse{data=datastore.Event{data=Stub}}
// @Failure 400,401,404 {object} util.ServerResponse{data=Stub}
// @Security ApiKeyAuth
// @Router /v1/projects/{projectID}/eventdeliveries/{eventDeliveryID} [get]
func (a *PublicHandler) GetEventDelivery(w http.ResponseWriter, r *http.Request) {
	eventDelivery, err := a.retrieveEventDelivery(r)
	if err != nil {
		_ = render.Render(w, r, util.NewErrorResponse(err.Error(), http.StatusNotFound))
		return
	}

	_ = render.Render(w, r, util.NewServerResponse("Event Delivery fetched successfully",
		eventDelivery, http.StatusOK))
}

// ResendEventDelivery
// @Summary Retry event delivery
// @Description This endpoint retries an event delivery.
// @Tags Event Deliveries
// @Accept  json
// @Produce  json
// @Param projectID path string true "Project ID"
// @Param eventDeliveryID path string true "event delivery id"
// @Success 200 {object} util.ServerResponse{data=datastore.Event{data=Stub}}
// @Failure 400,401,404 {object} util.ServerResponse{data=Stub}
// @Security ApiKeyAuth
// @Router /v1/projects/{projectID}/eventdeliveries/{eventDeliveryID}/resend [put]
func (a *PublicHandler) ResendEventDelivery(w http.ResponseWriter, r *http.Request) {
	project, err := a.retrieveProject(r)
	if err != nil {
		_ = render.Render(w, r, util.NewServiceErrResponse(err))
		return
	}

	eventDelivery, err := a.retrieveEventDelivery(r)
	if err != nil {
		_ = render.Render(w, r, util.NewServiceErrResponse(err))
		return
	}

	eventService, err := createEventService(a)
	if err != nil {
		_ = render.Render(w, r, util.NewServiceErrResponse(err))
		return
	}

	err = eventService.ResendEventDelivery(r.Context(), eventDelivery, project)
	if err != nil {
		_ = render.Render(w, r, util.NewServiceErrResponse(err))
		return
	}

	_ = render.Render(w, r, util.NewServerResponse("App event processed for retry successfully",
		eventDelivery, http.StatusOK))
}

// BatchRetryEventDelivery
// @Summary Batch retry event delivery
// @Description This endpoint batch retries multiple event deliveries at once.
// @Tags Event Deliveries
// @Accept json
// @Produce json
// @Param projectID path string true "Project ID"
// @Param deliveryIds body Stub{ids=[]string} true "event delivery ids"
// @Success 200 {object} util.ServerResponse{data=Stub}
// @Failure 400,401,404 {object} util.ServerResponse{data=Stub}
// @Security ApiKeyAuth
// @Router /v1/projects/{projectID}/eventdeliveries/batchretry [post]
func (a *PublicHandler) BatchRetryEventDelivery(w http.ResponseWriter, r *http.Request) {
	status := make([]datastore.EventDeliveryStatus, 0)

	for _, s := range r.URL.Query()["status"] {
		if !util.IsStringEmpty(s) {
			status = append(status, datastore.EventDeliveryStatus(s))
		}
	}

	searchParams, err := getSearchParams(r)
	if err != nil {
		_ = render.Render(w, r, util.NewErrorResponse(err.Error(), http.StatusBadRequest))
		return
	}

	endpointIDs := getEndpointIDs(r)
	project, err := a.retrieveProject(r)
	if err != nil {
		_ = render.Render(w, r, util.NewServiceErrResponse(err))
		return
	}

	f := &datastore.Filter{
		Project:     project,
		EndpointIDs: endpointIDs,
		EventID:     r.URL.Query().Get("eventId"),
		Status:      status,
		Pageable: datastore.Pageable{
			Direction:  datastore.Next,
			PerPage:    1000000000000, // large number so we get everything in most cases
			NextCursor: datastore.DefaultCursor,
		},
		SearchParams: searchParams,
	}

	eventService, err := createEventService(a)
	if err != nil {
		_ = render.Render(w, r, util.NewServiceErrResponse(err))
		return
	}

	successes, failures, err := eventService.BatchRetryEventDelivery(r.Context(), f)
	if err != nil {
		_ = render.Render(w, r, util.NewServiceErrResponse(err))
		return
	}

	_ = render.Render(w, r, util.NewServerResponse(fmt.Sprintf("%d successful, %d failed", successes, failures), nil, http.StatusOK))
}

// ForceResendEventDeliveries
// @Summary Force retry event delivery
// @Description This endpoint enables you retry a previously successful event delivery
// @Tags Event Deliveries
// @Accept json
// @Produce json
// @Param projectID path string true "Project ID"
// @Param deliveryIds body Stub{ids=[]string} true "event delivery ids"
// @Success 200 {object} util.ServerResponse{data=Stub}
// @Failure 400,401,404 {object} util.ServerResponse{data=Stub}
// @Security ApiKeyAuth
// @Router /v1/projects/{projectID}/eventdeliveries/forceresend [post]
func (a *PublicHandler) ForceResendEventDeliveries(w http.ResponseWriter, r *http.Request) {
	eventDeliveryIDs := models.IDs{}

	err := json.NewDecoder(r.Body).Decode(&eventDeliveryIDs)
	if err != nil {
		_ = render.Render(w, r, util.NewErrorResponse("Request is invalid", http.StatusBadRequest))
		return
	}

	project, err := a.retrieveProject(r)
	if err != nil {
		_ = render.Render(w, r, util.NewServiceErrResponse(err))
		return
	}

	eventService, err := createEventService(a)
	if err != nil {
		_ = render.Render(w, r, util.NewServiceErrResponse(err))
		return
	}

	successes, failures, err := eventService.ForceResendEventDeliveries(r.Context(), eventDeliveryIDs.IDs, project)
	if err != nil {
		_ = render.Render(w, r, util.NewServiceErrResponse(err))
		return
	}

	_ = render.Render(w, r, util.NewServerResponse(fmt.Sprintf("%d successful, %d failed", successes, failures), nil, http.StatusOK))
}

// GetEventsPaged
// @Summary List all events
// @Description This endpoint fetches app events with pagination
// @Tags Events
// @Accept  json
// @Produce  json
// @Param appId query string false "application id"
// @Param projectID path string true "Project ID"
// @Param sourceId query string false "source id"
// @Param startDate query string false "start date"
// @Param endDate query string false "end date"
// @Param perPage query string false "results per page"
// @Param page query string false "page number"
// @Param sort query string false "sort order"
// @Success 200 {object} util.ServerResponse{data=pagedResponse{content=[]datastore.Event{data=Stub}}}
// @Failure 400,401,404 {object} util.ServerResponse{data=Stub}
// @Security ApiKeyAuth
// @Router /v1/projects/{projectID}/events [get]
func (a *PublicHandler) GetEventsPaged(w http.ResponseWriter, r *http.Request) {
	cfg, err := config.Get()
	if err != nil {
		_ = render.Render(w, r, util.NewErrorResponse(err.Error(), http.StatusBadRequest))
		return
	}

	searchParams, err := getSearchParams(r)
	if err != nil {
		_ = render.Render(w, r, util.NewErrorResponse(err.Error(), http.StatusBadRequest))
		return
	}

	pageable := m.GetPageableFromContext(r.Context())
	project, err := a.retrieveProject(r)
	if err != nil {
		_ = render.Render(w, r, util.NewServiceErrResponse(err))
		return
	}

	query := r.URL.Query().Get("query")
	endpointIDs := getEndpointIDs(r)
	sourceID := getSourceIDs(r)[0]

	f := &datastore.Filter{
		Query:        query,
		Project:      project,
		EndpointIDs:  endpointIDs,
		SourceID:     sourceID,
		Pageable:     pageable,
		SearchParams: searchParams,
	}

	eventService, err := createEventService(a)
	if err != nil {
		_ = render.Render(w, r, util.NewServiceErrResponse(err))
		return
	}

	if cfg.Search.Type == config.TypesenseSearchProvider && !util.IsStringEmpty(query) {
		m, paginationData, err := eventService.Search(r.Context(), f)
		if err != nil {
			_ = render.Render(w, r, util.NewErrorResponse(err.Error(), http.StatusBadRequest))
			return
		}
		_ = render.Render(w, r, util.NewServerResponse("Endpoint events fetched successfully",
			pagedResponse{Content: &m, Pagination: &paginationData}, http.StatusOK))

		return
	}

<<<<<<< HEAD
	m, paginationData, err := postgres.NewEventRepo(a.A.DB).LoadEventsPaged(r.Context(), project.UID, f)
=======
	m, paginationData, err := eventService.GetEventsPaged(r.Context(), f)
>>>>>>> c690d090
	if err != nil {
		log.FromContext(r.Context()).WithError(err).Error("failed to fetch events")
		_ = render.Render(w, r, util.NewErrorResponse("an error occurred while fetching app events", http.StatusInternalServerError))
		return
	}

	_ = render.Render(w, r, util.NewServerResponse("App events fetched successfully",
		pagedResponse{Content: &m, Pagination: &paginationData}, http.StatusOK))
}

// GetEventDeliveriesPaged
// @Summary List all event deliveries
// @Description This endpoint retrieves all event deliveries paginated.
// @Tags Event Deliveries
// @Accept json
// @Produce json
// @Param appId query string false "application id"
// @Param projectID path string true "Project ID"
// @Param eventId query string false "event id"
// @Param startDate query string false "start date"
// @Param endDate query string false "end date"
// @Param perPage query string false "results per page"
// @Param page query string false "page number"
// @Param sort query string false "sort order"
// @Param status query []string false "status"
// @Success 200 {object} util.ServerResponse{data=pagedResponse{content=[]datastore.EventDelivery{data=Stub}}}
// @Failure 400,401,404 {object} util.ServerResponse{data=Stub}
// @Security ApiKeyAuth
// @Router /v1/projects/{projectID}/eventdeliveries [get]
func (a *PublicHandler) GetEventDeliveriesPaged(w http.ResponseWriter, r *http.Request) {
	status := make([]datastore.EventDeliveryStatus, 0)
	for _, s := range r.URL.Query()["status"] {
		if !util.IsStringEmpty(s) {
			status = append(status, datastore.EventDeliveryStatus(s))
		}
	}

	searchParams, err := getSearchParams(r)
	if err != nil {
		_ = render.Render(w, r, util.NewErrorResponse(err.Error(), http.StatusBadRequest))
		return
	}

	endpointIDs := getEndpointIDs(r)

	project, err := a.retrieveProject(r)
	if err != nil {
		_ = render.Render(w, r, util.NewServiceErrResponse(err))
		return
	}

	f := &datastore.Filter{
		Project:      project,
		EventID:      r.URL.Query().Get("eventId"),
		EndpointIDs:  endpointIDs,
		Status:       status,
		Pageable:     m.GetPageableFromContext(r.Context()),
		SearchParams: searchParams,
	}

<<<<<<< HEAD
	ed, paginationData, err := postgres.NewEventDeliveryRepo(a.A.DB).LoadEventDeliveriesPaged(r.Context(), project.UID, f.EndpointIDs, f.EventID, f.Status, f.SearchParams, f.Pageable)
=======
	eventService, err := createEventService(a)
	if err != nil {
		_ = render.Render(w, r, util.NewServiceErrResponse(err))
		return
	}

	ed, paginationData, err := eventService.GetEventDeliveriesPaged(r.Context(), f)
>>>>>>> c690d090
	if err != nil {
		log.FromContext(r.Context()).WithError(err).Error("failed to fetch event deliveries")
		_ = render.Render(w, r, util.NewErrorResponse("an error occurred while fetching event deliveries", http.StatusInternalServerError))
		return
	}

	_ = render.Render(w, r, util.NewServerResponse("Event deliveries fetched successfully",
		pagedResponse{Content: &ed, Pagination: &paginationData}, http.StatusOK))
}

func (a *PublicHandler) retrieveEvent(r *http.Request) (*datastore.Event, error) {
	project, err := a.retrieveProject(r)
	if err != nil {
		return &datastore.Event{}, err
	}

	eventID := chi.URLParam(r, "eventID")
	eventRepo := postgres.NewEventRepo(a.A.DB)
	return eventRepo.FindEventByID(r.Context(), project.UID, eventID)
}

func (a *PublicHandler) retrieveEventDelivery(r *http.Request) (*datastore.EventDelivery, error) {
	project, err := a.retrieveProject(r)
	if err != nil {
		return &datastore.EventDelivery{}, err
	}

	eventDeliveryID := chi.URLParam(r, "eventDeliveryID")
	eventDeliveryRepo := postgres.NewEventDeliveryRepo(a.A.DB)
	return eventDeliveryRepo.FindEventDeliveryByID(r.Context(), project.UID, eventDeliveryID)
}

func getSearchParams(r *http.Request) (datastore.SearchParams, error) {
	var searchParams datastore.SearchParams
	format := "2006-01-02T15:04:05"
	startDate := r.URL.Query().Get("startDate")
	endDate := r.URL.Query().Get("endDate")

	var err error

	var startT time.Time
	if len(startDate) == 0 {
		startT = time.Unix(0, 0)
	} else {
		startT, err = time.Parse(format, startDate)
		if err != nil {
			return searchParams, errors.New("please specify a startDate in the format " + format)
		}
	}
	var endT time.Time
	if len(endDate) == 0 {
		now := time.Now()
		endT = time.Date(now.Year(), now.Month(), now.Day(), 23, 59, 59, 999999999, now.Location())
	} else {
		endT, err = time.Parse(format, endDate)
		if err != nil {
			return searchParams, errors.New("please specify a correct endDate in the format " + format + " or none at all")
		}
	}

	if err := m.EnsurePeriod(startT, endT); err != nil {
		return searchParams, err
	}

	searchParams = datastore.SearchParams{
		CreatedAtStart: startT.Unix(),
		CreatedAtEnd:   endT.Unix(),
	}

	return searchParams, nil
}

func getEndpointIDs(r *http.Request) []string {
	var endpoints []string

	for _, id := range r.URL.Query()["endpointId"] {
		if !util.IsStringEmpty(id) {
			endpoints = append(endpoints, id)
		}
	}

	return endpoints
}

func getSourceIDs(r *http.Request) []string {
	var sourceIDs []string

	for _, id := range r.URL.Query()["sourceId"] {
		if !util.IsStringEmpty(id) {
			sourceIDs = append(sourceIDs, id)
		}
	}

	return sourceIDs
}<|MERGE_RESOLUTION|>--- conflicted
+++ resolved
@@ -514,11 +514,7 @@
 		return
 	}
 
-<<<<<<< HEAD
 	m, paginationData, err := postgres.NewEventRepo(a.A.DB).LoadEventsPaged(r.Context(), project.UID, f)
-=======
-	m, paginationData, err := eventService.GetEventsPaged(r.Context(), f)
->>>>>>> c690d090
 	if err != nil {
 		log.FromContext(r.Context()).WithError(err).Error("failed to fetch events")
 		_ = render.Render(w, r, util.NewErrorResponse("an error occurred while fetching app events", http.StatusInternalServerError))
@@ -579,17 +575,7 @@
 		SearchParams: searchParams,
 	}
 
-<<<<<<< HEAD
 	ed, paginationData, err := postgres.NewEventDeliveryRepo(a.A.DB).LoadEventDeliveriesPaged(r.Context(), project.UID, f.EndpointIDs, f.EventID, f.Status, f.SearchParams, f.Pageable)
-=======
-	eventService, err := createEventService(a)
-	if err != nil {
-		_ = render.Render(w, r, util.NewServiceErrResponse(err))
-		return
-	}
-
-	ed, paginationData, err := eventService.GetEventDeliveriesPaged(r.Context(), f)
->>>>>>> c690d090
 	if err != nil {
 		log.FromContext(r.Context()).WithError(err).Error("failed to fetch event deliveries")
 		_ = render.Render(w, r, util.NewErrorResponse("an error occurred while fetching event deliveries", http.StatusInternalServerError))
