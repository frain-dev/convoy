--- conflicted
+++ resolved
@@ -319,14 +319,9 @@
 
 // TestSubscriptionFunction
 //
-<<<<<<< HEAD
-//	@Summary		Validate subscription function
-//	@Description	This endpoint validates that a filter will match a certain payload structure.
-=======
 //	@Summary		Test a subscription function
 //	@Description	This endpoint test runs a transform function against a payload.
 //	@Id				TestSubscriptionFunction
->>>>>>> 129af1b2
 //	@Tags			Subscriptions
 //	@Accept			json
 //	@Produce		json
