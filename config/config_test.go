--- conflicted
+++ resolved
@@ -214,7 +214,7 @@
 						Port: 80,
 					},
 				},
-<<<<<<< HEAD
+				MaxResponseSize: 40 * 1024,
 				Signature: SignatureConfiguration{
 					Header: DefaultSignatureHeader,
 					Hash: "SHA256",
@@ -223,21 +223,6 @@
 					Type: "default",
 					IntervalSeconds: 125,
 					RetryLimit: 15,
-=======
-				MaxResponseSize: 40 * 1024,
-				GroupConfig: GroupConfig{
-					Strategy: StrategyConfiguration{
-						Type: "default",
-						Default: DefaultStrategyConfiguration{
-							IntervalSeconds: 125,
-							RetryLimit:      15,
-						},
-					},
-					Signature: SignatureConfiguration{
-						Header: DefaultSignatureHeader,
-						Hash:   "SHA256",
-					},
-					DisableEndpoint: false,
 				},
 				Environment:     DevelopmentEnvironment,
 				MultipleTenants: false,
@@ -266,19 +251,14 @@
 					},
 				},
 				MaxResponseSize: MaxResponseSize,
-				GroupConfig: GroupConfig{
-					Strategy: StrategyConfiguration{
-						Type: "default",
-						Default: DefaultStrategyConfiguration{
-							IntervalSeconds: 125,
-							RetryLimit:      15,
-						},
-					},
-					Signature: SignatureConfiguration{
-						Header: DefaultSignatureHeader,
-						Hash:   "SHA256",
-					},
-					DisableEndpoint: false,
+				Signature: SignatureConfiguration{
+					Header: DefaultSignatureHeader,
+					Hash: "SHA256",
+				},
+				Strategy: StrategyConfiguration{
+					Type: "default",
+					IntervalSeconds: 125,
+					RetryLimit: 15,
 				},
 				Environment:     DevelopmentEnvironment,
 				MultipleTenants: false,
@@ -307,20 +287,14 @@
 					},
 				},
 				MaxResponseSize: MaxResponseSize,
-				GroupConfig: GroupConfig{
-					Strategy: StrategyConfiguration{
-						Type: "default",
-						Default: DefaultStrategyConfiguration{
-							IntervalSeconds: 125,
-							RetryLimit:      15,
-						},
-					},
-					Signature: SignatureConfiguration{
-						Header: DefaultSignatureHeader,
-						Hash:   "SHA256",
-					},
->>>>>>> fe8c9093
-					DisableEndpoint: false,
+				Signature: SignatureConfiguration{
+					Header: DefaultSignatureHeader,
+					Hash: "SHA256",
+				},
+				Strategy: StrategyConfiguration{
+					Type: "default",
+					IntervalSeconds: 125,
+					RetryLimit: 15,
 				},
 				Environment:     DevelopmentEnvironment,
 				MultipleTenants: false,
