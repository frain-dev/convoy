--- conflicted
+++ resolved
@@ -67,14 +67,6 @@
 	From     string `json:"from"`
 	ReplyTo  string `json:"reply-to"`
 }
-
-<<<<<<< HEAD
-type GroupConfig struct {
-	Strategy        StrategyConfiguration
-	Signature       SignatureConfiguration
-	DisableEndpoint bool `envconfig:"CONVOY_DISABLE_ENDPOINT"`
-}
-
 type LoggerConfiguration struct {
 	Type      LoggerProvider `json:"type"`
 	ServerLog struct {
@@ -93,8 +85,6 @@
 	DistributedTracerEnabled bool   `json:"distributed_tracer_enabled"`
 }
 
-=======
->>>>>>> d9e349b4
 type Configuration struct {
 	Auth            AuthConfiguration     `json:"auth,omitempty"`
 	Database        DatabaseConfiguration `json:"database"`
@@ -110,15 +100,6 @@
 	NewRelic        NewRelicConfiguration `json:"new_relic"`
 }
 
-<<<<<<< HEAD
-type QueueProvider string
-type StrategyProvider string
-type SignatureHeaderProvider string
-type LoggerProvider string
-type TracerProvider string
-
-=======
->>>>>>> d9e349b4
 const (
 	envPrefix string = "convoy"
 
@@ -158,6 +139,8 @@
 type QueueProvider string
 type StrategyProvider string
 type SignatureHeaderProvider string
+type LoggerProvider string
+type TracerProvider string
 
 func (s SignatureHeaderProvider) String() string {
 	return string(s)
