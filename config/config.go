--- conflicted
+++ resolved
@@ -72,29 +72,17 @@
 }
 
 type Configuration struct {
-<<<<<<< HEAD
 	Auth            AuthConfiguration      `json:"auth,omitempty"`
 	Database        DatabaseConfiguration  `json:"database"`
 	Sentry          SentryConfiguration    `json:"sentry"`
 	Queue           QueueConfiguration     `json:"queue"`
 	Server          ServerConfiguration    `json:"server"`
+	MaxResponseSize uint64                `json:"max_response_size"`
 	Signature       SignatureConfiguration `json:"signature"`
 	Strategy        StrategyConfiguration  `json:"strategy"`
 	SMTP            SMTPConfiguration      `json:"smtp"`
 	Environment     string                 `json:"env" envconfig:"CONVOY_ENV" required:"true" default:"development"`
 	MultipleTenants bool                   `json:"multiple_tenants"`
-=======
-	Auth            AuthConfiguration     `json:"auth,omitempty"`
-	Database        DatabaseConfiguration `json:"database"`
-	Sentry          SentryConfiguration   `json:"sentry"`
-	Queue           QueueConfiguration    `json:"queue"`
-	Server          ServerConfiguration   `json:"server"`
-	MaxResponseSize uint64                `json:"max_response_size"`
-	GroupConfig     GroupConfig           `json:"group"`
-	SMTP            SMTPConfiguration     `json:"smtp"`
-	Environment     string                `json:"env" envconfig:"CONVOY_ENV" required:"true" default:"development"`
-	MultipleTenants bool                  `json:"multiple_tenants"`
->>>>>>> fe8c9093
 }
 
 const (
@@ -187,9 +175,6 @@
 		log.Warnf("using default signature header: %s", DefaultSignatureHeader)
 	}
 
-<<<<<<< HEAD
-	err = ensureStrategyConfig(c.Strategy)
-=======
 	kb := c.MaxResponseSize * 1024 // to kilobyte
 	if kb == 0 {
 		c.MaxResponseSize = MaxResponseSize
@@ -200,8 +185,7 @@
 		c.MaxResponseSize = kb
 	}
 
-	err = ensureStrategyConfig(c.GroupConfig.Strategy)
->>>>>>> fe8c9093
+	err = ensureStrategyConfig(c.Strategy)
 	if err != nil {
 		return err
 	}
