--- conflicted
+++ resolved
@@ -655,12 +655,12 @@
 		return err
 	}
 
-<<<<<<< HEAD
+	if err := ensureRootPath(c); err != nil {
+		return err
+	}
+
 	// Validate billing configuration
 	if err := c.Billing.Validate(); err != nil {
-=======
-	if err := ensureRootPath(c); err != nil {
->>>>>>> aff7345d
 		return err
 	}
 
