package config

import (
	"encoding/json"
	"errors"
	"fmt"
	"os"
	"reflect"
	"strconv"
	"sync/atomic"
	"time"

	"github.com/frain-dev/convoy/config/algo"
)

var cfgSingleton atomic.Value

type DatabaseConfiguration struct {
	Dsn string `json:"dsn"`
}

type Configuration struct {
	Auth              AuthConfiguration   `json:"auth"`
	UIAuth            UIAuthConfiguration `json:"ui"`
	UIAuthorizedUsers map[string]string
	Database          DatabaseConfiguration `json:"database"`
	Queue             QueueConfiguration    `json:"queue"`
	Server            struct {
		HTTP struct {
			Port int `json:"port"`
		} `json:"http"`
	}
	Strategy  StrategyConfiguration  `json:"strategy"`
	Signature SignatureConfiguration `json:"signature"`
}

type AuthProvider string
type QueueProvider string
type StrategyProvider string
type SignatureHeaderProvider string

const (
	NoAuthProvider          AuthProvider            = "none"
	BasicAuthProvider       AuthProvider            = "basic"
	RedisQueueProvider      QueueProvider           = "redis"
	DefaultStrategyProvider StrategyProvider        = "default"
	DefaultSignatureHeader  SignatureHeaderProvider = "X-Convoy-Signature"
)

type QueueConfiguration struct {
	Type  QueueProvider `json:"type"`
	Redis struct {
		DSN string `json:"dsn"`
	} `json:"redis"`
}

type AuthConfiguration struct {
	Type  AuthProvider `json:"type"`
	Basic Basic        `json:"basic"`
}

type UIAuthConfiguration struct {
	Type                  AuthProvider  `json:"type"`
	Basic                 []Basic       `json:"basic"`
	JwtKey                string        `json:"jwtKey"`
	JwtTokenExpirySeconds time.Duration `json:"jwtTokenExpirySeconds"`
}

type Basic struct {
	Username string `json:"username"`
	Password string `json:"password"`
}

type StrategyConfiguration struct {
	Type    StrategyProvider `json:"type"`
	Default struct {
		IntervalSeconds uint64 `json:"intervalSeconds"`
		RetryLimit      uint64 `json:"retryLimit"`
	} `json:"default"`
}

type SignatureConfiguration struct {
	Header SignatureHeaderProvider `json:"header"`
	Hash   string                  `json:"hash"`
}

func LoadConfig(p string) error {
	f, err := os.Open(p)
	if err != nil {
		return err
	}

	defer f.Close()

	c := new(Configuration)

	if err := json.NewDecoder(f).Decode(&c); err != nil {
		return err
	}

	if mongoDsn := os.Getenv("CONVOY_MONGO_DSN"); mongoDsn != "" {
		c.Database = DatabaseConfiguration{Dsn: mongoDsn}
	}

	if queueDsn := os.Getenv("CONVOY_REDIS_DSN"); queueDsn != "" {
		c.Queue = QueueConfiguration{
			Type: "redis",
			Redis: struct {
				DSN string `json:"dsn"`
			}{
				DSN: queueDsn,
			},
		}
	}

	// This enables us deploy to Heroku where the $PORT is provided
	// dynamically.
	if port, err := strconv.Atoi(os.Getenv("PORT")); err == nil {
		c.Server = struct {
			HTTP struct {
				Port int `json:"port"`
			} `json:"http"`
		}{
			HTTP: struct {
				Port int `json:"port"`
			}{
				Port: port,
			},
		}
	}

	if signatureHeader := os.Getenv("CONVOY_SIGNATURE_HEADER"); signatureHeader != "" {
		c.Signature.Header = SignatureHeaderProvider(signatureHeader)
	}

	if signatureHash := os.Getenv("CONVOY_SIGNATURE_HASH"); signatureHash != "" {
		c.Signature.Hash = signatureHash
	}
	err = ensureSignature(c.Signature)
	if err != nil {
		return err
	}

	if apiUsername := os.Getenv("CONVOY_API_USERNAME"); apiUsername != "" {
		var apiPassword string
		if apiPassword = os.Getenv("CONVOY_API_PASSWORD"); apiPassword == "" {
			return errors.New("Failed to retrieve apiPassword")
		}

		c.Auth = AuthConfiguration{
			Type:  "basic",
			Basic: Basic{apiUsername, apiPassword},
		}
	}

	if uiUsername := os.Getenv("CONVOY_UI_USERNAME"); uiUsername != "" {
		var uiPassword, jwtKey, jwtExpiryString string
		var jwtExpiry time.Duration
		if uiPassword = os.Getenv("CONVOY_UI_PASSWORD"); uiPassword == "" {
			return errors.New("Failed to retrieve uiPassword")
		}

		if jwtKey = os.Getenv("CONVOY_JWT_KEY"); jwtKey == "" {
			return errors.New("Failed to retrieve jwtKey")
		}

		if jwtExpiryString = os.Getenv("CONVOY_JWT_EXPIRY"); jwtExpiryString == "" {
			return errors.New("Failed to retrieve jwtExpiry")
		}

		jwtExpiryInt, err := strconv.Atoi(jwtExpiryString)
		if err != nil {
			return errors.New("Failed to parse jwtExpiry")
		}

		jwtExpiry = time.Duration(jwtExpiryInt) * time.Second

		basicCredentials := Basic{uiUsername, uiPassword}
		c.UIAuth = UIAuthConfiguration{
			Type: "basic",
			Basic: []Basic{
				basicCredentials,
			},
			JwtKey:                jwtKey,
			JwtTokenExpirySeconds: jwtExpiry,
		}
	}

	if retryStrategy := os.Getenv("CONVOY_RETRY_STRATEGY"); retryStrategy != "" {

		intervalSeconds, err := retrieveIntfromEnv("CONVOY_INTERVAL_SECONDS")
		if err != nil {
			return err
		}

		retryLimit, err := retrieveIntfromEnv("CONVOY_RETRY_LIMIT")
		if err != nil {
			return err
		}

		c.Strategy = StrategyConfiguration{
			Type: StrategyProvider(retryStrategy),
			Default: struct {
				IntervalSeconds uint64 `json:"intervalSeconds"`
				RetryLimit      uint64 `json:"retryLimit"`
			}{
				IntervalSeconds: intervalSeconds,
				RetryLimit:      retryLimit,
			},
		}

	}

	c.UIAuthorizedUsers = parseAuthorizedUsers(c.UIAuth)

	cfgSingleton.Store(c)
	return nil
}

func ensureSignature(signature SignatureConfiguration) error {
	_, ok := algo.M[signature.Hash]
	if !ok {
		return fmt.Errorf("invalid hash algorithm - '%s', must be one of %s", signature.Hash, reflect.ValueOf(algo.M).MapKeys())
	}
	return nil
}

func parseAuthorizedUsers(auth UIAuthConfiguration) map[string]string {
	users := auth.Basic
	usersMap := make(map[string]string)
	for i := 0; i < len(users); i++ {
		usersMap[users[i].Username] = users[i].Password
	}
	return usersMap
}

func retrieveIntfromEnv(config string) (uint64, error) {
	value, err := strconv.Atoi(os.Getenv(config))
	if err != nil {
		return 0, errors.New("Failed to parse - " + config)
	}

	if value == 0 {
		return 0, errors.New("Invalid - " + config)
	}

	return uint64(value), nil
}

// Get fetches the application configuration. LoadConfig must have been called
// previously for this to work.
// Use this when you need to get access to the config object at runtime
func Get() (Configuration, error) {
	c, ok := cfgSingleton.Load().(*Configuration)
	if !ok {
		return Configuration{}, errors.New("call Load before this function")
	}

	return *c, nil
<<<<<<< HEAD
}

type QueueProvider string

const (
	RedisQueueProvider QueueProvider = "redis"
	SqsQueueProvider   QueueProvider = "sqs"
)

type QueueConfiguration struct {
	Type  QueueProvider `json:"type"`
	Redis struct {
		DSN string `json:"dsn"`
	} `json:"redis"`
	Sqs struct {
		DSN               string `json:"dsn"`
		Profile           string `json:"profile"`
		DelaySeconds      uint16 `json:"delaySeconds"`
		MaxMessages       uint8  `json:"maxMessages"`
		VisibilityTimeout uint16 `json:"visibilityTimeout"`
	} `json:"sqs"`
=======
>>>>>>> 5534e7c7
}<|MERGE_RESOLUTION|>--- conflicted
+++ resolved
@@ -43,6 +43,7 @@
 	NoAuthProvider          AuthProvider            = "none"
 	BasicAuthProvider       AuthProvider            = "basic"
 	RedisQueueProvider      QueueProvider           = "redis"
+	SqsQueueProvider   QueueProvider = "sqs"
 	DefaultStrategyProvider StrategyProvider        = "default"
 	DefaultSignatureHeader  SignatureHeaderProvider = "X-Convoy-Signature"
 )
@@ -52,6 +53,13 @@
 	Redis struct {
 		DSN string `json:"dsn"`
 	} `json:"redis"`
+	Sqs struct {
+		DSN               string `json:"dsn"`
+		Profile           string `json:"profile"`
+		DelaySeconds      uint16 `json:"delaySeconds"`
+		MaxMessages       uint8  `json:"maxMessages"`
+		VisibilityTimeout uint16 `json:"visibilityTimeout"`
+	} `json:"sqs"`
 }
 
 type AuthConfiguration struct {
@@ -257,28 +265,4 @@
 	}
 
 	return *c, nil
-<<<<<<< HEAD
-}
-
-type QueueProvider string
-
-const (
-	RedisQueueProvider QueueProvider = "redis"
-	SqsQueueProvider   QueueProvider = "sqs"
-)
-
-type QueueConfiguration struct {
-	Type  QueueProvider `json:"type"`
-	Redis struct {
-		DSN string `json:"dsn"`
-	} `json:"redis"`
-	Sqs struct {
-		DSN               string `json:"dsn"`
-		Profile           string `json:"profile"`
-		DelaySeconds      uint16 `json:"delaySeconds"`
-		MaxMessages       uint8  `json:"maxMessages"`
-		VisibilityTimeout uint16 `json:"visibilityTimeout"`
-	} `json:"sqs"`
-=======
->>>>>>> 5534e7c7
 }