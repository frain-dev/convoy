package config

import (
	"encoding/json"
	"errors"
	"fmt"
	"net/url"
	"os"
	"reflect"
	"strings"
	"sync/atomic"
	"time"

	"github.com/frain-dev/convoy"
	"github.com/frain-dev/convoy/pkg/log"
	"github.com/kelseyhightower/envconfig"
)

const (
	MaxResponseSizeKb                 = 50    // in kilobytes
	MaxResponseSize                   = 51200 // in bytes
	DefaultHost                       = "localhost:5005"
	DefaultSearchTokenizationInterval = 1
	DefaultCacheTTL                   = time.Minute * 10
	DefaultAPIVersion                 = "2024-04-01"
)

var cfgSingleton atomic.Value

var DefaultConfiguration = Configuration{
	APIVersion:      DefaultAPIVersion,
	Host:            DefaultHost,
	Environment:     OSSEnvironment,
	MaxResponseSize: MaxResponseSizeKb,

	Server: ServerConfiguration{
		HTTP: HTTPServerConfiguration{
			SSL:        false,
			Port:       5005,
			WorkerPort: 5006,
			AgentPort:  5008,
		},
	},
	Database: DatabaseConfiguration{
		Type:               PostgresDatabaseProvider,
		Scheme:             "postgres",
		Host:               "localhost",
		Username:           "postgres",
		Password:           "postgres",
		Database:           "convoy",
		Options:            "sslmode=disable&connect_timeout=30",
		Port:               5432,
		SetConnMaxLifetime: 3600,
	},
	Redis: RedisConfiguration{
		Scheme: "redis",
		Host:   "localhost",
		Port:   6379,
	},
	Logger: LoggerConfiguration{
		Level: "error",
	},
	Analytics: AnalyticsConfiguration{
		IsEnabled: true,
	},
	StoragePolicy: StoragePolicyConfiguration{
		Type: "on-prem",
		OnPrem: OnPremStorage{
			Path: convoy.DefaultOnPremDir,
		},
	},
	RetentionPolicy: RetentionPolicyConfiguration{
		Policy:                   "720h",
		IsRetentionPolicyEnabled: false,
	},
	Auth: AuthConfiguration{
		IsSignupEnabled: true,
		Native: NativeRealmOptions{
			Enabled: true,
		},
		Jwt: JwtRealmOptions{
			Enabled: true,
		},
	},
	ConsumerPoolSize: 100,
	Tracer: TracerConfiguration{
		OTel: OTelConfiguration{
			SampleRate:         1.0,
			InsecureSkipVerify: true,
		},
	},
	EnableProfiling: false,
	Metrics: MetricsConfiguration{
		IsEnabled: false,
		Backend:   PrometheusMetricsProvider,
		Prometheus: PrometheusMetricsConfiguration{
			SampleTime: 5,
		},
	},
	PubSubIngestRate:    50,
	WorkerExecutionMode: DefaultExecutionMode,
}

type DatabaseConfiguration struct {
	Type DatabaseProvider `json:"type" envconfig:"CONVOY_DB_TYPE"`

	Scheme   string `json:"scheme" envconfig:"CONVOY_DB_SCHEME"`
	Host     string `json:"host" envconfig:"CONVOY_DB_HOST"`
	Username string `json:"username" envconfig:"CONVOY_DB_USERNAME"`
	Password string `json:"password" envconfig:"CONVOY_DB_PASSWORD"`
	Database string `json:"database" envconfig:"CONVOY_DB_DATABASE"`
	Options  string `json:"options" envconfig:"CONVOY_DB_OPTIONS"`
	Port     int    `json:"port" envconfig:"CONVOY_DB_PORT"`

	SetMaxOpenConnections int `json:"max_open_conn" envconfig:"CONVOY_DB_MAX_OPEN_CONN"`
	SetMaxIdleConnections int `json:"max_idle_conn" envconfig:"CONVOY_DB_MAX_IDLE_CONN"`
	SetConnMaxLifetime    int `json:"conn_max_lifetime" envconfig:"CONVOY_DB_CONN_MAX_LIFETIME"`
}

func (dc DatabaseConfiguration) BuildDsn() string {
	if dc.Scheme == "" {
		return ""
	}

	authPart := ""
	if dc.Username != "" || dc.Password != "" {
		authPrefix := url.UserPassword(dc.Username, dc.Password)
		authPart = fmt.Sprintf("%s@", authPrefix)
	}

	dbPart := ""
	if dc.Database != "" {
		dbPart = fmt.Sprintf("/%s", dc.Database)
	}

	optPart := ""
	if dc.Options != "" {
		optPart = fmt.Sprintf("?%s", dc.Options)
	}

	return fmt.Sprintf("%s://%s%s:%d%s%s", dc.Scheme, authPart, dc.Host, dc.Port, dbPart, optPart)
}

type ServerConfiguration struct {
	HTTP HTTPServerConfiguration `json:"http"`
}

type HTTPServerConfiguration struct {
	SSL         bool   `json:"ssl" envconfig:"SSL"`
	SSLCertFile string `json:"ssl_cert_file" envconfig:"CONVOY_SSL_CERT_FILE"`
	SSLKeyFile  string `json:"ssl_key_file" envconfig:"CONVOY_SSL_KEY_FILE"`
	Port        uint32 `json:"port" envconfig:"PORT"`
	AgentPort   uint32 `json:"agent_port" envconfig:"AGENT_PORT"`
	IngestPort  uint32 `json:"ingest_port" envconfig:"INGEST_PORT"`
	WorkerPort  uint32 `json:"worker_port" envconfig:"WORKER_PORT"`
	SocketPort  uint32 `json:"socket_port" envconfig:"SOCKET_PORT"`
	DomainPort  uint32 `json:"domain_port" envconfig:"DOMAIN_PORT"`
	HttpProxy   string `json:"proxy" envconfig:"HTTP_PROXY"`
}

type PrometheusConfiguration struct {
	Dsn string `json:"dsn" envconfig:"CONVOY_PROM_DSN"`
}

type RedisConfiguration struct {
	Scheme    string `json:"scheme" envconfig:"CONVOY_REDIS_SCHEME"`
	Host      string `json:"host" envconfig:"CONVOY_REDIS_HOST"`
	Username  string `json:"username" envconfig:"CONVOY_REDIS_USERNAME"`
	Password  string `json:"password" envconfig:"CONVOY_REDIS_PASSWORD"`
	Database  string `json:"database" envconfig:"CONVOY_REDIS_DATABASE"`
	Port      int    `json:"port" envconfig:"CONVOY_REDIS_PORT"`
	Addresses string `json:"addresses" envconfig:"CONVOY_REDIS_CLUSTER_ADDRESSES"`
}

func (rc RedisConfiguration) BuildDsn() []string {
	if len(strings.TrimSpace(rc.Addresses)) != 0 {
		return strings.Split(rc.Addresses, ",")
	}

	if rc.Scheme == "" {
		return []string{}
	}

	authPart := ""
	if rc.Username != "" || rc.Password != "" {
		authPart = fmt.Sprintf("%s:%s@", rc.Username, rc.Password)
	}

	dbPart := ""
	if rc.Database != "" {
		dbPart = fmt.Sprintf("/%s", rc.Database)
	}

	return []string{fmt.Sprintf("%s://%s%s:%d%s", rc.Scheme, authPart, rc.Host, rc.Port, dbPart)}
}

type FileRealmOption struct {
	Basic  BasicAuthConfig  `json:"basic" bson:"basic" envconfig:"CONVOY_BASIC_AUTH_CONFIG"`
	APIKey APIKeyAuthConfig `json:"api_key" envconfig:"CONVOY_API_KEY_CONFIG"`
}

type AuthConfiguration struct {
	File            FileRealmOption    `json:"file"`
	Native          NativeRealmOptions `json:"native"`
	Jwt             JwtRealmOptions    `json:"jwt"`
	IsSignupEnabled bool               `json:"is_signup_enabled" envconfig:"CONVOY_SIGNUP_ENABLED"`
}

type NativeRealmOptions struct {
	Enabled bool `json:"enabled" envconfig:"CONVOY_NATIVE_REALM_ENABLED"`
}

type JwtRealmOptions struct {
	Enabled       bool   `json:"enabled" envconfig:"CONVOY_JWT_REALM_ENABLED"`
	Secret        string `json:"secret" envconfig:"CONVOY_JWT_SECRET"`
	Expiry        int    `json:"expiry" envconfig:"CONVOY_JWT_EXPIRY"`
	RefreshSecret string `json:"refresh_secret" envconfig:"CONVOY_JWT_REFRESH_SECRET"`
	RefreshExpiry int    `json:"refresh_expiry" envconfig:"CONVOY_JWT_REFRESH_EXPIRY"`
}

type SMTPConfiguration struct {
	SSL      bool   `json:"ssl" envconfig:"CONVOY_SMTP_SSL"`
	Provider string `json:"provider" envconfig:"CONVOY_SMTP_PROVIDER"`
	URL      string `json:"url" envconfig:"CONVOY_SMTP_URL"`
	Port     uint32 `json:"port" envconfig:"CONVOY_SMTP_PORT"`
	Username string `json:"username" envconfig:"CONVOY_SMTP_USERNAME"`
	Password string `json:"password" envconfig:"CONVOY_SMTP_PASSWORD"`
	From     string `json:"from" envconfig:"CONVOY_SMTP_FROM"`
	ReplyTo  string `json:"reply-to" envconfig:"CONVOY_SMTP_REPLY_TO"`
}

type LoggerConfiguration struct {
	Level string `json:"level" envconfig:"CONVOY_LOGGER_LEVEL"`
}

type TracerConfiguration struct {
	Type   TracerProvider      `json:"type" envconfig:"CONVOY_TRACER_PROVIDER"`
	OTel   OTelConfiguration   `json:"otel"`
	Sentry SentryConfiguration `json:"sentry"`
}

type OTelConfiguration struct {
	OTelAuth           OTelAuthConfiguration `json:"otel_auth"`
	SampleRate         float64               `json:"sample_rate" envconfig:"CONVOY_OTEL_SAMPLE_RATE"`
	CollectorURL       string                `json:"collector_url" envconfig:"CONVOY_OTEL_COLLECTOR_URL"`
	InsecureSkipVerify bool                  `json:"insecure_skip_verify" envconfig:"CONVOY_OTEL_INSECURE_SKIP_VERIFY"`
}

type OTelAuthConfiguration struct {
	HeaderName  string `json:"header_name" envconfig:"CONVOY_OTEL_AUTH_HEADER_NAME"`
	HeaderValue string `json:"header_value" envconfig:"CONVOY_OTEL_AUTH_HEADER_VALUE"`
}

type SentryConfiguration struct {
	DSN string `json:"dsn" envconfig:"CONVOY_SENTRY_DSN"`
}

type RetentionPolicyConfiguration struct {
	Policy                   string `json:"policy" envconfig:"CONVOY_RETENTION_POLICY"`
	IsRetentionPolicyEnabled bool   `json:"enabled" envconfig:"CONVOY_RETENTION_POLICY_ENABLED"`
}

type AnalyticsConfiguration struct {
	IsEnabled bool `json:"enabled" envconfig:"CONVOY_ANALYTICS_ENABLED"`
}

type StoragePolicyConfiguration struct {
	Type   string        `json:"type" envconfig:"CONVOY_STORAGE_POLICY_TYPE"`
	S3     S3Storage     `json:"s3"`
	OnPrem OnPremStorage `json:"on_prem"`
}

type S3Storage struct {
	Prefix       string `json:"prefix" envconfig:"CONVOY_STORAGE_AWS_PREFIX"`
	Bucket       string `json:"bucket" envconfig:"CONVOY_STORAGE_AWS_BUCKET"`
	AccessKey    string `json:"access_key" envconfig:"CONVOY_STORAGE_AWS_ACCESS_KEY"`
	SecretKey    string `json:"secret_key" envconfig:"CONVOY_STORAGE_AWS_SECRET_KEY"`
	Region       string `json:"region" envconfig:"CONVOY_STORAGE_AWS_REGION"`
	SessionToken string `json:"session_token" envconfig:"CONVOY_STORAGE_AWS_SESSION_TOKEN"`
	Endpoint     string `json:"endpoint" envconfig:"CONVOY_STORAGE_AWS_ENDPOINT"`
}

type OnPremStorage struct {
	Path string `json:"path" envconfig:"CONVOY_STORAGE_PREM_PATH"`
}

type MetricsConfiguration struct {
	IsEnabled  bool                           `json:"metrics_enabled" envconfig:"CONVOY_METRICS_ENABLED"`
	Backend    MetricsBackend                 `json:"metrics_backend" envconfig:"CONVOY_METRICS_BACKEND"`
	Prometheus PrometheusMetricsConfiguration `json:"prometheus_metrics"`
}

type PrometheusMetricsConfiguration struct {
	SampleTime uint64 `json:"sample_time"`
}

const (
	envPrefix      string = "convoy"
	OSSEnvironment string = "oss"
)

const (
	OTelTracerProvider    TracerProvider = "otel"
	SentryTracerProvider  TracerProvider = "sentry"
	DatadogTracerProvider TracerProvider = "datadog"
)

const (
	RedisQueueProvider       QueueProvider           = "redis"
	DefaultSignatureHeader   SignatureHeaderProvider = "X-Convoy-Signature"
	PostgresDatabaseProvider DatabaseProvider        = "postgres"
)

const (
	PrometheusMetricsProvider MetricsBackend = "prometheus"
)

type (
	AuthProvider            string
	QueueProvider           string
	SignatureHeaderProvider string
	TracerProvider          string
	CacheProvider           string
	LimiterProvider         string
	DatabaseProvider        string
	SearchProvider          string
	FeatureFlagProvider     string
	MetricsBackend          string
)

func (s SignatureHeaderProvider) String() string {
	return string(s)
}

type FlagLevel int

const (
	ExperimentalFlagLevel FlagLevel = iota + 1
)

const Experimental = "experimental"

func (ft *FlagLevel) UnmarshalJSON(v []byte) error {
	switch string(v) {
	case Experimental:
		*ft = ExperimentalFlagLevel
	}
	return nil
}

func (ft FlagLevel) MarshalJSON() ([]byte, error) {
	switch ft {
	case ExperimentalFlagLevel:
		return []byte(fmt.Sprintf(`"%s"`, []byte(Experimental))), nil
	default:
		return []byte(fmt.Sprintf(`"%s"`, []byte(Experimental))), nil
	}
}

type ExecutionMode string

const (
	EventsExecutionMode  ExecutionMode = "events"
	RetryExecutionMode   ExecutionMode = "retry"
	DefaultExecutionMode ExecutionMode = "default"
)

type Configuration struct {
<<<<<<< HEAD
	APIVersion         string                       `json:"api_version" envconfig:"CONVOY_API_VERSION"`
	Auth               AuthConfiguration            `json:"auth,omitempty"`
	Database           DatabaseConfiguration        `json:"database"`
	Redis              RedisConfiguration           `json:"redis"`
	Prometheus         PrometheusConfiguration      `json:"prometheus"`
	Server             ServerConfiguration          `json:"server"`
	MaxResponseSize    uint64                       `json:"max_response_size" envconfig:"CONVOY_MAX_RESPONSE_SIZE"`
	SMTP               SMTPConfiguration            `json:"smtp"`
	Environment        string                       `json:"env" envconfig:"CONVOY_ENV"`
	Logger             LoggerConfiguration          `json:"logger"`
	Tracer             TracerConfiguration          `json:"tracer"`
	Host               string                       `json:"host" envconfig:"CONVOY_HOST"`
	CustomDomainSuffix string                       `json:"custom_domain_suffix" envconfig:"CONVOY_CUSTOM_DOMAIN_SUFFIX"`
	FeatureFlag        FlagLevel                    `json:"feature_flag" envconfig:"CONVOY_FEATURE_FLAG"`
	Analytics          AnalyticsConfiguration       `json:"analytics"`
	RetentionPolicy    RetentionPolicyConfiguration `json:"retention_policy"`
	StoragePolicy      StoragePolicyConfiguration   `json:"storage_policy"`
	ConsumerPoolSize   int                          `json:"consumer_pool_size" envconfig:"CONVOY_CONSUMER_POOL_SIZE"`
	EnableProfiling    bool                         `json:"enable_profiling" envconfig:"CONVOY_ENABLE_PROFILING"`
	Metrics            MetricsConfiguration         `json:"metrics" envconfig:"CONVOY_METRICS"`
=======
	APIVersion          string                     `json:"api_version" envconfig:"CONVOY_API_VERSION"`
	Auth                AuthConfiguration          `json:"auth,omitempty"`
	Database            DatabaseConfiguration      `json:"database"`
	Redis               RedisConfiguration         `json:"redis"`
	Prometheus          PrometheusConfiguration    `json:"prometheus"`
	Server              ServerConfiguration        `json:"server"`
	MaxResponseSize     uint64                     `json:"max_response_size" envconfig:"CONVOY_MAX_RESPONSE_SIZE"`
	SMTP                SMTPConfiguration          `json:"smtp"`
	Environment         string                     `json:"env" envconfig:"CONVOY_ENV"`
	Logger              LoggerConfiguration        `json:"logger"`
	Tracer              TracerConfiguration        `json:"tracer"`
	Host                string                     `json:"host" envconfig:"CONVOY_HOST"`
	Pyroscope           PyroscopeConfiguration     `json:"pyroscope"`
	CustomDomainSuffix  string                     `json:"custom_domain_suffix" envconfig:"CONVOY_CUSTOM_DOMAIN_SUFFIX"`
	FeatureFlag         FlagLevel                  `json:"feature_flag" envconfig:"CONVOY_FEATURE_FLAG"`
	Analytics           AnalyticsConfiguration     `json:"analytics"`
	StoragePolicy       StoragePolicyConfiguration `json:"storage_policy"`
	ConsumerPoolSize    int                        `json:"consumer_pool_size" envconfig:"CONVOY_CONSUMER_POOL_SIZE"`
	EnableProfiling     bool                       `json:"enable_profiling" envconfig:"CONVOY_ENABLE_PROFILING"`
	Metrics             MetricsConfiguration       `json:"metrics" envconfig:"CONVOY_METRICS"`
	PubSubIngestRate    uint                       `json:"pub_sub_ingest_rate" envconfig:"CONVOY_PUB_SUB_INGEST_RATE"`
	WorkerExecutionMode ExecutionMode              `json:"worker_execution_mode" envconfig:"CONVOY_WORKER_EXECUTION_MODE"`
}

type PyroscopeConfiguration struct {
	EnableProfiling bool   `json:"enabled" envconfig:"CONVOY_ENABLE_PYROSCOPE_PROFILING"`
	URL             string `json:"url" envconfig:"CONVOY_PYROSCOPE_URL"`
	Username        string `json:"username" envconfig:"CONVOY_PYROSCOPE_USERNAME"`
	Password        string `json:"password" envconfig:"CONVOY_PYROSCOPE_PASSWORD"`
	ProfileID       string `json:"profile_id" envconfig:"CONVOY_PYROSCOPE_PROFILE_ID"`
>>>>>>> d17f7a1f
}

// Get fetches the application configuration. LoadConfig must have been called
// previously for this to work.
// Use this when you need to get access to the config object at runtime
func Get() (Configuration, error) {
	c, ok := cfgSingleton.Load().(*Configuration)
	if !ok {
		return Configuration{}, errors.New("call Load before this function")
	}

	return *c, nil
}

// IsStringEmpty checks if the given string s is empty or not
func IsStringEmpty(s string) bool { return len(strings.TrimSpace(s)) == 0 }

func Override(newCfg *Configuration) error {
	c, err := Get()
	if err != nil {
		return err
	}

	ov := reflect.ValueOf(&c).Elem()
	nv := reflect.ValueOf(newCfg).Elem()

	overrideFields(ov, nv)

	cfgSingleton.Store(&c)
	return nil
}

func overrideFields(ov, nv reflect.Value) {
	for i := 0; i < ov.NumField(); i++ {
		ovField := ov.Field(i)
		if !ovField.CanInterface() {
			continue
		}

		nvField := nv.Field(i)

		if nvField.Kind() == reflect.Struct {
			overrideFields(ovField, nvField)
		} else {
			fv := nvField.Interface()
			isZero := reflect.ValueOf(fv).IsZero()

			if isZero {
				continue
			}

			ovField.Set(reflect.ValueOf(fv))
		}
	}
}

// LoadConfig is used to load the configuration from either the json config file
// or the environment variables.
func LoadConfig(p string) error {
	c := DefaultConfiguration

	if _, err := os.Stat(p); err == nil {
		f, err := os.Open(p)
		if err != nil {
			return err
		}

		defer f.Close()

		// load config from config.json
		if err := json.NewDecoder(f).Decode(&c); err != nil {
			return err
		}
	} else if !errors.Is(err, os.ErrNotExist) {
		log.WithError(err).Fatal("failed to check if config file exists")
	}

	// override config from environment variables
	err := envconfig.Process(envPrefix, &c)
	if err != nil {
		return err
	}

	if err = validate(&c); err != nil {
		return err
	}

	cfgSingleton.Store(&c)
	return nil
}

func ensureSSL(s ServerConfiguration) error {
	if s.HTTP.SSL {
		if s.HTTP.SSLCertFile == "" || s.HTTP.SSLKeyFile == "" {
			return errors.New("both cert_file and key_file are required for ssl")
		}
	}
	return nil
}

func ensureQueueConfig(queueCfg RedisConfiguration) error {
	if len(queueCfg.BuildDsn()) == 0 {
		return errors.New("redis queue dsn is empty")
	}

	return nil
}

func ensureMaxResponseSize(c *Configuration) {
	bytes := c.MaxResponseSize * 1024

	if bytes == 0 {
		c.MaxResponseSize = MaxResponseSize
	} else {
		c.MaxResponseSize = bytes
	}
}

func validate(c *Configuration) error {
	ensureMaxResponseSize(c)

	if err := ensureQueueConfig(c.Redis); err != nil {
		return err
	}

	if err := ensureSSL(c.Server); err != nil {
		return err
	}

	if c.Metrics.IsEnabled {
		backend := c.Metrics.Backend
		switch backend {
		case PrometheusMetricsProvider:
			break
		default:
			c.Metrics.IsEnabled = false
		}
	}

	return nil
}<|MERGE_RESOLUTION|>--- conflicted
+++ resolved
@@ -366,28 +366,6 @@
 )
 
 type Configuration struct {
-<<<<<<< HEAD
-	APIVersion         string                       `json:"api_version" envconfig:"CONVOY_API_VERSION"`
-	Auth               AuthConfiguration            `json:"auth,omitempty"`
-	Database           DatabaseConfiguration        `json:"database"`
-	Redis              RedisConfiguration           `json:"redis"`
-	Prometheus         PrometheusConfiguration      `json:"prometheus"`
-	Server             ServerConfiguration          `json:"server"`
-	MaxResponseSize    uint64                       `json:"max_response_size" envconfig:"CONVOY_MAX_RESPONSE_SIZE"`
-	SMTP               SMTPConfiguration            `json:"smtp"`
-	Environment        string                       `json:"env" envconfig:"CONVOY_ENV"`
-	Logger             LoggerConfiguration          `json:"logger"`
-	Tracer             TracerConfiguration          `json:"tracer"`
-	Host               string                       `json:"host" envconfig:"CONVOY_HOST"`
-	CustomDomainSuffix string                       `json:"custom_domain_suffix" envconfig:"CONVOY_CUSTOM_DOMAIN_SUFFIX"`
-	FeatureFlag        FlagLevel                    `json:"feature_flag" envconfig:"CONVOY_FEATURE_FLAG"`
-	Analytics          AnalyticsConfiguration       `json:"analytics"`
-	RetentionPolicy    RetentionPolicyConfiguration `json:"retention_policy"`
-	StoragePolicy      StoragePolicyConfiguration   `json:"storage_policy"`
-	ConsumerPoolSize   int                          `json:"consumer_pool_size" envconfig:"CONVOY_CONSUMER_POOL_SIZE"`
-	EnableProfiling    bool                         `json:"enable_profiling" envconfig:"CONVOY_ENABLE_PROFILING"`
-	Metrics            MetricsConfiguration         `json:"metrics" envconfig:"CONVOY_METRICS"`
-=======
 	APIVersion          string                     `json:"api_version" envconfig:"CONVOY_API_VERSION"`
 	Auth                AuthConfiguration          `json:"auth,omitempty"`
 	Database            DatabaseConfiguration      `json:"database"`
@@ -403,7 +381,8 @@
 	Pyroscope           PyroscopeConfiguration     `json:"pyroscope"`
 	CustomDomainSuffix  string                     `json:"custom_domain_suffix" envconfig:"CONVOY_CUSTOM_DOMAIN_SUFFIX"`
 	FeatureFlag         FlagLevel                  `json:"feature_flag" envconfig:"CONVOY_FEATURE_FLAG"`
-	Analytics           AnalyticsConfiguration     `json:"analytics"`
+	RetentionPolicy    RetentionPolicyConfiguration `json:"retention_policy"`
+  Analytics           AnalyticsConfiguration     `json:"analytics"`
 	StoragePolicy       StoragePolicyConfiguration `json:"storage_policy"`
 	ConsumerPoolSize    int                        `json:"consumer_pool_size" envconfig:"CONVOY_CONSUMER_POOL_SIZE"`
 	EnableProfiling     bool                       `json:"enable_profiling" envconfig:"CONVOY_ENABLE_PROFILING"`
@@ -418,7 +397,6 @@
 	Username        string `json:"username" envconfig:"CONVOY_PYROSCOPE_USERNAME"`
 	Password        string `json:"password" envconfig:"CONVOY_PYROSCOPE_PASSWORD"`
 	ProfileID       string `json:"profile_id" envconfig:"CONVOY_PYROSCOPE_PROFILE_ID"`
->>>>>>> d17f7a1f
 }
 
 // Get fetches the application configuration. LoadConfig must have been called
