package config

import (
	"encoding/json"
	"errors"
	"fmt"
	"github.com/frain-dev/convoy/config/algo"
	"os"
<<<<<<< HEAD
	"reflect"
=======
	"strconv"
>>>>>>> bb0e7fb5
	"sync/atomic"
	"time"
)

var cfgSingleton atomic.Value

type DatabaseConfiguration struct {
	Dsn string `json:"dsn"`
}

type Configuration struct {
	Auth              AuthConfiguration   `json:"auth"`
	UIAuth            UIAuthConfiguration `json:"ui"`
	UIAuthorizedUsers map[string]string
	Database          DatabaseConfiguration `json:"database"`
	Queue             QueueConfiguration    `json:"queue"`
	Server            struct {
		HTTP struct {
			Port int `json:"port"`
		} `json:"http"`
	}
	Strategy  StrategyConfiguration  `json:"strategy"`
	Signature SignatureConfiguration `json:"signature"`
}

<<<<<<< HEAD
func LoadFromFile(p string) error {
	f, err := os.Open(p)
	if err != nil {
		return err
	}

	defer f.Close()

	c := new(Configuration)

	if err := json.NewDecoder(f).Decode(&c); err != nil {
		return err
	}
	err = ensureSignature(c.Signature)
	if err != nil {
		return err
	}

	c.UIAuthorizedUsers = parseAuthorizedUsers(c.UIAuth)

	cfgSingleton.Store(c)
	return nil
}

func ensureSignature(signature SignatureConfiguration) error {
	_, ok := algo.M[signature.Hash]
	if !ok {
		return fmt.Errorf("invalid hash algorithm - '%s', must be one of %s", signature.Hash, reflect.ValueOf(algo.M).MapKeys())
	}
	return nil
}

func parseAuthorizedUsers(auth UIAuthConfiguration) map[string]string {
	users := auth.Basic
	usersMap := make(map[string]string)
	for i := 0; i < len(users); i++ {
		usersMap[users[i].Username] = users[i].Password
	}
	return usersMap
}

// Get fetches the application configuration. LoadFromFile must have been called
// previously for this to work.
// Use this when you need to get access to the config object at runtime
func Get() (Configuration, error) {
	c, ok := cfgSingleton.Load().(*Configuration)
	if !ok {
		return Configuration{}, errors.New("call Load before this function")
	}

	return *c, nil
}

=======
>>>>>>> bb0e7fb5
type AuthProvider string
type QueueProvider string
type StrategyProvider string
type SignatureHeaderProvider string

const (
	NoAuthProvider          AuthProvider            = "none"
	BasicAuthProvider       AuthProvider            = "basic"
	RedisQueueProvider      QueueProvider           = "redis"
	DefaultStrategyProvider StrategyProvider        = "default"
	DefaultSignatureHeader  SignatureHeaderProvider = "X-Convoy-Signature"
)

type QueueConfiguration struct {
	Type  QueueProvider `json:"type"`
	Redis struct {
		DSN string `json:"dsn"`
	} `json:"redis"`
}

type AuthConfiguration struct {
	Type  AuthProvider `json:"type"`
	Basic Basic        `json:"basic"`
}

type UIAuthConfiguration struct {
	Type                  AuthProvider  `json:"type"`
	Basic                 []Basic       `json:"basic"`
	JwtKey                string        `json:"jwtKey"`
	JwtTokenExpirySeconds time.Duration `json:"jwtTokenExpirySeconds"`
}

type Basic struct {
	Username string `json:"username"`
	Password string `json:"password"`
}

type StrategyConfiguration struct {
	Type    StrategyProvider `json:"type"`
	Default struct {
		IntervalSeconds uint64 `json:"intervalSeconds"`
		RetryLimit      uint64 `json:"retryLimit"`
	} `json:"default"`
}

type SignatureConfiguration struct {
	Header SignatureHeaderProvider `json:"header"`
<<<<<<< HEAD
	Hash   string                  `json:"hash"`
=======
}

func LoadConfig(p string) error {
	f, err := os.Open(p)
	if err != nil {
		return err
	}

	defer f.Close()

	c := new(Configuration)

	if err := json.NewDecoder(f).Decode(&c); err != nil {
		return err
	}

	if mongoDsn := os.Getenv("CONVOY_MONGO_DSN"); mongoDsn != "" {
		c.Database = DatabaseConfiguration{Dsn: mongoDsn}
	}

	if queueDsn := os.Getenv("CONVOY_REDIS_DSN"); queueDsn != "" {
		c.Queue = QueueConfiguration{
			Type: "redis",
			Redis: struct {
				DSN string `json:"dsn"`
			}{
				DSN: queueDsn,
			},
		}
	}

	// This enables us deploy to Heroku where the $PORT is provided
	// dynamically.
	if port, err := strconv.Atoi(os.Getenv("PORT")); err == nil {
		c.Server = struct {
			HTTP struct {
				Port int `json:"port"`
			} `json:"http"`
		}{
			HTTP: struct {
				Port int `json:"port"`
			}{
				Port: port,
			},
		}
	}

	if signatureHeader := os.Getenv("CONVOY_SIGNATURE_HEADER"); signatureHeader != "" {
		c.Signature.Header = SignatureHeaderProvider(signatureHeader)
	}

	if apiUsername := os.Getenv("CONVOY_API_USERNAME"); apiUsername != "" {
		var apiPassword string
		if apiPassword = os.Getenv("CONVOY_API_PASSWORD"); apiPassword == "" {
			return errors.New("Failed to retrieve apiPassword")
		}

		c.Auth = AuthConfiguration{
			Type:  "basic",
			Basic: Basic{apiUsername, apiPassword},
		}
	}

	if uiUsername := os.Getenv("CONVOY_UI_USERNAME"); uiUsername != "" {
		var uiPassword, jwtKey, jwtExpiryString string
		var jwtExpiry time.Duration
		if uiPassword = os.Getenv("CONVOY_UI_PASSWORD"); uiPassword == "" {
			return errors.New("Failed to retrieve uiPassword")
		}

		if jwtKey = os.Getenv("CONVOY_JWT_KEY"); jwtKey == "" {
			return errors.New("Failed to retrieve jwtKey")
		}

		if jwtExpiryString = os.Getenv("CONVOY_JWT_EXPIRY"); jwtExpiryString == "" {
			return errors.New("Failed to retrieve jwtExpiry")
		}

		jwtExpiryInt, err := strconv.Atoi(jwtExpiryString)
		if err != nil {
			return errors.New("Failed to parse jwtExpiry")
		}

		jwtExpiry = time.Duration(jwtExpiryInt) * time.Second

		basicCredentials := Basic{uiUsername, uiPassword}
		c.UIAuth = UIAuthConfiguration{
			Type: "basic",
			Basic: []Basic{
				basicCredentials,
			},
			JwtKey:                jwtKey,
			JwtTokenExpirySeconds: jwtExpiry,
		}
	}

	c.UIAuthorizedUsers = parseAuthorizedUsers(c.UIAuth)

	cfgSingleton.Store(c)
	return nil
}

func parseAuthorizedUsers(auth UIAuthConfiguration) map[string]string {
	users := auth.Basic
	usersMap := make(map[string]string)
	for i := 0; i < len(users); i++ {
		usersMap[users[i].Username] = users[i].Password
	}
	return usersMap
}

// Get fetches the application configuration. LoadConfig must have been called
// previously for this to work.
// Use this when you need to get access to the config object at runtime
func Get() (Configuration, error) {
	c, ok := cfgSingleton.Load().(*Configuration)
	if !ok {
		return Configuration{}, errors.New("call Load before this function")
	}

	return *c, nil
>>>>>>> bb0e7fb5
}<|MERGE_RESOLUTION|>--- conflicted
+++ resolved
@@ -6,11 +6,8 @@
 	"fmt"
 	"github.com/frain-dev/convoy/config/algo"
 	"os"
-<<<<<<< HEAD
 	"reflect"
-=======
 	"strconv"
->>>>>>> bb0e7fb5
 	"sync/atomic"
 	"time"
 )
@@ -36,62 +33,6 @@
 	Signature SignatureConfiguration `json:"signature"`
 }
 
-<<<<<<< HEAD
-func LoadFromFile(p string) error {
-	f, err := os.Open(p)
-	if err != nil {
-		return err
-	}
-
-	defer f.Close()
-
-	c := new(Configuration)
-
-	if err := json.NewDecoder(f).Decode(&c); err != nil {
-		return err
-	}
-	err = ensureSignature(c.Signature)
-	if err != nil {
-		return err
-	}
-
-	c.UIAuthorizedUsers = parseAuthorizedUsers(c.UIAuth)
-
-	cfgSingleton.Store(c)
-	return nil
-}
-
-func ensureSignature(signature SignatureConfiguration) error {
-	_, ok := algo.M[signature.Hash]
-	if !ok {
-		return fmt.Errorf("invalid hash algorithm - '%s', must be one of %s", signature.Hash, reflect.ValueOf(algo.M).MapKeys())
-	}
-	return nil
-}
-
-func parseAuthorizedUsers(auth UIAuthConfiguration) map[string]string {
-	users := auth.Basic
-	usersMap := make(map[string]string)
-	for i := 0; i < len(users); i++ {
-		usersMap[users[i].Username] = users[i].Password
-	}
-	return usersMap
-}
-
-// Get fetches the application configuration. LoadFromFile must have been called
-// previously for this to work.
-// Use this when you need to get access to the config object at runtime
-func Get() (Configuration, error) {
-	c, ok := cfgSingleton.Load().(*Configuration)
-	if !ok {
-		return Configuration{}, errors.New("call Load before this function")
-	}
-
-	return *c, nil
-}
-
-=======
->>>>>>> bb0e7fb5
 type AuthProvider string
 type QueueProvider string
 type StrategyProvider string
@@ -139,9 +80,7 @@
 
 type SignatureConfiguration struct {
 	Header SignatureHeaderProvider `json:"header"`
-<<<<<<< HEAD
 	Hash   string                  `json:"hash"`
-=======
 }
 
 func LoadConfig(p string) error {
@@ -192,6 +131,13 @@
 	if signatureHeader := os.Getenv("CONVOY_SIGNATURE_HEADER"); signatureHeader != "" {
 		c.Signature.Header = SignatureHeaderProvider(signatureHeader)
 	}
+	if signatureHash := os.Getenv("CONVOY_SIGNATURE_HASH"); signatureHash != "" {
+		c.Signature.Hash = signatureHash
+	}
+	err = ensureSignature(c.Signature)
+	if err != nil {
+		return err
+	}
 
 	if apiUsername := os.Getenv("CONVOY_API_USERNAME"); apiUsername != "" {
 		var apiPassword string
@@ -244,6 +190,14 @@
 	return nil
 }
 
+func ensureSignature(signature SignatureConfiguration) error {
+	_, ok := algo.M[signature.Hash]
+	if !ok {
+		return fmt.Errorf("invalid hash algorithm - '%s', must be one of %s", signature.Hash, reflect.ValueOf(algo.M).MapKeys())
+	}
+	return nil
+}
+
 func parseAuthorizedUsers(auth UIAuthConfiguration) map[string]string {
 	users := auth.Basic
 	usersMap := make(map[string]string)
@@ -263,5 +217,4 @@
 	}
 
 	return *c, nil
->>>>>>> bb0e7fb5
 }