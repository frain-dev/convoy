--- conflicted
+++ resolved
@@ -122,7 +122,6 @@
 )
 
 const (
-<<<<<<< HEAD
 	RedisQueueProvider                 QueueProvider           = "redis"
 	InMemoryQueueProvider              QueueProvider           = "in-memory"
 	DefaultStrategyProvider            StrategyProvider        = "default"
@@ -130,15 +129,7 @@
 	DefaultSignatureHeader             SignatureHeaderProvider = "X-Convoy-Signature"
 	ConsoleLoggerProvider              LoggerProvider          = "console"
 	NewRelicTracerProvider             TracerProvider          = "new_relic"
-=======
-	RedisQueueProvider      QueueProvider           = "redis"
-	InMemoryQueueProvider   QueueProvider           = "in-memory"
-	DefaultStrategyProvider StrategyProvider        = "default"
-	DefaultSignatureHeader  SignatureHeaderProvider = "X-Convoy-Signature"
-	ConsoleLoggerProvider   LoggerProvider          = "console"
-	NewRelicTracerProvider  TracerProvider          = "new_relic"
-	RedisCacheProvider      CacheProvider           = "redis"
->>>>>>> 08396c00
+	RedisCacheProvider                 CacheProvider           = "redis"
 )
 
 type GroupConfig struct {
