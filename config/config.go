--- conflicted
+++ resolved
@@ -85,9 +85,7 @@
 }
 
 type Configuration struct {
-<<<<<<< HEAD
 	Auth              AuthConfiguration     `json:"auth,omitempty"`
-	UIAuth            UIAuthConfiguration   `json:"ui,omitempty"`
 	UIAuthorizedUsers map[string]string     `json:"-"`
 	Database          DatabaseConfiguration `json:"database"`
 	Sentry            SentryConfiguration   `json:"sentry"`
@@ -97,18 +95,6 @@
 	SMTP              SMTPConfiguration     `json:"smtp"`
 	Environment       string                `json:"env"`
 	MultipleTenants   bool                  `json:"multiple_tenants"`
-=======
-	Auth            AuthConfiguration      `json:"auth,omitempty"`
-	Database        DatabaseConfiguration  `json:"database"`
-	Sentry          SentryConfiguration    `json:"sentry"`
-	Queue           QueueConfiguration     `json:"queue"`
-	Server          ServerConfiguration    `json:"server"`
-	Strategy        StrategyConfiguration  `json:"strategy"`
-	Signature       SignatureConfiguration `json:"signature"`
-	SMTP            SMTPConfiguration      `json:"smtp"`
-	Environment     string                 `json:"env"`
-	DisableEndpoint bool                   `json:"disable_endpoint"`
->>>>>>> 95de700e
 }
 
 type AuthProvider string
