--- conflicted
+++ resolved
@@ -471,7 +471,6 @@
 	SecretName   string `json:"secret_name" envconfig:"CONVOY_HCP_SECRET_NAME"`
 }
 
-<<<<<<< HEAD
 type BillingConfiguration struct {
 	Enabled bool   `json:"enabled" envconfig:"CONVOY_BILLING_ENABLED"`
 	URL     string `json:"url" envconfig:"CONVOY_BILLING_URL"`
@@ -493,7 +492,8 @@
 	}
 
 	return nil
-=======
+}
+
 type GoogleOAuthOptions struct {
 	Enabled     bool   `json:"enabled" envconfig:"CONVOY_GOOGLE_OAUTH_ENABLED"`
 	ClientID    string `json:"client_id" envconfig:"CONVOY_GOOGLE_OAUTH_CLIENT_ID"`
@@ -502,7 +502,6 @@
 
 type SAMLOptions struct {
 	Enabled bool `json:"enabled" envconfig:"CONVOY_SAML_ENABLED"`
->>>>>>> e32b1a76
 }
 
 // Get fetches the application configuration. LoadConfig must have been called
