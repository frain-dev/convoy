--- conflicted
+++ resolved
@@ -19,12 +19,55 @@
 	Dsn string `json:"dsn"`
 }
 
-<<<<<<< HEAD
-=======
 type ServerConfiguration struct {
 	HTTP struct {
 		Port int `json:"port"`
 	} `json:"http"`
+}
+
+type QueueConfiguration struct {
+	Type  QueueProvider `json:"type"`
+	Redis struct {
+		DSN string `json:"dsn"`
+	} `json:"redis"`
+}
+
+type AuthConfiguration struct {
+	Type  AuthProvider `json:"type"`
+	Basic Basic        `json:"basic"`
+}
+
+type UIAuthConfiguration struct {
+	Type                  AuthProvider  `json:"type"`
+	Basic                 []Basic       `json:"basic"`
+	JwtKey                string        `json:"jwtKey"`
+	JwtTokenExpirySeconds time.Duration `json:"jwtTokenExpirySeconds"`
+}
+
+type Basic struct {
+	Username string `json:"username"`
+	Password string `json:"password"`
+}
+
+type StrategyConfiguration struct {
+	Type    StrategyProvider `json:"type"`
+	Default struct {
+		IntervalSeconds uint64 `json:"intervalSeconds"`
+		RetryLimit      uint64 `json:"retryLimit"`
+	} `json:"default"`
+}
+
+type SignatureConfiguration struct {
+	Header SignatureHeaderProvider `json:"header"`
+	Hash   string                  `json:"hash"`
+}
+
+type SMTPConfiguration struct {
+	Provider string `json:"provider"`
+	URL      string `json:"url"`
+	Username string `json:"username"`
+	Password string `json:"password"`
+	From     string `json:"from"`
 }
 
 type Configuration struct {
@@ -36,81 +79,7 @@
 	Server            ServerConfiguration    `json:"server"`
 	Strategy          StrategyConfiguration  `json:"strategy"`
 	Signature         SignatureConfiguration `json:"signature"`
-}
-
-type AuthProvider string
-type QueueProvider string
-type StrategyProvider string
-type SignatureHeaderProvider string
-
-const (
-	NoAuthProvider          AuthProvider            = "none"
-	BasicAuthProvider       AuthProvider            = "basic"
-	RedisQueueProvider      QueueProvider           = "redis"
-	DefaultStrategyProvider StrategyProvider        = "default"
-	DefaultSignatureHeader  SignatureHeaderProvider = "X-Convoy-Signature"
-)
-
->>>>>>> 944d1365
-type QueueConfiguration struct {
-	Type  QueueProvider `json:"type"`
-	Redis struct {
-		DSN string `json:"dsn"`
-	} `json:"redis"`
-}
-
-type AuthConfiguration struct {
-	Type  AuthProvider `json:"type"`
-	Basic Basic        `json:"basic"`
-}
-
-type UIAuthConfiguration struct {
-	Type                  AuthProvider  `json:"type"`
-	Basic                 []Basic       `json:"basic"`
-	JwtKey                string        `json:"jwtKey"`
-	JwtTokenExpirySeconds time.Duration `json:"jwtTokenExpirySeconds"`
-}
-
-type Basic struct {
-	Username string `json:"username"`
-	Password string `json:"password"`
-}
-
-type StrategyConfiguration struct {
-	Type    StrategyProvider `json:"type"`
-	Default struct {
-		IntervalSeconds uint64 `json:"intervalSeconds"`
-		RetryLimit      uint64 `json:"retryLimit"`
-	} `json:"default"`
-}
-
-type SignatureConfiguration struct {
-	Header SignatureHeaderProvider `json:"header"`
-	Hash   string                  `json:"hash"`
-}
-
-type SmtpConfiguration struct {
-	Provider string `json:"provider"`
-	URL      string `json:"url"`
-	Username string `json:"username"`
-	Password string `json:"password"`
-	From     string `json:"from"`
-}
-
-type Configuration struct {
-	Auth              AuthConfiguration   `json:"auth"`
-	UIAuth            UIAuthConfiguration `json:"ui"`
-	UIAuthorizedUsers map[string]string
-	Database          DatabaseConfiguration `json:"database"`
-	Queue             QueueConfiguration    `json:"queue"`
-	Server            struct {
-		HTTP struct {
-			Port int `json:"port"`
-		} `json:"http"`
-	}
-	Strategy  StrategyConfiguration  `json:"strategy"`
-	Signature SignatureConfiguration `json:"signature"`
-	Smtp      SmtpConfiguration      `json:"smtp"`
+	SMTP              SMTPConfiguration      `json:"smtp"`
 }
 
 type AuthProvider string
