--- conflicted
+++ resolved
@@ -181,18 +181,7 @@
 
 		} else {
 			device = &datastore.Device{
-<<<<<<< HEAD
-				EndpointID:     endpointID,
-				GroupID:        group.UID,
-				UID:            uuid.NewString(),
-				HostName:       loginRequest.HostName,
-				Status:         datastore.DeviceStatusOffline,
-				DocumentStatus: datastore.ActiveDocumentStatus,
-				LastSeenAt:     primitive.NewDateTimeFromTime(time.Now()),
-				CreatedAt:      primitive.NewDateTimeFromTime(time.Now()),
-				UpdatedAt:      primitive.NewDateTimeFromTime(time.Now()),
-=======
-				AppID:      appID,
+				EndpointID: endpointID,
 				GroupID:    group.UID,
 				UID:        uuid.NewString(),
 				HostName:   loginRequest.HostName,
@@ -200,7 +189,6 @@
 				LastSeenAt: primitive.NewDateTimeFromTime(time.Now()),
 				CreatedAt:  primitive.NewDateTimeFromTime(time.Now()),
 				UpdatedAt:  primitive.NewDateTimeFromTime(time.Now()),
->>>>>>> 8e14ba87
 			}
 
 			err = repo.DeviceRepo.CreateDevice(ctx, device)
@@ -257,24 +245,10 @@
 	if err != nil {
 		if errors.Is(err, datastore.ErrSubscriptionNotFound) {
 			s := &datastore.Subscription{
-<<<<<<< HEAD
-				UID:            uuid.NewString(),
-				Name:           fmt.Sprintf("%s-subscription", device.HostName),
-				Type:           datastore.SubscriptionTypeCLI,
-				EndpointID:     endpointID,
-				GroupID:        group.UID,
-				SourceID:       listenRequest.SourceID,
-				DeviceID:       device.UID,
-				FilterConfig:   &datastore.FilterConfiguration{EventTypes: []string{"*"}},
-				CreatedAt:      primitive.NewDateTimeFromTime(time.Now()),
-				UpdatedAt:      primitive.NewDateTimeFromTime(time.Now()),
-				Status:         datastore.ActiveSubscriptionStatus,
-				DocumentStatus: datastore.ActiveDocumentStatus,
-=======
 				UID:          uuid.NewString(),
 				Name:         fmt.Sprintf("%s-subscription", device.HostName),
 				Type:         datastore.SubscriptionTypeCLI,
-				AppID:        appID,
+				EndpointID:   endpointID,
 				GroupID:      group.UID,
 				SourceID:     listenRequest.SourceID,
 				DeviceID:     device.UID,
@@ -282,7 +256,6 @@
 				CreatedAt:    primitive.NewDateTimeFromTime(time.Now()),
 				UpdatedAt:    primitive.NewDateTimeFromTime(time.Now()),
 				Status:       datastore.ActiveSubscriptionStatus,
->>>>>>> 8e14ba87
 			}
 
 			err = r.SubscriptionRepo.CreateSubscription(ctx, group.UID, s)
