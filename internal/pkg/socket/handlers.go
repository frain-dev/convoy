--- conflicted
+++ resolved
@@ -160,23 +160,12 @@
 			log.WithError(err).Error("failed to find device for this hostname, will create new device")
 
 			device = &datastore.Device{
-<<<<<<< HEAD
-				EndpointID: endpointID,
-				ProjectID:  project.UID,
-				UID:        uuid.NewString(),
-				HostName:   loginRequest.HostName,
-				Status:     datastore.DeviceStatusOffline,
-				LastSeenAt: time.Now(),
-				CreatedAt:  time.Now(),
-				UpdatedAt:  time.Now(),
-=======
 				UID:       uuid.NewString(),
 				ProjectID: project.UID,
 				HostName:  loginRequest.HostName,
 				Status:    datastore.DeviceStatusOffline,
-				CreatedAt: primitive.NewDateTimeFromTime(time.Now()),
-				UpdatedAt: primitive.NewDateTimeFromTime(time.Now()),
->>>>>>> 8c59cb35
+				CreatedAt: time.Now(),
+				UpdatedAt: time.Now(),
 			}
 
 			err = repo.DeviceRepo.CreateDevice(ctx, device)
@@ -240,16 +229,8 @@
 				Type:         datastore.SubscriptionTypeCLI,
 				ProjectID:    project.UID,
 				DeviceID:     device.UID,
-<<<<<<< HEAD
-				FilterConfig: &datastore.FilterConfiguration{EventTypes: []string{"*"}},
-				CreatedAt:    time.Now(),
-				UpdatedAt:    time.Now(),
-=======
 				SourceID:     listenRequest.SourceID,
 				FilterConfig: &datastore.FilterConfiguration{EventTypes: []string{"*"}, Filter: datastore.FilterSchema{}},
-				CreatedAt:    primitive.NewDateTimeFromTime(time.Now()),
-				UpdatedAt:    primitive.NewDateTimeFromTime(time.Now()),
->>>>>>> 8c59cb35
 			}
 
 			err = r.SubscriptionRepo.CreateSubscription(ctx, project.UID, s)
