package socket

import (
	"context"
	"errors"
	"net/http"
	"testing"
	"time"

	"github.com/frain-dev/convoy/datastore"
	"github.com/frain-dev/convoy/mocks"
	"github.com/frain-dev/convoy/util"
	"github.com/golang/mock/gomock"
	"github.com/stretchr/testify/require"
	"go.mongodb.org/mongo-driver/bson/primitive"
)

func provideRepo(ctrl *gomock.Controller) *Repo {
	endpointRepo := mocks.NewMockEndpointRepository(ctrl)
	subRepo := mocks.NewMockSubscriptionRepository(ctrl)
	sourceRepo := mocks.NewMockSourceRepository(ctrl)
	deviceRepo := mocks.NewMockDeviceRepository(ctrl)
	eventDeliveryRepo := mocks.NewMockEventDeliveryRepository(ctrl)

	return &Repo{
		EndpointRepo:      endpointRepo,
		DeviceRepo:        deviceRepo,
		SubscriptionRepo:  subRepo,
		SourceRepo:        sourceRepo,
		EventDeliveryRepo: eventDeliveryRepo,
	}
}

func TestHub_listen(t *testing.T) {
	ctx := context.Background()
	lastSeen := primitive.NewDateTimeFromTime(time.Now().Add(-time.Minute))
	type args struct {
		ctx           context.Context
		group         *datastore.Group
		endpoint      *datastore.Endpoint
		listenRequest *ListenRequest
	}
	tests := []struct {
		name        string
		args        args
		dbFn        func(h *Repo)
		want        *datastore.Device
		wantErr     bool
		wantErrCode int
		wantErrMsg  string
	}{
		{
			name: "should_listen_successfully",
			args: args{
				ctx:      ctx,
				group:    &datastore.Group{UID: "1234", Type: datastore.IncomingGroup},
				endpoint: &datastore.Endpoint{UID: "abc"},
				listenRequest: &ListenRequest{
					HostName:   "",
					DeviceID:   "device-id",
					SourceID:   "source-id",
					EventTypes: []string{"charge.success"},
				},
			},
			dbFn: func(h *Repo) {
				d := h.DeviceRepo.(*mocks.MockDeviceRepository)
				d.EXPECT().FetchDeviceByID(gomock.Any(), "device-id", "abc", "1234").Times(1).Return(
					&datastore.Device{
<<<<<<< HEAD
						UID:            "device-id",
						GroupID:        "1234",
						EndpointID:     "abc",
						HostName:       "",
						Status:         datastore.DeviceStatusOnline,
						DocumentStatus: datastore.ActiveDocumentStatus,
						LastSeenAt:     lastSeen,
=======
						UID:        "device-id",
						GroupID:    "1234",
						AppID:      "abc",
						HostName:   "",
						Status:     datastore.DeviceStatusOnline,
						LastSeenAt: lastSeen,
>>>>>>> 8e14ba87
					},
					nil,
				)

				s, _ := h.SourceRepo.(*mocks.MockSourceRepository)
				s.EXPECT().FindSourceByID(gomock.Any(), gomock.Any(), "source-id").Times(1).Return(
					&datastore.Source{UID: "1234", GroupID: "1234"},
					nil,
				)

				sub, _ := h.SubscriptionRepo.(*mocks.MockSubscriptionRepository)
				sub.EXPECT().UpdateSubscription(gomock.Any(), gomock.Any(), gomock.Any()).Times(1).Return(nil)

				sub.EXPECT().FindSubscriptionByDeviceID(gomock.Any(), "1234", "device-id").
					Times(1).Return(&datastore.Subscription{}, nil)
			},
			want: &datastore.Device{
<<<<<<< HEAD
				UID:            "device-id",
				GroupID:        "1234",
				EndpointID:     "abc",
				HostName:       "",
				Status:         datastore.DeviceStatusOnline,
				DocumentStatus: datastore.ActiveDocumentStatus,
				LastSeenAt:     lastSeen,
=======
				UID:        "device-id",
				GroupID:    "1234",
				AppID:      "abc",
				HostName:   "",
				Status:     datastore.DeviceStatusOnline,
				LastSeenAt: lastSeen,
>>>>>>> 8e14ba87
			},
			wantErr: false,
		},
		{
			name: "should_error_for_wrong_device_group_id",
			args: args{
				ctx:      ctx,
				group:    &datastore.Group{UID: "1234"},
				endpoint: &datastore.Endpoint{UID: "abc"},
				listenRequest: &ListenRequest{
					HostName:   "",
					DeviceID:   "device-id",
					SourceID:   "source-id",
					EventTypes: []string{"charge.success"},
				},
			},
			dbFn: func(h *Repo) {
				d := h.DeviceRepo.(*mocks.MockDeviceRepository)
				d.EXPECT().FetchDeviceByID(gomock.Any(), "device-id", "abc", "1234").Times(1).Return(
					&datastore.Device{
<<<<<<< HEAD
						UID:            "device-id",
						GroupID:        "2",
						EndpointID:     "abc",
						HostName:       "",
						Status:         datastore.DeviceStatusOnline,
						DocumentStatus: datastore.ActiveDocumentStatus,
						LastSeenAt:     lastSeen,
=======
						UID:        "device-id",
						GroupID:    "2",
						AppID:      "abc",
						HostName:   "",
						Status:     datastore.DeviceStatusOnline,
						LastSeenAt: lastSeen,
>>>>>>> 8e14ba87
					},
					nil,
				)
			},
			wantErr:     true,
			wantErrCode: http.StatusUnauthorized,
			wantErrMsg:  "this device cannot access this project",
		},
		{
			name: "should_error_for_wrong_device_app_id",
			args: args{
				ctx:      ctx,
				group:    &datastore.Group{UID: "1234"},
				endpoint: &datastore.Endpoint{UID: "abc"},
				listenRequest: &ListenRequest{
					HostName:   "",
					DeviceID:   "device-id",
					SourceID:   "source-id",
					EventTypes: []string{"charge.success"},
				},
			},
			dbFn: func(h *Repo) {
				d := h.DeviceRepo.(*mocks.MockDeviceRepository)
				d.EXPECT().FetchDeviceByID(gomock.Any(), "device-id", "abc", "1234").Times(1).Return(
					&datastore.Device{
<<<<<<< HEAD
						UID:            "device-id",
						GroupID:        "1234",
						EndpointID:     "abcd",
						HostName:       "",
						Status:         datastore.DeviceStatusOnline,
						DocumentStatus: datastore.ActiveDocumentStatus,
						LastSeenAt:     lastSeen,
=======
						UID:        "device-id",
						GroupID:    "1234",
						AppID:      "abcd",
						HostName:   "",
						Status:     datastore.DeviceStatusOnline,
						LastSeenAt: lastSeen,
>>>>>>> 8e14ba87
					},
					nil,
				)
			},
			wantErr:     true,
			wantErrCode: http.StatusUnauthorized,
			wantErrMsg:  "this device cannot access this application",
		},
		{
			name: "should_fail_to_find_device",
			args: args{
				ctx:      ctx,
				group:    &datastore.Group{UID: "1234"},
				endpoint: &datastore.Endpoint{UID: "abc"},
				listenRequest: &ListenRequest{
					HostName:   "",
					DeviceID:   "device-id",
					SourceID:   "source-id",
					EventTypes: []string{"charge.success"},
				},
			},
			dbFn: func(h *Repo) {
				d := h.DeviceRepo.(*mocks.MockDeviceRepository)
				d.EXPECT().FetchDeviceByID(gomock.Any(), "device-id", "abc", "1234").Times(1).Return(nil, errors.New("device not found"))
			},
			wantErr:     true,
			wantErrCode: http.StatusBadRequest,
			wantErrMsg:  "device not found",
		},
		{
			name: "should_fail_to_find_source",
			args: args{
				ctx:      ctx,
				group:    &datastore.Group{UID: "1234", Type: datastore.IncomingGroup},
				endpoint: &datastore.Endpoint{UID: "abc"},
				listenRequest: &ListenRequest{
					HostName:   "",
					DeviceID:   "device-id",
					SourceID:   "source-id",
					EventTypes: []string{"charge.success"},
				},
			},
			dbFn: func(h *Repo) {
				d := h.DeviceRepo.(*mocks.MockDeviceRepository)
				d.EXPECT().FetchDeviceByID(gomock.Any(), "device-id", "abc", "1234").Times(1).Return(
					&datastore.Device{
<<<<<<< HEAD
						UID:            "device-id",
						GroupID:        "1234",
						EndpointID:     "abc",
						HostName:       "",
						Status:         datastore.DeviceStatusOnline,
						DocumentStatus: datastore.ActiveDocumentStatus,
						LastSeenAt:     lastSeen,
=======
						UID:        "device-id",
						GroupID:    "1234",
						AppID:      "abc",
						HostName:   "",
						Status:     datastore.DeviceStatusOnline,
						LastSeenAt: lastSeen,
>>>>>>> 8e14ba87
					},
					nil,
				)

				s, _ := h.SourceRepo.(*mocks.MockSourceRepository)
				s.EXPECT().FindSourceByID(gomock.Any(), gomock.Any(), "source-id").Times(1).Return(nil, errors.New("failed to find source"))
			},
			wantErr:     true,
			wantErrCode: http.StatusBadRequest,
			wantErrMsg:  "failed to find source",
		},
		{
			name: "should_error_for_wrong_source_group_id",
			args: args{
				ctx:      ctx,
				group:    &datastore.Group{UID: "1234", Type: datastore.IncomingGroup},
				endpoint: &datastore.Endpoint{UID: "abc"},
				listenRequest: &ListenRequest{
					HostName:   "",
					DeviceID:   "device-id",
					SourceID:   "source-id",
					EventTypes: []string{"charge.success"},
				},
			},
			dbFn: func(h *Repo) {
				d := h.DeviceRepo.(*mocks.MockDeviceRepository)
				d.EXPECT().FetchDeviceByID(gomock.Any(), "device-id", "abc", "1234").Times(1).Return(
					&datastore.Device{
<<<<<<< HEAD
						UID:            "device-id",
						GroupID:        "1234",
						EndpointID:     "abc",
						HostName:       "",
						Status:         datastore.DeviceStatusOnline,
						DocumentStatus: datastore.ActiveDocumentStatus,
						LastSeenAt:     lastSeen,
=======
						UID:        "device-id",
						GroupID:    "1234",
						AppID:      "abc",
						HostName:   "",
						Status:     datastore.DeviceStatusOnline,
						LastSeenAt: lastSeen,
>>>>>>> 8e14ba87
					},
					nil,
				)

				s, _ := h.SourceRepo.(*mocks.MockSourceRepository)
				s.EXPECT().FindSourceByID(gomock.Any(), gomock.Any(), "source-id").Times(1).Return(
					&datastore.Source{UID: "1234", GroupID: "ref"},
					nil,
				)
			},
			wantErr:     true,
			wantErrCode: http.StatusUnauthorized,
			wantErrMsg:  "this device cannot access this source",
		},

		{
			name: "should_fail_to_find_subscription",
			args: args{
				ctx:      ctx,
				group:    &datastore.Group{UID: "1234", Type: datastore.IncomingGroup},
				endpoint: &datastore.Endpoint{UID: "abc"},
				listenRequest: &ListenRequest{
					HostName:   "",
					DeviceID:   "device-id",
					SourceID:   "source-id",
					EventTypes: []string{"charge.success"},
				},
			},
			dbFn: func(h *Repo) {
				d := h.DeviceRepo.(*mocks.MockDeviceRepository)
				d.EXPECT().FetchDeviceByID(gomock.Any(), "device-id", "abc", "1234").Times(1).Return(
					&datastore.Device{
<<<<<<< HEAD
						UID:            "device-id",
						GroupID:        "1234",
						EndpointID:     "abc",
						HostName:       "",
						Status:         datastore.DeviceStatusOnline,
						DocumentStatus: datastore.ActiveDocumentStatus,
						LastSeenAt:     lastSeen,
=======
						UID:        "device-id",
						GroupID:    "1234",
						AppID:      "abc",
						HostName:   "",
						Status:     datastore.DeviceStatusOnline,
						LastSeenAt: lastSeen,
>>>>>>> 8e14ba87
					},
					nil,
				)

				s, _ := h.SourceRepo.(*mocks.MockSourceRepository)
				s.EXPECT().FindSourceByID(gomock.Any(), gomock.Any(), "source-id").Times(1).Return(
					&datastore.Source{UID: "1234", GroupID: "1234"},
					nil,
				)

				sub, _ := h.SubscriptionRepo.(*mocks.MockSubscriptionRepository)
				sub.EXPECT().FindSubscriptionByDeviceID(gomock.Any(), "1234", "device-id").
					Times(1).Return(nil, errors.New("failed to find subscription by id"))
			},
			wantErr:     true,
			wantErrCode: http.StatusBadRequest,
			wantErrMsg:  "failed to find subscription by id",
		},
		{
			name: "should_create_new_subscription_and_listen_successfully",
			args: args{
				ctx:      ctx,
				group:    &datastore.Group{UID: "1234", Type: datastore.IncomingGroup},
				endpoint: &datastore.Endpoint{UID: "abc"},
				listenRequest: &ListenRequest{
					HostName:   "",
					DeviceID:   "device-id",
					SourceID:   "source-id",
					EventTypes: []string{"charge.success"},
				},
			},
			dbFn: func(h *Repo) {
				d := h.DeviceRepo.(*mocks.MockDeviceRepository)
				d.EXPECT().FetchDeviceByID(gomock.Any(), "device-id", "abc", "1234").Times(1).Return(
					&datastore.Device{
<<<<<<< HEAD
						UID:            "device-id",
						GroupID:        "1234",
						EndpointID:     "abc",
						HostName:       "",
						Status:         datastore.DeviceStatusOnline,
						DocumentStatus: datastore.ActiveDocumentStatus,
=======
						UID:      "device-id",
						GroupID:  "1234",
						AppID:    "abc",
						HostName: "",
						Status:   datastore.DeviceStatusOnline,
>>>>>>> 8e14ba87
					},
					nil,
				)

				s, _ := h.SourceRepo.(*mocks.MockSourceRepository)
				s.EXPECT().FindSourceByID(gomock.Any(), gomock.Any(), "source-id").Times(1).Return(
					&datastore.Source{UID: "1234", GroupID: "1234"},
					nil,
				)

				sub, _ := h.SubscriptionRepo.(*mocks.MockSubscriptionRepository)

				sub.EXPECT().FindSubscriptionByDeviceID(gomock.Any(), "1234", "device-id").
					Times(1).Return(nil, datastore.ErrSubscriptionNotFound)

				sub.EXPECT().CreateSubscription(gomock.Any(), "1234", gomock.Any()).Times(1).Return(nil)
			},
			want: &datastore.Device{
<<<<<<< HEAD
				UID:            "device-id",
				GroupID:        "1234",
				EndpointID:     "abc",
				HostName:       "",
				Status:         datastore.DeviceStatusOnline,
				DocumentStatus: datastore.ActiveDocumentStatus,
=======
				UID:      "device-id",
				GroupID:  "1234",
				AppID:    "abc",
				HostName: "",
				Status:   datastore.DeviceStatusOnline,
>>>>>>> 8e14ba87
			},
			wantErr: false,
		},
		{
			name: "should_fail_to_create_new_subscription",
			args: args{
				ctx:      ctx,
				group:    &datastore.Group{UID: "1234", Type: datastore.IncomingGroup},
				endpoint: &datastore.Endpoint{UID: "abc"},
				listenRequest: &ListenRequest{
					HostName:   "",
					DeviceID:   "device-id",
					SourceID:   "source-id",
					EventTypes: []string{"charge.success"},
				},
			},
			dbFn: func(h *Repo) {
				d := h.DeviceRepo.(*mocks.MockDeviceRepository)
				d.EXPECT().FetchDeviceByID(gomock.Any(), "device-id", "abc", "1234").Times(1).Return(
					&datastore.Device{
<<<<<<< HEAD
						UID:            "device-id",
						GroupID:        "1234",
						EndpointID:     "abc",
						HostName:       "",
						Status:         datastore.DeviceStatusOnline,
						DocumentStatus: datastore.ActiveDocumentStatus,
						LastSeenAt:     lastSeen,
=======
						UID:        "device-id",
						GroupID:    "1234",
						AppID:      "abc",
						HostName:   "",
						Status:     datastore.DeviceStatusOnline,
						LastSeenAt: lastSeen,
>>>>>>> 8e14ba87
					},
					nil,
				)

				s, _ := h.SourceRepo.(*mocks.MockSourceRepository)
				s.EXPECT().FindSourceByID(gomock.Any(), gomock.Any(), "source-id").Times(1).Return(
					&datastore.Source{UID: "1234", GroupID: "1234"},
					nil,
				)

				sub, _ := h.SubscriptionRepo.(*mocks.MockSubscriptionRepository)
				sub.EXPECT().FindSubscriptionByDeviceID(gomock.Any(), "1234", "device-id").
					Times(1).Return(nil, datastore.ErrSubscriptionNotFound)

				sub.EXPECT().CreateSubscription(gomock.Any(), "1234", gomock.Any()).Times(1).Return(errors.New("failed to create new subscription"))
			},
			want: &datastore.Device{
<<<<<<< HEAD
				UID:            "device-id",
				GroupID:        "1234",
				EndpointID:     "abc",
				HostName:       "",
				Status:         datastore.DeviceStatusOnline,
				DocumentStatus: datastore.ActiveDocumentStatus,
				LastSeenAt:     lastSeen,
=======
				UID:        "device-id",
				GroupID:    "1234",
				AppID:      "abc",
				HostName:   "",
				Status:     datastore.DeviceStatusOnline,
				LastSeenAt: lastSeen,
>>>>>>> 8e14ba87
			},
			wantErr:     true,
			wantErrCode: http.StatusBadRequest,
			wantErrMsg:  "failed to create new subscription",
		},
	}
	for _, tt := range tests {
		t.Run(tt.name, func(t *testing.T) {
			ctrl := gomock.NewController(t)
			r := provideRepo(ctrl)

			if tt.dbFn != nil {
				tt.dbFn(r)
			}

			h := NewHub()

			device, err := listen(tt.args.ctx, tt.args.group, tt.args.endpoint, tt.args.listenRequest, h, r)
			if tt.wantErr {
				require.NotNil(t, err)
				require.Equal(t, tt.wantErrCode, err.(*util.ServiceError).ErrCode())
				require.Equal(t, tt.wantErrMsg, err.(*util.ServiceError).Error())
				return
			}

			require.Nil(t, err)
			require.Equal(t, tt.want, device)
		})
	}
}

func TestHub_login(t *testing.T) {
	ctx := context.Background()

	type args struct {
		ctx          context.Context
		group        *datastore.Group
		endpoint     *datastore.Endpoint
		loginRequest *LoginRequest
	}
	tests := []struct {
		name        string
		args        args
		dbFn        func(h *Repo)
		want        *datastore.Device
		checkData   bool
		wantErr     bool
		wantErrCode int
		wantErrMsg  string
	}{
		{
			name: "should_create_new_device_and_login_successfully",
			args: args{
				ctx:      ctx,
				group:    &datastore.Group{UID: "1234"},
				endpoint: &datastore.Endpoint{UID: "abc"},
				loginRequest: &LoginRequest{
					HostName: "hostname_1",
					DeviceID: "",
				},
			},
			dbFn: func(h *Repo) {
				d := h.DeviceRepo.(*mocks.MockDeviceRepository)
				d.EXPECT().FetchDeviceByHostName(gomock.Any(), gomock.Any(), gomock.Any(), gomock.Any())

				d.EXPECT().CreateDevice(gomock.Any(), gomock.Any()).Times(1).Return(nil)
			},
			want: &datastore.Device{
				GroupID:    "1234",
				EndpointID: "abc",
				HostName:   "hostname_1",
				Status:     datastore.DeviceStatusOffline,
			},
			wantErr: false,
		},
		{
			name: "should_fail_to_create_new_device",
			args: args{
				ctx:      ctx,
				group:    &datastore.Group{UID: "1234"},
				endpoint: &datastore.Endpoint{UID: "abc"},
				loginRequest: &LoginRequest{
					HostName: "hostname_1",
					DeviceID: "",
				},
			},
			dbFn: func(h *Repo) {
				d := h.DeviceRepo.(*mocks.MockDeviceRepository)
				d.EXPECT().FetchDeviceByHostName(gomock.Any(), gomock.Any(), gomock.Any(), gomock.Any())

				d.EXPECT().CreateDevice(gomock.Any(), gomock.Any()).Times(1).Return(errors.New("failed to create new device"))
			},
			wantErr:     true,
			wantErrCode: http.StatusBadRequest,
			wantErrMsg:  "failed to create new device",
		},
		{
			name: "should_login_with_existing_device_successfully",
			args: args{
				ctx:      ctx,
				group:    &datastore.Group{UID: "1234"},
				endpoint: &datastore.Endpoint{UID: "abc"},
				loginRequest: &LoginRequest{
					HostName: "hostname_1",
					DeviceID: "device-id",
				},
			},
			dbFn: func(h *Repo) {
				d := h.DeviceRepo.(*mocks.MockDeviceRepository)
				d.EXPECT().FetchDeviceByID(gomock.Any(), "device-id", "abc", "1234").Times(1).Return(
					&datastore.Device{
<<<<<<< HEAD
						UID:            "device-id",
						GroupID:        "1234",
						EndpointID:     "abc",
						HostName:       "hostname_1",
						Status:         datastore.DeviceStatusOffline,
						DocumentStatus: datastore.ActiveDocumentStatus,
						LastSeenAt:     primitive.NewDateTimeFromTime(time.Now()),
=======
						UID:        "device-id",
						GroupID:    "1234",
						AppID:      "abc",
						HostName:   "hostname_1",
						Status:     datastore.DeviceStatusOffline,
						LastSeenAt: primitive.NewDateTimeFromTime(time.Now()),
>>>>>>> 8e14ba87
					},
					nil,
				)
			},
			want: &datastore.Device{
				GroupID:    "1234",
				EndpointID: "abc",
				HostName:   "hostname_1",
				Status:     datastore.DeviceStatusOffline,
			},
			wantErr: false,
		},
		{
			name: "should_fail_to_find_device",
			args: args{
				ctx:      ctx,
				group:    &datastore.Group{UID: "1234"},
				endpoint: &datastore.Endpoint{UID: "abc"},
				loginRequest: &LoginRequest{
					HostName: "hostname_1",
					DeviceID: "device-id",
				},
			},
			dbFn: func(h *Repo) {
				d := h.DeviceRepo.(*mocks.MockDeviceRepository)
				d.EXPECT().FetchDeviceByID(gomock.Any(), "device-id", "abc", "1234").Times(1).
					Return(nil, errors.New("failed to find device by id"))
			},
			want: &datastore.Device{
				GroupID:    "1234",
				EndpointID: "abc",
				HostName:   "hostname_1",
			},
			wantErr:     true,
			wantErrCode: http.StatusBadRequest,
			wantErrMsg:  "failed to find device by id",
		},
		{
			name: "should_error_for_wrong_device_group_id",
			args: args{
				ctx:      ctx,
				group:    &datastore.Group{UID: "1234"},
				endpoint: &datastore.Endpoint{UID: "abc"},
				loginRequest: &LoginRequest{
					HostName: "hostname_1",
					DeviceID: "device-id",
				},
			},
			dbFn: func(h *Repo) {
				d := h.DeviceRepo.(*mocks.MockDeviceRepository)
				d.EXPECT().FetchDeviceByID(gomock.Any(), "device-id", "abc", "1234").Times(1).Return(
					&datastore.Device{
<<<<<<< HEAD
						UID:            "device-id",
						GroupID:        "123",
						EndpointID:     "abc",
						HostName:       "hostname_1",
						Status:         datastore.DeviceStatusOnline,
						DocumentStatus: datastore.ActiveDocumentStatus,
						LastSeenAt:     primitive.NewDateTimeFromTime(time.Now()),
=======
						UID:        "device-id",
						GroupID:    "123",
						AppID:      "abc",
						HostName:   "hostname_1",
						Status:     datastore.DeviceStatusOnline,
						LastSeenAt: primitive.NewDateTimeFromTime(time.Now()),
>>>>>>> 8e14ba87
					},
					nil,
				)
			},
			wantErr:     true,
			wantErrCode: http.StatusUnauthorized,
			wantErrMsg:  "this device cannot access this project",
		},
		{
			name: "should_error_for_wrong_device_app_id",
			args: args{
				ctx:      ctx,
				group:    &datastore.Group{UID: "1234"},
				endpoint: &datastore.Endpoint{UID: "abc"},
				loginRequest: &LoginRequest{
					HostName: "hostname_1",
					DeviceID: "device-id",
				},
			},
			dbFn: func(h *Repo) {
				d := h.DeviceRepo.(*mocks.MockDeviceRepository)
				d.EXPECT().FetchDeviceByID(gomock.Any(), "device-id", "abc", "1234").Times(1).Return(
					&datastore.Device{
<<<<<<< HEAD
						UID:            "device-id",
						GroupID:        "1234",
						EndpointID:     "abcd",
						HostName:       "hostname_1",
						Status:         datastore.DeviceStatusOnline,
						DocumentStatus: datastore.ActiveDocumentStatus,
						LastSeenAt:     primitive.NewDateTimeFromTime(time.Now()),
=======
						UID:        "device-id",
						GroupID:    "1234",
						AppID:      "abcd",
						HostName:   "hostname_1",
						Status:     datastore.DeviceStatusOnline,
						LastSeenAt: primitive.NewDateTimeFromTime(time.Now()),
>>>>>>> 8e14ba87
					},
					nil,
				)
			},
			wantErr:     true,
			wantErrCode: http.StatusUnauthorized,
			wantErrMsg:  "this device cannot access this application",
		},
		{
			name: "should_login_with_existing_device_and_update_device_status_successfully",
			args: args{
				ctx:      ctx,
				group:    &datastore.Group{UID: "1234"},
				endpoint: &datastore.Endpoint{UID: "abc"},
				loginRequest: &LoginRequest{
					HostName: "hostname_1",
					DeviceID: "device-id",
				},
			},
			dbFn: func(h *Repo) {
				d := h.DeviceRepo.(*mocks.MockDeviceRepository)
				d.EXPECT().FetchDeviceByID(gomock.Any(), "device-id", "abc", "1234").Times(1).Return(
					&datastore.Device{
<<<<<<< HEAD
						UID:            "device-id",
						GroupID:        "1234",
						EndpointID:     "abc",
						HostName:       "hostname_1",
						Status:         datastore.DeviceStatusOnline,
						DocumentStatus: datastore.ActiveDocumentStatus,
						LastSeenAt:     primitive.NewDateTimeFromTime(time.Now()),
=======
						UID:        "device-id",
						GroupID:    "1234",
						AppID:      "abc",
						HostName:   "hostname_1",
						Status:     datastore.DeviceStatusOnline,
						LastSeenAt: primitive.NewDateTimeFromTime(time.Now()),
>>>>>>> 8e14ba87
					},
					nil,
				)
				d.EXPECT().UpdateDevice(gomock.Any(), &datastore.Device{
<<<<<<< HEAD
					UID:            "device-id",
					GroupID:        "1234",
					EndpointID:     "abc",
					HostName:       "hostname_1",
					Status:         datastore.DeviceStatusOffline,
					DocumentStatus: datastore.ActiveDocumentStatus,
					LastSeenAt:     primitive.NewDateTimeFromTime(time.Now()),
=======
					UID:        "device-id",
					GroupID:    "1234",
					AppID:      "abc",
					HostName:   "hostname_1",
					Status:     datastore.DeviceStatusOffline,
					LastSeenAt: primitive.NewDateTimeFromTime(time.Now()),
>>>>>>> 8e14ba87
				}, "abc", "1234").Times(1).Return(nil)
			},
			want: &datastore.Device{
				GroupID:    "1234",
				EndpointID: "abc",
				HostName:   "hostname_1",
			},
			wantErr: false,
		},
		{
			name: "should_fail_to_update_device_status",
			args: args{
				ctx:      ctx,
				group:    &datastore.Group{UID: "1234"},
				endpoint: &datastore.Endpoint{UID: "abc"},
				loginRequest: &LoginRequest{
					HostName: "hostname_1",
					DeviceID: "device-id",
				},
			},
			dbFn: func(h *Repo) {
				d := h.DeviceRepo.(*mocks.MockDeviceRepository)
				d.EXPECT().FetchDeviceByID(gomock.Any(), "device-id", "abc", "1234").Times(1).Return(
					&datastore.Device{
<<<<<<< HEAD
						UID:            "device-id",
						GroupID:        "1234",
						EndpointID:     "abc",
						HostName:       "hostname_1",
						Status:         datastore.DeviceStatusOnline,
						DocumentStatus: datastore.ActiveDocumentStatus,
						LastSeenAt:     primitive.NewDateTimeFromTime(time.Now()),
=======
						UID:        "device-id",
						GroupID:    "1234",
						AppID:      "abc",
						HostName:   "hostname_1",
						Status:     datastore.DeviceStatusOnline,
						LastSeenAt: primitive.NewDateTimeFromTime(time.Now()),
>>>>>>> 8e14ba87
					},
					nil,
				)
				d.EXPECT().UpdateDevice(gomock.Any(), &datastore.Device{
<<<<<<< HEAD
					UID:            "device-id",
					GroupID:        "1234",
					EndpointID:     "abc",
					HostName:       "hostname_1",
					Status:         datastore.DeviceStatusOffline,
					DocumentStatus: datastore.ActiveDocumentStatus,
					LastSeenAt:     primitive.NewDateTimeFromTime(time.Now()),
=======
					UID:        "device-id",
					GroupID:    "1234",
					AppID:      "abc",
					HostName:   "hostname_1",
					Status:     datastore.DeviceStatusOffline,
					LastSeenAt: primitive.NewDateTimeFromTime(time.Now()),
>>>>>>> 8e14ba87
				}, "abc", "1234").Times(1).Return(errors.New("failed to update device to online"))
			},
			wantErr:     true,
			wantErrCode: http.StatusBadRequest,
			wantErrMsg:  "failed to update device to online",
		},
	}
	for _, tt := range tests {
		t.Run(tt.name, func(t *testing.T) {
			ctrl := gomock.NewController(t)
			r := provideRepo(ctrl)

			if tt.dbFn != nil {
				tt.dbFn(r)
			}

			h := NewHub()

			device, err := login(tt.args.ctx, tt.args.group, tt.args.endpoint, tt.args.loginRequest, h, r)
			if tt.wantErr {
				require.NotNil(t, err)
				require.Equal(t, tt.wantErrCode, err.(*util.ServiceError).ErrCode())
				require.Equal(t, tt.wantErrMsg, err.(*util.ServiceError).Error())
				return
			}

			require.Nil(t, err)
			require.NotEmpty(t, device.UID)
			require.Equal(t, tt.want.EndpointID, device.EndpointID)
			require.Equal(t, tt.want.GroupID, device.GroupID)
			require.Equal(t, datastore.DeviceStatusOffline, device.Status)
			require.Equal(t, tt.want.HostName, device.HostName)
		})
	}
}<|MERGE_RESOLUTION|>--- conflicted
+++ resolved
@@ -66,22 +66,12 @@
 				d := h.DeviceRepo.(*mocks.MockDeviceRepository)
 				d.EXPECT().FetchDeviceByID(gomock.Any(), "device-id", "abc", "1234").Times(1).Return(
 					&datastore.Device{
-<<<<<<< HEAD
-						UID:            "device-id",
-						GroupID:        "1234",
-						EndpointID:     "abc",
-						HostName:       "",
-						Status:         datastore.DeviceStatusOnline,
-						DocumentStatus: datastore.ActiveDocumentStatus,
-						LastSeenAt:     lastSeen,
-=======
-						UID:        "device-id",
-						GroupID:    "1234",
-						AppID:      "abc",
+						UID:        "device-id",
+						GroupID:    "1234",
+						EndpointID: "abc",
 						HostName:   "",
 						Status:     datastore.DeviceStatusOnline,
 						LastSeenAt: lastSeen,
->>>>>>> 8e14ba87
 					},
 					nil,
 				)
@@ -99,22 +89,12 @@
 					Times(1).Return(&datastore.Subscription{}, nil)
 			},
 			want: &datastore.Device{
-<<<<<<< HEAD
-				UID:            "device-id",
-				GroupID:        "1234",
-				EndpointID:     "abc",
-				HostName:       "",
-				Status:         datastore.DeviceStatusOnline,
-				DocumentStatus: datastore.ActiveDocumentStatus,
-				LastSeenAt:     lastSeen,
-=======
 				UID:        "device-id",
 				GroupID:    "1234",
-				AppID:      "abc",
+				EndpointID: "abc",
 				HostName:   "",
 				Status:     datastore.DeviceStatusOnline,
 				LastSeenAt: lastSeen,
->>>>>>> 8e14ba87
 			},
 			wantErr: false,
 		},
@@ -135,22 +115,12 @@
 				d := h.DeviceRepo.(*mocks.MockDeviceRepository)
 				d.EXPECT().FetchDeviceByID(gomock.Any(), "device-id", "abc", "1234").Times(1).Return(
 					&datastore.Device{
-<<<<<<< HEAD
-						UID:            "device-id",
-						GroupID:        "2",
-						EndpointID:     "abc",
-						HostName:       "",
-						Status:         datastore.DeviceStatusOnline,
-						DocumentStatus: datastore.ActiveDocumentStatus,
-						LastSeenAt:     lastSeen,
-=======
 						UID:        "device-id",
 						GroupID:    "2",
-						AppID:      "abc",
+						EndpointID: "abc",
 						HostName:   "",
 						Status:     datastore.DeviceStatusOnline,
 						LastSeenAt: lastSeen,
->>>>>>> 8e14ba87
 					},
 					nil,
 				)
@@ -176,22 +146,12 @@
 				d := h.DeviceRepo.(*mocks.MockDeviceRepository)
 				d.EXPECT().FetchDeviceByID(gomock.Any(), "device-id", "abc", "1234").Times(1).Return(
 					&datastore.Device{
-<<<<<<< HEAD
-						UID:            "device-id",
-						GroupID:        "1234",
-						EndpointID:     "abcd",
-						HostName:       "",
-						Status:         datastore.DeviceStatusOnline,
-						DocumentStatus: datastore.ActiveDocumentStatus,
-						LastSeenAt:     lastSeen,
-=======
-						UID:        "device-id",
-						GroupID:    "1234",
-						AppID:      "abcd",
+						UID:        "device-id",
+						GroupID:    "1234",
+						EndpointID: "abcd",
 						HostName:   "",
 						Status:     datastore.DeviceStatusOnline,
 						LastSeenAt: lastSeen,
->>>>>>> 8e14ba87
 					},
 					nil,
 				)
@@ -238,22 +198,12 @@
 				d := h.DeviceRepo.(*mocks.MockDeviceRepository)
 				d.EXPECT().FetchDeviceByID(gomock.Any(), "device-id", "abc", "1234").Times(1).Return(
 					&datastore.Device{
-<<<<<<< HEAD
-						UID:            "device-id",
-						GroupID:        "1234",
-						EndpointID:     "abc",
-						HostName:       "",
-						Status:         datastore.DeviceStatusOnline,
-						DocumentStatus: datastore.ActiveDocumentStatus,
-						LastSeenAt:     lastSeen,
-=======
-						UID:        "device-id",
-						GroupID:    "1234",
-						AppID:      "abc",
+						UID:        "device-id",
+						GroupID:    "1234",
+						EndpointID: "abc",
 						HostName:   "",
 						Status:     datastore.DeviceStatusOnline,
 						LastSeenAt: lastSeen,
->>>>>>> 8e14ba87
 					},
 					nil,
 				)
@@ -282,22 +232,12 @@
 				d := h.DeviceRepo.(*mocks.MockDeviceRepository)
 				d.EXPECT().FetchDeviceByID(gomock.Any(), "device-id", "abc", "1234").Times(1).Return(
 					&datastore.Device{
-<<<<<<< HEAD
-						UID:            "device-id",
-						GroupID:        "1234",
-						EndpointID:     "abc",
-						HostName:       "",
-						Status:         datastore.DeviceStatusOnline,
-						DocumentStatus: datastore.ActiveDocumentStatus,
-						LastSeenAt:     lastSeen,
-=======
-						UID:        "device-id",
-						GroupID:    "1234",
-						AppID:      "abc",
+						UID:        "device-id",
+						GroupID:    "1234",
+						EndpointID: "abc",
 						HostName:   "",
 						Status:     datastore.DeviceStatusOnline,
 						LastSeenAt: lastSeen,
->>>>>>> 8e14ba87
 					},
 					nil,
 				)
@@ -330,22 +270,12 @@
 				d := h.DeviceRepo.(*mocks.MockDeviceRepository)
 				d.EXPECT().FetchDeviceByID(gomock.Any(), "device-id", "abc", "1234").Times(1).Return(
 					&datastore.Device{
-<<<<<<< HEAD
-						UID:            "device-id",
-						GroupID:        "1234",
-						EndpointID:     "abc",
-						HostName:       "",
-						Status:         datastore.DeviceStatusOnline,
-						DocumentStatus: datastore.ActiveDocumentStatus,
-						LastSeenAt:     lastSeen,
-=======
-						UID:        "device-id",
-						GroupID:    "1234",
-						AppID:      "abc",
+						UID:        "device-id",
+						GroupID:    "1234",
+						EndpointID: "abc",
 						HostName:   "",
 						Status:     datastore.DeviceStatusOnline,
 						LastSeenAt: lastSeen,
->>>>>>> 8e14ba87
 					},
 					nil,
 				)
@@ -381,20 +311,11 @@
 				d := h.DeviceRepo.(*mocks.MockDeviceRepository)
 				d.EXPECT().FetchDeviceByID(gomock.Any(), "device-id", "abc", "1234").Times(1).Return(
 					&datastore.Device{
-<<<<<<< HEAD
-						UID:            "device-id",
-						GroupID:        "1234",
-						EndpointID:     "abc",
-						HostName:       "",
-						Status:         datastore.DeviceStatusOnline,
-						DocumentStatus: datastore.ActiveDocumentStatus,
-=======
-						UID:      "device-id",
-						GroupID:  "1234",
-						AppID:    "abc",
-						HostName: "",
-						Status:   datastore.DeviceStatusOnline,
->>>>>>> 8e14ba87
+						UID:        "device-id",
+						GroupID:    "1234",
+						EndpointID: "abc",
+						HostName:   "",
+						Status:     datastore.DeviceStatusOnline,
 					},
 					nil,
 				)
@@ -413,20 +334,11 @@
 				sub.EXPECT().CreateSubscription(gomock.Any(), "1234", gomock.Any()).Times(1).Return(nil)
 			},
 			want: &datastore.Device{
-<<<<<<< HEAD
-				UID:            "device-id",
-				GroupID:        "1234",
-				EndpointID:     "abc",
-				HostName:       "",
-				Status:         datastore.DeviceStatusOnline,
-				DocumentStatus: datastore.ActiveDocumentStatus,
-=======
-				UID:      "device-id",
-				GroupID:  "1234",
-				AppID:    "abc",
-				HostName: "",
-				Status:   datastore.DeviceStatusOnline,
->>>>>>> 8e14ba87
+				UID:        "device-id",
+				GroupID:    "1234",
+				EndpointID: "abc",
+				HostName:   "",
+				Status:     datastore.DeviceStatusOnline,
 			},
 			wantErr: false,
 		},
@@ -447,22 +359,12 @@
 				d := h.DeviceRepo.(*mocks.MockDeviceRepository)
 				d.EXPECT().FetchDeviceByID(gomock.Any(), "device-id", "abc", "1234").Times(1).Return(
 					&datastore.Device{
-<<<<<<< HEAD
-						UID:            "device-id",
-						GroupID:        "1234",
-						EndpointID:     "abc",
-						HostName:       "",
-						Status:         datastore.DeviceStatusOnline,
-						DocumentStatus: datastore.ActiveDocumentStatus,
-						LastSeenAt:     lastSeen,
-=======
-						UID:        "device-id",
-						GroupID:    "1234",
-						AppID:      "abc",
+						UID:        "device-id",
+						GroupID:    "1234",
+						EndpointID: "abc",
 						HostName:   "",
 						Status:     datastore.DeviceStatusOnline,
 						LastSeenAt: lastSeen,
->>>>>>> 8e14ba87
 					},
 					nil,
 				)
@@ -480,22 +382,12 @@
 				sub.EXPECT().CreateSubscription(gomock.Any(), "1234", gomock.Any()).Times(1).Return(errors.New("failed to create new subscription"))
 			},
 			want: &datastore.Device{
-<<<<<<< HEAD
-				UID:            "device-id",
-				GroupID:        "1234",
-				EndpointID:     "abc",
-				HostName:       "",
-				Status:         datastore.DeviceStatusOnline,
-				DocumentStatus: datastore.ActiveDocumentStatus,
-				LastSeenAt:     lastSeen,
-=======
 				UID:        "device-id",
 				GroupID:    "1234",
-				AppID:      "abc",
+				EndpointID: "abc",
 				HostName:   "",
 				Status:     datastore.DeviceStatusOnline,
 				LastSeenAt: lastSeen,
->>>>>>> 8e14ba87
 			},
 			wantErr:     true,
 			wantErrCode: http.StatusBadRequest,
@@ -607,22 +499,12 @@
 				d := h.DeviceRepo.(*mocks.MockDeviceRepository)
 				d.EXPECT().FetchDeviceByID(gomock.Any(), "device-id", "abc", "1234").Times(1).Return(
 					&datastore.Device{
-<<<<<<< HEAD
-						UID:            "device-id",
-						GroupID:        "1234",
-						EndpointID:     "abc",
-						HostName:       "hostname_1",
-						Status:         datastore.DeviceStatusOffline,
-						DocumentStatus: datastore.ActiveDocumentStatus,
-						LastSeenAt:     primitive.NewDateTimeFromTime(time.Now()),
-=======
-						UID:        "device-id",
-						GroupID:    "1234",
-						AppID:      "abc",
+						UID:        "device-id",
+						GroupID:    "1234",
+						EndpointID: "abc",
 						HostName:   "hostname_1",
 						Status:     datastore.DeviceStatusOffline,
 						LastSeenAt: primitive.NewDateTimeFromTime(time.Now()),
->>>>>>> 8e14ba87
 					},
 					nil,
 				)
@@ -675,22 +557,12 @@
 				d := h.DeviceRepo.(*mocks.MockDeviceRepository)
 				d.EXPECT().FetchDeviceByID(gomock.Any(), "device-id", "abc", "1234").Times(1).Return(
 					&datastore.Device{
-<<<<<<< HEAD
-						UID:            "device-id",
-						GroupID:        "123",
-						EndpointID:     "abc",
-						HostName:       "hostname_1",
-						Status:         datastore.DeviceStatusOnline,
-						DocumentStatus: datastore.ActiveDocumentStatus,
-						LastSeenAt:     primitive.NewDateTimeFromTime(time.Now()),
-=======
 						UID:        "device-id",
 						GroupID:    "123",
-						AppID:      "abc",
+						EndpointID: "abc",
 						HostName:   "hostname_1",
 						Status:     datastore.DeviceStatusOnline,
 						LastSeenAt: primitive.NewDateTimeFromTime(time.Now()),
->>>>>>> 8e14ba87
 					},
 					nil,
 				)
@@ -714,22 +586,12 @@
 				d := h.DeviceRepo.(*mocks.MockDeviceRepository)
 				d.EXPECT().FetchDeviceByID(gomock.Any(), "device-id", "abc", "1234").Times(1).Return(
 					&datastore.Device{
-<<<<<<< HEAD
-						UID:            "device-id",
-						GroupID:        "1234",
-						EndpointID:     "abcd",
-						HostName:       "hostname_1",
-						Status:         datastore.DeviceStatusOnline,
-						DocumentStatus: datastore.ActiveDocumentStatus,
-						LastSeenAt:     primitive.NewDateTimeFromTime(time.Now()),
-=======
-						UID:        "device-id",
-						GroupID:    "1234",
-						AppID:      "abcd",
+						UID:        "device-id",
+						GroupID:    "1234",
+						EndpointID: "abcd",
 						HostName:   "hostname_1",
 						Status:     datastore.DeviceStatusOnline,
 						LastSeenAt: primitive.NewDateTimeFromTime(time.Now()),
->>>>>>> 8e14ba87
 					},
 					nil,
 				)
@@ -753,42 +615,22 @@
 				d := h.DeviceRepo.(*mocks.MockDeviceRepository)
 				d.EXPECT().FetchDeviceByID(gomock.Any(), "device-id", "abc", "1234").Times(1).Return(
 					&datastore.Device{
-<<<<<<< HEAD
-						UID:            "device-id",
-						GroupID:        "1234",
-						EndpointID:     "abc",
-						HostName:       "hostname_1",
-						Status:         datastore.DeviceStatusOnline,
-						DocumentStatus: datastore.ActiveDocumentStatus,
-						LastSeenAt:     primitive.NewDateTimeFromTime(time.Now()),
-=======
-						UID:        "device-id",
-						GroupID:    "1234",
-						AppID:      "abc",
+						UID:        "device-id",
+						GroupID:    "1234",
+						EndpointID: "abc",
 						HostName:   "hostname_1",
 						Status:     datastore.DeviceStatusOnline,
 						LastSeenAt: primitive.NewDateTimeFromTime(time.Now()),
->>>>>>> 8e14ba87
 					},
 					nil,
 				)
 				d.EXPECT().UpdateDevice(gomock.Any(), &datastore.Device{
-<<<<<<< HEAD
-					UID:            "device-id",
-					GroupID:        "1234",
-					EndpointID:     "abc",
-					HostName:       "hostname_1",
-					Status:         datastore.DeviceStatusOffline,
-					DocumentStatus: datastore.ActiveDocumentStatus,
-					LastSeenAt:     primitive.NewDateTimeFromTime(time.Now()),
-=======
 					UID:        "device-id",
 					GroupID:    "1234",
-					AppID:      "abc",
+					EndpointID: "abc",
 					HostName:   "hostname_1",
 					Status:     datastore.DeviceStatusOffline,
 					LastSeenAt: primitive.NewDateTimeFromTime(time.Now()),
->>>>>>> 8e14ba87
 				}, "abc", "1234").Times(1).Return(nil)
 			},
 			want: &datastore.Device{
@@ -813,42 +655,22 @@
 				d := h.DeviceRepo.(*mocks.MockDeviceRepository)
 				d.EXPECT().FetchDeviceByID(gomock.Any(), "device-id", "abc", "1234").Times(1).Return(
 					&datastore.Device{
-<<<<<<< HEAD
-						UID:            "device-id",
-						GroupID:        "1234",
-						EndpointID:     "abc",
-						HostName:       "hostname_1",
-						Status:         datastore.DeviceStatusOnline,
-						DocumentStatus: datastore.ActiveDocumentStatus,
-						LastSeenAt:     primitive.NewDateTimeFromTime(time.Now()),
-=======
-						UID:        "device-id",
-						GroupID:    "1234",
-						AppID:      "abc",
+						UID:        "device-id",
+						GroupID:    "1234",
+						EndpointID: "abc",
 						HostName:   "hostname_1",
 						Status:     datastore.DeviceStatusOnline,
 						LastSeenAt: primitive.NewDateTimeFromTime(time.Now()),
->>>>>>> 8e14ba87
 					},
 					nil,
 				)
 				d.EXPECT().UpdateDevice(gomock.Any(), &datastore.Device{
-<<<<<<< HEAD
-					UID:            "device-id",
-					GroupID:        "1234",
-					EndpointID:     "abc",
-					HostName:       "hostname_1",
-					Status:         datastore.DeviceStatusOffline,
-					DocumentStatus: datastore.ActiveDocumentStatus,
-					LastSeenAt:     primitive.NewDateTimeFromTime(time.Now()),
-=======
 					UID:        "device-id",
 					GroupID:    "1234",
-					AppID:      "abc",
+					EndpointID: "abc",
 					HostName:   "hostname_1",
 					Status:     datastore.DeviceStatusOffline,
 					LastSeenAt: primitive.NewDateTimeFromTime(time.Now()),
->>>>>>> 8e14ba87
 				}, "abc", "1234").Times(1).Return(errors.New("failed to update device to online"))
 			},
 			wantErr:     true,
