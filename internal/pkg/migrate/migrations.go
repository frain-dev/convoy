package migrate

import (
	"context"
	"fmt"
	"time"

	"github.com/google/uuid"
	"go.mongodb.org/mongo-driver/bson/primitive"

	"github.com/frain-dev/convoy/datastore"
	log "github.com/sirupsen/logrus"

	"go.mongodb.org/mongo-driver/bson"
	"go.mongodb.org/mongo-driver/mongo"
)

var Migrations = []*Migration{
	{
		ID: "20220901162904_change_group_rate_limit_configuration",
		Migrate: func(db *mongo.Database) error {
			type RTConfig struct {
				Duration string `json:"duration"`
			}

			type Config struct {
				RateLimit *RTConfig `json:"ratelimit"`
			}

			type Group struct {
				UID    string  `json:"uid" bson:"uid"`
				Config *Config `json:"config" bson:"config"`
			}

			store := datastore.New(db)

			fn := func(sessCtx mongo.SessionContext) error {
				ctx := context.WithValue(sessCtx, datastore.CollectionCtx, datastore.GroupCollection)
				var groups []*Group
				err := store.FindAll(ctx, nil, nil, nil, &groups)
				if err != nil {
					return err
				}

				var newDuration uint64
				for _, group := range groups {
					if group.Config == nil || group.Config.RateLimit == nil {
						continue
					}

					duration, err := time.ParseDuration(group.Config.RateLimit.Duration)
					if err != nil {
						// Set default when an error occurs.
						newDuration = datastore.DefaultRateLimitConfig.Duration
					} else {
						newDuration = uint64(duration.Seconds())
					}

					update := bson.M{
						"$set": bson.M{
							"config.ratelimit.duration": newDuration,
						},
					}
					err = store.UpdateByID(ctx, group.UID, update)
					if err != nil {
						log.WithError(err).Fatalf("Failed migration 20220901162904_change_group_rate_limit_configuration")
						return err
					}
				}

				return nil
			}

			return store.WithTransaction(context.Background(), fn)
		},
		Rollback: func(db *mongo.Database) error {
			store := datastore.New(db)

			fn := func(sessCtx mongo.SessionContext) error {
				ctx := context.WithValue(sessCtx, datastore.CollectionCtx, datastore.GroupCollection)
				var groups []*datastore.Group
				err := store.FindAll(ctx, nil, nil, nil, &groups)
				if err != nil {
					return err
				}

				log.Printf("%+v\n", 1)
				var newDuration time.Duration
				for _, group := range groups {

					if group.Config == nil || group.Config.RateLimit == nil {
						continue
					}

					duration := fmt.Sprintf("%ds", group.Config.RateLimit.Duration)
					newDuration, err = time.ParseDuration(duration)
					if err != nil {
						log.WithError(err).Fatalf("Failed migration 20220901162904_change_group_rate_limit_configuration ParseDuration")
						// return err
					}

					update := bson.M{
						"$set": bson.M{
							"config.ratelimit.duration": newDuration,
						},
					}
					err = store.UpdateByID(ctx, group.UID, update)
					if err != nil {
						log.WithError(err).Fatalf("Failed migration 20220901162904_change_group_rate_limit_configuration rollback")
						return err
					}
				}

				return nil
			}

			return store.WithTransaction(context.Background(), fn)
		},
	},

	{
		ID: "20220906166248_change_subscription_retry_configuration",
		Migrate: func(db *mongo.Database) error {
			type RetryConfig struct {
				Duration string `json:"duration"`
			}

			type Subscription struct {
				UID         string       `json:"uid" bson:"uid"`
				RetryConfig *RetryConfig `json:"retry_config" bson:"retry_config"`
			}

			store := datastore.New(db)
			fn := func(sessCtx mongo.SessionContext) error {
				ctx := context.WithValue(sessCtx, datastore.CollectionCtx, datastore.SubscriptionCollection)

				var subscriptions []*Subscription
				err := store.FindAll(ctx, nil, nil, nil, &subscriptions)
				if err != nil {
					return err
				}

				var newDuration uint64
				for _, subscription := range subscriptions {
					if subscription.RetryConfig == nil {
						continue
					}

					duration, err := time.ParseDuration(subscription.RetryConfig.Duration)
					if err != nil {
						newDuration = datastore.DefaultStrategyConfig.Duration
					} else {
						newDuration = uint64(duration.Seconds())
					}

					update := bson.M{
						"$set": bson.M{
							"retry_config.duration": newDuration,
						},
					}

					err = store.UpdateByID(ctx, subscription.UID, update)
					if err != nil {
						log.WithError(err).Fatalf("Failed migration 20220906166248_change_subscription_retry_configuration")
						return err
					}
				}

				return nil
			}

			return store.WithTransaction(context.Background(), fn)
		},
		Rollback: func(db *mongo.Database) error {
			store := datastore.New(db)

			type RetryConfig struct {
				Type       string      `json:"type,omitempty" bson:"type,omitempty"`
				Duration   interface{} `json:"duration,omitempty" bson:"duration,omitempty"`
				RetryCount uint64      `json:"retry_count" bson:"retry_count"`
			}

			type Subscription struct {
				ID          primitive.ObjectID `json:"-" bson:"_id"`
				UID         string             `json:"uid" bson:"uid"`
				RetryConfig *RetryConfig       `json:"retry_config,omitempty" bson:"retry_config,omitempty"`
			}

			fn := func(sessCtx mongo.SessionContext) error {
				ctx := context.WithValue(context.Background(), datastore.CollectionCtx, datastore.SubscriptionCollection)
				var subscriptions []*Subscription
				err := store.FindAll(ctx, nil, nil, nil, &subscriptions)
				if err != nil {
					log.WithError(err).Fatalf("Failed migration 20220906166248_change_subscription_retry_configuration FindAll")
					return err
				}

				var newDuration time.Duration
				for _, subscription := range subscriptions {
					if subscription.RetryConfig == nil {
						continue
					}

					if subscription.RetryConfig.Duration == nil {
						continue
					}

					if _, ok := subscription.RetryConfig.Duration.(string); ok {
						continue
					}

					duration := fmt.Sprintf("%ds", subscription.RetryConfig.Duration)
					newDuration, err = time.ParseDuration(duration)
					if err != nil {
						log.WithError(err).Fatalf("Failed migration 20220906166248_change_subscription_retry_configuration ParseDuration")
						return err
					}

					update := bson.M{
						"$set": bson.M{
							"retry_config.duration": newDuration.String(),
						},
					}

					err = store.UpdateByID(ctx, subscription.UID, update)
					if err != nil {
						log.WithError(err).Fatalf("Failed migration 20220906166248_change_subscription_retry_configuration rollback")
						return err
					}
				}

				return nil
			}

			return store.WithTransaction(context.Background(), fn)
		},
	},

	{
		ID: "20220919100029_add_default_group_configuration",
		Migrate: func(db *mongo.Database) error {
			store := datastore.New(db)

			fn := func(sessCtx mongo.SessionContext) error {
				ctx := context.WithValue(sessCtx, datastore.CollectionCtx, datastore.GroupCollection)

				var groups []*datastore.Group
				err := store.FindAll(ctx, nil, nil, nil, &groups)
				if err != nil {
					return err
				}

				for _, group := range groups {
					config := group.Config

					if config != nil {
						continue
					}

					config = &datastore.GroupConfig{
						Signature:       datastore.GetDefaultSignatureConfig(),
						Strategy:        &datastore.DefaultStrategyConfig,
						RateLimit:       &datastore.DefaultRateLimitConfig,
						RetentionPolicy: &datastore.DefaultRetentionPolicy,
					}

					update := bson.M{
						"$set": bson.M{
							"config": config,
						},
					}
					err = store.UpdateByID(ctx, group.UID, update)
					if err != nil {
						log.WithError(err).Fatalf("Failed migration 20220919100029_add_default_group_configuration")
						return err
					}
				}

				return nil
			}

			return store.WithTransaction(context.Background(), fn)
		},
		Rollback: func(db *mongo.Database) error {
			store := datastore.New(db)

			fn := func(sessCtx mongo.SessionContext) error {
				ctx := context.WithValue(sessCtx, datastore.CollectionCtx, datastore.GroupCollection)

				var groups []*datastore.Group
				err := store.FindAll(ctx, nil, nil, nil, &groups)
				if err != nil {
					return err
				}

				for _, group := range groups {
					config := group.Config

					if config == nil {
						continue
					}

					update := bson.M{
						"$set": bson.M{
							"config": nil,
						},
					}

					err = store.UpdateByID(ctx, group.UID, update)
					if err != nil {
						log.WithError(err).Fatalf("Failed migration 20220919100029_add_default_group_configuration rollback")
						return err
					}
				}

				return nil
			}
			return store.WithTransaction(context.Background(), fn)
		},
	},

	{
		ID: "20221019100029_move_secret_fields_to_secrets",
		Migrate: func(db *mongo.Database) error {
			store := datastore.New(db)
<<<<<<< HEAD

			appCollection := "applications"
			ctx := context.WithValue(context.Background(), datastore.CollectionCtx, appCollection)

			type Application struct {
				UID       string               `json:"uid" bson:"uid"`
				Endpoints []datastore.Endpoint `json:"endpoints" bson:"endpoints"`
			}

			var apps []*Application
			err := store.FindAll(ctx, nil, nil, nil, &apps)
			if err != nil {
				return err
			}
=======
			fn := func(sessCtx mongo.SessionContext) error {
				ctx := context.WithValue(sessCtx, datastore.CollectionCtx, datastore.AppCollection)

				var apps []*datastore.Application
				err := store.FindAll(ctx, nil, nil, nil, &apps)
				if err != nil {
					return err
				}
>>>>>>> d1d12d2a

				for _, app := range apps {
					for i := range app.Endpoints {
						endpoint := &app.Endpoints[i]
						if endpoint.Secret == "" {
							continue
						}

						endpoint.Secrets = append(endpoint.Secrets, datastore.Secret{
							UID:       uuid.NewString(),
							Value:     endpoint.Secret,
							CreatedAt: primitive.NewDateTimeFromTime(time.Now()),
							UpdatedAt: primitive.NewDateTimeFromTime(time.Now()),
						})
						endpoint.AdvancedSignatures = false
					}

					update := bson.M{
						"$set": bson.M{
							"endpoints": app.Endpoints,
						},
					}

					err = store.UpdateByID(ctx, app.UID, update)
					if err != nil {
						log.WithError(err).Fatalf("Failed migration 20221019100029_move_secret_fields_to_secrets")
						return err
					}
				}

				return nil
			}
			return store.WithTransaction(context.Background(), fn)
		},
		Rollback: func(db *mongo.Database) error {
			store := datastore.New(db)

<<<<<<< HEAD
			appCollection := "applications"
			ctx := context.WithValue(context.Background(), datastore.CollectionCtx, appCollection)

			type Application struct {
				UID       string               `json:"uid" bson:"uid"`
				Endpoints []datastore.Endpoint `json:"endpoints" bson:"endpoints"`
			}

			var apps []*Application
			err := store.FindAll(ctx, nil, nil, nil, &apps)
			if err != nil {
				return err
			}
=======
			fn := func(sessCtx mongo.SessionContext) error {
>>>>>>> d1d12d2a

				ctx := context.WithValue(sessCtx, datastore.CollectionCtx, datastore.AppCollection)

				var apps []*datastore.Application
				err := store.FindAll(ctx, nil, nil, nil, &apps)
				if err != nil {
					return err
				}

				for _, app := range apps {
					for i := range app.Endpoints {
						endpoint := &app.Endpoints[i]
						if len(endpoint.Secrets) == 0 {
							continue
						}

						index := 0
						if len(endpoint.Secrets) > 0 {
							index = len(endpoint.Secrets) - 1
						}

						endpoint.Secret = endpoint.Secrets[index].Value
						endpoint.Secrets = nil
						endpoint.AdvancedSignatures = false
					}

					update := bson.M{
						"$set": bson.M{
							"endpoints": app.Endpoints,
						},
					}

					err = store.UpdateByID(ctx, app.UID, update)
					if err != nil {
						log.WithError(err).Fatalf("Failed migration 20221019100029_move_secret_fields_to_secrets rollback")
						return err
					}
				}

				return nil
			}

			return store.WithTransaction(context.Background(), fn)
		},
	},

	{
		ID: "20221021100029_migrate_group_signature_config_to_versions",
		Migrate: func(db *mongo.Database) error {
			store := datastore.New(db)
			ctx := context.WithValue(context.Background(), datastore.CollectionCtx, datastore.GroupCollection)

			fn := func(sessCtx mongo.SessionContext) error {
				var groups []*datastore.Group
				err := store.FindAll(sessCtx, nil, nil, nil, &groups)
				if err != nil {
					log.WithError(err).Fatalf("Failed migration 20221021100029_migrate_group_signature_config_to_versions UpdateByID")
					return err
				}

				for _, group := range groups {
					if len(group.Config.Signature.Versions) > 0 {
						continue
					}

					group.Config.Signature.Versions = []datastore.SignatureVersion{
						{
							UID:       uuid.NewString(),
							Hash:      group.Config.Signature.Hash,
							Encoding:  datastore.HexEncoding,
							CreatedAt: primitive.NewDateTimeFromTime(time.Now()),
						},
					}

					update := bson.M{
						"$set": bson.M{
							"config": group.Config,
						},
					}

					err = store.UpdateByID(sessCtx, group.UID, update)
					if err != nil {
						log.WithError(err).Fatalf("Failed migration 20221021100029_migrate_group_signature_config_to_versions UpdateByID")
						return err
					}
				}

				unset := bson.M{
					"$unset": bson.M{
						"config.signature.hash":     "",
						"config.signature.encoding": "",
					},
				}

				err = store.UpdateMany(sessCtx, bson.M{}, unset, true)
				if err != nil {
					log.WithError(err).Fatalf("Failed migration 20221021100029_migrate_group_signature_config_to_versions UpdateMany")
					return err
				}

				return nil
			}
			return store.WithTransaction(ctx, fn)
		},
		Rollback: func(db *mongo.Database) error {
			store := datastore.New(db)
			ctx := context.WithValue(context.Background(), datastore.CollectionCtx, datastore.GroupCollection)

			fn := func(sessCtx mongo.SessionContext) error {
				var groups []*datastore.Group
				err := store.FindAll(sessCtx, nil, nil, nil, &groups)
				if err != nil {
					return err
				}

				for _, group := range groups {
					if len(group.Config.Signature.Versions) == 0 {
						continue
					}

					group.Config.Signature.Hash = group.Config.Signature.Versions[0].Hash
					group.Config.Signature.Versions = nil

					update := bson.M{
						"$set": bson.M{
							"config": group.Config,
						},
					}

					err = store.UpdateByID(sessCtx, group.UID, update)
					if err != nil {
						log.WithError(err).Fatalf("Failed migration 20221021100029_migrate_group_signature_config_to_versions rollback")
						return err
					}

					unset := bson.M{
						"$unset": bson.M{
							"config.signature.versions": 1,
						},
					}

					err = store.UpdateMany(sessCtx, bson.M{}, unset, false)
					if err != nil {
						log.WithError(err).Fatalf("Failed migration")
						return err
					}
				}

				return nil
			}

			return store.WithTransaction(ctx, fn)
		},
	},

	{
		ID: "20221109100029_migrate_deprecate_document_status_field",
		Migrate: func(db *mongo.Database) error {
			collectionList := []string{
				datastore.ConfigCollection,
				datastore.GroupCollection,
				datastore.OrganisationCollection,
				datastore.OrganisationInvitesCollection,
				datastore.OrganisationMembersCollection,
				datastore.AppCollection,
				datastore.EventCollection,
				datastore.SourceCollection,
				datastore.UserCollection,
				datastore.SubscriptionCollection,
				datastore.EventDeliveryCollection,
				datastore.APIKeyCollection,
				datastore.DeviceCollection,
			}

			for _, collectionKey := range collectionList {
				store := datastore.New(db)
				ctx := context.WithValue(context.Background(), datastore.CollectionCtx, collectionKey)

				filter := bson.M{
					"$or": []interface{}{
						bson.D{{Key: "deleted_at", Value: bson.M{"$exists": false}}},
						bson.D{{Key: "deleted_at", Value: bson.M{"$lte": primitive.NewDateTimeFromTime(time.Date(1971, 0, 0, 0, 0, 0, 0, time.UTC))}}},
					},
				}

				set := bson.M{
					"$set": bson.M{
						"deleted_at": nil,
					},
				}

				err := store.UpdateMany(ctx, filter, set, true)
				if err != nil {
					log.WithError(err).Fatalf("Failed migration 20221109100029_migrate_deprecate_document_status_field UpdateMany")
					return err
				}
			}

			return nil
		},
		Rollback: func(db *mongo.Database) error {
			collectionList := []string{
				datastore.ConfigCollection,
				datastore.GroupCollection,
				datastore.OrganisationCollection,
				datastore.OrganisationInvitesCollection,
				datastore.OrganisationMembersCollection,
				datastore.AppCollection,
				datastore.EventCollection,
				datastore.SourceCollection,
				datastore.UserCollection,
				datastore.SubscriptionCollection,
				datastore.EventDeliveryCollection,
				datastore.APIKeyCollection,
				datastore.DeviceCollection,
			}

			for _, collectionKey := range collectionList {
				store := datastore.New(db)
				ctx := context.WithValue(context.Background(), datastore.CollectionCtx, collectionKey)

				filter := bson.M{"deleted_at": nil}

				update := bson.M{
					"$unset": bson.M{
						"deleted_at": "",
					},
					"$set": bson.M{
						"document_status": "Active",
					},
				}

				err := store.UpdateMany(ctx, filter, update, true)
				if err != nil {
					log.WithError(err).Fatalf("Failed rollback migration 20221109100029_migrate_deprecate_document_status_field UpdateMany")
					return err
				}
			}

			return nil
		},
	},

	{
		ID: "20221031102300_change_subscription_event_types_to_filters",
		Migrate: func(db *mongo.Database) error {
			type Subscription struct {
				UID          string                        `json:"uid" bson:"uid"`
				FilterConfig datastore.FilterConfiguration `json:"filter_config" bson:"filter_config"`
			}

			store := datastore.New(db)
			ctx := context.WithValue(context.Background(), datastore.CollectionCtx, datastore.SubscriptionCollection)

			var subscriptions []*Subscription
			err := store.FindAll(ctx, nil, nil, nil, &subscriptions)
			if err != nil {
				log.WithError(err).Fatalf("Failed migration 20220906166248_change_subscription_event_types_to_filters")
				return err
			}

			for _, s := range subscriptions {
				var filter map[string]interface{}

				if len(s.FilterConfig.EventTypes) == 1 {
					if s.FilterConfig.EventTypes[0] == "*" {
						filter = map[string]interface{}{}
					} else {
						filter = map[string]interface{}{"event_types": s.FilterConfig.EventTypes[0]}
					}
				} else {
					filter = map[string]interface{}{"event_types": map[string]interface{}{"$in": s.FilterConfig.EventTypes}}
				}

				update := bson.M{
					"$set": bson.M{
						"filter_config.filter": filter,
					},
				}

				err := store.UpdateByID(ctx, s.UID, update)
				if err != nil {
					log.WithError(err).Fatalf("Failed migration 20220906166248_change_subscription_event_types_to_filters")
					return err
				}
			}

			return nil
		},
		Rollback: func(db *mongo.Database) error {
			store := datastore.New(db)
			ctx := context.WithValue(context.Background(), datastore.CollectionCtx, datastore.SubscriptionCollection)

			update := bson.M{
				"$unset": bson.M{
					"filter_config.filter": 1,
				},
			}

			err := store.UpdateMany(ctx, bson.M{}, update, true)
			if err != nil {
				log.WithError(err).Fatalf("Failed migration 20220906166248_change_subscription_event_types_to_filters rollback")
				return err
			}

			return nil
		},
	},

	{
		ID: "20221181000600_migrate_api_key_roles",
		Migrate: func(db *mongo.Database) error {
			store := datastore.New(db)
			ctx := context.WithValue(context.Background(), datastore.CollectionCtx, datastore.APIKeyCollection)
			type Role struct {
				Type   string   `json:"type"`
				Apps   []string `json:"apps"`
				Groups []string `json:"groups"`
			}

			type Key struct {
				UID  string `json:"uid" bson:"uid"`
				Role Role   `json:"role" bson:"role"`
			}

			fn := func(sessCtx mongo.SessionContext) error {
				var keys []Key
				err := store.FindAll(sessCtx, nil, nil, nil, &keys)
				if err != nil {
					log.WithError(err).Fatalf("Failed migration 20221181000600_migrate_api_key_roles FindAll")
					return err
				}

				for _, key := range keys {
					update := bson.M{}
					if len(key.Role.Groups) > 0 {
						update["role.group"] = key.Role.Groups[0]
					}

					if len(key.Role.Apps) > 0 {
						update["role.app"] = key.Role.Apps[0]
					}

					_, err := db.Collection(datastore.APIKeyCollection).
						UpdateOne(sessCtx, bson.M{"uid": key.UID}, bson.M{"$set": update})
					if err != nil {
						log.WithError(err).Fatalf("Failed migration 20221181000600_migrate_api_key_roles UpdateByID")
						return err
					}
				}

				unset := bson.M{
					"$unset": bson.M{
						"role.groups": "",
						"role.apps":   "",
					},
				}

				var ops []mongo.WriteModel
				updateMessagesOperation := mongo.NewUpdateManyModel()
				updateMessagesOperation.SetFilter(bson.M{})
				updateMessagesOperation.SetUpdate(unset)
				ops = append(ops, updateMessagesOperation)

				res, err := db.Collection(datastore.APIKeyCollection).BulkWrite(sessCtx, ops)
				if err != nil {
					log.WithError(err).Fatalf("Failed migration 20221181000600_migrate_api_key_roles - BulkWrite")
					return err
				}

				log.Infof("\n[mongodb]: results of update %s op: %+v\n", datastore.APIKeyCollection, res)

				return nil
			}

			return store.WithTransaction(ctx, fn)
		},
		Rollback: func(db *mongo.Database) error {
			store := datastore.New(db)
			ctx := context.WithValue(context.Background(), datastore.CollectionCtx, datastore.APIKeyCollection)
			type Role struct {
				Type  string `json:"type"`
				App   string `json:"apps"`
				Group string `json:"groups"`
			}

			type Key struct {
				UID  string `json:"uid" bson:"uid"`
				Role Role   `json:"role" bson:"role"`
			}

			fn := func(sessCtx mongo.SessionContext) error {
				var keys []Key
				err := store.FindAll(sessCtx, nil, nil, nil, &keys)
				if err != nil {
					log.WithError(err).Fatalf("Failed migration 20221181000600_migrate_api_key_roles rollback - FindAll")
					return err
				}

				for _, key := range keys {
					update := bson.M{
						"$set": bson.M{
							"role.groups": []string{key.Role.Group},
							"role.apps":   []string{key.Role.App},
						},
					}

					_, err := db.Collection(datastore.APIKeyCollection).
						UpdateOne(sessCtx, bson.M{"uid": key.UID}, update)
					if err != nil {
						log.WithError(err).Fatalf("Failed migration 20221181000600_migrate_api_key_roles rollback - UpdateByID")
						return err
					}
				}

				unset := bson.M{
					"$unset": bson.M{
						"role.group": "",
						"role.app":   "",
					},
				}

<<<<<<< HEAD
				err = store.UpdateMany(sessCtx, bson.M{}, unset, true)
				if err != nil {
					log.WithError(err).Fatalf("Failed migration 20221181000600_migrate_api_key_roles UpdateMany")
					return err
				}

				return nil
			}

			return store.WithTransaction(ctx, fn)
		},
	},
	{
		ID: "20221109100029_migrate_deprecate_document_status_field",
		Migrate: func(db *mongo.Database) error {
			appCollection := "applications"
			collectionList := []string{
				datastore.ConfigCollection,
				datastore.GroupCollection,
				datastore.OrganisationCollection,
				datastore.OrganisationInvitesCollection,
				datastore.OrganisationMembersCollection,
				appCollection,
				datastore.EventCollection,
				datastore.SourceCollection,
				datastore.UserCollection,
				datastore.SubscriptionCollection,
				datastore.EventDeliveryCollection,
				datastore.APIKeyCollection,
				datastore.DeviceCollection,
			}

			for _, collectionKey := range collectionList {
				store := datastore.New(db)
				ctx := context.WithValue(context.Background(), datastore.CollectionCtx, collectionKey)
=======
				var ops []mongo.WriteModel
				updateMessagesOperation := mongo.NewUpdateManyModel()
				updateMessagesOperation.SetFilter(bson.M{})
				updateMessagesOperation.SetUpdate(unset)
				ops = append(ops, updateMessagesOperation)
>>>>>>> d1d12d2a

				res, err := db.Collection(datastore.APIKeyCollection).BulkWrite(sessCtx, ops)
				if err != nil {
					log.WithError(err).Fatalf("Failed migration 20221181000600_migrate_api_key_roles rollback - BulkWrite")
					return err
				}
<<<<<<< HEAD
			}

			return nil
		},
		Rollback: func(db *mongo.Database) error {
			appCollection := "applications"

			collectionList := []string{
				datastore.ConfigCollection,
				datastore.GroupCollection,
				datastore.OrganisationCollection,
				datastore.OrganisationInvitesCollection,
				datastore.OrganisationMembersCollection,
				appCollection,
				datastore.EventCollection,
				datastore.SourceCollection,
				datastore.UserCollection,
				datastore.SubscriptionCollection,
				datastore.EventDeliveryCollection,
				datastore.APIKeyCollection,
				datastore.DeviceCollection,
			}
=======
>>>>>>> d1d12d2a

				log.Infof("\n[mongodb]: results of update %s op: %+v\n", datastore.APIKeyCollection, res)

				return nil
			}

			return store.WithTransaction(ctx, fn)
		},
	},

	{
		ID: "20221116142027_migrate_apps_to_endpoints",
		Migrate: func(db *mongo.Database) error {
			store := datastore.New(db)

			appCollection := "applications"
			ctx := context.WithValue(context.Background(), datastore.CollectionCtx, appCollection)

			var apps []*datastore.Application
			var endpoints []*datastore.Endpoint

			err := store.FindAll(ctx, nil, nil, nil, &apps)
			if err != nil {
				log.WithError(err).Fatalf("Failed to find apps")
				return err
			}

			for _, app := range apps {
				if len(app.Endpoints) > 0 {
					for _, e := range app.Endpoints {
						endpoint := &datastore.Endpoint{
							ID:                 primitive.NewObjectID(),
							UID:                e.UID,
							GroupID:            app.GroupID,
							TargetURL:          e.TargetURL,
							Title:              app.Title,
							SupportEmail:       app.SupportEmail,
							Secrets:            e.Secrets,
							AdvancedSignatures: e.AdvancedSignatures,
							Description:        e.Description,
							SlackWebhookURL:    app.SlackWebhookURL,
							AppID:              app.UID,
							HttpTimeout:        e.HttpTimeout,
							RateLimit:          e.RateLimit,
							RateLimitDuration:  e.RateLimitDuration,
							Authentication:     e.Authentication,
							CreatedAt:          e.CreatedAt,
							UpdatedAt:          e.UpdatedAt,
						}

						endpoints = append(endpoints, endpoint)
					}
				} else {
					endpoint := &datastore.Endpoint{
						ID:              primitive.NewObjectID(),
						UID:             app.UID,
						GroupID:         app.GroupID,
						Title:           app.Title,
						SupportEmail:    app.SupportEmail,
						SlackWebhookURL: app.SlackWebhookURL,
						AppID:           app.UID,
						CreatedAt:       app.CreatedAt,
						UpdatedAt:       app.UpdatedAt,
					}

					endpoints = append(endpoints, endpoint)
				}
			}

			endpointCtx := context.WithValue(context.Background(), datastore.CollectionCtx, datastore.EndpointCollection)
			for _, endpoint := range endpoints {
				err := store.Save(endpointCtx, endpoint, nil)
				if err != nil {
					return err
				}
			}

			return nil
		},
		Rollback: func(db *mongo.Database) error {
			err := db.Collection(datastore.EndpointCollection).Drop(context.Background())
			if err != nil {
				return err
			}

			return nil
		},
	},

	{
		ID: "20221117161319_migrate_app_events_to_endpoints",
		Migrate: func(db *mongo.Database) error {
			store := datastore.New(db)
			endpointCtx := context.WithValue(context.Background(), datastore.CollectionCtx, datastore.EndpointCollection)
			eventCtx := context.WithValue(context.Background(), datastore.CollectionCtx, datastore.EventCollection)

			var endpoints []*datastore.Endpoint

			err := store.FindAll(endpointCtx, nil, nil, nil, &endpoints)
			if err != nil {
				log.WithError(err).Fatalf("Failed to find endpoints")
				return err
			}

			endpointIDs := make(map[string][]string, 0)
			for _, endpoint := range endpoints {
				item, ok := endpointIDs[endpoint.AppID]
				if ok {
					item = append(item, endpoint.UID)
					endpointIDs[endpoint.AppID] = item
				}

				if !ok {
					endpointIDs[endpoint.AppID] = []string{endpoint.UID}
				}
			}

			for appID, endpointID := range endpointIDs {
				filter := bson.M{"app_id": appID}
				update := bson.M{
					"$set": bson.M{
						"endpoints": endpointID,
					},
				}
				err := store.UpdateMany(eventCtx, filter, update, true)
				if err != nil {
					log.WithError(err).Fatalf("Failed to update events")
					return err
				}
			}

			return nil
		},
		Rollback: func(db *mongo.Database) error {
			store := datastore.New(db)
			endpointCtx := context.WithValue(context.Background(), datastore.CollectionCtx, datastore.EndpointCollection)
			eventCtx := context.WithValue(context.Background(), datastore.CollectionCtx, datastore.EventCollection)

			var endpoints []*datastore.Endpoint

			err := store.FindAll(endpointCtx, nil, nil, nil, &endpoints)
			if err != nil {
				log.WithError(err).Fatalf("Failed to find endpoints")
				return err
			}

			endpointIDs := make(map[string][]string, 0)
			for _, endpoint := range endpoints {
				item, ok := endpointIDs[endpoint.AppID]
				if ok {
					item = append(item, endpoint.UID)
					endpointIDs[endpoint.AppID] = item
				}

				if !ok {
					endpointIDs[endpoint.AppID] = []string{endpoint.UID}
				}
			}

			for appID := range endpointIDs {
				filter := bson.M{"app_id": appID}
				update := bson.M{
					"$unset": bson.M{
						"endpoints": "",
					},
				}
				err := store.UpdateMany(eventCtx, filter, update, true)
				if err != nil {
					log.WithError(err).Fatalf("Failed to update events")
					return err
				}
			}

			return nil
		},
	},
}<|MERGE_RESOLUTION|>--- conflicted
+++ resolved
@@ -13,6 +13,10 @@
 
 	"go.mongodb.org/mongo-driver/bson"
 	"go.mongodb.org/mongo-driver/mongo"
+)
+
+var (
+	appCollection = "applications"
 )
 
 var Migrations = []*Migration{
@@ -323,31 +327,14 @@
 		ID: "20221019100029_move_secret_fields_to_secrets",
 		Migrate: func(db *mongo.Database) error {
 			store := datastore.New(db)
-<<<<<<< HEAD
-
-			appCollection := "applications"
-			ctx := context.WithValue(context.Background(), datastore.CollectionCtx, appCollection)
-
-			type Application struct {
-				UID       string               `json:"uid" bson:"uid"`
-				Endpoints []datastore.Endpoint `json:"endpoints" bson:"endpoints"`
-			}
-
-			var apps []*Application
-			err := store.FindAll(ctx, nil, nil, nil, &apps)
-			if err != nil {
-				return err
-			}
-=======
-			fn := func(sessCtx mongo.SessionContext) error {
-				ctx := context.WithValue(sessCtx, datastore.CollectionCtx, datastore.AppCollection)
+			fn := func(sessCtx mongo.SessionContext) error {
+				ctx := context.WithValue(sessCtx, datastore.CollectionCtx, appCollection)
 
 				var apps []*datastore.Application
 				err := store.FindAll(ctx, nil, nil, nil, &apps)
 				if err != nil {
 					return err
 				}
->>>>>>> d1d12d2a
 
 				for _, app := range apps {
 					for i := range app.Endpoints {
@@ -385,25 +372,9 @@
 		Rollback: func(db *mongo.Database) error {
 			store := datastore.New(db)
 
-<<<<<<< HEAD
-			appCollection := "applications"
-			ctx := context.WithValue(context.Background(), datastore.CollectionCtx, appCollection)
-
-			type Application struct {
-				UID       string               `json:"uid" bson:"uid"`
-				Endpoints []datastore.Endpoint `json:"endpoints" bson:"endpoints"`
-			}
-
-			var apps []*Application
-			err := store.FindAll(ctx, nil, nil, nil, &apps)
-			if err != nil {
-				return err
-			}
-=======
-			fn := func(sessCtx mongo.SessionContext) error {
->>>>>>> d1d12d2a
-
-				ctx := context.WithValue(sessCtx, datastore.CollectionCtx, datastore.AppCollection)
+			fn := func(sessCtx mongo.SessionContext) error {
+
+				ctx := context.WithValue(sessCtx, datastore.CollectionCtx, appCollection)
 
 				var apps []*datastore.Application
 				err := store.FindAll(ctx, nil, nil, nil, &apps)
@@ -560,287 +531,6 @@
 	{
 		ID: "20221109100029_migrate_deprecate_document_status_field",
 		Migrate: func(db *mongo.Database) error {
-			collectionList := []string{
-				datastore.ConfigCollection,
-				datastore.GroupCollection,
-				datastore.OrganisationCollection,
-				datastore.OrganisationInvitesCollection,
-				datastore.OrganisationMembersCollection,
-				datastore.AppCollection,
-				datastore.EventCollection,
-				datastore.SourceCollection,
-				datastore.UserCollection,
-				datastore.SubscriptionCollection,
-				datastore.EventDeliveryCollection,
-				datastore.APIKeyCollection,
-				datastore.DeviceCollection,
-			}
-
-			for _, collectionKey := range collectionList {
-				store := datastore.New(db)
-				ctx := context.WithValue(context.Background(), datastore.CollectionCtx, collectionKey)
-
-				filter := bson.M{
-					"$or": []interface{}{
-						bson.D{{Key: "deleted_at", Value: bson.M{"$exists": false}}},
-						bson.D{{Key: "deleted_at", Value: bson.M{"$lte": primitive.NewDateTimeFromTime(time.Date(1971, 0, 0, 0, 0, 0, 0, time.UTC))}}},
-					},
-				}
-
-				set := bson.M{
-					"$set": bson.M{
-						"deleted_at": nil,
-					},
-				}
-
-				err := store.UpdateMany(ctx, filter, set, true)
-				if err != nil {
-					log.WithError(err).Fatalf("Failed migration 20221109100029_migrate_deprecate_document_status_field UpdateMany")
-					return err
-				}
-			}
-
-			return nil
-		},
-		Rollback: func(db *mongo.Database) error {
-			collectionList := []string{
-				datastore.ConfigCollection,
-				datastore.GroupCollection,
-				datastore.OrganisationCollection,
-				datastore.OrganisationInvitesCollection,
-				datastore.OrganisationMembersCollection,
-				datastore.AppCollection,
-				datastore.EventCollection,
-				datastore.SourceCollection,
-				datastore.UserCollection,
-				datastore.SubscriptionCollection,
-				datastore.EventDeliveryCollection,
-				datastore.APIKeyCollection,
-				datastore.DeviceCollection,
-			}
-
-			for _, collectionKey := range collectionList {
-				store := datastore.New(db)
-				ctx := context.WithValue(context.Background(), datastore.CollectionCtx, collectionKey)
-
-				filter := bson.M{"deleted_at": nil}
-
-				update := bson.M{
-					"$unset": bson.M{
-						"deleted_at": "",
-					},
-					"$set": bson.M{
-						"document_status": "Active",
-					},
-				}
-
-				err := store.UpdateMany(ctx, filter, update, true)
-				if err != nil {
-					log.WithError(err).Fatalf("Failed rollback migration 20221109100029_migrate_deprecate_document_status_field UpdateMany")
-					return err
-				}
-			}
-
-			return nil
-		},
-	},
-
-	{
-		ID: "20221031102300_change_subscription_event_types_to_filters",
-		Migrate: func(db *mongo.Database) error {
-			type Subscription struct {
-				UID          string                        `json:"uid" bson:"uid"`
-				FilterConfig datastore.FilterConfiguration `json:"filter_config" bson:"filter_config"`
-			}
-
-			store := datastore.New(db)
-			ctx := context.WithValue(context.Background(), datastore.CollectionCtx, datastore.SubscriptionCollection)
-
-			var subscriptions []*Subscription
-			err := store.FindAll(ctx, nil, nil, nil, &subscriptions)
-			if err != nil {
-				log.WithError(err).Fatalf("Failed migration 20220906166248_change_subscription_event_types_to_filters")
-				return err
-			}
-
-			for _, s := range subscriptions {
-				var filter map[string]interface{}
-
-				if len(s.FilterConfig.EventTypes) == 1 {
-					if s.FilterConfig.EventTypes[0] == "*" {
-						filter = map[string]interface{}{}
-					} else {
-						filter = map[string]interface{}{"event_types": s.FilterConfig.EventTypes[0]}
-					}
-				} else {
-					filter = map[string]interface{}{"event_types": map[string]interface{}{"$in": s.FilterConfig.EventTypes}}
-				}
-
-				update := bson.M{
-					"$set": bson.M{
-						"filter_config.filter": filter,
-					},
-				}
-
-				err := store.UpdateByID(ctx, s.UID, update)
-				if err != nil {
-					log.WithError(err).Fatalf("Failed migration 20220906166248_change_subscription_event_types_to_filters")
-					return err
-				}
-			}
-
-			return nil
-		},
-		Rollback: func(db *mongo.Database) error {
-			store := datastore.New(db)
-			ctx := context.WithValue(context.Background(), datastore.CollectionCtx, datastore.SubscriptionCollection)
-
-			update := bson.M{
-				"$unset": bson.M{
-					"filter_config.filter": 1,
-				},
-			}
-
-			err := store.UpdateMany(ctx, bson.M{}, update, true)
-			if err != nil {
-				log.WithError(err).Fatalf("Failed migration 20220906166248_change_subscription_event_types_to_filters rollback")
-				return err
-			}
-
-			return nil
-		},
-	},
-
-	{
-		ID: "20221181000600_migrate_api_key_roles",
-		Migrate: func(db *mongo.Database) error {
-			store := datastore.New(db)
-			ctx := context.WithValue(context.Background(), datastore.CollectionCtx, datastore.APIKeyCollection)
-			type Role struct {
-				Type   string   `json:"type"`
-				Apps   []string `json:"apps"`
-				Groups []string `json:"groups"`
-			}
-
-			type Key struct {
-				UID  string `json:"uid" bson:"uid"`
-				Role Role   `json:"role" bson:"role"`
-			}
-
-			fn := func(sessCtx mongo.SessionContext) error {
-				var keys []Key
-				err := store.FindAll(sessCtx, nil, nil, nil, &keys)
-				if err != nil {
-					log.WithError(err).Fatalf("Failed migration 20221181000600_migrate_api_key_roles FindAll")
-					return err
-				}
-
-				for _, key := range keys {
-					update := bson.M{}
-					if len(key.Role.Groups) > 0 {
-						update["role.group"] = key.Role.Groups[0]
-					}
-
-					if len(key.Role.Apps) > 0 {
-						update["role.app"] = key.Role.Apps[0]
-					}
-
-					_, err := db.Collection(datastore.APIKeyCollection).
-						UpdateOne(sessCtx, bson.M{"uid": key.UID}, bson.M{"$set": update})
-					if err != nil {
-						log.WithError(err).Fatalf("Failed migration 20221181000600_migrate_api_key_roles UpdateByID")
-						return err
-					}
-				}
-
-				unset := bson.M{
-					"$unset": bson.M{
-						"role.groups": "",
-						"role.apps":   "",
-					},
-				}
-
-				var ops []mongo.WriteModel
-				updateMessagesOperation := mongo.NewUpdateManyModel()
-				updateMessagesOperation.SetFilter(bson.M{})
-				updateMessagesOperation.SetUpdate(unset)
-				ops = append(ops, updateMessagesOperation)
-
-				res, err := db.Collection(datastore.APIKeyCollection).BulkWrite(sessCtx, ops)
-				if err != nil {
-					log.WithError(err).Fatalf("Failed migration 20221181000600_migrate_api_key_roles - BulkWrite")
-					return err
-				}
-
-				log.Infof("\n[mongodb]: results of update %s op: %+v\n", datastore.APIKeyCollection, res)
-
-				return nil
-			}
-
-			return store.WithTransaction(ctx, fn)
-		},
-		Rollback: func(db *mongo.Database) error {
-			store := datastore.New(db)
-			ctx := context.WithValue(context.Background(), datastore.CollectionCtx, datastore.APIKeyCollection)
-			type Role struct {
-				Type  string `json:"type"`
-				App   string `json:"apps"`
-				Group string `json:"groups"`
-			}
-
-			type Key struct {
-				UID  string `json:"uid" bson:"uid"`
-				Role Role   `json:"role" bson:"role"`
-			}
-
-			fn := func(sessCtx mongo.SessionContext) error {
-				var keys []Key
-				err := store.FindAll(sessCtx, nil, nil, nil, &keys)
-				if err != nil {
-					log.WithError(err).Fatalf("Failed migration 20221181000600_migrate_api_key_roles rollback - FindAll")
-					return err
-				}
-
-				for _, key := range keys {
-					update := bson.M{
-						"$set": bson.M{
-							"role.groups": []string{key.Role.Group},
-							"role.apps":   []string{key.Role.App},
-						},
-					}
-
-					_, err := db.Collection(datastore.APIKeyCollection).
-						UpdateOne(sessCtx, bson.M{"uid": key.UID}, update)
-					if err != nil {
-						log.WithError(err).Fatalf("Failed migration 20221181000600_migrate_api_key_roles rollback - UpdateByID")
-						return err
-					}
-				}
-
-				unset := bson.M{
-					"$unset": bson.M{
-						"role.group": "",
-						"role.app":   "",
-					},
-				}
-
-<<<<<<< HEAD
-				err = store.UpdateMany(sessCtx, bson.M{}, unset, true)
-				if err != nil {
-					log.WithError(err).Fatalf("Failed migration 20221181000600_migrate_api_key_roles UpdateMany")
-					return err
-				}
-
-				return nil
-			}
-
-			return store.WithTransaction(ctx, fn)
-		},
-	},
-	{
-		ID: "20221109100029_migrate_deprecate_document_status_field",
-		Migrate: func(db *mongo.Database) error {
-			appCollection := "applications"
 			collectionList := []string{
 				datastore.ConfigCollection,
 				datastore.GroupCollection,
@@ -860,27 +550,30 @@
 			for _, collectionKey := range collectionList {
 				store := datastore.New(db)
 				ctx := context.WithValue(context.Background(), datastore.CollectionCtx, collectionKey)
-=======
-				var ops []mongo.WriteModel
-				updateMessagesOperation := mongo.NewUpdateManyModel()
-				updateMessagesOperation.SetFilter(bson.M{})
-				updateMessagesOperation.SetUpdate(unset)
-				ops = append(ops, updateMessagesOperation)
->>>>>>> d1d12d2a
-
-				res, err := db.Collection(datastore.APIKeyCollection).BulkWrite(sessCtx, ops)
-				if err != nil {
-					log.WithError(err).Fatalf("Failed migration 20221181000600_migrate_api_key_roles rollback - BulkWrite")
-					return err
-				}
-<<<<<<< HEAD
+
+				filter := bson.M{
+					"$or": []interface{}{
+						bson.D{{Key: "deleted_at", Value: bson.M{"$exists": false}}},
+						bson.D{{Key: "deleted_at", Value: bson.M{"$lte": primitive.NewDateTimeFromTime(time.Date(1971, 0, 0, 0, 0, 0, 0, time.UTC))}}},
+					},
+				}
+
+				set := bson.M{
+					"$set": bson.M{
+						"deleted_at": nil,
+					},
+				}
+
+				err := store.UpdateMany(ctx, filter, set, true)
+				if err != nil {
+					log.WithError(err).Fatalf("Failed migration 20221109100029_migrate_deprecate_document_status_field UpdateMany")
+					return err
+				}
 			}
 
 			return nil
 		},
 		Rollback: func(db *mongo.Database) error {
-			appCollection := "applications"
-
 			collectionList := []string{
 				datastore.ConfigCollection,
 				datastore.GroupCollection,
@@ -896,8 +589,223 @@
 				datastore.APIKeyCollection,
 				datastore.DeviceCollection,
 			}
-=======
->>>>>>> d1d12d2a
+
+			for _, collectionKey := range collectionList {
+				store := datastore.New(db)
+				ctx := context.WithValue(context.Background(), datastore.CollectionCtx, collectionKey)
+
+				filter := bson.M{"deleted_at": nil}
+
+				update := bson.M{
+					"$unset": bson.M{
+						"deleted_at": "",
+					},
+					"$set": bson.M{
+						"document_status": "Active",
+					},
+				}
+
+				err := store.UpdateMany(ctx, filter, update, true)
+				if err != nil {
+					log.WithError(err).Fatalf("Failed rollback migration 20221109100029_migrate_deprecate_document_status_field UpdateMany")
+					return err
+				}
+			}
+
+			return nil
+		},
+	},
+
+	{
+		ID: "20221031102300_change_subscription_event_types_to_filters",
+		Migrate: func(db *mongo.Database) error {
+			type Subscription struct {
+				UID          string                        `json:"uid" bson:"uid"`
+				FilterConfig datastore.FilterConfiguration `json:"filter_config" bson:"filter_config"`
+			}
+
+			store := datastore.New(db)
+			ctx := context.WithValue(context.Background(), datastore.CollectionCtx, datastore.SubscriptionCollection)
+
+			var subscriptions []*Subscription
+			err := store.FindAll(ctx, nil, nil, nil, &subscriptions)
+			if err != nil {
+				log.WithError(err).Fatalf("Failed migration 20220906166248_change_subscription_event_types_to_filters")
+				return err
+			}
+
+			for _, s := range subscriptions {
+				var filter map[string]interface{}
+
+				if len(s.FilterConfig.EventTypes) == 1 {
+					if s.FilterConfig.EventTypes[0] == "*" {
+						filter = map[string]interface{}{}
+					} else {
+						filter = map[string]interface{}{"event_types": s.FilterConfig.EventTypes[0]}
+					}
+				} else {
+					filter = map[string]interface{}{"event_types": map[string]interface{}{"$in": s.FilterConfig.EventTypes}}
+				}
+
+				update := bson.M{
+					"$set": bson.M{
+						"filter_config.filter": filter,
+					},
+				}
+
+				err := store.UpdateByID(ctx, s.UID, update)
+				if err != nil {
+					log.WithError(err).Fatalf("Failed migration 20220906166248_change_subscription_event_types_to_filters")
+					return err
+				}
+			}
+
+			return nil
+		},
+		Rollback: func(db *mongo.Database) error {
+			store := datastore.New(db)
+			ctx := context.WithValue(context.Background(), datastore.CollectionCtx, datastore.SubscriptionCollection)
+
+			update := bson.M{
+				"$unset": bson.M{
+					"filter_config.filter": 1,
+				},
+			}
+
+			err := store.UpdateMany(ctx, bson.M{}, update, true)
+			if err != nil {
+				log.WithError(err).Fatalf("Failed migration 20220906166248_change_subscription_event_types_to_filters rollback")
+				return err
+			}
+
+			return nil
+		},
+	},
+
+	{
+		ID: "20221181000600_migrate_api_key_roles",
+		Migrate: func(db *mongo.Database) error {
+			store := datastore.New(db)
+			ctx := context.WithValue(context.Background(), datastore.CollectionCtx, datastore.APIKeyCollection)
+			type Role struct {
+				Type   string   `json:"type"`
+				Apps   []string `json:"apps"`
+				Groups []string `json:"groups"`
+			}
+
+			type Key struct {
+				UID  string `json:"uid" bson:"uid"`
+				Role Role   `json:"role" bson:"role"`
+			}
+
+			fn := func(sessCtx mongo.SessionContext) error {
+				var keys []Key
+				err := store.FindAll(sessCtx, nil, nil, nil, &keys)
+				if err != nil {
+					log.WithError(err).Fatalf("Failed migration 20221181000600_migrate_api_key_roles FindAll")
+					return err
+				}
+
+				for _, key := range keys {
+					update := bson.M{}
+					if len(key.Role.Groups) > 0 {
+						update["role.group"] = key.Role.Groups[0]
+					}
+
+					if len(key.Role.Apps) > 0 {
+						update["role.app"] = key.Role.Apps[0]
+					}
+
+					_, err := db.Collection(datastore.APIKeyCollection).
+						UpdateOne(sessCtx, bson.M{"uid": key.UID}, bson.M{"$set": update})
+					if err != nil {
+						log.WithError(err).Fatalf("Failed migration 20221181000600_migrate_api_key_roles UpdateByID")
+						return err
+					}
+				}
+
+				unset := bson.M{
+					"$unset": bson.M{
+						"role.groups": "",
+						"role.apps":   "",
+					},
+				}
+
+				var ops []mongo.WriteModel
+				updateMessagesOperation := mongo.NewUpdateManyModel()
+				updateMessagesOperation.SetFilter(bson.M{})
+				updateMessagesOperation.SetUpdate(unset)
+				ops = append(ops, updateMessagesOperation)
+
+				res, err := db.Collection(datastore.APIKeyCollection).BulkWrite(sessCtx, ops)
+				if err != nil {
+					log.WithError(err).Fatalf("Failed migration 20221181000600_migrate_api_key_roles - BulkWrite")
+					return err
+				}
+
+				log.Infof("\n[mongodb]: results of update %s op: %+v\n", datastore.APIKeyCollection, res)
+
+				return nil
+			}
+
+			return store.WithTransaction(ctx, fn)
+		},
+		Rollback: func(db *mongo.Database) error {
+			store := datastore.New(db)
+			ctx := context.WithValue(context.Background(), datastore.CollectionCtx, datastore.APIKeyCollection)
+			type Role struct {
+				Type  string `json:"type"`
+				App   string `json:"apps"`
+				Group string `json:"groups"`
+			}
+
+			type Key struct {
+				UID  string `json:"uid" bson:"uid"`
+				Role Role   `json:"role" bson:"role"`
+			}
+
+			fn := func(sessCtx mongo.SessionContext) error {
+				var keys []Key
+				err := store.FindAll(sessCtx, nil, nil, nil, &keys)
+				if err != nil {
+					log.WithError(err).Fatalf("Failed migration 20221181000600_migrate_api_key_roles rollback - FindAll")
+					return err
+				}
+
+				for _, key := range keys {
+					update := bson.M{
+						"$set": bson.M{
+							"role.groups": []string{key.Role.Group},
+							"role.apps":   []string{key.Role.App},
+						},
+					}
+
+					_, err := db.Collection(datastore.APIKeyCollection).
+						UpdateOne(sessCtx, bson.M{"uid": key.UID}, update)
+					if err != nil {
+						log.WithError(err).Fatalf("Failed migration 20221181000600_migrate_api_key_roles rollback - UpdateByID")
+						return err
+					}
+				}
+
+				unset := bson.M{
+					"$unset": bson.M{
+						"role.group": "",
+						"role.app":   "",
+					},
+				}
+
+				var ops []mongo.WriteModel
+				updateMessagesOperation := mongo.NewUpdateManyModel()
+				updateMessagesOperation.SetFilter(bson.M{})
+				updateMessagesOperation.SetUpdate(unset)
+				ops = append(ops, updateMessagesOperation)
+
+				res, err := db.Collection(datastore.APIKeyCollection).BulkWrite(sessCtx, ops)
+				if err != nil {
+					log.WithError(err).Fatalf("Failed migration 20221181000600_migrate_api_key_roles rollback - BulkWrite")
+					return err
+				}
 
 				log.Infof("\n[mongodb]: results of update %s op: %+v\n", datastore.APIKeyCollection, res)
 
