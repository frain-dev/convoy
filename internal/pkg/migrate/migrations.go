package migrate

import (
	"context"
	"fmt"
	"time"

	"github.com/google/uuid"
	"go.mongodb.org/mongo-driver/bson/primitive"

	"github.com/frain-dev/convoy/datastore"
	log "github.com/sirupsen/logrus"

	"go.mongodb.org/mongo-driver/bson"
	"go.mongodb.org/mongo-driver/mongo"
)

var Migrations = []*Migration{

	{
		ID: "20220901162904_change_group_rate_limit_configuration",
		Migrate: func(db *mongo.Database) error {
			type RTConfig struct {
				Duration string `json:"duration"`
			}

			type Config struct {
				RateLimit RTConfig `json:"ratelimit"`
			}

			type Group struct {
				UID            string                   `json:"uid" bson:"uid"`
				Config         Config                   `json:"config" bson:"config"`
				DocumentStatus datastore.DocumentStatus `json:"-" bson:"document_status"`
			}

			store := datastore.New(db)
			ctx := context.WithValue(context.Background(), datastore.CollectionCtx, datastore.GroupCollection)

			var groups []*Group
			err := store.FindAll(ctx, nil, nil, nil, &groups)
			if err != nil {
				return err
			}

			var newDuration uint64
			for _, group := range groups {
				duration, err := time.ParseDuration(group.Config.RateLimit.Duration)
				if err != nil {
					// Set default when an error occurs.
					newDuration = datastore.DefaultRateLimitConfig.Duration
				} else {
					newDuration = uint64(duration.Seconds())
				}

				update := bson.M{
					"$set": bson.M{
						"config.ratelimit.duration": newDuration,
					},
				}
				err = store.UpdateByID(ctx, group.UID, update)
				if err != nil {
					log.WithError(err).Fatalf("Failed migration 20220901162904_change_group_rate_limit_configuration")
					return err
				}
			}

			return nil
		},
		Rollback: func(db *mongo.Database) error {
			store := datastore.New(db)
			ctx := context.WithValue(context.Background(), datastore.CollectionCtx, datastore.GroupCollection)

			var groups []*datastore.Group
			err := store.FindAll(ctx, nil, nil, nil, &groups)
			if err != nil {
				return err
			}

			var newDuration time.Duration
			for _, group := range groups {
				duration := fmt.Sprintf("%ds", group.Config.RateLimit.Duration)
				newDuration, err = time.ParseDuration(duration)
				if err != nil {
					return err
				}

				update := bson.M{
					"$set": bson.M{
						"config.ratelimit.duration": newDuration,
					},
				}
				err = store.UpdateByID(ctx, group.UID, update)
				if err != nil {
<<<<<<< HEAD
					log.WithError(err).Fatalf("Failed migration")
=======
					log.WithError(err).Fatalf("Failed migration 20220901162904_change_group_rate_limit_configuration rollback")
>>>>>>> 27b30a97
					return err
				}
			}

			return nil
		},
	},

	{
		ID: "20220906166248_change_subscription_retry_configuration",
		Migrate: func(db *mongo.Database) error {
			type RetryConfig struct {
				Duration string `json:"duration"`
			}

			type Subscription struct {
				UID            string                   `json:"uid" bson:"uid"`
				RetryConfig    RetryConfig              `json:"retry_config" bson:"retry_config"`
				DocumentStatus datastore.DocumentStatus `json:"-" bson:"document_status"`
			}

			store := datastore.New(db)
			ctx := context.WithValue(context.Background(), datastore.CollectionCtx, datastore.SubscriptionCollection)

			var subscriptions []*Subscription
			err := store.FindAll(ctx, nil, nil, nil, &subscriptions)
			if err != nil {
				return err
			}

			var newDuration uint64
			for _, subscription := range subscriptions {
				duration, err := time.ParseDuration(subscription.RetryConfig.Duration)
				if err != nil {
					newDuration = datastore.DefaultStrategyConfig.Duration
				} else {
					newDuration = uint64(duration.Seconds())
				}

				update := bson.M{
					"$set": bson.M{
						"retry_config.duration": newDuration,
					},
				}

				err = store.UpdateByID(ctx, subscription.UID, update)
				if err != nil {
<<<<<<< HEAD
					log.WithError(err).Fatalf("Failed migration")
=======
					log.WithError(err).Fatalf("Failed migration 20220906166248_change_subscription_retry_configuration")
>>>>>>> 27b30a97
					return err
				}
			}

			return nil
		},
		Rollback: func(db *mongo.Database) error {
			store := datastore.New(db)
			ctx := context.WithValue(context.Background(), datastore.CollectionCtx, datastore.SubscriptionCollection)

			var subscriptions []*datastore.Subscription
			err := store.FindAll(ctx, nil, nil, nil, &subscriptions)
			if err != nil {
				return err
			}

			var newDuration time.Duration
			for _, subscription := range subscriptions {
				duration := fmt.Sprintf("%ds", subscription.RetryConfig.Duration)
				newDuration, err = time.ParseDuration(duration)
				if err != nil {
					return err
				}

				update := bson.M{
					"$set": bson.M{
						"retry_config.duration": newDuration.String(),
					},
				}
				err = store.UpdateByID(ctx, subscription.UID, update)
				if err != nil {
<<<<<<< HEAD
					log.WithError(err).Fatalf("Failed migration")
=======
					log.WithError(err).Fatalf("Failed migration 20220906166248_change_subscription_retry_configuration rollback")
>>>>>>> 27b30a97
					return err
				}
			}
			return nil
		},
	},

	{
		ID: "20220919100029_add_default_group_configuration",
		Migrate: func(db *mongo.Database) error {
			store := datastore.New(db)
			ctx := context.WithValue(context.Background(), datastore.CollectionCtx, datastore.GroupCollection)

			var groups []*datastore.Group
			err := store.FindAll(ctx, nil, nil, nil, &groups)
			if err != nil {
				return err
			}

			for _, group := range groups {
				config := group.Config

				if config != nil {
					continue
				}

				config = &datastore.GroupConfig{
<<<<<<< HEAD
					Signature:       &datastore.DefaultSignatureConfig,
=======
					Signature:       datastore.GetDefaultSignatureConfig(),
>>>>>>> 27b30a97
					Strategy:        &datastore.DefaultStrategyConfig,
					RateLimit:       &datastore.DefaultRateLimitConfig,
					RetentionPolicy: &datastore.DefaultRetentionPolicy,
				}

				update := bson.M{
					"$set": bson.M{
						"config": config,
					},
				}
				err = store.UpdateByID(ctx, group.UID, update)
				if err != nil {
<<<<<<< HEAD
					log.WithError(err).Fatalf("Failed migration")
=======
					log.WithError(err).Fatalf("Failed migration 20220919100029_add_default_group_configuration")
>>>>>>> 27b30a97
					return err
				}
			}

			return nil
		},
		Rollback: func(db *mongo.Database) error {
			store := datastore.New(db)
			ctx := context.WithValue(context.Background(), datastore.CollectionCtx, datastore.GroupCollection)

			var groups []*datastore.Group
			err := store.FindAll(ctx, nil, nil, nil, &groups)
			if err != nil {
				return err
			}

			for _, group := range groups {
				config := group.Config

				if config == nil {
					continue
				}

				update := bson.M{
					"$set": bson.M{
						"config": nil,
					},
				}
				err = store.UpdateByID(ctx, group.UID, update)
				if err != nil {
					log.WithError(err).Fatalf("Failed migration 20220919100029_add_default_group_configuration rollback")
					return err
				}
			}

			return nil
		},
	},

	{
		ID: "20221019100029_move_secret_fields_to_secrets",
		Migrate: func(db *mongo.Database) error {
			store := datastore.New(db)
			ctx := context.WithValue(context.Background(), datastore.CollectionCtx, datastore.AppCollection)

			var apps []*datastore.Application
			err := store.FindAll(ctx, nil, nil, nil, &apps)
			if err != nil {
				return err
			}

			for _, app := range apps {
				for i := range app.Endpoints {
					endpoint := &app.Endpoints[i]
					if endpoint.Secret == "" {
						continue
					}

					endpoint.Secrets = append(endpoint.Secrets, datastore.Secret{
						UID:            uuid.NewString(),
						Value:          endpoint.Secret,
						CreatedAt:      primitive.NewDateTimeFromTime(time.Now()),
						UpdatedAt:      primitive.NewDateTimeFromTime(time.Now()),
						DocumentStatus: datastore.ActiveDocumentStatus,
					})
					// endpoint.Secret = ""
					endpoint.AdvancedSignatures = false // explicitly set default
				}

				update := bson.M{
					"$set": bson.M{
						"endpoints": app.Endpoints,
					},
				}

				err = store.UpdateByID(ctx, app.UID, update)
				if err != nil {
					log.WithError(err).Fatalf("Failed migration 20221019100029_move_secret_fields_to_secrets")
					return err
				}

				log.Printf("%+v updated", app.UID)
			}

			return nil
		},
		Rollback: func(db *mongo.Database) error {
			store := datastore.New(db)
			ctx := context.WithValue(context.Background(), datastore.CollectionCtx, datastore.AppCollection)

			var apps []*datastore.Application
			err := store.FindAll(ctx, nil, nil, nil, &apps)
			if err != nil {
				return err
			}

			for _, app := range apps {
				for i := range app.Endpoints {
					endpoint := &app.Endpoints[i]
					if len(endpoint.Secrets) == 0 {
						continue
					}

					endpoint.Secret = endpoint.Secrets[len(endpoint.Secrets)].Value // TODO(daniel): len(endpoint.Secrets) or 0?
					endpoint.Secrets = nil
					endpoint.AdvancedSignatures = false // explicitly set default
				}

				update := bson.M{
					"$set": bson.M{
						"endpoints": app.Endpoints,
					},
				}

				err = store.UpdateByID(ctx, app.UID, update)
				if err != nil {
					log.WithError(err).Fatalf("Failed migration 20221019100029_move_secret_fields_to_secrets rollback")
					return err
				}
			}

			return nil
		},
	},

	{
		ID: "20221021100029_migrate_group_signature_config_to_versions",
		Migrate: func(db *mongo.Database) error {
			store := datastore.New(db)
			ctx := context.WithValue(context.Background(), datastore.CollectionCtx, datastore.GroupCollection)

			fn := func(sessCtx mongo.SessionContext) error {
				var groups []*datastore.Group
				err := store.FindAll(sessCtx, nil, nil, nil, &groups)
				if err != nil {
					return err
				}

				for _, group := range groups {
					if len(group.Config.Signature.Versions) > 0 {
						continue
					}

					group.Config.Signature.Versions = []datastore.SignatureVersion{
						{
							UID:       uuid.NewString(),
							Hash:      group.Config.Signature.Hash,
							Encoding:  datastore.HexEncoding,
							CreatedAt: primitive.NewDateTimeFromTime(time.Now()),
						},
					}

					update := bson.M{
						"$set": bson.M{
							"config": group.Config,
						},
					}

					err = store.UpdateByID(sessCtx, group.UID, update)
					if err != nil {
						log.WithError(err).Fatalf("Failed migration 20221021100029_migrate_group_signature_config_to_versions UpdateByID")
						return err
					}
				}

				unset := bson.M{
					"$unset": bson.M{
						"config.signature.hash":     "",
						"config.signature.encoding": "",
					},
				}

				err = store.UpdateMany(sessCtx, bson.M{}, unset, true)
				if err != nil {
					log.WithError(err).Fatalf("Failed migration 20221021100029_migrate_group_signature_config_to_versions UpdateMany")
					return err
				}

				return nil
			}
			return store.WithTransaction(ctx, fn)
		},
		Rollback: func(db *mongo.Database) error {
			store := datastore.New(db)
			ctx := context.WithValue(context.Background(), datastore.CollectionCtx, datastore.GroupCollection)

			fn := func(sessCtx mongo.SessionContext) error {
				var groups []*datastore.Group
				err := store.FindAll(sessCtx, nil, nil, nil, &groups)
				if err != nil {
					return err
				}

				for _, group := range groups {
					if len(group.Config.Signature.Versions) == 0 {
						continue
					}

					group.Config.Signature.Hash = group.Config.Signature.Versions[0].Hash
					group.Config.Signature.Versions = nil

					update := bson.M{
						"$set": bson.M{
							"config": group.Config,
						},
					}

					err = store.UpdateByID(sessCtx, group.UID, update)
					if err != nil {
						log.WithError(err).Fatalf("Failed migration 20221021100029_migrate_group_signature_config_to_versions rollback")
						return err
					}

					unset := bson.M{
						"$unset": bson.M{
							"config.signature.versions": 1,
						},
					}

					err = store.UpdateMany(sessCtx, bson.M{}, unset, false)
					if err != nil {
						log.WithError(err).Fatalf("Failed migration")
						return err
					}
				}

				return nil
			}

			return store.WithTransaction(ctx, fn)
		},
	},
}<|MERGE_RESOLUTION|>--- conflicted
+++ resolved
@@ -92,11 +92,7 @@
 				}
 				err = store.UpdateByID(ctx, group.UID, update)
 				if err != nil {
-<<<<<<< HEAD
-					log.WithError(err).Fatalf("Failed migration")
-=======
 					log.WithError(err).Fatalf("Failed migration 20220901162904_change_group_rate_limit_configuration rollback")
->>>>>>> 27b30a97
 					return err
 				}
 			}
@@ -144,11 +140,7 @@
 
 				err = store.UpdateByID(ctx, subscription.UID, update)
 				if err != nil {
-<<<<<<< HEAD
-					log.WithError(err).Fatalf("Failed migration")
-=======
 					log.WithError(err).Fatalf("Failed migration 20220906166248_change_subscription_retry_configuration")
->>>>>>> 27b30a97
 					return err
 				}
 			}
@@ -180,11 +172,7 @@
 				}
 				err = store.UpdateByID(ctx, subscription.UID, update)
 				if err != nil {
-<<<<<<< HEAD
-					log.WithError(err).Fatalf("Failed migration")
-=======
 					log.WithError(err).Fatalf("Failed migration 20220906166248_change_subscription_retry_configuration rollback")
->>>>>>> 27b30a97
 					return err
 				}
 			}
@@ -212,11 +200,7 @@
 				}
 
 				config = &datastore.GroupConfig{
-<<<<<<< HEAD
-					Signature:       &datastore.DefaultSignatureConfig,
-=======
 					Signature:       datastore.GetDefaultSignatureConfig(),
->>>>>>> 27b30a97
 					Strategy:        &datastore.DefaultStrategyConfig,
 					RateLimit:       &datastore.DefaultRateLimitConfig,
 					RetentionPolicy: &datastore.DefaultRetentionPolicy,
@@ -229,11 +213,7 @@
 				}
 				err = store.UpdateByID(ctx, group.UID, update)
 				if err != nil {
-<<<<<<< HEAD
-					log.WithError(err).Fatalf("Failed migration")
-=======
 					log.WithError(err).Fatalf("Failed migration 20220919100029_add_default_group_configuration")
->>>>>>> 27b30a97
 					return err
 				}
 			}
