--- conflicted
+++ resolved
@@ -99,10 +99,10 @@
 	return true
 }
 
-<<<<<<< HEAD
-func (Licenser) CircuitBreaking() bool { return true }
-=======
+func (Licenser) CircuitBreaking() bool { 
+  return true
+}
+
 func (Licenser) MultiPlayerMode() bool {
 	return true
-}
->>>>>>> 57147a5b
+}