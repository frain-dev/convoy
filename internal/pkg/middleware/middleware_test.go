--- conflicted
+++ resolved
@@ -169,13 +169,10 @@
 }
 
 func TestRateLimitByGroup(t *testing.T) {
-<<<<<<< HEAD
-=======
 	m := &Middleware{
 		logger: log.NewLogger(os.Stdout),
 	}
 
->>>>>>> fbe292a0
 	type test struct {
 		name          string
 		requestsLimit int
