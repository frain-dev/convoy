--- conflicted
+++ resolved
@@ -15,11 +15,7 @@
 	Export() (int64, error)
 }
 
-<<<<<<< HEAD
-type FileExporter struct {
-=======
 type Exporter struct {
->>>>>>> 5b3369fd
 	Args      []string
 	TableName string
 	ProjectID string
@@ -27,15 +23,8 @@
 	Out       string
 }
 
-<<<<<<< HEAD
-func (me *FileExporter) Export(ctx context.Context, exportRepo datastore.ExportRepository) (int64, error) {
-	var data json.RawMessage
-
-	numDocs, err := exportRepo.ExportRecords(ctx, me.TableName, me.ProjectID, me.CreatedAt, &data)
-=======
 func (ex *Exporter) Export(ctx context.Context, exportRepo datastore.ExportRepository) (int64, error) {
 	data, numDocs, err := exportRepo.ExportRecords(ctx, ex.TableName, ex.ProjectID, ex.CreatedAt)
->>>>>>> 5b3369fd
 	if err != nil {
 		log.WithError(err).Error("failed to export records")
 		return 0, err
