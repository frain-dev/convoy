--- conflicted
+++ resolved
@@ -95,9 +95,6 @@
             - ./prometheus/prometheus.yml:/etc/prometheus/prometheus.yml
         ports:
             - 9090:9090
-<<<<<<< HEAD
-        restart: always
-=======
         restart: always
 
     promtail:
@@ -111,5 +108,4 @@
             - "1514:1514/udp"  # Syslog UDP port
         restart: always
         extra_hosts:
-            - "host.docker.internal:host-gateway"
->>>>>>> db6dc508
+            - "host.docker.internal:host-gateway"