--- conflicted
+++ resolved
@@ -58,9 +58,6 @@
 	WHERE ed.deleted_at IS NULL
     `
 
-<<<<<<< HEAD
-	fetchEventDeliveryByID = baseFetchEventDelivery + ` WHERE ed.id = $1 AND ed.project_id = $2 AND ed.deleted_at IS NULL`
-=======
 	baseEventDeliveryPagedForward = `
 	%s 
 	%s 
@@ -83,10 +80,9 @@
 	SELECT * FROM event_deliveries ORDER BY id DESC
 	`
 
-	fetchEventDeliveryByID = baseFetchEventDelivery + ` AND ed.id = $1`
->>>>>>> 1e9ca8a2
-
-	baseEventDeliveryFilter = ` AND (ed.project_id = :project_id OR :project_id = '') 
+	fetchEventDeliveryByID = baseFetchEventDelivery + ` AND ed.id = $1 AND ed.project_id = $2`
+
+	baseEventDeliveryFilter = ` AND ed.project_id = :project_id 
 	AND (ed.event_id = :event_id OR :event_id = '') 
 	AND ed.created_at >= :start_date 
 	AND ed.created_at <= :end_date
@@ -551,18 +547,6 @@
 		})
 	}
 
-<<<<<<< HEAD
-	count := 0
-	pagination := datastore.PaginationData{
-		Total:     int64(count),
-		Page:      int64(pageable.Page),
-		PerPage:   int64(pageable.PerPage),
-		Prev:      int64(getPrevPage(pageable.Page)),
-		Next:      int64(pageable.Page + 1),
-		TotalPage: int64(math.Ceil(float64(count) / float64(pageable.PerPage))),
-	}
-	return eventDeliveries, pagination, nil
-=======
 	var count datastore.PrevRowCount
 	if len(eventDeliveries) > 0 {
 		var countQuery string
@@ -606,7 +590,6 @@
 	pagination = pagination.Build(pageable, ids)
 
 	return eventDeliveries, *pagination, nil
->>>>>>> 1e9ca8a2
 }
 
 const (
