--- conflicted
+++ resolved
@@ -430,7 +430,6 @@
 	return scanSubscriptions(rows)
 }
 
-<<<<<<< HEAD
 func (s *subscriptionRepo) CountEndpointSubscriptions(ctx context.Context, projectID, endpointID string) (int64, error) {
 	var count int64
 	err := s.db.GetContext(ctx, &count, countEndpointSubscriptions, projectID, endpointID)
@@ -441,10 +440,8 @@
 	return count, nil
 }
 
-func (s *subscriptionRepo) TestSubscriptionFilter(ctx context.Context, payload map[string]interface{}, filter map[string]interface{}) (bool, error) {
-=======
+
 func (s *subscriptionRepo) TestSubscriptionFilter(ctx context.Context, payload, filter interface{}) (bool, error) {
->>>>>>> 09729756
 	p, err := flatten.Flatten(payload)
 	if err != nil {
 		return false, err
