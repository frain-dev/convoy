--- conflicted
+++ resolved
@@ -7,10 +7,6 @@
 	"fmt"
 	"math"
 	"strings"
-<<<<<<< HEAD
-=======
-	"time"
->>>>>>> be67408d
 
 	"github.com/frain-dev/convoy/database"
 	"github.com/frain-dev/convoy/datastore"
