package postgres

import (
	"context"
	"database/sql"
	"errors"
	"fmt"

	"github.com/lib/pq"

	"github.com/oklog/ulid/v2"

	"github.com/frain-dev/convoy/database"
	"github.com/frain-dev/convoy/datastore"
	"github.com/frain-dev/convoy/util"
	"github.com/jmoiron/sqlx"
)

const (
	createSource = `
    INSERT INTO convoy.sources (id, source_verifier_id, name,type,mask_id,provider,is_disabled,forward_headers,project_id, pub_sub)
    VALUES ($1,$2,$3,$4,$5,$6,$7,$8,$9,$10);
    `

	createSourceVerifier = `
    INSERT INTO convoy.source_verifiers (
        id,type,basic_username,basic_password,
        api_key_header_name,api_key_header_value,
        hmac_hash,hmac_header,hmac_secret,hmac_encoding
    )
    VALUES ($1,$2,$3,$4,$5,$6,$7,$8,$9,$10);
    `

	updateSourceById = `
	UPDATE convoy.sources SET
	name= $2,
	type=$3,
	mask_id=$4,
	provider = $5,
	is_disabled=$6,
	forward_headers=$7,
	project_id =$8,
	pub_sub= $9,
	updated_at = now()
	WHERE id = $1 AND deleted_at IS NULL ;
	`

	updateSourceVerifierById = `
	UPDATE convoy.source_verifiers SET
        type=$2,
        basic_username=$3,
        basic_password=$4,
        api_key_header_name=$5,
        api_key_header_value=$6,
        hmac_hash=$7,
        hmac_header=$8,
        hmac_secret=$9,
        hmac_encoding=$10,
		updated_at = now()
	WHERE id = $1 AND deleted_at IS NULL;
	`

	baseFetchSource = `
	SELECT
		s.id,
		s.name,
		s.type,
		s.mask_id,
		s.provider,
		s.is_disabled,
		s.forward_headers,
		s.project_id,
		COALESCE(s.source_verifier_id, '') AS source_verifier_id,
		s.pub_sub,
		COALESCE(sv.type, '') as "verifier.type",
		COALESCE(sv.basic_username, '') as "verifier.basic_auth.username",
		COALESCE(sv.basic_password, '') as "verifier.basic_auth.password",
        COALESCE(sv.api_key_header_name, '') as "verifier.api_key.header_name",
        COALESCE(sv.api_key_header_value, '') as "verifier.api_key.header_value",
        COALESCE(sv.hmac_hash, '') as "verifier.hmac.hash",
        COALESCE(sv.hmac_header, '') as "verifier.hmac.header",
        COALESCE(sv.hmac_secret, '') as "verifier.hmac.secret",
        COALESCE(sv.hmac_encoding, '') as "verifier.hmac.encoding",
		s.created_at,
		s.updated_at
	FROM convoy.sources as s
	LEFT JOIN convoy.source_verifiers sv ON s.source_verifier_id = sv.id
	WHERE s.deleted_at IS NULL
	`

	fetchSource = baseFetchSource + ` AND %s = $1;`

	fetchSourceByName = baseFetchSource + ` AND %s = $1 AND %s = $2;`

	deleteSource = `
	UPDATE convoy.sources SET
	deleted_at = now()
	WHERE id = $1 AND deleted_at IS NULL;
	`

	deleteSourceVerifier = `
	UPDATE convoy.source_verifiers SET
	deleted_at = now()
	WHERE id = $1 AND deleted_at IS NULL;
	`

	deleteSourceSubscription = `
	UPDATE convoy.subscriptions SET
	deleted_at = now()
	WHERE source_id = $1 AND deleted_at IS NULL;
	`

<<<<<<< HEAD
	fetchSourcesPaginated = baseFetchSource + ` WHERE s.deleted_at IS NULL AND (s.type = :type OR :type = '') AND (s.provider = :provider OR :provider = '') AND s.project_id = :project_id ORDER BY s.id desc LIMIT :limit OFFSET :offset;`
=======
	fetchSourcesPagedFilter = `
	AND (s.type = :type OR :type = '') 
	AND (s.provider = :provider OR :provider = '') 
	AND (s.project_id = :project_id OR :project_id = '') 
	`
>>>>>>> 1e9ca8a2

	fetchSourcesPagedForward = `
	%s 
	%s 
	AND s.id <= :cursor 
	GROUP BY s.id, sv.id
	ORDER BY s.id DESC 
	LIMIT :limit
	`

	fetchSourcesPagedBackward = `
	WITH sources AS (  
		%s 
		%s 
		AND s.id >= :cursor 
		GROUP BY s.id, sv.id
		ORDER BY s.id ASC 
		LIMIT :limit
	)

	SELECT * FROM sources ORDER BY id DESC
	`

	countPrevSources = `
	SELECT count(distinct(s.id)) as count
	FROM convoy.sources s
	WHERE s.deleted_at IS NULL
	%s
	AND s.id > :cursor GROUP BY s.id ORDER BY s.id DESC LIMIT 1`
)

var (
	ErrSourceNotCreated         = errors.New("source could not be created")
	ErrSourceVerifierNotCreated = errors.New("source verifier could not be created")
	ErrSourceVerifierNotUpdated = errors.New("source verifier could not be updated")
	ErrSourceNotUpdated         = errors.New("source could not be updated")
)

type sourceRepo struct {
	db *sqlx.DB
}

func NewSourceRepo(db database.Database) datastore.SourceRepository {
	return &sourceRepo{db: db.GetDB()}
}

func (s *sourceRepo) CreateSource(ctx context.Context, source *datastore.Source) error {
	var sourceVerifierID *string
	tx, err := s.db.BeginTxx(ctx, &sql.TxOptions{})
	if err != nil {
		return err
	}

	var (
		hmac   datastore.HMac
		basic  datastore.BasicAuth
		apiKey datastore.ApiKey
	)

	switch source.Verifier.Type {
	case datastore.APIKeyVerifier:
		apiKey = *source.Verifier.ApiKey
	case datastore.BasicAuthVerifier:
		basic = *source.Verifier.BasicAuth
	case datastore.HMacVerifier:
		hmac = *source.Verifier.HMac
	}

	if !util.IsStringEmpty(string(source.Verifier.Type)) {
		id := ulid.Make().String()
		sourceVerifierID = &id

		result2, err := tx.ExecContext(
			ctx, createSourceVerifier, sourceVerifierID, source.Verifier.Type, basic.UserName, basic.Password,
			apiKey.HeaderName, apiKey.HeaderValue, hmac.Hash, hmac.Header, hmac.Secret, hmac.Encoding,
		)
		if err != nil {
			return err
		}

		rowsAffected, err := result2.RowsAffected()
		if err != nil {
			return err
		}

		if rowsAffected < 1 {
			return ErrSourceVerifierNotCreated
		}
	}

	if !util.IsStringEmpty(string(source.Verifier.Type)) {
		source.VerifierID = *sourceVerifierID
	}

	result1, err := tx.ExecContext(
		ctx, createSource, source.UID, sourceVerifierID, source.Name, source.Type, source.MaskID,
		source.Provider, source.IsDisabled, pq.Array(source.ForwardHeaders), source.ProjectID, source.PubSub,
	)
	if err != nil {
		return err
	}

	rowsAffected, err := result1.RowsAffected()
	if err != nil {
		return err
	}

	if rowsAffected < 1 {
		return ErrSourceNotCreated
	}

	return tx.Commit()
}

func (s *sourceRepo) UpdateSource(ctx context.Context, projectID string, source *datastore.Source) error {
	tx, err := s.db.BeginTxx(ctx, &sql.TxOptions{})
	if err != nil {
		return err
	}

	result, err := tx.ExecContext(
		ctx, updateSourceById, source.UID, source.Name, source.Type, source.MaskID,
		source.Provider, source.IsDisabled, source.ForwardHeaders, source.ProjectID, source.PubSub,
	)
	if err != nil {
		return err
	}

	rowsAffected, err := result.RowsAffected()
	if err != nil {
		return err
	}
	if rowsAffected < 1 {
		return ErrSourceNotUpdated
	}

	var (
		hmac   datastore.HMac
		basic  datastore.BasicAuth
		apiKey datastore.ApiKey
	)

	switch source.Verifier.Type {
	case datastore.APIKeyVerifier:
		apiKey = *source.Verifier.ApiKey
	case datastore.BasicAuthVerifier:
		basic = *source.Verifier.BasicAuth
	case datastore.HMacVerifier:
		hmac = *source.Verifier.HMac
	}

	if !util.IsStringEmpty(string(source.Verifier.Type)) {
		result2, err := tx.ExecContext(
			ctx, updateSourceVerifierById, source.VerifierID, source.Verifier.Type, basic.UserName, basic.Password,
			apiKey.HeaderName, apiKey.HeaderValue, hmac.Hash, hmac.Header, hmac.Secret, hmac.Encoding,
		)
		if err != nil {
			return err
		}

		rowsAffected, err = result2.RowsAffected()
		if err != nil {
			return err
		}

		if rowsAffected < 1 {
			return ErrSourceVerifierNotUpdated
		}
	}

	return tx.Commit()
}

func (s *sourceRepo) FindSourceByID(ctx context.Context, projectID string, id string) (*datastore.Source, error) {
	source := &datastore.Source{}
	err := s.db.QueryRowxContext(ctx, fmt.Sprintf(fetchSource, "s.id"), id).StructScan(source)
	if err != nil {
		if errors.Is(err, sql.ErrNoRows) {
			return nil, datastore.ErrSourceNotFound
		}
		return nil, err
	}

	return source, nil
}

func (s *sourceRepo) FindSourceByName(ctx context.Context, projectID string, name string) (*datastore.Source, error) {
	source := &datastore.Source{}
	err := s.db.QueryRowxContext(ctx, fmt.Sprintf(fetchSourceByName, "s.project_id", "s.name"), projectID, name).StructScan(source)
	if err != nil {
		if errors.Is(err, sql.ErrNoRows) {
			return nil, datastore.ErrSourceNotFound
		}
		return nil, err
	}

	return source, nil
}

func (s *sourceRepo) FindSourceByMaskID(ctx context.Context, maskID string) (*datastore.Source, error) {
	source := &datastore.Source{}
	err := s.db.QueryRowxContext(ctx, fmt.Sprintf(fetchSource, "s.mask_id"), maskID).StructScan(source)
	if err != nil {
		if errors.Is(err, sql.ErrNoRows) {
			return nil, datastore.ErrSourceNotFound
		}
		return nil, err
	}

	return source, nil
}

func (s *sourceRepo) DeleteSourceByID(ctx context.Context, projectID, id, sourceVeriferID string) error {
	tx, err := s.db.BeginTxx(ctx, &sql.TxOptions{})
	if err != nil {
		return err
	}

	_, err = tx.ExecContext(ctx, deleteSourceVerifier, sourceVeriferID)
	if err != nil {
		return err
	}

	_, err = tx.ExecContext(ctx, deleteSource, id)
	if err != nil {
		return err
	}

	_, err = tx.ExecContext(ctx, deleteSourceSubscription, id)
	if err != nil {
		return err
	}

	return tx.Commit()
}

func (s *sourceRepo) LoadSourcesPaged(ctx context.Context, projectID string, filter *datastore.SourceFilter, pageable datastore.Pageable) ([]datastore.Source, datastore.PaginationData, error) {
	arg := map[string]interface{}{
		"type":       filter.Type,
		"provider":   filter.Provider,
		"project_id": projectID,
		"limit":      pageable.Limit(),
		"offset":     pageable.Offset(),
		"cursor":     pageable.Cursor(),
	}

	var query string
	if pageable.Direction == datastore.Next {
		query = fetchSourcesPagedForward
	} else {
		query = fetchSourcesPagedBackward
	}

	query = fmt.Sprintf(query, baseFetchSource, fetchSourcesPagedFilter)

	query, args, err := sqlx.Named(query, arg)
	if err != nil {
		return nil, datastore.PaginationData{}, err
	}

	query, args, err = sqlx.In(query, args...)
	if err != nil {
		return nil, datastore.PaginationData{}, err
	}

	query = s.db.Rebind(query)

	// fmt.Printf("%+v\n%+v\n\n", query, args)

	rows, err := s.db.QueryxContext(ctx, query, args...)
	if err != nil {
		return nil, datastore.PaginationData{}, err
	}

	sources := make([]datastore.Source, 0)
	for rows.Next() {
		var source datastore.Source
		err = rows.StructScan(&source)
		if err != nil {
			return nil, datastore.PaginationData{}, err
		}

		sources = append(sources, source)
	}

	var count datastore.PrevRowCount
	if len(sources) > 0 {
		var countQuery string
		var qargs []interface{}
		first := sources[0]
		qarg := arg
		qarg["cursor"] = first.UID

		cq := fmt.Sprintf(countPrevSources, fetchSourcesPagedFilter)
		countQuery, qargs, err = sqlx.Named(cq, qarg)
		if err != nil {
			return nil, datastore.PaginationData{}, err
		}

		countQuery = s.db.Rebind(countQuery)

		// count the row number before the first row
		rows, err := s.db.QueryxContext(ctx, countQuery, qargs...)
		if err != nil {
			return nil, datastore.PaginationData{}, err
		}
		if rows.Next() {
			err = rows.StructScan(&count)
			if err != nil {
				return nil, datastore.PaginationData{}, err
			}
		}
		rows.Close()
	}

	ids := make([]string, len(sources))
	for i := range sources {
		ids[i] = sources[i].UID
	}

	if len(sources) > pageable.PerPage {
		sources = sources[:len(sources)-1]
	}

	pagination := &datastore.PaginationData{PrevRowCount: count}
	pagination = pagination.Build(pageable, ids)

	return sources, *pagination, nil
}<|MERGE_RESOLUTION|>--- conflicted
+++ resolved
@@ -110,15 +110,11 @@
 	WHERE source_id = $1 AND deleted_at IS NULL;
 	`
 
-<<<<<<< HEAD
-	fetchSourcesPaginated = baseFetchSource + ` WHERE s.deleted_at IS NULL AND (s.type = :type OR :type = '') AND (s.provider = :provider OR :provider = '') AND s.project_id = :project_id ORDER BY s.id desc LIMIT :limit OFFSET :offset;`
-=======
 	fetchSourcesPagedFilter = `
 	AND (s.type = :type OR :type = '') 
 	AND (s.provider = :provider OR :provider = '') 
-	AND (s.project_id = :project_id OR :project_id = '') 
-	`
->>>>>>> 1e9ca8a2
+	AND s.project_id = :project_id 
+	`
 
 	fetchSourcesPagedForward = `
 	%s 
@@ -386,8 +382,6 @@
 
 	query = s.db.Rebind(query)
 
-	// fmt.Printf("%+v\n%+v\n\n", query, args)
-
 	rows, err := s.db.QueryxContext(ctx, query, args...)
 	if err != nil {
 		return nil, datastore.PaginationData{}, err
