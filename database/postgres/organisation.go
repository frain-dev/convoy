package postgres

import (
	"context"
	"database/sql"
	"errors"
	"fmt"

	"github.com/frain-dev/convoy/database"
	"github.com/frain-dev/convoy/datastore"
	"github.com/jmoiron/sqlx"
)

var (
	ErrOrganizationNotCreated = errors.New("organization could not be created")
	ErrOrganizationNotUpdated = errors.New("organization could not be updated")
	ErrOrganizationNotDeleted = errors.New("organization could not be deleted")
)

const (
	createOrganization = `
	INSERT INTO convoy.organisations (id, name, owner_id, custom_domain, assigned_domain)
	VALUES ($1, $2, $3, $4, $5);
	`

	fetchOrganisation = `
	SELECT * FROM convoy.organisations
	WHERE %s = $1 AND deleted_at IS NULL;
	`

	fetchOrganisationsPaged = `
	SELECT * FROM convoy.organisations WHERE deleted_at IS NULL
	`

	updateOrganizationById = `
	UPDATE convoy.organisations SET
	name = $2,
 	custom_domain = $3,
	assigned_domain = $4,
	updated_at = now()
	WHERE id = $1 AND deleted_at IS NULL;
	`

	deleteOrganisation = `
	UPDATE convoy.organisations SET
	deleted_at = now()
	WHERE id = $1 AND deleted_at IS NULL;
	`

	baseFetchOrganizationsPagedForward = `
	%s 
	AND id <= :cursor 
	GROUP BY id
	ORDER BY id DESC 
	LIMIT :limit
	`

	baseFetchOrganizationsPagedBackward = `
	WITH organizations AS (  
		%s 
		AND id >= :cursor 
		GROUP BY id
		ORDER BY id ASC
		LIMIT :limit
	)

	SELECT * FROM organizations ORDER BY id DESC
	`

	countPrevOrganizations = `
	SELECT count(distinct(id)) as count
	FROM convoy.organizations
	WHERE deleted_at IS NULL
	AND id > :cursor
	GROUP BY id
	ORDER BY id DESC
	LIMIT 1`
)

type orgRepo struct {
	db *sqlx.DB
}

func NewOrgRepo(db database.Database) datastore.OrganisationRepository {
	return &orgRepo{db: db.GetDB()}
}

func (o *orgRepo) CreateOrganisation(ctx context.Context, org *datastore.Organisation) error {
	result, err := o.db.ExecContext(ctx, createOrganization, org.UID, org.Name, org.OwnerID, org.CustomDomain, org.AssignedDomain)
	if err != nil {
		return err
	}

	rowsAffected, err := result.RowsAffected()
	if err != nil {
		return err
	}

	if rowsAffected < 1 {
		return ErrOrganizationNotCreated
	}

	return nil
}

func (o *orgRepo) LoadOrganisationsPaged(ctx context.Context, pageable datastore.Pageable) ([]datastore.Organisation, datastore.PaginationData, error) {
<<<<<<< HEAD
	skip := (pageable.Page - 1) * pageable.PerPage
	rows, err := o.db.QueryxContext(ctx, fetchOrganisationsPaginated, pageable.PerPage, skip)
=======
	var query string
	if pageable.Direction == datastore.Next {
		query = baseFetchOrganizationsPagedForward
	} else {
		query = baseFetchOrganizationsPagedBackward
	}

	query = fmt.Sprintf(query, fetchOrganisationsPaged)

	arg := map[string]interface{}{
		"limit":  pageable.Limit(),
		"cursor": pageable.Cursor(),
	}

	query, args, err := sqlx.Named(query, arg)
	if err != nil {
		return nil, datastore.PaginationData{}, err
	}

	query, args, err = sqlx.In(query, args...)
	if err != nil {
		return nil, datastore.PaginationData{}, err
	}

	query = o.db.Rebind(query)

	rows, err := o.db.QueryxContext(ctx, query, args...)
>>>>>>> 1e9ca8a2
	if err != nil {
		return nil, datastore.PaginationData{}, err
	}
	defer rows.Close()

	organizations := make([]datastore.Organisation, 0)
	for rows.Next() {
		var org datastore.Organisation

		err = rows.StructScan(&org)
		if err != nil {
			return nil, datastore.PaginationData{}, err
		}

		organizations = append(organizations, org)
	}

	var count datastore.PrevRowCount
	if len(organizations) > 0 {
		var countQuery string
		var qargs []interface{}

		arg["cursor"] = organizations[0].UID

		countQuery, qargs, err = sqlx.Named(countPrevOrganizations, arg)
		if err != nil {
			return nil, datastore.PaginationData{}, err
		}

		countQuery = o.db.Rebind(countQuery)

		// count the row number before the first row
		rows, err := o.db.QueryxContext(ctx, countQuery, qargs...)
		if err != nil {
			return nil, datastore.PaginationData{}, err
		}
		if rows.Next() {
			err = rows.StructScan(&count)
			if err != nil {
				return nil, datastore.PaginationData{}, err
			}
		}
		rows.Close()
	}

	ids := make([]string, len(organizations))
	for i := range organizations {
		ids[i] = organizations[i].UID
	}

	if len(organizations) > pageable.PerPage {
		organizations = organizations[:len(organizations)-1]
	}

	pagination := &datastore.PaginationData{PrevRowCount: count}
	pagination = pagination.Build(pageable, ids)

	return organizations, *pagination, nil
}

func (o *orgRepo) UpdateOrganisation(ctx context.Context, org *datastore.Organisation) error {
	result, err := o.db.ExecContext(ctx, updateOrganizationById, org.UID, org.Name, org.CustomDomain, org.AssignedDomain)
	if err != nil {
		return err
	}

	rowsAffected, err := result.RowsAffected()
	if err != nil {
		return err
	}

	if rowsAffected < 1 {
		return ErrOrganizationNotUpdated
	}

	return nil
}

func (o *orgRepo) DeleteOrganisation(ctx context.Context, uid string) error {
	result, err := o.db.Exec(deleteOrganisation, uid)
	if err != nil {
		return err
	}

	rowsAffected, err := result.RowsAffected()
	if err != nil {
		return err
	}

	if rowsAffected < 1 {
		return ErrOrganizationNotDeleted
	}

	return nil
}

func (o *orgRepo) FetchOrganisationByID(ctx context.Context, id string) (*datastore.Organisation, error) {
	org := &datastore.Organisation{}
	err := o.db.QueryRowxContext(ctx, fmt.Sprintf(fetchOrganisation, "id"), id).StructScan(org)
	if err != nil {
		if errors.Is(err, sql.ErrNoRows) {
			return nil, datastore.ErrOrgNotFound
		}
		return nil, err
	}

	return org, nil
}

func (o *orgRepo) FetchOrganisationByAssignedDomain(ctx context.Context, domain string) (*datastore.Organisation, error) {
	org := &datastore.Organisation{}
	err := o.db.QueryRowxContext(ctx, fmt.Sprintf(fetchOrganisation, "assigned_domain"), domain).StructScan(org)
	if err != nil {
		if errors.Is(err, sql.ErrNoRows) {
			return nil, datastore.ErrOrgNotFound
		}
		return nil, err
	}

	return org, nil
}

func (o *orgRepo) FetchOrganisationByCustomDomain(ctx context.Context, domain string) (*datastore.Organisation, error) {
	org := &datastore.Organisation{}
	err := o.db.QueryRowxContext(ctx, fmt.Sprintf(fetchOrganisation, "custom_domain"), domain).StructScan(org)
	if err != nil {
		if errors.Is(err, sql.ErrNoRows) {
			return nil, datastore.ErrOrgNotFound
		}
		return nil, err
	}

	return org, nil
}<|MERGE_RESOLUTION|>--- conflicted
+++ resolved
@@ -104,10 +104,6 @@
 }
 
 func (o *orgRepo) LoadOrganisationsPaged(ctx context.Context, pageable datastore.Pageable) ([]datastore.Organisation, datastore.PaginationData, error) {
-<<<<<<< HEAD
-	skip := (pageable.Page - 1) * pageable.PerPage
-	rows, err := o.db.QueryxContext(ctx, fetchOrganisationsPaginated, pageable.PerPage, skip)
-=======
 	var query string
 	if pageable.Direction == datastore.Next {
 		query = baseFetchOrganizationsPagedForward
@@ -135,7 +131,6 @@
 	query = o.db.Rebind(query)
 
 	rows, err := o.db.QueryxContext(ctx, query, args...)
->>>>>>> 1e9ca8a2
 	if err != nil {
 		return nil, datastore.PaginationData{}, err
 	}
