package postgres

import (
	"context"
	"database/sql"
	"errors"
	"fmt"

	"github.com/frain-dev/convoy/database"
	"github.com/frain-dev/convoy/datastore"
	"github.com/jmoiron/sqlx"
)

var (
	ErrOrganizationNotCreated = errors.New("organization could not be created")
	ErrOrganizationNotUpdated = errors.New("organization could not be updated")
	ErrOrganizationNotDeleted = errors.New("organization could not be deleted")
)

const (
	createOrganization = `
	INSERT INTO convoy.organisations (id, name, owner_id, custom_domain, assigned_domain)
	VALUES ($1, $2, $3, $4, $5);
	`

	fetchOrganisation = `
	SELECT * FROM convoy.organisations
	WHERE deleted_at IS NULL
	`
	fetchOrganisationByProjectId = `
	SELECT * FROM convoy.organisations
	WHERE deleted_at IS NULL AND id=(SELECT organisation_id FROM projects WHERE id=$1)
	`

	fetchOrganisationsPaged = `
	SELECT * FROM convoy.organisations WHERE deleted_at IS NULL
	`

	updateOrganizationById = `
	UPDATE convoy.organisations SET
	name = $2,
 	custom_domain = $3,
	assigned_domain = $4,
	updated_at = NOW()
	WHERE id = $1 AND deleted_at IS NULL;
	`

	deleteOrganisation = `
	UPDATE convoy.organisations SET
	deleted_at = NOW()
	WHERE id = $1 AND deleted_at IS NULL;
	`

	baseFetchOrganizationsPagedForward = `
	%s
	AND id <= :cursor
	GROUP BY id
	ORDER BY id DESC
	LIMIT :limit
	`

	baseFetchOrganizationsPagedBackward = `
	WITH organizations AS (
		%s
		AND id >= :cursor
		GROUP BY id
		ORDER BY id ASC
		LIMIT :limit
	)

	SELECT * FROM organizations ORDER BY id DESC
	`

	countPrevOrganizations = `
	SELECT COUNT(DISTINCT(id)) AS count
	FROM convoy.organisations
	WHERE deleted_at IS NULL
	AND id > :cursor
	GROUP BY id
	ORDER BY id DESC
	LIMIT 1`

	countOrganizations = `
	SELECT COUNT(*) AS count
	FROM convoy.organisations
	WHERE deleted_at IS NULL`
)

type orgRepo struct {
	db database.Database
}

func NewOrgRepo(db database.Database) datastore.OrganisationRepository {
	return &orgRepo{db: db}
}

func (o *orgRepo) CreateOrganisation(ctx context.Context, org *datastore.Organisation) error {
	result, err := o.db.GetDB().ExecContext(ctx, createOrganization, org.UID, org.Name, org.OwnerID, org.CustomDomain, org.AssignedDomain)
	if err != nil {
		return err
	}

	rowsAffected, err := result.RowsAffected()
	if err != nil {
		return err
	}

	if rowsAffected < 1 {
		return ErrOrganizationNotCreated
	}

	return nil
}

func (o *orgRepo) LoadOrganisationsPaged(ctx context.Context, pageable datastore.Pageable) ([]datastore.Organisation, datastore.PaginationData, error) {
	var query string
	if pageable.Direction == datastore.Next {
		query = baseFetchOrganizationsPagedForward
	} else {
		query = baseFetchOrganizationsPagedBackward
	}

	query = fmt.Sprintf(query, fetchOrganisationsPaged)

	arg := map[string]interface{}{
		"limit":  pageable.Limit(),
		"cursor": pageable.Cursor(),
	}

	query, args, err := sqlx.Named(query, arg)
	if err != nil {
		return nil, datastore.PaginationData{}, err
	}

	query, args, err = sqlx.In(query, args...)
	if err != nil {
		return nil, datastore.PaginationData{}, err
	}

	query = o.db.GetReadDB().Rebind(query)

	rows, err := o.db.GetReadDB().QueryxContext(ctx, query, args...)
	if err != nil {
		return nil, datastore.PaginationData{}, err
	}
	defer closeWithError(rows)

	organizations := make([]datastore.Organisation, 0)
	for rows.Next() {
		var org datastore.Organisation

		err = rows.StructScan(&org)
		if err != nil {
			return nil, datastore.PaginationData{}, err
		}

		organizations = append(organizations, org)
	}

	var prevRowCount datastore.PrevRowCount
	if len(organizations) > 0 {
		var countQuery string
		var qargs []interface{}

		arg["cursor"] = organizations[0].UID

		countQuery, qargs, err = sqlx.Named(countPrevOrganizations, arg)
		if err != nil {
			return nil, datastore.PaginationData{}, err
		}

		countQuery = o.db.GetReadDB().Rebind(countQuery)

		// count the row number before the first row
		rows, err = o.db.GetReadDB().QueryxContext(ctx, countQuery, qargs...)
		if err != nil {
			return nil, datastore.PaginationData{}, err
		}
		defer closeWithError(rows)

		if rows.Next() {
			err = rows.StructScan(&prevRowCount)
			if err != nil {
				return nil, datastore.PaginationData{}, err
			}
		}
	}

	ids := make([]string, len(organizations))
	for i := range organizations {
		ids[i] = organizations[i].UID
	}

	if len(organizations) > pageable.PerPage {
		organizations = organizations[:len(organizations)-1]
	}

	pagination := &datastore.PaginationData{PrevRowCount: prevRowCount}
	pagination = pagination.Build(pageable, ids)

	return organizations, *pagination, nil
}

func (o *orgRepo) UpdateOrganisation(ctx context.Context, org *datastore.Organisation) error {
	result, err := o.db.GetDB().ExecContext(ctx, updateOrganizationById, org.UID, org.Name, org.CustomDomain, org.AssignedDomain)
	if err != nil {
		return err
	}

	rowsAffected, err := result.RowsAffected()
	if err != nil {
		return err
	}

	if rowsAffected < 1 {
		return ErrOrganizationNotUpdated
	}

	return nil
}

func (o *orgRepo) DeleteOrganisation(ctx context.Context, uid string) error {
	result, err := o.db.GetDB().Exec(deleteOrganisation, uid)
	if err != nil {
		return err
	}

	rowsAffected, err := result.RowsAffected()
	if err != nil {
		return err
	}

	if rowsAffected < 1 {
		return ErrOrganizationNotDeleted
	}

	return nil
}

func (o *orgRepo) CountOrganisations(ctx context.Context) (int64, error) {
	var orgCount int64
	err := o.db.GetReadDB().GetContext(ctx, &orgCount, countOrganizations)
	if err != nil {
		return 0, err
	}

	return orgCount, nil
}

func (o *orgRepo) FetchOrganisationByID(ctx context.Context, id string) (*datastore.Organisation, error) {
	org := &datastore.Organisation{}
	err := o.db.GetDB().QueryRowxContext(ctx, fmt.Sprintf("%s AND id = $1", fetchOrganisation), id).StructScan(org)
	if err != nil {
		if errors.Is(err, sql.ErrNoRows) {
			return nil, datastore.ErrOrgNotFound
		}
		return nil, err
	}

	return org, nil
}

func (o *orgRepo) FetchOrganisationByAssignedDomain(ctx context.Context, domain string) (*datastore.Organisation, error) {
	org := &datastore.Organisation{}
	err := o.db.GetReadDB().QueryRowxContext(ctx, fmt.Sprintf("%s AND assigned_domain = $1", fetchOrganisation), domain).StructScan(org)
	if err != nil {
		if errors.Is(err, sql.ErrNoRows) {
			return nil, datastore.ErrOrgNotFound
		}
		return nil, err
	}

	return org, nil
}

func (o *orgRepo) FetchOrganisationByCustomDomain(ctx context.Context, domain string) (*datastore.Organisation, error) {
	org := &datastore.Organisation{}
	err := o.db.GetReadDB().QueryRowxContext(ctx, fmt.Sprintf("%s AND custom_domain = $1", fetchOrganisation), domain).StructScan(org)
	if err != nil {
		if errors.Is(err, sql.ErrNoRows) {
			return nil, datastore.ErrOrgNotFound
		}
		return nil, err
	}

<<<<<<< HEAD
	return fromDB, err
}

func (o *orgRepo) FetchOrganisationByProjectID(ctx context.Context, id string) (*datastore.Organisation, error) {
	fromCache, err := o.readFromCache(ctx, id, func() (*datastore.Organisation, error) {
		org := &datastore.Organisation{}
		err := o.db.GetDB().QueryRowxContext(ctx, fetchOrganisationByProjectId, id).StructScan(org)
		if err != nil {
			if errors.Is(err, sql.ErrNoRows) {
				return nil, datastore.ErrOrgNotFound
			}
			return nil, err
		}

		return org, nil
	})
	if err != nil {
		return nil, err
	}

	return fromCache, nil
=======
	return org, nil
>>>>>>> 46a143d7
}<|MERGE_RESOLUTION|>--- conflicted
+++ resolved
@@ -283,29 +283,18 @@
 		return nil, err
 	}
 
-<<<<<<< HEAD
-	return fromDB, err
+	return org, nil
 }
 
 func (o *orgRepo) FetchOrganisationByProjectID(ctx context.Context, id string) (*datastore.Organisation, error) {
-	fromCache, err := o.readFromCache(ctx, id, func() (*datastore.Organisation, error) {
-		org := &datastore.Organisation{}
-		err := o.db.GetDB().QueryRowxContext(ctx, fetchOrganisationByProjectId, id).StructScan(org)
-		if err != nil {
-			if errors.Is(err, sql.ErrNoRows) {
-				return nil, datastore.ErrOrgNotFound
-			}
-			return nil, err
-		}
-
-		return org, nil
-	})
-	if err != nil {
+	org := &datastore.Organisation{}
+	err := o.db.GetDB().QueryRowxContext(ctx, fetchOrganisationByProjectId, id).StructScan(org)
+	if err != nil {
+		if errors.Is(err, sql.ErrNoRows) {
+			return nil, datastore.ErrOrgNotFound
+		}
 		return nil, err
 	}
 
-	return fromCache, nil
-=======
 	return org, nil
->>>>>>> 46a143d7
 }