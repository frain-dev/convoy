package analytics

import (
	"context"
	"time"

	"github.com/frain-dev/convoy/datastore"
	"github.com/frain-dev/convoy/pkg/log"
)

type ActiveGroupAnalytics struct {
	groupRepo  datastore.GroupRepository
	eventRepo  datastore.EventRepository
	orgRepo    datastore.OrganisationRepository
	client     AnalyticsClient
	instanceID string
}

func newActiveGroupAnalytics(groupRepo datastore.GroupRepository, eventRepo datastore.EventRepository, orgRepo datastore.OrganisationRepository, client AnalyticsClient, instanceID string) *ActiveGroupAnalytics {
	return &ActiveGroupAnalytics{
		groupRepo:  groupRepo,
		eventRepo:  eventRepo,
		orgRepo:    orgRepo,
		client:     client,
		instanceID: instanceID,
	}
}

func (a *ActiveGroupAnalytics) Track() error {
	return a.track(PerPage, Page, 0)
}

func (a *ActiveGroupAnalytics) track(perPage, page, count int) error {
	ctx := context.Background()
	orgs, _, err := a.orgRepo.LoadOrganisationsPaged(ctx, datastore.Pageable{PerPage: perPage, Page: page, Sort: -1})
	if err != nil {
		return err
	}

	if len(orgs) == 0 {
		return a.client.Export(a.Name(), Event{"Count": count, "instanceID": a.instanceID})
	}

	now := time.Now()
	for _, org := range orgs {
		groups, err := a.groupRepo.LoadGroups(ctx, &datastore.GroupFilter{OrgID: org.UID})
		if err != nil {
			log.WithError(err).Error("failed to load organisation groups")
			continue
		}

		for _, group := range groups {
			filter := &datastore.Filter{
				Group:    group,
<<<<<<< HEAD
				Pageable: datastore.Pageable{Sort: -1},
=======
				AppID:    "",
				Pageable: datastore.Pageable{Sort: -1, PerPage: 1, Page: 1},
>>>>>>> a83992d3
				SearchParams: datastore.SearchParams{
					CreatedAtStart: time.Date(now.Year(), now.Month(), now.Day(), 0, 0, 0, 0, time.UTC).Unix(),
					CreatedAtEnd:   time.Date(now.Year(), now.Month(), now.Day(), 23, 59, 59, 999999999, time.UTC).Unix(),
				},
			}

			events, _, err := a.eventRepo.LoadEventsPaged(ctx, filter)
			if err != nil {
				log.WithError(err).Error("failed to load events paged")
				continue
			}

			if len(events) > 0 {
				count += 1
			}
		}
	}

	page += 1

	return a.track(perPage, page, count)
}

func (a *ActiveGroupAnalytics) Name() string {
	return DailyActiveGroupCount
}<|MERGE_RESOLUTION|>--- conflicted
+++ resolved
@@ -52,12 +52,7 @@
 		for _, group := range groups {
 			filter := &datastore.Filter{
 				Group:    group,
-<<<<<<< HEAD
-				Pageable: datastore.Pageable{Sort: -1},
-=======
-				AppID:    "",
 				Pageable: datastore.Pageable{Sort: -1, PerPage: 1, Page: 1},
->>>>>>> a83992d3
 				SearchParams: datastore.SearchParams{
 					CreatedAtStart: time.Date(now.Year(), now.Month(), now.Day(), 0, 0, 0, 0, time.UTC).Unix(),
 					CreatedAtEnd:   time.Date(now.Year(), now.Month(), now.Day(), 23, 59, 59, 999999999, time.UTC).Unix(),
