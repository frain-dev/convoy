name: Build docker image

on:
<<<<<<< HEAD
=======
    push:
        branches:
            - main
>>>>>>> 2255187e
    workflow_dispatch:
        inputs:
            name:
                description: "Manual workflow name"
                required: true

jobs:
    deploy:
        runs-on: "ubuntu-latest"
        steps:
            - name: Checkout code
              uses: actions/checkout@v2
<<<<<<< HEAD

            - name: Get the version
              id: get_version
              run: echo ::set-output name=tag::$(cat VERSION)

            - name: Authenticate
              uses: actions-hub/docker/login@master
              env:
                  DOCKER_USERNAME: ${{ secrets.DOCKER_USERNAME }}
                  DOCKER_PASSWORD: ${{ secrets.PAT }}
                  DOCKER_REGISTRY_URL: ghcr.io

            - name: Build latest image
              run: docker build -t ghcr.io/${GITHUB_REPOSITORY}:${{ steps.get_version.outputs.tag }} .

            - name: Push
              uses: actions-hub/docker@master
              with:
                  args: push ghcr.io/${GITHUB_REPOSITORY}:${{ steps.get_version.outputs.tag }}
=======
            - name: Get the version
              id: get_version
              run: echo ::set-output name=tag::$(cat VERSION)

            - name: Authenticate
              uses: actions-hub/docker/login@master
              env:
                  DOCKER_USERNAME: ${{ secrets.DOCKER_USERNAME }}
                  DOCKER_PASSWORD: ${{ secrets.PAT }}
                  DOCKER_REGISTRY_URL: ghcr.io

            - name: Build latest image
              run: docker build -t ghcr.io/${GITHUB_REPOSITORY}:latest .

            - name: Push latest image
              uses: actions-hub/docker@master
              with:
                  args: push ghcr.io/${GITHUB_REPOSITORY}:latest

            - name: Build image with SHA for rollbacks
              run: docker build -t ghcr.io/${GITHUB_REPOSITORY}:${{ steps.get_version.outputs.tag } .

            - name: Push image with SHA
              uses: actions-hub/docker@master
              with:
                  args: push ghcr.io/${GITHUB_REPOSITORY}:${{ steps.get_version.outputs.tag }
>>>>>>> 2255187e
<|MERGE_RESOLUTION|>--- conflicted
+++ resolved
@@ -1,12 +1,9 @@
 name: Build docker image
 
 on:
-<<<<<<< HEAD
-=======
     push:
         branches:
             - main
->>>>>>> 2255187e
     workflow_dispatch:
         inputs:
             name:
@@ -19,27 +16,6 @@
         steps:
             - name: Checkout code
               uses: actions/checkout@v2
-<<<<<<< HEAD
-
-            - name: Get the version
-              id: get_version
-              run: echo ::set-output name=tag::$(cat VERSION)
-
-            - name: Authenticate
-              uses: actions-hub/docker/login@master
-              env:
-                  DOCKER_USERNAME: ${{ secrets.DOCKER_USERNAME }}
-                  DOCKER_PASSWORD: ${{ secrets.PAT }}
-                  DOCKER_REGISTRY_URL: ghcr.io
-
-            - name: Build latest image
-              run: docker build -t ghcr.io/${GITHUB_REPOSITORY}:${{ steps.get_version.outputs.tag }} .
-
-            - name: Push
-              uses: actions-hub/docker@master
-              with:
-                  args: push ghcr.io/${GITHUB_REPOSITORY}:${{ steps.get_version.outputs.tag }}
-=======
             - name: Get the version
               id: get_version
               run: echo ::set-output name=tag::$(cat VERSION)
@@ -65,5 +41,4 @@
             - name: Push image with SHA
               uses: actions-hub/docker@master
               with:
-                  args: push ghcr.io/${GITHUB_REPOSITORY}:${{ steps.get_version.outputs.tag }
->>>>>>> 2255187e
+                  args: push ghcr.io/${GITHUB_REPOSITORY}:${{ steps.get_version.outputs.tag }