package services

import (
	"context"
	"errors"
	"net/http"
	"time"

	"github.com/frain-dev/convoy/pkg/log"

	"github.com/frain-dev/convoy"
	"github.com/frain-dev/convoy/api/models"
	"github.com/frain-dev/convoy/cache"
	"github.com/frain-dev/convoy/datastore"
	"github.com/frain-dev/convoy/util"
)

type UpdateEndpointService struct {
	Cache        cache.Cache
	EndpointRepo datastore.EndpointRepository
	ProjectRepo  datastore.ProjectRepository

	E        models.UpdateEndpoint
	Endpoint *datastore.Endpoint
	Project  *datastore.Project
}

func (a *UpdateEndpointService) Run(ctx context.Context) (*datastore.Endpoint, error) {
	url, err := util.CleanEndpoint(a.E.URL)
	if err != nil {
		return nil, &ServiceError{ErrMsg: err.Error()}
	}

	a.E.URL = url

	endpoint := a.Endpoint

	endpoint, err = a.EndpointRepo.FindEndpointByID(ctx, endpoint.UID, a.Project.UID)
	if err != nil {
		return nil, &ServiceError{ErrMsg: err.Error()}
	}

	endpoint, err = updateEndpoint(endpoint, a.E, a.Project)
	if err != nil {
		return nil, &ServiceError{ErrMsg: err.Error()}
	}

	err = a.EndpointRepo.UpdateEndpoint(ctx, endpoint, endpoint.ProjectID)
	if err != nil {
		log.FromContext(ctx).WithError(err).Error("failed to update endpoint")
		return endpoint, &ServiceError{ErrMsg: "an error occurred while updating endpoints", Err: err}

	}

	endpointCacheKey := convoy.EndpointsCacheKey.Get(endpoint.UID).String()
	err = a.Cache.Set(ctx, endpointCacheKey, &endpoint, time.Minute*5)
	if err != nil {
		log.FromContext(ctx).WithError(err).Error("failed to update endpoint cache")
		return endpoint, util.NewServiceError(http.StatusBadRequest, errors.New("failed to update application cache"))
	}

	return endpoint, nil
}

func updateEndpoint(endpoint *datastore.Endpoint, e models.UpdateEndpoint, project *datastore.Project) (*datastore.Endpoint, error) {
	endpoint.TargetURL = e.URL
	endpoint.Description = e.Description

	endpoint.Title = *e.Name

	if e.SupportEmail != nil {
		endpoint.SupportEmail = *e.SupportEmail
	}

	if e.SlackWebhookURL != nil {
		endpoint.SlackWebhookURL = *e.SlackWebhookURL
	}

	if e.RateLimit != 0 {
		endpoint.RateLimit = e.RateLimit
	}

	if !util.IsStringEmpty(e.RateLimitDuration) {
		duration, err := time.ParseDuration(e.RateLimitDuration)
		if err != nil {
			return nil, err
		}

		endpoint.RateLimitDuration = duration.String()
	}

	if e.AdvancedSignatures != nil && project.Type == datastore.OutgoingProject {
		endpoint.AdvancedSignatures = *e.AdvancedSignatures
	}

	if !util.IsStringEmpty(e.HttpTimeout) {
		endpoint.HttpTimeout = e.HttpTimeout
	}

<<<<<<< HEAD
	auth, err := ValidateEndpointAuthentication(e.Authentication.Transform())
=======
	if !util.IsStringEmpty(e.OwnerID) {
		endpoint.OwnerID = e.OwnerID
	}

	auth, err := ValidateEndpointAuthentication(e.Authentication)
>>>>>>> 8ab9e97d
	if err != nil {
		return nil, err
	}

	endpoint.Authentication = auth

	endpoint.UpdatedAt = time.Now()

	return endpoint, nil
}<|MERGE_RESOLUTION|>--- conflicted
+++ resolved
@@ -97,15 +97,11 @@
 		endpoint.HttpTimeout = e.HttpTimeout
 	}
 
-<<<<<<< HEAD
-	auth, err := ValidateEndpointAuthentication(e.Authentication.Transform())
-=======
 	if !util.IsStringEmpty(e.OwnerID) {
 		endpoint.OwnerID = e.OwnerID
 	}
 
-	auth, err := ValidateEndpointAuthentication(e.Authentication)
->>>>>>> 8ab9e97d
+	auth, err := ValidateEndpointAuthentication(e.Authentication.Transform())
 	if err != nil {
 		return nil, err
 	}
