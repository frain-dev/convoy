--- conflicted
+++ resolved
@@ -27,10 +27,6 @@
 }
 
 func (s *SourceService) CreateSource(ctx context.Context, newSource *models.Source, g *datastore.Group) (*datastore.Source, error) {
-<<<<<<< HEAD
-	if err := util.Validate(newSource); err != nil {
-		return nil, util.NewServiceError(http.StatusBadRequest, err)
-=======
 	if newSource.Provider.IsValid() {
 		if err := validateSourceForProvider(newSource); err != nil {
 			return nil, util.NewServiceError(http.StatusBadRequest, err)
@@ -39,7 +35,6 @@
 		if err := util.Validate(newSource); err != nil {
 			return nil, util.NewServiceError(http.StatusBadRequest, err)
 		}
->>>>>>> 2456fdfc
 	}
 
 	if newSource.Verifier.Type == datastore.HMacVerifier && newSource.Verifier.HMac == nil {
@@ -79,8 +74,6 @@
 	return source, nil
 }
 
-<<<<<<< HEAD
-=======
 func validateSourceForProvider(newSource *models.Source) error {
 	if util.IsStringEmpty(newSource.Name) {
 		return errors.New("please provide a source name")
@@ -103,7 +96,6 @@
 	return nil
 }
 
->>>>>>> 2456fdfc
 func (s *SourceService) UpdateSource(ctx context.Context, g *datastore.Group, sourceUpdate *models.UpdateSource, source *datastore.Source) (*datastore.Source, error) {
 	if err := util.Validate(sourceUpdate); err != nil {
 		return nil, util.NewServiceError(http.StatusBadRequest, err)
