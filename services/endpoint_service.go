--- conflicted
+++ resolved
@@ -67,7 +67,6 @@
 	}
 
 	endpoint := &datastore.Endpoint{
-<<<<<<< HEAD
 		UID:               uuid.New().String(),
 		ProjectID:         projectID,
 		OwnerID:           e.OwnerID,
@@ -79,28 +78,11 @@
 		Description:       e.Description,
 		RateLimit:         e.RateLimit,
 		HttpTimeout:       e.HttpTimeout,
+    AdvancedSignatures: e.AdvancedSignatures,
 		AppID:             e.AppID,
 		RateLimitDuration: duration.String(),
 		CreatedAt:         primitive.NewDateTimeFromTime(time.Now()),
 		UpdatedAt:         primitive.NewDateTimeFromTime(time.Now()),
-=======
-		UID:                uuid.New().String(),
-		GroupID:            groupID,
-		OwnerID:            e.OwnerID,
-		Title:              e.Name,
-		SupportEmail:       e.SupportEmail,
-		SlackWebhookURL:    e.SlackWebhookURL,
-		IsDisabled:         e.IsDisabled,
-		TargetURL:          e.URL,
-		Description:        e.Description,
-		RateLimit:          e.RateLimit,
-		HttpTimeout:        e.HttpTimeout,
-		AdvancedSignatures: e.AdvancedSignatures,
-		AppID:              e.AppID,
-		RateLimitDuration:  duration.String(),
-		CreatedAt:          primitive.NewDateTimeFromTime(time.Now()),
-		UpdatedAt:          primitive.NewDateTimeFromTime(time.Now()),
->>>>>>> 1a1cb1df
 	}
 
 	if util.IsStringEmpty(endpoint.AppID) {
