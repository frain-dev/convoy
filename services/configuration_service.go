--- conflicted
+++ resolved
@@ -46,22 +46,11 @@
 	}
 
 	config := &datastore.Configuration{
-<<<<<<< HEAD
-		UID:           uuid.New().String(),
-		StoragePolicy: newConfig.StoragePolicy,
-		CreatedAt:     time.Now(),
-		UpdatedAt:     time.Now(),
-	}
-
-	if newConfig.IsAnalyticsEnabled != nil {
-		config.IsAnalyticsEnabled = *newConfig.IsAnalyticsEnabled
-=======
 		UID:                uuid.New().String(),
 		StoragePolicy:      newConfig.StoragePolicy,
 		IsAnalyticsEnabled: true,
-		CreatedAt:          primitive.NewDateTimeFromTime(time.Now()),
-		UpdatedAt:          primitive.NewDateTimeFromTime(time.Now()),
->>>>>>> 8c59cb35
+		CreatedAt:          time.Now(),
+		UpdatedAt:          time.Now(),
 	}
 
 	if newConfig.IsSignupEnabled != nil {
