package services

import (
	"context"
	"errors"
	"net/http"
	"testing"

	"github.com/frain-dev/convoy"
	"github.com/frain-dev/convoy/datastore"
	"github.com/frain-dev/convoy/mocks"
	"github.com/frain-dev/convoy/server/models"
	"github.com/frain-dev/convoy/util"
	"github.com/golang/mock/gomock"
	"github.com/stretchr/testify/require"
)

func provideAppService(ctrl *gomock.Controller) *AppService {
	appRepo := mocks.NewMockApplicationRepository(ctrl)
	eventRepo := mocks.NewMockEventRepository(ctrl)
	eventDeliveryRepo := mocks.NewMockEventDeliveryRepository(ctrl)
	cache := mocks.NewMockCache(ctrl)
	queue := mocks.NewMockQueuer(ctrl)
	return NewAppService(appRepo, eventRepo, eventDeliveryRepo, cache, queue)
}

func boolPtr(b bool) *bool {
	return &b
}

func stringPtr(s string) *string {
	return &s
}

func TestAppService_CreateApp(t *testing.T) {
	groupID := "1234567890"
	group := &datastore.Group{UID: groupID}

	type args struct {
		ctx    context.Context
		newApp *models.Application
		g      *datastore.Group
	}

	ctx := context.Background()
	tt := []struct {
		name        string
		args        args
		wantErr     bool
		wantErrMsg  string
		wantErrCode int
		wantApp     *datastore.Application
		dbFn        func(app *AppService)
	}{
		{
			name: "should_error_for_empty_name",
			args: args{
				ctx: ctx,
				newApp: &models.Application{
					AppName:         "",
					SupportEmail:    "app@test.com",
					IsDisabled:      false,
					SlackWebhookURL: "https:'//google.com",
				},
				g: group,
			},
			wantErr:     true,
			wantErrCode: http.StatusBadRequest,
			wantErrMsg:  "name:please provide your appName",
			dbFn:        func(app *AppService) {},
		},
		{
			name: "should_create_application",
			args: args{
				ctx: ctx,
				newApp: &models.Application{
					AppName:         "test_app",
					SupportEmail:    "app@test.com",
					IsDisabled:      false,
					SlackWebhookURL: "https://google.com",
				},
				g: group,
			},
			dbFn: func(app *AppService) {
				a, _ := app.appRepo.(*mocks.MockApplicationRepository)
				a.EXPECT().
					CreateApplication(gomock.Any(), gomock.Any(), gomock.Any()).Times(1).
					Return(nil)

				c, _ := app.cache.(*mocks.MockCache)
				c.EXPECT().Set(gomock.Any(), gomock.Any(), gomock.Any(), gomock.Any())
			},
			wantApp: &datastore.Application{
				GroupID:         groupID,
				Title:           "test_app",
				SupportEmail:    "app@test.com",
				SlackWebhookURL: "https://google.com",
				IsDisabled:      false,
				Endpoints:       []datastore.Endpoint{},
				Events:          0,
				DocumentStatus:  datastore.ActiveDocumentStatus,
			},
		},
		{
			name: "should_fail_to_create_application",
			args: args{
				ctx: ctx,
				newApp: &models.Application{
					AppName:         "test_app",
					SupportEmail:    "app@test.com",
					IsDisabled:      false,
					SlackWebhookURL: "https://google.com",
				},
				g: group,
			},
			dbFn: func(app *AppService) {
				a, _ := app.appRepo.(*mocks.MockApplicationRepository)
				a.EXPECT().
					CreateApplication(gomock.Any(), gomock.Any(), gomock.Any()).Times(1).
					Return(errors.New("failed"))
			},
			wantErr:     true,
			wantErrCode: http.StatusBadRequest,
			wantErrMsg:  "failed to create application",
		},
		{
			name: "should_error_for_app_name_not_unique",
			args: args{
				ctx: ctx,
				newApp: &models.Application{
					AppName:         "test_app",
					SupportEmail:    "app@test.com",
					IsDisabled:      false,
					SlackWebhookURL: "https://google.com",
				},
				g: group,
			},
			dbFn: func(app *AppService) {
				a, _ := app.appRepo.(*mocks.MockApplicationRepository)
				a.EXPECT().
					CreateApplication(gomock.Any(), gomock.Any(), gomock.Any()).Times(1).
					Return(datastore.ErrDuplicateAppName)
			},
			wantErr:     true,
			wantErrCode: http.StatusBadRequest,
			wantErrMsg:  "an application with this name exists: test_app",
		},
	}

	for _, tc := range tt {
		t.Run(tc.name, func(t *testing.T) {
			ctrl := gomock.NewController(t)
			defer ctrl.Finish()
			as := provideAppService(ctrl)

			// Arrange Expectations
			if tc.dbFn != nil {
				tc.dbFn(as)
			}

			app, err := as.CreateApp(tc.args.ctx, tc.args.newApp, group)
			if tc.wantErr {
				require.NotNil(t, err)
				require.Equal(t, tc.wantErrCode, err.(*util.ServiceError).ErrCode())
				require.Equal(t, tc.wantErrMsg, err.(*util.ServiceError).Error())
				return
			}

			require.Nil(t, err)
			require.NotEmpty(t, app.UID)
			require.NotEmpty(t, app.ID)
			require.NotEmpty(t, app.CreatedAt)
			require.NotEmpty(t, app.UpdatedAt)
			require.Empty(t, app.DeletedAt)

			stripVariableFields(t, "application", app)
			require.Equal(t, tc.wantApp, app)
		})
	}
}

func TestAppService_LoadApplicationsPaged(t *testing.T) {
	ctx := context.Background()

	type args struct {
		ctx      context.Context
		uid      string
		q        string
		pageable datastore.Pageable
	}
	tests := []struct {
		name               string
		args               args
		dbFn               func(app *AppService)
		wantApps           []datastore.Application
		wantPaginationData datastore.PaginationData
		wantErr            bool
		wantErrObj         error
	}{
		{
			name: "should_load_apps",
			args: args{
				ctx: ctx,
				uid: "1234",
				q:   "test_app",
				pageable: datastore.Pageable{
					Page:    1,
					PerPage: 10,
					Sort:    1,
				},
			},
			wantApps: []datastore.Application{
				{UID: "123"},
				{UID: "abc"},
			},
			wantPaginationData: datastore.PaginationData{
				Total:     2,
				Page:      1,
				PerPage:   10,
				Prev:      0,
				Next:      2,
				TotalPage: 3,
			},
			dbFn: func(app *AppService) {
				a, _ := app.appRepo.(*mocks.MockApplicationRepository)
				a.EXPECT().
					LoadApplicationsPaged(gomock.Any(), gomock.Any(), gomock.Any(), gomock.Any()).Times(1).
					Return([]datastore.Application{
						{UID: "123"},
						{UID: "abc"},
					}, datastore.PaginationData{
						Total:     2,
						Page:      1,
						PerPage:   10,
						Prev:      0,
						Next:      2,
						TotalPage: 3,
					}, nil)
			},
			wantErr: false,
		},
		{
			name: "should_fail_load_apps",
			args: args{
				ctx: ctx,
				uid: "1234",
				q:   "test_app",
				pageable: datastore.Pageable{
					Page:    1,
					PerPage: 10,
					Sort:    1,
				},
			},
			dbFn: func(app *AppService) {
				a, _ := app.appRepo.(*mocks.MockApplicationRepository)
				a.EXPECT().
					LoadApplicationsPaged(gomock.Any(), gomock.Any(), gomock.Any(), gomock.Any()).Times(1).
					Return(nil, datastore.PaginationData{}, errors.New("failed"))
			},
			wantErr:    true,
			wantErrObj: util.NewServiceError(http.StatusInternalServerError, errors.New("an error occurred while fetching apps")),
		},
		{
			name: "should_load_apps_trims-whitespaces-from-query",
			args: args{
				ctx: ctx,
				uid: "uid",
				q:   " falsetto ",
				pageable: datastore.Pageable{
					Page:    1,
					PerPage: 10,
					Sort:    1,
				},
			},
			wantApps: []datastore.Application{
				{UID: "123"},
				{UID: "abc"},
			},
			wantPaginationData: datastore.PaginationData{
				Total:     2,
				Page:      1,
				PerPage:   10,
				Prev:      0,
				Next:      2,
				TotalPage: 3,
			},
			dbFn: func(app *AppService) {
				a, _ := app.appRepo.(*mocks.MockApplicationRepository)
				a.EXPECT().
					LoadApplicationsPaged(gomock.Any(), gomock.Any(), "falsetto", gomock.Any()).Times(1).
					Return([]datastore.Application{
						{UID: "123"},
						{UID: "abc"},
					}, datastore.PaginationData{
						Total:     2,
						Page:      1,
						PerPage:   10,
						Prev:      0,
						Next:      2,
						TotalPage: 3,
					}, nil)
			},
			wantErr: false,
		},
		{
			name: "should_load_apps_trims-whitespaces-from-query-retains-case",
			args: args{
				ctx: ctx,
				uid: "uid",
				q:   "   FalSetto  ",
				pageable: datastore.Pageable{
					Page:    1,
					PerPage: 10,
					Sort:    1,
				},
			},
			wantApps: []datastore.Application{
				{UID: "123"},
				{UID: "abc"},
			},
			wantPaginationData: datastore.PaginationData{
				Total:     2,
				Page:      1,
				PerPage:   10,
				Prev:      0,
				Next:      2,
				TotalPage: 3,
			},
			dbFn: func(app *AppService) {
				a, _ := app.appRepo.(*mocks.MockApplicationRepository)
				a.EXPECT().
					LoadApplicationsPaged(gomock.Any(), gomock.Any(), "FalSetto", gomock.Any()).Times(1).
					Return([]datastore.Application{
						{UID: "123"},
						{UID: "abc"},
					}, datastore.PaginationData{
						Total:     2,
						Page:      1,
						PerPage:   10,
						Prev:      0,
						Next:      2,
						TotalPage: 3,
					}, nil)
			},
			wantErr: false,
		},
	}

	for _, tt := range tests {
		t.Run(tt.name, func(t *testing.T) {
			ctrl := gomock.NewController(t)
			defer ctrl.Finish()
			as := provideAppService(ctrl)

			// Arrange Expectations
			if tt.dbFn != nil {
				tt.dbFn(as)
			}

			apps, paginationData, err := as.LoadApplicationsPaged(tt.args.ctx, tt.args.uid, tt.args.q, tt.args.pageable)
			if tt.wantErr {
				require.NotNil(t, err)
				require.Equal(t, tt.wantErrObj, err)
				return
			}

			require.Nil(t, err)
			require.Equal(t, tt.wantApps, apps)
			require.Equal(t, tt.wantPaginationData, paginationData)
		})
	}
}

func TestAppService_UpdateApplication(t *testing.T) {
	ctx := context.Background()

	type args struct {
		ctx       context.Context
		appUpdate *models.UpdateApplication
		app       *datastore.Application
	}
	tests := []struct {
		name        string
		args        args
		wantApp     *datastore.Application
		dbFn        func(app *AppService)
		wantErr     bool
		wantErrMsg  string
		wantErrCode int
	}{
		{
			name: "should_update_app",
			args: args{
				ctx: ctx,
				appUpdate: &models.UpdateApplication{
					AppName:         stringPtr("app_testing"),
					SupportEmail:    stringPtr("ab@test.com"),
					IsDisabled:      boolPtr(false),
					SlackWebhookURL: stringPtr("https://netflix.com"),
				},
				app: &datastore.Application{
					Title:           "test_app",
					SupportEmail:    "123@test.com",
					IsDisabled:      true,
					SlackWebhookURL: "https://google.com",
				},
			},
			wantApp: &datastore.Application{
				Title:           "app_testing",
				SupportEmail:    "ab@test.com",
				IsDisabled:      false,
				SlackWebhookURL: "https://netflix.com",
			},
			dbFn: func(app *AppService) {
				a, _ := app.appRepo.(*mocks.MockApplicationRepository)
				a.EXPECT().UpdateApplication(gomock.Any(), gomock.Any(), gomock.Any()).Times(1).Return(nil)

				c, _ := app.cache.(*mocks.MockCache)
				c.EXPECT().Set(gomock.Any(), gomock.Any(), gomock.Any(), gomock.Any())
			},
			wantErr: false,
		},
		{
			name: "should_error_for_empty_app_name",
			args: args{
				ctx: ctx,
				appUpdate: &models.UpdateApplication{
					SupportEmail:    stringPtr("ab@test.com"),
					IsDisabled:      boolPtr(false),
					SlackWebhookURL: stringPtr("https://netflix.com"),
				},
				app: &datastore.Application{
					Title:           "test_app",
					SupportEmail:    "123@test.com",
					IsDisabled:      true,
					SlackWebhookURL: "https://google.com",
				},
			},
			wantErr:     true,
			wantErrCode: http.StatusBadRequest,
			wantErrMsg:  "name:please provide your appName",
		},
		{
			name: "should_fail_to_update_app",
			args: args{
				ctx: ctx,
				appUpdate: &models.UpdateApplication{
					AppName:         stringPtr("app_testing"),
					SupportEmail:    stringPtr("ab@test.com"),
					IsDisabled:      boolPtr(false),
					SlackWebhookURL: stringPtr("https://netflix.com"),
				},
				app: &datastore.Application{
					Title:           "test_app",
					SupportEmail:    "123@test.com",
					IsDisabled:      true,
					SlackWebhookURL: "https://google.com",
				},
			},
			dbFn: func(app *AppService) {
				a, _ := app.appRepo.(*mocks.MockApplicationRepository)
				a.EXPECT().UpdateApplication(gomock.Any(), gomock.Any(), gomock.Any()).Times(1).Return(errors.New("failed"))
			},
			wantErr:     true,
			wantErrCode: http.StatusBadRequest,
			wantErrMsg:  "an error occurred while updating app",
		},

		{
			name: "should_error_for_app_name_not_unique",
			args: args{
				ctx: ctx,
				appUpdate: &models.UpdateApplication{
					AppName:         stringPtr("app_testing"),
					SupportEmail:    stringPtr("ab@test.com"),
					IsDisabled:      boolPtr(false),
					SlackWebhookURL: stringPtr("https://netflix.com"),
				},
				app: &datastore.Application{
					Title:           "test_app",
					SupportEmail:    "123@test.com",
					IsDisabled:      true,
					SlackWebhookURL: "https://google.com",
				},
			},
			dbFn: func(app *AppService) {
				a, _ := app.appRepo.(*mocks.MockApplicationRepository)
				a.EXPECT().
					UpdateApplication(gomock.Any(), gomock.Any(), gomock.Any()).Times(1).
					Return(datastore.ErrDuplicateAppName)
			},
			wantErr:     true,
			wantErrCode: http.StatusBadRequest,
			wantErrMsg:  "an application with this name exists: app_testing",
		},
	}
	for _, tt := range tests {
		t.Run(tt.name, func(t *testing.T) {
			ctrl := gomock.NewController(t)
			defer ctrl.Finish()
			as := provideAppService(ctrl)

			// Arrange Expectations
			if tt.dbFn != nil {
				tt.dbFn(as)
			}

			err := as.UpdateApplication(tt.args.ctx, tt.args.appUpdate, tt.args.app)
			if tt.wantErr {
				require.NotNil(t, err)
				require.Equal(t, tt.wantErrCode, err.(*util.ServiceError).ErrCode())
				require.Equal(t, tt.wantErrMsg, err.(*util.ServiceError).Error())
				return
			}

			require.Nil(t, err)
			require.Equal(t, tt.wantApp, tt.args.app)
		})
	}
}

func TestAppService_DeleteApplication(t *testing.T) {
	ctx := context.Background()

	type args struct {
		ctx context.Context
		app *datastore.Application
	}
	tests := []struct {
		name       string
		args       args
		dbFn       func(app *AppService)
		wantErr    bool
		wantErrObj error
	}{
		{
			name: "should_delete_application",
			args: args{
				ctx: ctx,
				app: &datastore.Application{
					UID: "12345",
				},
			},
			dbFn: func(app *AppService) {
				a, _ := app.appRepo.(*mocks.MockApplicationRepository)
				a.EXPECT().DeleteApplication(gomock.Any(), &datastore.Application{UID: "12345"}).Times(1).Return(nil)

				c, _ := app.cache.(*mocks.MockCache)
				c.EXPECT().Delete(gomock.Any(), gomock.Any())
			},
			wantErr:    false,
			wantErrObj: nil,
		},
		{
			name: "should_fail_to_delete_application",
			args: args{
				ctx: ctx,
				app: &datastore.Application{UID: "abc"},
			},
			dbFn: func(app *AppService) {
				a, _ := app.appRepo.(*mocks.MockApplicationRepository)
				a.EXPECT().DeleteApplication(gomock.Any(), &datastore.Application{UID: "abc"}).Times(1).Return(errors.New("failed"))
			},
			wantErr:    true,
			wantErrObj: util.NewServiceError(http.StatusBadRequest, errors.New("an error occurred while deleting app")),
		},
	}
	for _, tt := range tests {
		t.Run(tt.name, func(t *testing.T) {
			ctrl := gomock.NewController(t)
			defer ctrl.Finish()
			as := provideAppService(ctrl)

			// Arrange Expectations
			if tt.dbFn != nil {
				tt.dbFn(as)
			}

			err := as.DeleteApplication(tt.args.ctx, tt.args.app)
			if tt.wantErr {
				require.NotNil(t, err)
				require.Equal(t, tt.wantErrObj, err)
				return
			}

			require.Nil(t, err)
		})
	}
}

func TestAppService_CreateAppEndpoint(t *testing.T) {
	ctx := context.Background()
	type args struct {
		ctx context.Context
		e   models.Endpoint
		app *datastore.Application
	}
	tests := []struct {
		name         string
		args         args
		wantApp      *datastore.Application
		wantEndpoint *datastore.Endpoint
		dbFn         func(app *AppService)
		wantErr      bool
		wantErrCode  int
		wantErrMsg   string
	}{
		{
			name: "should_create_app_endpoint",
			args: args{
				ctx: ctx,
				e: models.Endpoint{
					Secret:      "1234",
					URL:         "https://google.com",
					Description: "test_endpoint",
					Events:      []string{"payment.created"},
				},
				app: &datastore.Application{UID: "abc"},
			},
			dbFn: func(app *AppService) {
				a, _ := app.appRepo.(*mocks.MockApplicationRepository)
				a.EXPECT().CreateApplicationEndpoint(gomock.Any(), gomock.Any(), gomock.Any(), gomock.Any()).Times(1).Return(nil)

				a.EXPECT().FindApplicationByID(gomock.Any(), gomock.Any()).
					Return(&datastore.Application{UID: "abc"}, nil)

				c, _ := app.cache.(*mocks.MockCache)
				c.EXPECT().Set(gomock.Any(), gomock.Any(), gomock.Any(), gomock.Any())
			},
			wantApp: &datastore.Application{
				UID: "abc",
				Endpoints: []datastore.Endpoint{
					{
						Secrets: []datastore.Secret{
							{Value: "1234"},
						},
						TargetURL:         "https://google.com",
						Description:       "test_endpoint",
						RateLimit:         5000,
						RateLimitDuration: "1m0s",
						DocumentStatus:    datastore.ActiveDocumentStatus,
					},
				},
			},
			wantEndpoint: &datastore.Endpoint{
				Secrets: []datastore.Secret{
					{Value: "1234", DocumentStatus: datastore.ActiveDocumentStatus},
				},
				TargetURL:         "https://google.com",
				Description:       "test_endpoint",
				RateLimit:         5000,
				RateLimitDuration: "1m0s",
				DocumentStatus:    datastore.ActiveDocumentStatus,
			},
			wantErr: false,
		},

		{
			name: "should_create_app_endpoint_with_no_events",
			args: args{
				ctx: ctx,
				e: models.Endpoint{
					Secret:            "1234",
					RateLimit:         100,
					RateLimitDuration: "1m",
					URL:               "https://google.com",
					Description:       "test_endpoint",
				},
				app: &datastore.Application{UID: "abc"},
			},
			dbFn: func(app *AppService) {
				a, _ := app.appRepo.(*mocks.MockApplicationRepository)
				a.EXPECT().CreateApplicationEndpoint(gomock.Any(), gomock.Any(), gomock.Any(), gomock.Any()).Times(1).Return(nil)

				a.EXPECT().FindApplicationByID(gomock.Any(), gomock.Any()).
					Return(&datastore.Application{UID: "abc"}, nil)

				c, _ := app.cache.(*mocks.MockCache)
				c.EXPECT().Set(gomock.Any(), gomock.Any(), gomock.Any(), gomock.Any())
			},
			wantApp: &datastore.Application{
				UID: "abc",
				Endpoints: []datastore.Endpoint{
					{
						Secrets: []datastore.Secret{
							{Value: "1234", DocumentStatus: datastore.ActiveDocumentStatus},
						},
						TargetURL:         "https://google.com",
						Description:       "test_endpoint",
						RateLimit:         100,
						RateLimitDuration: "1m0s",
						DocumentStatus:    datastore.ActiveDocumentStatus,
					},
				},
			},
			wantEndpoint: &datastore.Endpoint{
				Secrets: []datastore.Secret{
					{Value: "1234", DocumentStatus: datastore.ActiveDocumentStatus},
				},
				TargetURL:         "https://google.com",
				Description:       "test_endpoint",
				RateLimit:         100,
				RateLimitDuration: "1m0s",
				DocumentStatus:    datastore.ActiveDocumentStatus,
			},
			wantErr: false,
		},

		{
			name: "should_create_app_endpoint_with_custom_authentication",
			args: args{
				ctx: ctx,
				e: models.Endpoint{
					Secret:            "1234",
					RateLimit:         100,
					RateLimitDuration: "1m",
					URL:               "https://google.com",
					Description:       "test_endpoint",
					Authentication: &datastore.EndpointAuthentication{
						Type: datastore.APIKeyAuthentication,
						ApiKey: &datastore.ApiKey{
							HeaderName:  "x-api-key",
							HeaderValue: "x-api-key",
						},
					},
				},
				app: &datastore.Application{UID: "abc"},
			},
			dbFn: func(app *AppService) {
				a, _ := app.appRepo.(*mocks.MockApplicationRepository)
				a.EXPECT().CreateApplicationEndpoint(gomock.Any(), gomock.Any(), gomock.Any(), gomock.Any()).Times(1).Return(nil)

				a.EXPECT().FindApplicationByID(gomock.Any(), gomock.Any()).
					Return(&datastore.Application{UID: "abc"}, nil)

				c, _ := app.cache.(*mocks.MockCache)
				c.EXPECT().Set(gomock.Any(), gomock.Any(), gomock.Any(), gomock.Any())
			},
			wantApp: &datastore.Application{
				UID: "abc",
				Endpoints: []datastore.Endpoint{
					{
<<<<<<< HEAD
						Secret:            "1234",
=======
						Secrets: []datastore.Secret{
							{Value: "1234"},
						},
>>>>>>> 27b30a97
						TargetURL:         "https://google.com",
						Description:       "test_endpoint",
						RateLimit:         100,
						RateLimitDuration: "1m0s",
						DocumentStatus:    datastore.ActiveDocumentStatus,
					},
				},
			},
			wantEndpoint: &datastore.Endpoint{
<<<<<<< HEAD
				Secret:            "1234",
=======
				Secrets: []datastore.Secret{
					{Value: "1234", DocumentStatus: datastore.ActiveDocumentStatus},
				},
>>>>>>> 27b30a97
				TargetURL:         "https://google.com",
				Description:       "test_endpoint",
				RateLimit:         100,
				RateLimitDuration: "1m0s",
				DocumentStatus:    datastore.ActiveDocumentStatus,
				Authentication: &datastore.EndpointAuthentication{
					Type: datastore.APIKeyAuthentication,
					ApiKey: &datastore.ApiKey{
						HeaderName:  "x-api-key",
						HeaderValue: "x-api-key",
					},
				},
			},
			wantErr: false,
		},

		{
			name: "should_error_for_invalid_rate_limit_duration",
			args: args{
				ctx: ctx,
				e: models.Endpoint{
					Secret:            "1234",
					RateLimit:         100,
					RateLimitDuration: "m",
					URL:               "https://google.com",
					Description:       "test_endpoint",
				},
				app: &datastore.Application{UID: "abc"},
			},
			wantErr:     true,
			wantErrCode: http.StatusBadRequest,
			wantErrMsg:  `an error occurred parsing the rate limit duration: time: invalid duration "m"`,
		},
		{
			name: "should_fail_to_create_app_endpoint",
			args: args{
				ctx: ctx,
				e: models.Endpoint{
					Secret:            "1234",
					RateLimit:         100,
					RateLimitDuration: "1m",
					URL:               "https://google.com",
					Description:       "test_endpoint",
				},
				app: &datastore.Application{UID: "abc"},
			},
			dbFn: func(app *AppService) {
				a, _ := app.appRepo.(*mocks.MockApplicationRepository)
				a.EXPECT().CreateApplicationEndpoint(gomock.Any(), gomock.Any(), gomock.Any(), gomock.Any()).Times(1).Return(errors.New("failed"))
			},
			wantErr:     true,
			wantErrCode: http.StatusBadRequest,
			wantErrMsg:  "an error occurred while adding app endpoint",
		},
	}
	for _, tc := range tests {
		t.Run(tc.name, func(t *testing.T) {
			ctrl := gomock.NewController(t)
			defer ctrl.Finish()
			as := provideAppService(ctrl)

			// Arrange Expectations
			if tc.dbFn != nil {
				tc.dbFn(as)
			}

			appEndpoint, err := as.CreateAppEndpoint(tc.args.ctx, tc.args.e, tc.args.app)
			if tc.wantErr {
				require.NotNil(t, err)
				require.Equal(t, tc.wantErrCode, err.(*util.ServiceError).ErrCode())
				require.Equal(t, tc.wantErrMsg, err.(*util.ServiceError).Error())
				return
			}

			require.Nil(t, err)
			require.NotEmpty(t, appEndpoint.UID)
			require.NotEmpty(t, appEndpoint.CreatedAt)
			require.NotEmpty(t, appEndpoint.UpdatedAt)
			require.Empty(t, appEndpoint.DeletedAt)

			stripVariableFields(t, "endpoint", appEndpoint)
			require.Equal(t, tc.wantEndpoint, appEndpoint)
		})
	}
}

func stripVariableFields(t *testing.T, obj string, v interface{}) {
	switch obj {
	case "application":
		a := v.(*datastore.Application)
		a.UID = ""
		a.CreatedAt, a.UpdatedAt, a.DeletedAt = 0, 0, 0
	case "group":
		g := v.(*datastore.Group)
		if g.Config != nil {
			for i := range g.Config.Signature.Versions {
				v := &g.Config.Signature.Versions[i]
				v.UID = ""
				v.CreatedAt = 0
			}
		}
		g.UID = ""
		g.CreatedAt, g.UpdatedAt, g.DeletedAt = 0, 0, 0
	case "endpoint":
		e := v.(*datastore.Endpoint)

		for i := range e.Secrets {
			s := &e.Secrets[i]
			s.UID = ""
			s.CreatedAt, s.UpdatedAt, s.DeletedAt = 0, 0, 0
		}

		e.UID = ""
		e.CreatedAt, e.UpdatedAt, e.DeletedAt = 0, 0, 0
	case "event":
		e := v.(*datastore.Event)
		e.UID = ""
		e.MatchedEndpoints = 0
		e.CreatedAt, e.UpdatedAt, e.DeletedAt = 0, 0, 0
	case "apiKey":
		a := v.(*datastore.APIKey)
		a.UID, a.MaskID, a.Salt, a.Hash = "", "", "", ""
		a.CreatedAt, a.UpdatedAt = 0, 0
	case "organisation":
		a := v.(*datastore.Organisation)
		a.UID = ""
		a.CreatedAt, a.UpdatedAt = 0, 0
	case "organisation_member":
		a := v.(*datastore.OrganisationMember)
		a.UID = ""
		a.CreatedAt, a.UpdatedAt = 0, 0
	case "organisation_invite":
		a := v.(*datastore.OrganisationInvite)
		a.UID = ""
		a.Token = ""
		a.CreatedAt, a.UpdatedAt, a.ExpiresAt = 0, 0, 0
	default:
		t.Errorf("invalid data body - %v of type %T", obj, obj)
		t.FailNow()
	}
}

func TestAppService_UpdateAppEndpoint(t *testing.T) {
	ctx := context.Background()
	type args struct {
		ctx        context.Context
		e          models.Endpoint
		endPointId string
		app        *datastore.Application
	}
	tests := []struct {
		name         string
		args         args
		wantApp      *datastore.Application
		wantEndpoint *datastore.Endpoint
		dbFn         func(as *AppService)
		wantErr      bool
		wantErrCode  int
		wantErrMsg   string
	}{
		{
			name: "should_update_app_endpoint",
			args: args{
				ctx: ctx,
				e: models.Endpoint{
					Events:            []string{"payment.created", "payment.success"},
					URL:               "https://fb.com",
					RateLimit:         10000,
					RateLimitDuration: "1m",
					HttpTimeout:       "20s",
				},
				endPointId: "endpoint2",
				app: &datastore.Application{
					UID: "1234",
					Endpoints: []datastore.Endpoint{
						{
							UID:       "endpoint1",
							TargetURL: "https://google.com",
						},
						{
							UID:       "endpoint2",
							TargetURL: "https://netflix.com",
						},
					},
				},
			},
			wantApp: &datastore.Application{
				UID: "1234",
				Endpoints: []datastore.Endpoint{
					{
						UID:       "endpoint1",
						TargetURL: "https://google.com",
					},
					{
						UID:               "endpoint2",
						TargetURL:         "https://fb.com",
						RateLimit:         10000,
						RateLimitDuration: "1m0s",
						HttpTimeout:       "20s",
					},
				},
			},
			wantEndpoint: &datastore.Endpoint{
				UID:               "endpoint2",
				TargetURL:         "https://fb.com",
				RateLimit:         10000,
				RateLimitDuration: "1m0s",
				HttpTimeout:       "20s",
			},
			dbFn: func(as *AppService) {
				a, _ := as.appRepo.(*mocks.MockApplicationRepository)
				a.EXPECT().UpdateApplication(gomock.Any(), gomock.Any(), gomock.Any()).
					Times(1).Return(nil)

				c, _ := as.cache.(*mocks.MockCache)
				c.EXPECT().Set(gomock.Any(), gomock.Any(), gomock.Any(), gomock.Any())
			},
			wantErr: false,
		},
		{
			name: "should_error_for_invalid_rate_limit_duration",
			args: args{
				ctx: ctx,
				e: models.Endpoint{
					URL:               "https://fb.com",
					RateLimit:         10000,
					RateLimitDuration: "m",
					HttpTimeout:       "20s",
				},
				endPointId: "endpoint1",
				app: &datastore.Application{
					UID: "1234",
					Endpoints: []datastore.Endpoint{
						{
							UID:       "endpoint1",
							TargetURL: "https://google.com",
						},
					},
				},
			},
			wantErr:     true,
			wantErrCode: http.StatusBadRequest,
			wantErrMsg:  `time: invalid duration "m"`,
		},
		{
			name: "should_fail_to_update_app_endpoint",
			args: args{
				ctx: ctx,
				e: models.Endpoint{
					URL:               "https://fb.com",
					RateLimit:         10000,
					RateLimitDuration: "1m",
					HttpTimeout:       "20s",
				},
				endPointId: "endpoint1",
				app: &datastore.Application{
					UID: "1234",
					Endpoints: []datastore.Endpoint{
						{
							UID:       "endpoint1",
							TargetURL: "https://google.com",
						},
					},
				},
			},
			dbFn: func(as *AppService) {
				a, _ := as.appRepo.(*mocks.MockApplicationRepository)
				a.EXPECT().UpdateApplication(gomock.Any(), gomock.Any(), gomock.Any()).
					Times(1).Return(errors.New("failed"))
			},
			wantErr:     true,
			wantErrCode: http.StatusBadRequest,
			wantErrMsg:  "an error occurred while updating app endpoints",
		},
		{
			name: "should_error_for_endpoint_not_found",
			args: args{
				ctx: ctx,
				e: models.Endpoint{
					URL:               "https://fb.com",
					RateLimit:         10000,
					RateLimitDuration: "1m",
					HttpTimeout:       "20s",
				},
				endPointId: "endpoint1",
				app: &datastore.Application{
					UID: "1234",
					Endpoints: []datastore.Endpoint{
						{
							UID:       "123",
							TargetURL: "https://google.com",
						},
					},
				},
			},
			wantErr:     true,
			wantErrCode: http.StatusBadRequest,
			wantErrMsg:  "endpoint not found",
		},
	}
	for _, tc := range tests {
		t.Run(tc.name, func(t *testing.T) {
			ctrl := gomock.NewController(t)
			defer ctrl.Finish()
			as := provideAppService(ctrl)

			// Arrange Expectations
			if tc.dbFn != nil {
				tc.dbFn(as)
			}

			appEndpoint, err := as.UpdateAppEndpoint(tc.args.ctx, tc.args.e, tc.args.endPointId, tc.args.app)
			if tc.wantErr {
				require.NotNil(t, err)
				require.Equal(t, tc.wantErrCode, err.(*util.ServiceError).ErrCode())
				require.Equal(t, tc.wantErrMsg, err.(*util.ServiceError).Error())
				return
			}

			require.Nil(t, err)
			require.NotEmpty(t, appEndpoint.UpdatedAt)

			appEndpoint.UpdatedAt = 0
			require.Equal(t, tc.wantEndpoint, appEndpoint)

			for i := range tc.args.app.Endpoints {
				uid := tc.args.app.Endpoints[i].UID
				stripVariableFields(t, "endpoint", &tc.args.app.Endpoints[i])
				tc.args.app.Endpoints[i].UID = uid
			}
			require.Equal(t, tc.wantApp, tc.args.app)
		})
	}
}

func TestAppService_DeleteAppEndpoint(t *testing.T) {
	ctx := context.Background()
	type args struct {
		ctx context.Context
		e   *datastore.Endpoint
		app *datastore.Application
	}
	tests := []struct {
		name        string
		args        args
		dbFn        func(as *AppService)
		wantApp     *datastore.Application
		wantErr     bool
		wantErrCode int
		wantErrMsg  string
	}{
		{
			name: "should_delete_app_endpoint",
			args: args{
				ctx: ctx,
				e:   &datastore.Endpoint{UID: "endpoint2"},
				app: &datastore.Application{
					UID: "abc",
					Endpoints: []datastore.Endpoint{
						{
							UID:       "endpoint1",
							TargetURL: "https:?/netflix.com",
						},
						{
							UID:       "endpoint2",
							TargetURL: "https:?/netflix.com",
						},
						{
							UID:       "endpoint3",
							TargetURL: "https:?/netflix.com",
						},
					},
				},
			},
			wantApp: &datastore.Application{
				UID: "abc",
				Endpoints: []datastore.Endpoint{
					{
						UID:       "endpoint1",
						TargetURL: "https:?/netflix.com",
					},
					{
						UID:       "endpoint3",
						TargetURL: "https:?/netflix.com",
					},
				},
			},
			dbFn: func(as *AppService) {
				appRepo := as.appRepo.(*mocks.MockApplicationRepository)
				appRepo.EXPECT().UpdateApplication(gomock.Any(), gomock.Any(), gomock.Any()).Times(1).Return(nil)

				c, _ := as.cache.(*mocks.MockCache)
				c.EXPECT().Set(gomock.Any(), gomock.Any(), gomock.Any(), gomock.Any())
			},
			wantErr: false,
		},
		{
			name: "should_fail_to_delete_app_endpoint",
			args: args{
				ctx: ctx,
				e:   &datastore.Endpoint{UID: "endpoint2"},
				app: &datastore.Application{
					UID: "abc",
					Endpoints: []datastore.Endpoint{
						{
							UID:       "endpoint1",
							TargetURL: "https:?/netflix.com",
						},
						{
							UID:       "endpoint2",
							TargetURL: "https:?/netflix.com",
						},
						{
							UID:       "endpoint3",
							TargetURL: "https:?/netflix.com",
						},
					},
				},
			},
			dbFn: func(as *AppService) {
				appRepo := as.appRepo.(*mocks.MockApplicationRepository)
				appRepo.EXPECT().UpdateApplication(gomock.Any(), gomock.Any(), gomock.Any()).Times(1).Return(errors.New("failed"))
			},
			wantErr:     true,
			wantErrCode: http.StatusBadRequest,
			wantErrMsg:  "an error occurred while deleting app endpoint",
		},
	}
	for _, tc := range tests {
		t.Run(tc.name, func(t *testing.T) {
			ctrl := gomock.NewController(t)
			defer ctrl.Finish()
			as := provideAppService(ctrl)

			// Arrange Expectations
			if tc.dbFn != nil {
				tc.dbFn(as)
			}

			err := as.DeleteAppEndpoint(tc.args.ctx, tc.args.e, tc.args.app)
			if tc.wantErr {
				require.NotNil(t, err)
				require.Equal(t, tc.wantErrCode, err.(*util.ServiceError).ErrCode())
				require.Equal(t, tc.wantErrMsg, err.(*util.ServiceError).Error())
				return
			}

			require.Nil(t, err)
			require.Equal(t, tc.wantApp, tc.args.app)
		})
	}
}

func TestAppService_ExpireEndpointSecret(t *testing.T) {
	ctx := context.Background()

	type args struct {
		ctx        context.Context
		secret     *models.ExpireSecret
		endPointId string
		app        *datastore.Application
	}
	tests := []struct {
		name        string
		args        args
		dbFn        func(as *AppService)
		wantErr     bool
		wantErrCode int
		wantErrMsg  string
	}{
		{
			name: "should_expire_endpoint_secret",
			args: args{
				ctx: ctx,
				secret: &models.ExpireSecret{
					Secret:     "abce",
					Expiration: 10,
				},
				endPointId: "abc",
				app: &datastore.Application{
					UID:     "abc",
					GroupID: "1234",
					Endpoints: []datastore.Endpoint{
						{
							UID: "abc",
							Secrets: []datastore.Secret{
								{
									UID:   "1234",
									Value: "test_secret",
								},
							},
							AdvancedSignatures: false,
							DocumentStatus:     datastore.ActiveDocumentStatus,
						},
					},
				},
			},
			dbFn: func(as *AppService) {
				appRepo := as.appRepo.(*mocks.MockApplicationRepository)

				appRepo.EXPECT().ExpireSecret(gomock.Any(), gomock.Any(), gomock.Any(), gomock.Any()).
					Times(1).Return(nil)

				eq, _ := as.queue.(*mocks.MockQueuer)
				eq.EXPECT().Write(convoy.ExpireSecretsProcessor, convoy.DefaultQueue, gomock.Any()).
					Times(1).Return(nil)

				c, _ := as.cache.(*mocks.MockCache)
				c.EXPECT().Set(gomock.Any(), gomock.Any(), gomock.Any(), gomock.Any()).Times(1).Return(nil)
			},
			wantErr:     false,
			wantErrCode: 0,
			wantErrMsg:  "",
		},
		{
			name: "should_fail_to_find_endpoint",
			args: args{
				ctx:        ctx,
				endPointId: "1234",
				secret: &models.ExpireSecret{
					Secret:     "abce",
					Expiration: 10,
				},
				app: &datastore.Application{
					UID:       "abc",
					GroupID:   "1234",
					Endpoints: []datastore.Endpoint{},
				},
			},
			dbFn:        func(as *AppService) {},
			wantErr:     true,
			wantErrCode: http.StatusBadRequest,
			wantErrMsg:  "endpoint not found",
		},
	}
	for _, tt := range tests {
		t.Run(tt.name, func(t *testing.T) {
			ctrl := gomock.NewController(t)
			defer ctrl.Finish()
			as := provideAppService(ctrl)

			// Arrange Expectations
			if tt.dbFn != nil {
				tt.dbFn(as)
			}

			_, err := as.ExpireSecret(tt.args.ctx, tt.args.secret, tt.args.endPointId, tt.args.app)
			if tt.wantErr {
				require.NotNil(t, err)
				require.Equal(t, tt.wantErrCode, err.(*util.ServiceError).ErrCode())
				require.Equal(t, tt.wantErrMsg, err.(*util.ServiceError).Error())
				return
			}

			require.Nil(t, err)
			_, err = tt.args.app.FindEndpoint(tt.args.endPointId)
			require.NoError(t, err)
		})
	}
}<|MERGE_RESOLUTION|>--- conflicted
+++ resolved
@@ -740,13 +740,9 @@
 				UID: "abc",
 				Endpoints: []datastore.Endpoint{
 					{
-<<<<<<< HEAD
-						Secret:            "1234",
-=======
 						Secrets: []datastore.Secret{
 							{Value: "1234"},
 						},
->>>>>>> 27b30a97
 						TargetURL:         "https://google.com",
 						Description:       "test_endpoint",
 						RateLimit:         100,
@@ -756,13 +752,9 @@
 				},
 			},
 			wantEndpoint: &datastore.Endpoint{
-<<<<<<< HEAD
-				Secret:            "1234",
-=======
 				Secrets: []datastore.Secret{
 					{Value: "1234", DocumentStatus: datastore.ActiveDocumentStatus},
 				},
->>>>>>> 27b30a97
 				TargetURL:         "https://google.com",
 				Description:       "test_endpoint",
 				RateLimit:         100,
