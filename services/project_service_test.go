--- conflicted
+++ resolved
@@ -310,47 +310,6 @@
 			wantErrCode: http.StatusBadRequest,
 			wantErrMsg:  "failed to create project",
 		},
-<<<<<<< HEAD
-		{
-			name: "should_fail_to_create_default_api_key_for_project",
-			args: args{
-				ctx: ctx,
-				newProject: &models.CreateProject{
-					Name:    "test_project_1",
-					Type:    "incoming",
-					LogoURL: "https://google.com",
-					Config: &models.ProjectConfig{Signature: &models.SignatureConfiguration{
-						Header: "X-Convoy-Signature",
-						Versions: []models.SignatureVersion{
-							{
-								Hash:     "SHA256",
-								Encoding: string(datastore.HexEncoding),
-							},
-						},
-					}},
-				},
-				org: &datastore.Organisation{UID: "1234"},
-				member: &datastore.OrganisationMember{
-					UID:            "abc",
-					OrganisationID: "1234",
-					Role:           auth.Role{Type: auth.RoleSuperUser},
-				},
-			},
-			dbFn: func(gs *ProjectService) {
-				a, _ := gs.projectRepo.(*mocks.MockProjectRepository)
-				a.EXPECT().CreateProject(gomock.Any(), gomock.Any()).
-					Times(1).Return(nil)
-
-				a.EXPECT().FetchProjectByID(gomock.Any(), gomock.Any()).Times(1).Return(&datastore.Project{UID: "abc", OrganisationID: "1234"}, nil)
-
-				apiKeyRepo, _ := gs.apiKeyRepo.(*mocks.MockAPIKeyRepository)
-				apiKeyRepo.EXPECT().CreateAPIKey(gomock.Any(), gomock.Any()).Times(1).Return(errors.New("failed"))
-			},
-			wantErr:     true,
-			wantErrCode: http.StatusBadRequest,
-			wantErrMsg:  "failed to create api key",
-		},
-=======
 		//{ TODO(daniel): commented pending the time project service is refactored
 		//	name: "should_fail_to_create_default_api_key_for_project",
 		//	args: args{
@@ -390,7 +349,6 @@
 		//	wantErrCode: http.StatusBadRequest,
 		//	wantErrMsg:  "failed to create api key",
 		//},
->>>>>>> 57696c02
 		{
 			name: "should_error_for_duplicate_project_name",
 			args: args{
