--- conflicted
+++ resolved
@@ -27,59 +27,6 @@
 }
 
 func TestProjectService_CreateProject(t *testing.T) {
-<<<<<<< HEAD
-	ctx := context.Background()
-	type args struct {
-		ctx        context.Context
-		newProject *models.CreateProject
-		org        *datastore.Organisation
-		member     *datastore.OrganisationMember
-	}
-	tests := []struct {
-		name        string
-		args        args
-		wantProject *datastore.Project
-		dbFn        func(gs *ProjectService)
-		wantErr     bool
-		wantErrCode int
-		wantErrMsg  string
-	}{
-		{
-			name: "should_create_outgoing_project",
-			args: args{
-				ctx: ctx,
-				newProject: &models.CreateProject{
-					Name:    "test_project",
-					Type:    "outgoing",
-					LogoURL: "https://google.com",
-					Config: &models.ProjectConfig{
-						Signature: &models.SignatureConfiguration{
-							Header: "X-Convoy-Signature",
-						},
-						Strategy: &models.StrategyConfiguration{
-							Type:       "linear",
-							Duration:   20,
-							RetryCount: 4,
-						},
-						RateLimit: &models.RateLimitConfiguration{
-							Count:    1000,
-							Duration: 60,
-						},
-						ReplayAttacks: true,
-					},
-				},
-				org: &datastore.Organisation{UID: "1234"},
-				member: &datastore.OrganisationMember{
-					UID:            "abc",
-					OrganisationID: "1234",
-					Role:           auth.Role{Type: auth.RoleSuperUser},
-				},
-			},
-			dbFn: func(gs *ProjectService) {
-				a, _ := gs.projectRepo.(*mocks.MockProjectRepository)
-				a.EXPECT().CreateProject(gomock.Any(), gomock.Any()).
-					Times(1).Return(nil)
-=======
     ctx := context.Background()
     type args struct {
         ctx        context.Context
@@ -131,74 +78,9 @@
                 a, _ := gs.projectRepo.(*mocks.MockProjectRepository)
                 a.EXPECT().CreateProject(gomock.Any(), gomock.Any()).
                     Times(1).Return(nil)
->>>>>>> 6d5d53dc
 
                 a.EXPECT().FetchProjectByID(gomock.Any(), gomock.Any()).Times(1).Return(&datastore.Project{UID: "abc", OrganisationID: "1234"}, nil)
 
-<<<<<<< HEAD
-				apiKeyRepo, _ := gs.apiKeyRepo.(*mocks.MockAPIKeyRepository)
-				apiKeyRepo.EXPECT().CreateAPIKey(gomock.Any(), gomock.Any()).Times(1).Return(nil)
-			},
-			wantProject: &datastore.Project{
-				Name:           "test_project",
-				Type:           "outgoing",
-				LogoURL:        "https://google.com",
-				OrganisationID: "1234",
-				Config: &datastore.ProjectConfig{
-					Signature: &datastore.SignatureConfiguration{
-						Header: "X-Convoy-Signature",
-					},
-					Strategy: &datastore.StrategyConfiguration{
-						Type:       "linear",
-						Duration:   20,
-						RetryCount: 4,
-					},
-					RateLimit: &datastore.RateLimitConfiguration{
-						Count:    1000,
-						Duration: 60,
-					},
-					// RetentionPolicy: &datastore.DefaultRetentionPolicy,
-					ReplayAttacks: true,
-				},
-			},
-			wantErr: false,
-		},
-		{
-			name: "should_create_incoming_project",
-			args: args{
-				ctx: ctx,
-				newProject: &models.CreateProject{
-					Name:    "test_project",
-					Type:    "incoming",
-					LogoURL: "https://google.com",
-					Config: &models.ProjectConfig{
-						Signature: &models.SignatureConfiguration{
-							Header: "X-Convoy-Signature",
-						},
-						Strategy: &models.StrategyConfiguration{
-							Type:       "linear",
-							Duration:   20,
-							RetryCount: 4,
-						},
-						RateLimit: &models.RateLimitConfiguration{
-							Count:    1000,
-							Duration: 60,
-						},
-						ReplayAttacks: true,
-					},
-				},
-				org: &datastore.Organisation{UID: "1234"},
-				member: &datastore.OrganisationMember{
-					UID:            "abc",
-					OrganisationID: "1234",
-					Role:           auth.Role{Type: auth.RoleSuperUser},
-				},
-			},
-			dbFn: func(gs *ProjectService) {
-				a, _ := gs.projectRepo.(*mocks.MockProjectRepository)
-				a.EXPECT().CreateProject(gomock.Any(), gomock.Any()).
-					Times(1).Return(nil)
-=======
                 apiKeyRepo, _ := gs.apiKeyRepo.(*mocks.MockAPIKeyRepository)
                 apiKeyRepo.EXPECT().CreateAPIKey(gomock.Any(), gomock.Any()).Times(1).Return(nil)
             },
@@ -261,60 +143,9 @@
                 a, _ := gs.projectRepo.(*mocks.MockProjectRepository)
                 a.EXPECT().CreateProject(gomock.Any(), gomock.Any()).
                     Times(1).Return(nil)
->>>>>>> 6d5d53dc
 
                 a.EXPECT().FetchProjectByID(gomock.Any(), gomock.Any()).Times(1).Return(&datastore.Project{UID: "abc", OrganisationID: "1234"}, nil)
 
-<<<<<<< HEAD
-				apiKeyRepo, _ := gs.apiKeyRepo.(*mocks.MockAPIKeyRepository)
-				apiKeyRepo.EXPECT().CreateAPIKey(gomock.Any(), gomock.Any()).Times(1).Return(nil)
-			},
-			wantProject: &datastore.Project{
-				Name:           "test_project",
-				Type:           "incoming",
-				LogoURL:        "https://google.com",
-				OrganisationID: "1234",
-				Config: &datastore.ProjectConfig{
-					Signature: &datastore.SignatureConfiguration{
-						Header: "X-Convoy-Signature",
-					},
-					Strategy: &datastore.StrategyConfiguration{
-						Type:       "linear",
-						Duration:   20,
-						RetryCount: 4,
-					},
-					RateLimit: &datastore.RateLimitConfiguration{
-						Count:    1000,
-						Duration: 60,
-					},
-					// RetentionPolicy: &datastore.DefaultRetentionPolicy,
-					ReplayAttacks: true,
-				},
-			},
-			wantErr: false,
-		},
-		{
-			name: "should_create_incoming_project_with_defaults",
-			args: args{
-				ctx: ctx,
-				newProject: &models.CreateProject{
-					Name:    "test_project_1",
-					Type:    "incoming",
-					LogoURL: "https://google.com",
-					Config:  nil,
-				},
-				org: &datastore.Organisation{UID: "1234"},
-				member: &datastore.OrganisationMember{
-					UID:            "abc",
-					OrganisationID: "1234",
-					Role:           auth.Role{Type: auth.RoleSuperUser},
-				},
-			},
-			dbFn: func(gs *ProjectService) {
-				a, _ := gs.projectRepo.(*mocks.MockProjectRepository)
-				a.EXPECT().CreateProject(gomock.Any(), gomock.Any()).
-					Times(1).Return(nil)
-=======
                 apiKeyRepo, _ := gs.apiKeyRepo.(*mocks.MockAPIKeyRepository)
                 apiKeyRepo.EXPECT().CreateAPIKey(gomock.Any(), gomock.Any()).Times(1).Return(nil)
             },
@@ -363,61 +194,9 @@
                 a, _ := gs.projectRepo.(*mocks.MockProjectRepository)
                 a.EXPECT().CreateProject(gomock.Any(), gomock.Any()).
                     Times(1).Return(nil)
->>>>>>> 6d5d53dc
 
                 a.EXPECT().FetchProjectByID(gomock.Any(), gomock.Any()).Times(1).Return(&datastore.Project{UID: "abc", OrganisationID: "1234"}, nil)
 
-<<<<<<< HEAD
-				apiKeyRepo, _ := gs.apiKeyRepo.(*mocks.MockAPIKeyRepository)
-				apiKeyRepo.EXPECT().CreateAPIKey(gomock.Any(), gomock.Any()).Times(1).Return(nil)
-			},
-			wantProject: &datastore.Project{
-				Name:           "test_project_1",
-				Type:           "incoming",
-				LogoURL:        "https://google.com",
-				OrganisationID: "1234",
-				Config: &datastore.ProjectConfig{
-					MaxIngestSize: 51200,
-					Signature: &datastore.SignatureConfiguration{
-						Header: "X-Convoy-Signature",
-						Versions: []datastore.SignatureVersion{
-							{
-								Hash:     "SHA256",
-								Encoding: datastore.HexEncoding,
-							},
-						},
-					},
-					Strategy:        &datastore.DefaultStrategyConfig,
-					RateLimit:       &datastore.DefaultRateLimitConfig,
-					RetentionPolicy: &datastore.DefaultRetentionPolicy,
-					ReplayAttacks:   false,
-					MetaEvent:       &datastore.MetaEventConfiguration{IsEnabled: false},
-				},
-			},
-			wantErr: false,
-		},
-		{
-			name: "should_create_outgoing_project_with_defaults",
-			args: args{
-				ctx: ctx,
-				newProject: &models.CreateProject{
-					Name:    "test_project",
-					Type:    "outgoing",
-					LogoURL: "https://google.com",
-					Config:  nil,
-				},
-				org: &datastore.Organisation{UID: "1234"},
-				member: &datastore.OrganisationMember{
-					UID:            "abc",
-					OrganisationID: "1234",
-					Role:           auth.Role{Type: auth.RoleSuperUser},
-				},
-			},
-			dbFn: func(gs *ProjectService) {
-				a, _ := gs.projectRepo.(*mocks.MockProjectRepository)
-				a.EXPECT().CreateProject(gomock.Any(), gomock.Any()).
-					Times(1).Return(nil)
-=======
                 apiKeyRepo, _ := gs.apiKeyRepo.(*mocks.MockAPIKeyRepository)
                 apiKeyRepo.EXPECT().CreateAPIKey(gomock.Any(), gomock.Any()).Times(1).Return(nil)
             },
@@ -467,7 +246,6 @@
                 a, _ := gs.projectRepo.(*mocks.MockProjectRepository)
                 a.EXPECT().CreateProject(gomock.Any(), gomock.Any()).
                     Times(1).Return(nil)
->>>>>>> 6d5d53dc
 
                 a.EXPECT().FetchProjectByID(gomock.Any(), gomock.Any()).Times(1).Return(&datastore.Project{UID: "abc", OrganisationID: "1234"}, nil)
 
@@ -480,136 +258,6 @@
                 LogoURL:        "https://google.com",
                 OrganisationID: "1234",
 
-<<<<<<< HEAD
-				Config: &datastore.ProjectConfig{
-					MaxIngestSize: 51200,
-					Signature: &datastore.SignatureConfiguration{
-						Header: "X-Convoy-Signature",
-						Versions: []datastore.SignatureVersion{
-							{
-								Hash:     "SHA256",
-								Encoding: datastore.HexEncoding,
-							},
-						},
-					},
-					Strategy:        &datastore.DefaultStrategyConfig,
-					RateLimit:       &datastore.DefaultRateLimitConfig,
-					RetentionPolicy: &datastore.DefaultRetentionPolicy,
-					ReplayAttacks:   false,
-					MetaEvent:       &datastore.MetaEventConfiguration{IsEnabled: false},
-				},
-			},
-			wantErr: false,
-		},
-		{
-			name: "should_fail_to_create_project",
-			args: args{
-				ctx: ctx,
-				newProject: &models.CreateProject{
-					Name:    "test_project",
-					Type:    "incoming",
-					LogoURL: "https://google.com",
-					Config: &models.ProjectConfig{
-						Signature: &models.SignatureConfiguration{
-							Header: "X-Convoy-Signature",
-						},
-						Strategy: &models.StrategyConfiguration{
-							Type:       "linear",
-							Duration:   20,
-							RetryCount: 4,
-						},
-						ReplayAttacks: true,
-					},
-				},
-				org:    &datastore.Organisation{UID: "1234"},
-				member: &datastore.OrganisationMember{},
-			},
-			dbFn: func(gs *ProjectService) {
-				a, _ := gs.projectRepo.(*mocks.MockProjectRepository)
-				a.EXPECT().CreateProject(gomock.Any(), gomock.Any()).
-					Times(1).Return(errors.New("failed"))
-			},
-			wantErr:     true,
-			wantErrCode: http.StatusBadRequest,
-			wantErrMsg:  "failed to create project",
-		},
-		//{ TODO(daniel): commented pending the time project service is refactored
-		//	name: "should_fail_to_create_default_api_key_for_project",
-		//	args: args{
-		//		ctx: ctx,
-		//		newProject: &models.Project{
-		//			Name:    "test_project_1",
-		//			Type:    "incoming",
-		//			LogoURL: "https://google.com",
-		//			Config: &datastore.ProjectConfig{Signature: &datastore.SignatureConfiguration{
-		//				Header: "X-Convoy-Signature",
-		//				Versions: []datastore.SignatureVersion{
-		//					{
-		//						Hash:     "SHA256",
-		//						Encoding: datastore.HexEncoding,
-		//					},
-		//				},
-		//			}},
-		//		},
-		//		org: &datastore.Organisation{UID: "1234"},
-		//		member: &datastore.OrganisationMember{
-		//			UID:            "abc",
-		//			OrganisationID: "1234",
-		//			Role:           auth.Role{Type: auth.RoleSuperUser},
-		//		},
-		//	},
-		//	dbFn: func(gs *ProjectService) {
-		//		a, _ := gs.projectRepo.(*mocks.MockProjectRepository)
-		//		a.EXPECT().CreateProject(gomock.Any(), gomock.Any()).
-		//			Times(1).Return(nil)
-		//
-		//		a.EXPECT().FetchProjectByID(gomock.Any(), gomock.Any()).Times(1).Return(&datastore.Project{UID: "abc", OrganisationID: "1234"}, nil)
-		//
-		//		apiKeyRepo, _ := gs.apiKeyRepo.(*mocks.MockAPIKeyRepository)
-		//		apiKeyRepo.EXPECT().CreateAPIKey(gomock.Any(), gomock.Any()).Times(1).Return(errors.New("failed"))
-		//	},
-		//	wantErr:     true,
-		//	wantErrCode: http.StatusBadRequest,
-		//	wantErrMsg:  "failed to create api key",
-		//},
-		{
-			name: "should_error_for_duplicate_project_name",
-			args: args{
-				ctx: ctx,
-				newProject: &models.CreateProject{
-					Name:    "test_project",
-					Type:    "incoming",
-					LogoURL: "https://google.com",
-					Config: &models.ProjectConfig{
-						Signature: &models.SignatureConfiguration{
-							Header: "X-Convoy-Signature",
-						},
-						Strategy: &models.StrategyConfiguration{
-							Type:       "linear",
-							Duration:   20,
-							RetryCount: 4,
-						},
-						ReplayAttacks: true,
-					},
-				},
-				org:    &datastore.Organisation{UID: "1234"},
-				member: &datastore.OrganisationMember{},
-			},
-			dbFn: func(gs *ProjectService) {
-				a, _ := gs.projectRepo.(*mocks.MockProjectRepository)
-				a.EXPECT().CreateProject(gomock.Any(), gomock.Any()).
-					Times(1).Return(datastore.ErrDuplicateProjectName)
-			},
-			wantErr:     true,
-			wantErrCode: http.StatusBadRequest,
-			wantErrMsg:  "a project with this name already exists",
-		},
-	}
-	for _, tc := range tests {
-		t.Run(tc.name, func(t *testing.T) {
-			ctrl := gomock.NewController(t)
-			defer ctrl.Finish()
-=======
                 Config: &datastore.ProjectConfig{
                     MaxIngestSize: 51200,
                     Signature: &datastore.SignatureConfiguration{
@@ -738,7 +386,6 @@
         t.Run(tc.name, func(t *testing.T) {
             ctrl := gomock.NewController(t)
             defer ctrl.Finish()
->>>>>>> 6d5d53dc
 
             err := config.LoadConfig("./testdata/basic-config.json")
             require.NoError(t, err)
@@ -783,149 +430,6 @@
 func TestProjectService_UpdateProject(t *testing.T) {
     ctx := context.Background()
 
-<<<<<<< HEAD
-	type args struct {
-		ctx     context.Context
-		project *datastore.Project
-		update  *models.UpdateProject
-	}
-	tests := []struct {
-		name        string
-		args        args
-		wantErr     bool
-		wantProject *datastore.Project
-		dbFn        func(gs *ProjectService)
-		wantErrCode int
-		wantErrMsg  string
-	}{
-		{
-			name: "should_update_project",
-			args: args{
-				ctx: ctx,
-				project: &datastore.Project{
-					UID:     "12345",
-					Name:    "test_project",
-					Type:    "incoming",
-					LogoURL: "https://google.com",
-					Config: &datastore.ProjectConfig{
-						Signature: &datastore.SignatureConfiguration{
-							Header: "X-Convoy-Signature",
-						},
-						Strategy: &datastore.StrategyConfiguration{
-							Type:       "linear",
-							Duration:   20,
-							RetryCount: 4,
-						},
-						RateLimit:     &datastore.DefaultRateLimitConfig,
-						ReplayAttacks: true,
-					},
-				},
-				update: &models.UpdateProject{
-					Name:    "test_project",
-					LogoURL: "https://google.com",
-					Config: &models.ProjectConfig{
-						Signature: &models.SignatureConfiguration{
-							Header: "X-Convoy-Signature",
-						},
-						Strategy: &models.StrategyConfiguration{
-							Type:       "linear",
-							Duration:   20,
-							RetryCount: 4,
-						},
-						RateLimit: &models.RateLimitConfiguration{
-							Count:    datastore.DefaultRateLimitConfig.Count,
-							Duration: datastore.DefaultRateLimitConfig.Duration,
-						},
-						ReplayAttacks: true,
-					},
-				},
-			},
-			wantProject: &datastore.Project{
-				UID:     "12345",
-				Name:    "test_project",
-				Type:    "incoming",
-				LogoURL: "https://google.com",
-				Config: &datastore.ProjectConfig{
-					Signature: &datastore.SignatureConfiguration{
-						Header: "X-Convoy-Signature",
-					},
-					Strategy: &datastore.StrategyConfiguration{
-						Type:       "linear",
-						Duration:   20,
-						RetryCount: 4,
-					},
-					RateLimit:     &datastore.DefaultRateLimitConfig,
-					ReplayAttacks: true,
-				},
-			},
-			dbFn: func(gs *ProjectService) {
-				a, _ := gs.projectRepo.(*mocks.MockProjectRepository)
-				a.EXPECT().UpdateProject(gomock.Any(), gomock.Any()).Times(1).Return(nil)
-
-				c, _ := gs.cache.(*mocks.MockCache)
-				c.EXPECT().Set(gomock.Any(), gomock.Any(), gomock.Any(), gomock.Any()).Times(1)
-			},
-		},
-		{
-			name: "should_error_for_empty_name",
-			args: args{
-				ctx:     ctx,
-				project: &datastore.Project{UID: "12345"},
-				update: &models.UpdateProject{
-					Name:    "",
-					LogoURL: "https://google.com",
-					Config: &models.ProjectConfig{
-						Signature: &models.SignatureConfiguration{
-							Header: "X-Convoy-Signature",
-						},
-						Strategy: &models.StrategyConfiguration{
-							Type:       "linear",
-							Duration:   20,
-							RetryCount: 4,
-						},
-						ReplayAttacks: true,
-					},
-				},
-			},
-			wantErr:     true,
-			wantErrCode: http.StatusBadRequest,
-			wantErrMsg:  "name:please provide a valid name",
-		},
-		{
-			name: "should_fail_to_update_project",
-			args: args{
-				ctx:     ctx,
-				project: &datastore.Project{UID: "12345"},
-				update: &models.UpdateProject{
-					Name:    "test_project",
-					LogoURL: "https://google.com",
-					Config: &models.ProjectConfig{
-						Signature: &models.SignatureConfiguration{
-							Header: "X-Convoy-Signature",
-						},
-						Strategy: &models.StrategyConfiguration{
-							Type:       "linear",
-							Duration:   20,
-							RetryCount: 4,
-						},
-						ReplayAttacks: true,
-					},
-				},
-			},
-			dbFn: func(gs *ProjectService) {
-				a, _ := gs.projectRepo.(*mocks.MockProjectRepository)
-				a.EXPECT().UpdateProject(gomock.Any(), gomock.Any()).Times(1).Return(errors.New("failed"))
-			},
-			wantErr:     true,
-			wantErrCode: http.StatusBadRequest,
-			wantErrMsg:  "failed",
-		},
-	}
-	for _, tc := range tests {
-		t.Run(tc.name, func(t *testing.T) {
-			ctrl := gomock.NewController(t)
-			defer ctrl.Finish()
-=======
     type args struct {
         ctx     context.Context
         project *datastore.Project
@@ -1008,7 +512,6 @@
                 c.EXPECT().Set(gomock.Any(), gomock.Any(), gomock.Any(), gomock.Any()).Times(1)
             },
         },
->>>>>>> 6d5d53dc
 
         {
             name: "should_fail_to_update_project",
