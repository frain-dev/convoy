--- conflicted
+++ resolved
@@ -466,20 +466,15 @@
 			defer ctrl.Finish()
 			as := provideCreateEndpointService(ctrl, tc.args.e, tc.args.g.UID)
 
-<<<<<<< HEAD
-			// Override fetcher for feature flag disabled test
-			if tc.name == "should_ignore_mtls_when_feature_flag_disabled" {
-				as.FeatureFlagFetcher = mocks.NewMockFeatureFlagFetcherWithMTLSDisabled()
-			}
-
-			err := config.LoadConfig("")
-=======
+            // Override fetcher for feature flag disabled test
+            if tc.name == "should_ignore_mtls_when_feature_flag_disabled" {
+                as.FeatureFlagFetcher = mocks.NewMockFeatureFlagFetcherWithMTLSDisabled()
+            }
+
 			// Load config and set SkipPingValidation via ConfigFunc
 			err := config.LoadConfig("", func(c *config.Configuration) error {
 				return envconfig.Process("convoy", c)
 			})
->>>>>>> 413f88d8
-			require.NoError(t, err)
 
 			// Arrange Expectations
 			if tc.dbFn != nil {
