--- conflicted
+++ resolved
@@ -17,19 +17,12 @@
 
 func provideCreateFanoutEventService(ctrl *gomock.Controller, event *models.FanoutEvent, project *datastore.Project) *CreateFanoutEventService {
 	return &CreateFanoutEventService{
-<<<<<<< HEAD
 		EndpointRepo:   mocks.NewMockEndpointRepository(ctrl),
+		EventRepo:      mocks.NewMockEventRepository(ctrl),
 		PortalLinkRepo: mocks.NewMockPortalLinkRepository(ctrl),
 		Queue:          mocks.NewMockQueuer(ctrl),
 		NewMessage:     event,
 		Project:        project,
-=======
-		EndpointRepo: mocks.NewMockEndpointRepository(ctrl),
-		EventRepo:    mocks.NewMockEventRepository(ctrl),
-		Queue:        mocks.NewMockQueuer(ctrl),
-		NewMessage:   event,
-		Project:      project,
->>>>>>> 89cd3d5f
 	}
 }
 
@@ -141,11 +134,10 @@
 				},
 			},
 			wantEvent: &datastore.Event{
-				EventType:        datastore.EventType("payment.created"),
-				MatchedEndpoints: 0,
-				Raw:              `{"name":"convoy"}`,
-				Data:             bytes.NewBufferString(`{"name":"convoy"}`).Bytes(),
-				ProjectID:        "abc",
+				EventType: datastore.EventType("payment.created"),
+				Raw:       `{"name":"convoy"}`,
+				Data:      bytes.NewBufferString(`{"name":"convoy"}`).Bytes(),
+				ProjectID: "abc",
 			},
 		},
 
