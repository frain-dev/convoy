package services

import (
	"context"
	"errors"
	"fmt"
	"net/http"
	"time"

	"github.com/frain-dev/convoy/datastore"
	"github.com/frain-dev/convoy/server/models"
	"github.com/frain-dev/convoy/util"
	"github.com/google/uuid"
	log "github.com/sirupsen/logrus"
	"go.mongodb.org/mongo-driver/bson/primitive"
)

var (
	ErrSubscriptionNotFound         = errors.New("subscription not found")
	ErrUpateSubscriptionError       = errors.New("failed to update subscription")
	ErrCreateSubscriptionError      = errors.New("failed to create subscription")
	ErrDeletedSubscriptionError     = errors.New("failed to delete subscription")
	ErrValidateSubscriptionError    = errors.New("failed to validate subscription")
	ErrCannotFetchSubcriptionsError = errors.New("an error occurred while fetching subscriptions")
)

type SubcriptionService struct {
	subRepo    datastore.SubscriptionRepository
	appRepo    datastore.ApplicationRepository
	sourceRepo datastore.SourceRepository
}

func NewSubscriptionService(subRepo datastore.SubscriptionRepository, appRepo datastore.ApplicationRepository, sourceRepo datastore.SourceRepository) *SubcriptionService {
	return &SubcriptionService{subRepo: subRepo, sourceRepo: sourceRepo, appRepo: appRepo}
}

func (s *SubcriptionService) CreateSubscription(ctx context.Context, group *datastore.Group, newSubscription *models.Subscription) (*datastore.Subscription, error) {
	if err := util.Validate(newSubscription); err != nil {
		log.WithError(err).Error(ErrValidateSubscriptionError.Error())
		return nil, util.NewServiceError(http.StatusBadRequest, err)
	}

	app, err := s.appRepo.FindApplicationByID(ctx, newSubscription.AppID)
	if err != nil {
		log.WithError(err).Error("failed to find application by id")
		return nil, util.NewServiceError(http.StatusBadRequest, errors.New("failed to find application by id"))
	}

	if app.GroupID != group.UID {
		return nil, util.NewServiceError(http.StatusUnauthorized, errors.New("app does not belong to group"))
	}

	_, err = findAppEndpoint(app.Endpoints, newSubscription.EndpointID)
	if err != nil {
		log.WithError(err).Error("failed to find app endpoint")
		return nil, util.NewServiceError(http.StatusBadRequest, err)
	}

	if group.Type == datastore.IncomingGroup {
		_, err = s.sourceRepo.FindSourceByID(ctx, group.UID, newSubscription.SourceID)
		if err != nil {
			log.WithError(err).Error("failed to find source by id")
			return nil, util.NewServiceError(http.StatusBadRequest, errors.New("failed to find source by id"))
		}
	}

	retryConfig, err := getRetryConfig(newSubscription.RetryConfig)
	if err != nil {
		return nil, util.NewServiceError(http.StatusBadRequest, err)
	}

	subscription := &datastore.Subscription{
		GroupID:    group.UID,
		UID:        uuid.New().String(),
		Name:       newSubscription.Name,
		Type:       datastore.SubscriptionTypeAPI,
		AppID:      newSubscription.AppID,
		SourceID:   newSubscription.SourceID,
		EndpointID: newSubscription.EndpointID,

		RetryConfig:     retryConfig,
		AlertConfig:     newSubscription.AlertConfig,
		FilterConfig:    newSubscription.FilterConfig,
		RateLimitConfig: newSubscription.RateLimitConfig,

		CreatedAt: primitive.NewDateTimeFromTime(time.Now()),
		UpdatedAt: primitive.NewDateTimeFromTime(time.Now()),

		Status:         datastore.ActiveSubscriptionStatus,
		DocumentStatus: datastore.ActiveDocumentStatus,
	}

	if newSubscription.DisableEndpoint != nil {
		subscription.DisableEndpoint = newSubscription.DisableEndpoint
	}

	if subscription.FilterConfig == nil ||
		subscription.FilterConfig.EventTypes == nil ||
		len(subscription.FilterConfig.EventTypes) == 0 {
		subscription.FilterConfig = &datastore.FilterConfiguration{EventTypes: []string{"*"}}
	}

	err = s.subRepo.CreateSubscription(ctx, group.UID, subscription)
	if err != nil {
		log.WithError(err).Error(ErrCreateSubscriptionError.Error())
		return nil, util.NewServiceError(http.StatusBadRequest, ErrCreateSubscriptionError)
	}

	return subscription, nil
}

func findAppEndpoint(endpoints []datastore.Endpoint, id string) (*datastore.Endpoint, error) {
	for _, endpoint := range endpoints {
		if endpoint.UID == id && endpoint.DeletedAt == 0 {
			return &endpoint, nil
		}
	}
	return nil, datastore.ErrEndpointNotFound
}

func (s *SubcriptionService) UpdateSubscription(ctx context.Context, groupId string, subscriptionId string, update *models.UpdateSubscription) (*datastore.Subscription, error) {
	if err := util.Validate(update); err != nil {
		log.WithError(err).Error(ErrValidateSubscriptionError.Error())
		return nil, util.NewServiceError(http.StatusBadRequest, err)
	}

	subscription, err := s.subRepo.FindSubscriptionByID(ctx, groupId, subscriptionId)
	if err != nil {
		log.WithError(err).Error(ErrSubscriptionNotFound.Error())
		return nil, util.NewServiceError(http.StatusBadRequest, ErrSubscriptionNotFound)
	}

	retryConfig, err := getRetryConfig(update.RetryConfig)
	if err != nil {
		return nil, util.NewServiceError(http.StatusBadRequest, err)
	}

	if !util.IsStringEmpty(update.Name) {
		subscription.Name = update.Name
	}

	if !util.IsStringEmpty(update.SourceID) {
		subscription.SourceID = update.SourceID
	}

	if !util.IsStringEmpty(update.EndpointID) {
		subscription.EndpointID = update.EndpointID
	}

	if update.AlertConfig != nil && update.AlertConfig.Count > 0 {
		if subscription.AlertConfig == nil {
			subscription.AlertConfig = &datastore.AlertConfiguration{}
		}

		subscription.AlertConfig.Count = update.AlertConfig.Count
	}

	if update.AlertConfig != nil && !util.IsStringEmpty(update.AlertConfig.Threshold) {
		if subscription.AlertConfig == nil {
			subscription.AlertConfig = &datastore.AlertConfiguration{}
		}

		subscription.AlertConfig.Threshold = update.AlertConfig.Threshold
	}

	if update.RetryConfig != nil && !util.IsStringEmpty(string(update.RetryConfig.Type)) {
		if subscription.RetryConfig == nil {
			subscription.RetryConfig = &datastore.RetryConfiguration{}
		}

		subscription.RetryConfig.Type = update.RetryConfig.Type
	}

	if update.RetryConfig != nil && !util.IsStringEmpty(update.RetryConfig.Duration) {
		if subscription.RetryConfig == nil {
			subscription.RetryConfig = &datastore.RetryConfiguration{}
		}

		subscription.RetryConfig.Duration = retryConfig.Duration
	}

	if update.RetryConfig != nil && update.RetryConfig.IntervalSeconds > 0 {
		if subscription.RetryConfig == nil {
			subscription.RetryConfig = &datastore.RetryConfiguration{}
		}

		subscription.RetryConfig.RetryCount = retryConfig.RetryCount
	}

	if update.RetryConfig != nil && update.RetryConfig.RetryCount > 0 {
		if subscription.RetryConfig == nil {
			subscription.RetryConfig = &datastore.RetryConfiguration{}
		}

		subscription.RetryConfig.RetryCount = update.RetryConfig.RetryCount
	}

	if update.FilterConfig != nil && len(update.FilterConfig.EventTypes) > 0 {
		subscription.FilterConfig.EventTypes = update.FilterConfig.EventTypes
	}

	if update.RateLimitConfig != nil && update.RateLimitConfig.Count > 0 {
		if subscription.RateLimitConfig == nil {
			subscription.RateLimitConfig = &datastore.RateLimitConfiguration{}
		}
		subscription.RateLimitConfig.Count = update.RateLimitConfig.Count
	}

	if update.RateLimitConfig != nil && update.RateLimitConfig.Duration > 0 {
		if subscription.RateLimitConfig == nil {
			subscription.RateLimitConfig = &datastore.RateLimitConfiguration{}
		}
		subscription.RateLimitConfig.Duration = update.RateLimitConfig.Duration
	}

	if update.DisableEndpoint != nil {
		subscription.DisableEndpoint = update.DisableEndpoint
	}

	err = s.subRepo.UpdateSubscription(ctx, groupId, subscription)
	if err != nil {
		log.WithError(err).Error(ErrUpateSubscriptionError.Error())
		return nil, util.NewServiceError(http.StatusBadRequest, ErrUpateSubscriptionError)
	}

	return subscription, nil
}

func (s *SubcriptionService) ToggleSubscriptionStatus(ctx context.Context, groupId string, subscriptionId string) (*datastore.Subscription, error) {
	subscription, err := s.subRepo.FindSubscriptionByID(ctx, groupId, subscriptionId)
	if err != nil {
		log.WithError(err).Error(ErrSubscriptionNotFound.Error())
		return nil, util.NewServiceError(http.StatusBadRequest, ErrSubscriptionNotFound)
	}

	switch subscription.Status {
	case datastore.ActiveSubscriptionStatus:
		subscription.Status = datastore.InactiveSubscriptionStatus
	case datastore.InactiveSubscriptionStatus:
		subscription.Status = datastore.ActiveSubscriptionStatus
	case datastore.PendingSubscriptionStatus:
		return nil, util.NewServiceError(http.StatusBadRequest, errors.New("subscription is in pending status"))
	default:
		return nil, util.NewServiceError(http.StatusBadRequest, fmt.Errorf("unknown subscription status: %s", subscription.Status))
	}

	err = s.subRepo.UpdateSubscriptionStatus(ctx, groupId, subscription.UID, subscription.Status)
	if err != nil {
		log.WithError(err).Error("failed to update subscription status")
		return nil, util.NewServiceError(http.StatusBadRequest, errors.New("failed to update subscription status"))
	}

	return subscription, nil
}

func (s *SubcriptionService) DeleteSubscription(ctx context.Context, groupId string, subscription *datastore.Subscription) error {
	err := s.subRepo.DeleteSubscription(ctx, groupId, subscription)
	if err != nil {
		log.WithError(err).Error(ErrDeletedSubscriptionError.Error())
		return util.NewServiceError(http.StatusBadRequest, ErrDeletedSubscriptionError)
	}

	return nil
}

func (s *SubcriptionService) FindSubscriptionByID(ctx context.Context, group *datastore.Group, subscriptionId string, skipCache bool) (*datastore.Subscription, error) {
	sub, err := s.subRepo.FindSubscriptionByID(ctx, group.UID, subscriptionId)
	if err != nil {
		log.WithError(err).Error(ErrSubscriptionNotFound.Error())
		return nil, util.NewServiceError(http.StatusNotFound, ErrSubscriptionNotFound)
	}

	if skipCache {
		return sub, nil
	}

	// only incoming groups have sources
	if group.Type == datastore.IncomingGroup && sub.SourceID != "" {
		source, err := s.sourceRepo.FindSourceByID(ctx, group.UID, sub.SourceID)
		if err != nil {
			log.WithError(err).Error("failed to find subscription source")
			return nil, util.NewServiceError(http.StatusBadRequest, errors.New("failed to find subscription source"))
		}
		sub.Source = source
	}

	if sub.EndpointID != "" {
		endpoint, err := s.appRepo.FindApplicationEndpointByID(ctx, sub.AppID, sub.EndpointID)
		if err != nil {
			log.WithError(err).Error("failed to find subscription app endpoint")
			return nil, util.NewServiceError(http.StatusBadRequest, errors.New("failed to find subscription app endpoint"))
		}

		sub.Endpoint = endpoint
	}

	if sub.AppID != "" {
		app, err := s.appRepo.FindApplicationByID(ctx, sub.AppID)
		if err != nil {
			log.WithError(err).Error("failed to find subscription app ")
			return nil, util.NewServiceError(http.StatusBadRequest, errors.New("failed to find subscription app"))
		}

		sub.App = app
	}

	return sub, nil
}

func (s *SubcriptionService) LoadSubscriptionsPaged(ctx context.Context, filter *datastore.FilterBy, pageable datastore.Pageable) ([]datastore.Subscription, datastore.PaginationData, error) {
	subscriptions, paginatedData, err := s.subRepo.LoadSubscriptionsPaged(ctx, filter.GroupID, filter, pageable)
	if err != nil {
		log.WithError(err).Error(ErrCannotFetchSubcriptionsError.Error())
		return nil, datastore.PaginationData{}, util.NewServiceError(http.StatusInternalServerError, ErrCannotFetchSubcriptionsError)
	}

	if subscriptions == nil {
		subscriptions = make([]datastore.Subscription, 0)
	}

<<<<<<< HEAD
	appMap := datastore.AppMap{}
	sourceMap := datastore.SourceMap{}
	endpointMap := datastore.EndpointMap{}

	for i, sub := range subscriptions {
		if _, ok := appMap[sub.AppID]; !ok {
			a, err := s.appRepo.FindApplicationByID(ctx, sub.AppID)
			if err == nil {
				aa := &datastore.Application{
					UID:          a.UID,
					Title:        a.Title,
					GroupID:      a.GroupID,
					SupportEmail: a.SupportEmail,
				}
				appMap[sub.AppID] = aa
			} else {
				log.Errorf("an error occured fetching application for subscription: %v", err)
			}
		}

		if _, ok := sourceMap[sub.SourceID]; !ok {
			ev, err := s.sourceRepo.FindSourceByID(ctx, sub.GroupID, sub.SourceID)
			if err == nil {
				source := &datastore.Source{
					UID:        ev.UID,
					Name:       ev.Name,
					Type:       ev.Type,
					Verifier:   ev.Verifier,
					GroupID:    ev.GroupID,
					MaskID:     ev.MaskID,
					IsDisabled: ev.IsDisabled,
				}
				sourceMap[sub.SourceID] = source
			} else {
				log.Errorf("an error occured fetching source for subscription: %v", err)
			}
		}

		if _, ok := endpointMap[sub.EndpointID]; !ok {
			en, err := s.appRepo.FindApplicationEndpointByID(ctx, sub.AppID, sub.EndpointID)
			if err == nil {
				endpoint := &datastore.Endpoint{
					UID:               en.UID,
					TargetURL:         en.TargetURL,
					DocumentStatus:    en.DocumentStatus,
					Secrets:           en.Secrets,
					HttpTimeout:       en.HttpTimeout,
					RateLimit:         en.RateLimit,
					RateLimitDuration: en.RateLimitDuration,
				}
				endpointMap[sub.EndpointID] = endpoint
			} else {
				log.Errorf("an error occured fetching endpoint for subscription: %v", err)
			}
		}

		subscriptions[i].App = appMap[sub.AppID]
		subscriptions[i].Source = sourceMap[sub.SourceID]
		subscriptions[i].Endpoint = endpointMap[sub.EndpointID]
	}

=======
>>>>>>> f89ec326
	return subscriptions, paginatedData, nil
}

func getRetryConfig(cfg *models.RetryConfiguration) (*datastore.RetryConfiguration, error) {
	if cfg == nil {
		return nil, nil
	}

	strategyConfig := &datastore.RetryConfiguration{Type: cfg.Type, RetryCount: cfg.RetryCount}
	if !util.IsStringEmpty(cfg.Duration) {
		interval, err := time.ParseDuration(cfg.Duration)
		if err != nil {
			return nil, err
		}

		strategyConfig.Duration = uint64(interval.Seconds())
		return strategyConfig, nil
	}

	strategyConfig.Duration = cfg.IntervalSeconds
	return strategyConfig, nil
}<|MERGE_RESOLUTION|>--- conflicted
+++ resolved
@@ -318,70 +318,6 @@
 		subscriptions = make([]datastore.Subscription, 0)
 	}
 
-<<<<<<< HEAD
-	appMap := datastore.AppMap{}
-	sourceMap := datastore.SourceMap{}
-	endpointMap := datastore.EndpointMap{}
-
-	for i, sub := range subscriptions {
-		if _, ok := appMap[sub.AppID]; !ok {
-			a, err := s.appRepo.FindApplicationByID(ctx, sub.AppID)
-			if err == nil {
-				aa := &datastore.Application{
-					UID:          a.UID,
-					Title:        a.Title,
-					GroupID:      a.GroupID,
-					SupportEmail: a.SupportEmail,
-				}
-				appMap[sub.AppID] = aa
-			} else {
-				log.Errorf("an error occured fetching application for subscription: %v", err)
-			}
-		}
-
-		if _, ok := sourceMap[sub.SourceID]; !ok {
-			ev, err := s.sourceRepo.FindSourceByID(ctx, sub.GroupID, sub.SourceID)
-			if err == nil {
-				source := &datastore.Source{
-					UID:        ev.UID,
-					Name:       ev.Name,
-					Type:       ev.Type,
-					Verifier:   ev.Verifier,
-					GroupID:    ev.GroupID,
-					MaskID:     ev.MaskID,
-					IsDisabled: ev.IsDisabled,
-				}
-				sourceMap[sub.SourceID] = source
-			} else {
-				log.Errorf("an error occured fetching source for subscription: %v", err)
-			}
-		}
-
-		if _, ok := endpointMap[sub.EndpointID]; !ok {
-			en, err := s.appRepo.FindApplicationEndpointByID(ctx, sub.AppID, sub.EndpointID)
-			if err == nil {
-				endpoint := &datastore.Endpoint{
-					UID:               en.UID,
-					TargetURL:         en.TargetURL,
-					DocumentStatus:    en.DocumentStatus,
-					Secrets:           en.Secrets,
-					HttpTimeout:       en.HttpTimeout,
-					RateLimit:         en.RateLimit,
-					RateLimitDuration: en.RateLimitDuration,
-				}
-				endpointMap[sub.EndpointID] = endpoint
-			} else {
-				log.Errorf("an error occured fetching endpoint for subscription: %v", err)
-			}
-		}
-
-		subscriptions[i].App = appMap[sub.AppID]
-		subscriptions[i].Source = sourceMap[sub.SourceID]
-		subscriptions[i].Endpoint = endpointMap[sub.EndpointID]
-	}
-
-=======
->>>>>>> f89ec326
 	return subscriptions, paginatedData, nil
 }
 
