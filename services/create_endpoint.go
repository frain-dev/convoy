package services

import (
	"context"
	"crypto/tls"
	"errors"
	"fmt"
	"net/http"
	"net/url"
	"time"

<<<<<<< HEAD
	ncache "github.com/frain-dev/convoy/cache/noop"
	"github.com/frain-dev/convoy/config"
	"github.com/frain-dev/convoy/internal/pkg/fflag"
	"github.com/frain-dev/convoy/internal/pkg/keys"
	"github.com/frain-dev/convoy/net"
=======
	"github.com/oklog/ulid/v2"
>>>>>>> 196f9b7f

	"github.com/frain-dev/convoy"
	"github.com/frain-dev/convoy/api/models"
	"github.com/frain-dev/convoy/config"
	"github.com/frain-dev/convoy/database"
	"github.com/frain-dev/convoy/datastore"
	"github.com/frain-dev/convoy/internal/pkg/fflag"
	"github.com/frain-dev/convoy/internal/pkg/keys"
	"github.com/frain-dev/convoy/internal/pkg/license"
	"github.com/frain-dev/convoy/net"
	"github.com/frain-dev/convoy/pkg/log"
	"github.com/frain-dev/convoy/util"
)

// createOAuth2TokenGetter creates an OAuth2TokenGetter for ping validation.
// It uses a noop cache since this is a one-time validation.
func createOAuth2TokenGetter(auth *models.EndpointAuthentication, endpointURL string, existingEndpointID string, logger log.StdLogger) net.OAuth2TokenGetter {
	if auth == nil || auth.Type != datastore.OAuth2Authentication || auth.OAuth2 == nil {
		return nil
	}

	return createOAuth2TokenGetterFromDatastore(auth.OAuth2.Transform(), endpointURL, existingEndpointID, logger)
}

// createOAuth2TokenGetterFromDatastore creates an OAuth2TokenGetter from a datastore OAuth2 config.
func createOAuth2TokenGetterFromDatastore(oauth2 *datastore.OAuth2, endpointURL string, existingEndpointID string, logger log.StdLogger) net.OAuth2TokenGetter {
	if oauth2 == nil {
		return nil
	}

	tempEndpointID := existingEndpointID
	if tempEndpointID == "" {
		tempEndpointID = ulid.Make().String()
	}

	tempEndpoint := &datastore.Endpoint{
		UID: tempEndpointID,
		Url: endpointURL,
		Authentication: &datastore.EndpointAuthentication{
			Type:   datastore.OAuth2Authentication,
			OAuth2: oauth2,
		},
	}

	noopCache := ncache.NewNoopCache()
	oauth2TokenService := NewOAuth2TokenService(noopCache, logger)

	return func(ctx context.Context) (string, error) {
		return oauth2TokenService.GetAuthorizationHeader(ctx, tempEndpoint)
	}
}

type CreateEndpointService struct {
	PortalLinkRepo     datastore.PortalLinkRepository
	EndpointRepo       datastore.EndpointRepository
	ProjectRepo        datastore.ProjectRepository
	Licenser           license.Licenser
	FeatureFlag        *fflag.FFlag
	FeatureFlagFetcher fflag.FeatureFlagFetcher
	DB                 database.Database
	Logger             log.StdLogger
	E                  models.CreateEndpoint
	ProjectID          string
}

func (a *CreateEndpointService) Run(ctx context.Context) (*datastore.Endpoint, error) {
	project, err := a.ProjectRepo.FetchProjectByID(ctx, a.ProjectID)
	if err != nil {
		return nil, &ServiceError{ErrMsg: "failed to load endpoint project", Err: err}
	}

	endpointUrl, err := a.ValidateEndpoint(ctx, project.Config.SSL.EnforceSecureEndpoints, a.E.MtlsClientCert)
	if err != nil {
		return nil, &ServiceError{ErrMsg: err.Error()}
	}

	a.E.URL = endpointUrl

	truthValue := true
	switch project.Type {
	case datastore.IncomingProject:
		a.E.AdvancedSignatures = &truthValue
	case datastore.OutgoingProject:
		if a.E.AdvancedSignatures != nil {
			break
		}

		a.E.AdvancedSignatures = &truthValue
	}

	endpoint := &datastore.Endpoint{
		UID:                ulid.Make().String(),
		ProjectID:          a.ProjectID,
		OwnerID:            a.E.OwnerID,
		Name:               a.E.Name,
		SupportEmail:       a.E.SupportEmail,
		SlackWebhookURL:    a.E.SlackWebhookURL,
		Url:                a.E.URL,
		Description:        a.E.Description,
		RateLimit:          a.E.RateLimit,
		HttpTimeout:        a.E.HttpTimeout,
		AdvancedSignatures: *a.E.AdvancedSignatures,
		AppID:              a.E.AppID,
		RateLimitDuration:  a.E.RateLimitDuration,
		ContentType:        a.E.ContentType,
		Status:             datastore.ActiveEndpointStatus,
		CreatedAt:          time.Now(),
		UpdatedAt:          time.Now(),
	}

	if !a.Licenser.AdvancedEndpointMgmt() {
		// switch to the default timeout
		endpoint.HttpTimeout = convoy.HTTP_TIMEOUT

		endpoint.SupportEmail = ""
		endpoint.SlackWebhookURL = ""
	}

	if util.IsStringEmpty(endpoint.AppID) {
		endpoint.AppID = endpoint.UID
	}

	if util.IsStringEmpty(a.E.Secret) {
		sc, err := util.GenerateSecret()
		if err != nil {
			return nil, &ServiceError{ErrMsg: "could not generate secret", Err: err}
		}

		endpoint.Secrets = []datastore.Secret{
			{
				UID:       ulid.Make().String(),
				Value:     sc,
				CreatedAt: time.Now(),
				UpdatedAt: time.Now(),
			},
		}
	} else {
		endpoint.Secrets = append(endpoint.Secrets, datastore.Secret{
			UID:       ulid.Make().String(),
			Value:     a.E.Secret,
			CreatedAt: time.Now(),
			UpdatedAt: time.Now(),
		})
	}

	auth, err := ValidateEndpointAuthentication(a.E.Authentication.Transform())
	if err != nil {
		return nil, &ServiceError{ErrMsg: err.Error()}
	}

	// Check license before allowing OAuth2 configuration
	if auth != nil && auth.Type == datastore.OAuth2Authentication {
		if !a.Licenser.OAuth2EndpointAuth() {
			return nil, &ServiceError{ErrMsg: ErrOAuth2FeatureUnavailable}
		}
	}

	endpoint.Authentication = auth

	// Set mTLS client certificate if provided
	if a.E.MtlsClientCert != nil {
		// Check license before allowing mTLS configuration
		if !a.Licenser.MutualTLS() {
			return nil, &ServiceError{ErrMsg: ErrMutualTLSFeatureUnavailable}
		}

		// Validate both fields provided together
		mtlsEnabled := a.FeatureFlag.CanAccessOrgFeature(ctx, fflag.MTLS, a.FeatureFlagFetcher, project.OrganisationID)
		if !mtlsEnabled {
			log.FromContext(ctx).Warn("mTLS configuration provided but feature flag not enabled, ignoring mTLS config")
		} else {
			cc := a.E.MtlsClientCert
			if util.IsStringEmpty(cc.ClientCert) || util.IsStringEmpty(cc.ClientKey) {
				return nil, &ServiceError{ErrMsg: "mtls_client_cert requires both client_cert and client_key"}
			}

			// Validate the certificate and key pair (checks expiration and matching)
			_, err := config.LoadClientCertificate(cc.ClientCert, cc.ClientKey)
			if err != nil {
				return nil, &ServiceError{ErrMsg: fmt.Sprintf("invalid mTLS client certificate: %v", err)}
			}

			endpoint.MtlsClientCert = a.E.MtlsClientCert.Transform()
		}
	}

	err = a.EndpointRepo.CreateEndpoint(ctx, endpoint, a.ProjectID)
	if err != nil {
		log.FromContext(ctx).WithError(err).Error("failed to create endpoint")
		if errors.Is(err, keys.ErrCredentialEncryptionFeatureUnavailableUpgradeOrRevert) {
			return nil, &ServiceError{ErrMsg: err.Error(), Err: err}
		}
		return nil, &ServiceError{ErrMsg: "an error occurred while adding endpoint", Err: err}
	}

	return endpoint, nil
}

func (a *CreateEndpointService) ValidateEndpoint(ctx context.Context, enforceSecure bool, mtlsClientCert *models.MtlsClientCert) (string, error) {
	if util.IsStringEmpty(a.E.URL) {
		return "", ErrEndpointURLRequired
	}

	u, pingErr := url.Parse(a.E.URL)
	if pingErr != nil {
		return "", pingErr
	}

	switch u.Scheme {
	case "http":
		if enforceSecure {
			return "", ErrHTTPSOnly
		}
	case "https":
		cfg, innerErr := config.Get()
		if innerErr != nil {
			return "", innerErr
		}

		caCertTLSCfg, innerErr := config.GetCaCert()
		if innerErr != nil {
			return "", innerErr
		}

		dispatcher, innerErr := net.NewDispatcher(
			a.Licenser,
			a.FeatureFlag,
			net.LoggerOption(a.Logger),
			net.ProxyOption(cfg.Server.HTTP.HttpProxy),
			net.AllowListOption(cfg.Dispatcher.AllowList),
			net.BlockListOption(cfg.Dispatcher.BlockList),
			net.TLSConfigOption(cfg.Dispatcher.InsecureSkipVerify, a.Licenser, caCertTLSCfg),
		)
		if innerErr != nil {
			return "", innerErr
		}

		// Load mTLS client certificate if provided for ping validation
		// Note: This is best-effort. If cert loading fails here, it will be properly
		// validated later in the Run() method before persisting to database.
		var mtlsCert *tls.Certificate
		if mtlsClientCert != nil && !util.IsStringEmpty(mtlsClientCert.ClientCert) && !util.IsStringEmpty(mtlsClientCert.ClientKey) {
			cert, certErr := config.LoadClientCertificate(mtlsClientCert.ClientCert, mtlsClientCert.ClientKey)
			if certErr != nil {
				// Log warning but don't fail - validation will happen later
				log.FromContext(ctx).WithError(certErr).Warn("failed to load mTLS cert for ping, will validate later")
			} else {
				mtlsCert = cert
			}
		}

		oauth2TokenGetter := createOAuth2TokenGetter(a.E.Authentication, a.E.URL, "", a.Logger)

		pingErr = dispatcher.Ping(ctx, a.E.URL, 10*time.Second, a.E.ContentType, mtlsCert, oauth2TokenGetter)
		if pingErr != nil {
			if cfg.Dispatcher.SkipPingValidation {
				log.FromContext(ctx).Warnf("failed to ping tls endpoint (validation skipped): %v", pingErr)
			} else {
				log.FromContext(ctx).Errorf("failed to ping tls endpoint: %v", pingErr)
				return "", fmt.Errorf("endpoint validation failed: %w", pingErr)
			}
		}
	default:
		return "", ErrInvalidEndpointScheme
	}

	return u.String(), nil
}

func ValidateEndpointAuthentication(auth *datastore.EndpointAuthentication) (*datastore.EndpointAuthentication, error) {
	if auth != nil && !util.IsStringEmpty(string(auth.Type)) {
		if err := util.Validate(auth); err != nil {
			return nil, err
		}

<<<<<<< HEAD
		switch auth.Type {
		case datastore.APIKeyAuthentication:
			if auth.ApiKey == nil {
				return nil, util.NewServiceError(http.StatusBadRequest, errors.New("api key field is required"))
			}
			if util.IsStringEmpty(auth.ApiKey.HeaderName) || util.IsStringEmpty(auth.ApiKey.HeaderValue) {
				return nil, util.NewServiceError(http.StatusBadRequest, errors.New("api key header_name and header_value are required"))
			}

		case datastore.OAuth2Authentication:
			if auth.OAuth2 == nil {
				return nil, util.NewServiceError(http.StatusBadRequest, errors.New("oauth2 configuration is required"))
			}
			if util.IsStringEmpty(auth.OAuth2.URL) {
				return nil, util.NewServiceError(http.StatusBadRequest, errors.New("oauth2 url is required"))
			}
			if util.IsStringEmpty(auth.OAuth2.ClientID) {
				return nil, util.NewServiceError(http.StatusBadRequest, errors.New("oauth2 client_id is required"))
			}
			if util.IsStringEmpty(string(auth.OAuth2.AuthenticationType)) {
				return nil, util.NewServiceError(http.StatusBadRequest, errors.New("oauth2 authentication_type is required"))
			}

			// Validate authentication type specific fields
			switch auth.OAuth2.AuthenticationType {
			case datastore.SharedSecretAuth:
				if util.IsStringEmpty(auth.OAuth2.ClientSecret) {
					return nil, util.NewServiceError(http.StatusBadRequest, errors.New("oauth2 client_secret is required for shared_secret authentication"))
				}
			case datastore.ClientAssertionAuth:
				if auth.OAuth2.SigningKey == nil {
					return nil, util.NewServiceError(http.StatusBadRequest, errors.New("oauth2 signing_key is required for client_assertion authentication"))
				}
				// Validate JWK fields
				if util.IsStringEmpty(auth.OAuth2.SigningKey.Kty) {
					return nil, util.NewServiceError(http.StatusBadRequest, errors.New("oauth2 signing_key.kty is required"))
				}
				if util.IsStringEmpty(auth.OAuth2.SigningKey.Kid) {
					return nil, util.NewServiceError(http.StatusBadRequest, errors.New("oauth2 signing_key.kid is required"))
				}
				if util.IsStringEmpty(auth.OAuth2.SigningKey.D) {
					return nil, util.NewServiceError(http.StatusBadRequest, errors.New("oauth2 signing_key.d (private key) is required"))
				}
				// Validate ES256 algorithm requirements
				if auth.OAuth2.SigningAlgorithm == "ES256" || auth.OAuth2.SigningAlgorithm == "" {
					if auth.OAuth2.SigningKey.Kty != "EC" {
						return nil, util.NewServiceError(http.StatusBadRequest, errors.New("oauth2 signing_key.kty must be 'EC' for ES256 algorithm"))
					}
					if auth.OAuth2.SigningKey.Crv != "P-256" {
						return nil, util.NewServiceError(http.StatusBadRequest, errors.New("oauth2 signing_key.crv must be 'P-256' for ES256 algorithm"))
					}
					if util.IsStringEmpty(auth.OAuth2.SigningKey.X) || util.IsStringEmpty(auth.OAuth2.SigningKey.Y) {
						return nil, util.NewServiceError(http.StatusBadRequest, errors.New("oauth2 signing_key.x and signing_key.y are required for EC keys"))
					}
				}
				if util.IsStringEmpty(auth.OAuth2.Issuer) {
					return nil, util.NewServiceError(http.StatusBadRequest, errors.New("oauth2 issuer is required for client_assertion authentication"))
				}
				if util.IsStringEmpty(auth.OAuth2.Subject) {
					return nil, util.NewServiceError(http.StatusBadRequest, errors.New("oauth2 subject is required for client_assertion authentication"))
				}
			default:
				return nil, util.NewServiceError(http.StatusBadRequest, fmt.Errorf("unsupported oauth2 authentication_type: %s", auth.OAuth2.AuthenticationType))
			}

			// Validate token URL format
			_, err := url.Parse(auth.OAuth2.URL)
			if err != nil {
				return nil, util.NewServiceError(http.StatusBadRequest, fmt.Errorf("invalid oauth2 url: %w", err))
=======
		if auth.Type == datastore.APIKeyAuthentication {
			if auth.ApiKey == nil || util.IsStringEmpty(auth.ApiKey.HeaderValue) {
				return nil, util.NewServiceError(http.StatusBadRequest, ErrAPIKeyFieldRequired)
>>>>>>> 196f9b7f
			}
		}

		return auth, nil
	}

	return nil, nil
}<|MERGE_RESOLUTION|>--- conflicted
+++ resolved
@@ -9,15 +9,8 @@
 	"net/url"
 	"time"
 
-<<<<<<< HEAD
 	ncache "github.com/frain-dev/convoy/cache/noop"
-	"github.com/frain-dev/convoy/config"
-	"github.com/frain-dev/convoy/internal/pkg/fflag"
-	"github.com/frain-dev/convoy/internal/pkg/keys"
-	"github.com/frain-dev/convoy/net"
-=======
 	"github.com/oklog/ulid/v2"
->>>>>>> 196f9b7f
 
 	"github.com/frain-dev/convoy"
 	"github.com/frain-dev/convoy/api/models"
@@ -293,14 +286,13 @@
 			return nil, err
 		}
 
-<<<<<<< HEAD
 		switch auth.Type {
 		case datastore.APIKeyAuthentication:
-			if auth.ApiKey == nil {
-				return nil, util.NewServiceError(http.StatusBadRequest, errors.New("api key field is required"))
-			}
-			if util.IsStringEmpty(auth.ApiKey.HeaderName) || util.IsStringEmpty(auth.ApiKey.HeaderValue) {
-				return nil, util.NewServiceError(http.StatusBadRequest, errors.New("api key header_name and header_value are required"))
+			if auth.ApiKey == nil || util.IsStringEmpty(auth.ApiKey.HeaderValue) {
+				return nil, util.NewServiceError(http.StatusBadRequest, ErrAPIKeyFieldRequired)
+			}
+			if util.IsStringEmpty(auth.ApiKey.HeaderName) {
+				return nil, util.NewServiceError(http.StatusBadRequest, errors.New("api key header_name is required"))
 			}
 
 		case datastore.OAuth2Authentication:
@@ -363,11 +355,6 @@
 			_, err := url.Parse(auth.OAuth2.URL)
 			if err != nil {
 				return nil, util.NewServiceError(http.StatusBadRequest, fmt.Errorf("invalid oauth2 url: %w", err))
-=======
-		if auth.Type == datastore.APIKeyAuthentication {
-			if auth.ApiKey == nil || util.IsStringEmpty(auth.ApiKey.HeaderValue) {
-				return nil, util.NewServiceError(http.StatusBadRequest, ErrAPIKeyFieldRequired)
->>>>>>> 196f9b7f
 			}
 		}
 
