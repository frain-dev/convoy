package services

import (
	"context"
	"crypto/tls"
	"errors"
	"fmt"
	"net/http"
	"net/url"
	"time"

	"github.com/oklog/ulid/v2"

	"github.com/frain-dev/convoy"
	"github.com/frain-dev/convoy/api/models"
	"github.com/frain-dev/convoy/config"
	"github.com/frain-dev/convoy/database"
	"github.com/frain-dev/convoy/datastore"
	"github.com/frain-dev/convoy/internal/pkg/fflag"
	"github.com/frain-dev/convoy/internal/pkg/keys"
	"github.com/frain-dev/convoy/internal/pkg/license"
	"github.com/frain-dev/convoy/net"
	"github.com/frain-dev/convoy/pkg/log"
	"github.com/frain-dev/convoy/util"
)

type CreateEndpointService struct {
	PortalLinkRepo     datastore.PortalLinkRepository
	EndpointRepo       datastore.EndpointRepository
	ProjectRepo        datastore.ProjectRepository
	Licenser           license.Licenser
	FeatureFlag        *fflag.FFlag
	FeatureFlagFetcher fflag.FeatureFlagFetcher
	DB                 database.Database
	Logger             log.StdLogger
	E                  models.CreateEndpoint
	ProjectID          string
}

func (a *CreateEndpointService) Run(ctx context.Context) (*datastore.Endpoint, error) {
	project, err := a.ProjectRepo.FetchProjectByID(ctx, a.ProjectID)
	if err != nil {
		return nil, &ServiceError{ErrMsg: "failed to load endpoint project", Err: err}
	}

	endpointUrl, err := a.ValidateEndpoint(ctx, project.Config.SSL.EnforceSecureEndpoints, a.E.MtlsClientCert)
	if err != nil {
		return nil, &ServiceError{ErrMsg: err.Error()}
	}

	a.E.URL = endpointUrl

	truthValue := true
	switch project.Type {
	case datastore.IncomingProject:
		a.E.AdvancedSignatures = &truthValue
	case datastore.OutgoingProject:
		if a.E.AdvancedSignatures != nil {
			break
		}

		a.E.AdvancedSignatures = &truthValue
	}

	endpoint := &datastore.Endpoint{
		UID:                ulid.Make().String(),
		ProjectID:          a.ProjectID,
		OwnerID:            a.E.OwnerID,
		Name:               a.E.Name,
		SupportEmail:       a.E.SupportEmail,
		SlackWebhookURL:    a.E.SlackWebhookURL,
		Url:                a.E.URL,
		Description:        a.E.Description,
		RateLimit:          a.E.RateLimit,
		HttpTimeout:        a.E.HttpTimeout,
		AdvancedSignatures: *a.E.AdvancedSignatures,
		AppID:              a.E.AppID,
		RateLimitDuration:  a.E.RateLimitDuration,
		ContentType:        a.E.ContentType,
		Status:             datastore.ActiveEndpointStatus,
		CreatedAt:          time.Now(),
		UpdatedAt:          time.Now(),
	}

	if !a.Licenser.AdvancedEndpointMgmt() {
		// switch to the default timeout
		endpoint.HttpTimeout = convoy.HTTP_TIMEOUT

		endpoint.SupportEmail = ""
		endpoint.SlackWebhookURL = ""
	}

	if util.IsStringEmpty(endpoint.AppID) {
		endpoint.AppID = endpoint.UID
	}

	if util.IsStringEmpty(a.E.Secret) {
		sc, err := util.GenerateSecret()
		if err != nil {
			return nil, &ServiceError{ErrMsg: "could not generate secret", Err: err}
		}

		endpoint.Secrets = []datastore.Secret{
			{
				UID:       ulid.Make().String(),
				Value:     sc,
				CreatedAt: time.Now(),
				UpdatedAt: time.Now(),
			},
		}
	} else {
		endpoint.Secrets = append(endpoint.Secrets, datastore.Secret{
			UID:       ulid.Make().String(),
			Value:     a.E.Secret,
			CreatedAt: time.Now(),
			UpdatedAt: time.Now(),
		})
	}

	auth, err := ValidateEndpointAuthentication(a.E.Authentication.Transform())
	if err != nil {
		return nil, &ServiceError{ErrMsg: err.Error()}
	}

	endpoint.Authentication = auth

	// Set mTLS client certificate if provided
	if a.E.MtlsClientCert != nil {
		// Check license before allowing mTLS configuration
		if !a.Licenser.MutualTLS() {
			return nil, &ServiceError{ErrMsg: ErrMutualTLSFeatureUnavailable}
		}

		// Validate both fields provided together
		mtlsEnabled := a.FeatureFlag.CanAccessOrgFeature(ctx, fflag.MTLS, a.FeatureFlagFetcher, project.OrganisationID)
		if !mtlsEnabled {
			log.FromContext(ctx).Warn("mTLS configuration provided but feature flag not enabled, ignoring mTLS config")
		} else {
			cc := a.E.MtlsClientCert
			if util.IsStringEmpty(cc.ClientCert) || util.IsStringEmpty(cc.ClientKey) {
				return nil, &ServiceError{ErrMsg: "mtls_client_cert requires both client_cert and client_key"}
			}

<<<<<<< HEAD
			// Validate the certificate and key pair (checks expiration and matching)
			_, err := config.LoadClientCertificate(cc.ClientCert, cc.ClientKey)
			if err != nil {
				return nil, &ServiceError{ErrMsg: fmt.Sprintf("invalid mTLS client certificate: %v", err)}
			}
=======
		// Validate the certificate and key pair (checks expiration and matching)
		_, err = config.LoadClientCertificate(cc.ClientCert, cc.ClientKey)
		if err != nil {
			return nil, &ServiceError{ErrMsg: fmt.Sprintf("invalid mTLS client certificate: %v", err)}
		}
>>>>>>> 728afa42

			endpoint.MtlsClientCert = a.E.MtlsClientCert.Transform()
		}
	}

	err = a.EndpointRepo.CreateEndpoint(ctx, endpoint, a.ProjectID)
	if err != nil {
		log.FromContext(ctx).WithError(err).Error("failed to create endpoint")
		if errors.Is(err, keys.ErrCredentialEncryptionFeatureUnavailableUpgradeOrRevert) {
			return nil, &ServiceError{ErrMsg: err.Error(), Err: err}
		}
		return nil, &ServiceError{ErrMsg: "an error occurred while adding endpoint", Err: err}
	}

	return endpoint, nil
}

func (a *CreateEndpointService) ValidateEndpoint(ctx context.Context, enforceSecure bool, mtlsClientCert *models.MtlsClientCert) (string, error) {
	if util.IsStringEmpty(a.E.URL) {
		return "", ErrEndpointURLRequired
	}

	u, pingErr := url.Parse(a.E.URL)
	if pingErr != nil {
		return "", pingErr
	}

	switch u.Scheme {
	case "http":
		if enforceSecure {
			return "", ErrHTTPSOnly
		}
	case "https":
		cfg, innerErr := config.Get()
		if innerErr != nil {
			return "", innerErr
		}

		caCertTLSCfg, innerErr := config.GetCaCert()
		if innerErr != nil {
			return "", innerErr
		}

		dispatcher, innerErr := net.NewDispatcher(
			a.Licenser,
			a.FeatureFlag,
			net.LoggerOption(a.Logger),
			net.ProxyOption(cfg.Server.HTTP.HttpProxy),
			net.AllowListOption(cfg.Dispatcher.AllowList),
			net.BlockListOption(cfg.Dispatcher.BlockList),
			net.TLSConfigOption(cfg.Dispatcher.InsecureSkipVerify, a.Licenser, caCertTLSCfg),
		)
		if innerErr != nil {
			return "", innerErr
		}

		// Load mTLS client certificate if provided for ping validation
		// Note: This is best-effort. If cert loading fails here, it will be properly
		// validated later in the Run() method before persisting to database.
		var mtlsCert *tls.Certificate
		if mtlsClientCert != nil && !util.IsStringEmpty(mtlsClientCert.ClientCert) && !util.IsStringEmpty(mtlsClientCert.ClientKey) {
			cert, certErr := config.LoadClientCertificate(mtlsClientCert.ClientCert, mtlsClientCert.ClientKey)
			if certErr != nil {
				// Log warning but don't fail - validation will happen later
				log.FromContext(ctx).WithError(certErr).Warn("failed to load mTLS cert for ping, will validate later")
			} else {
				mtlsCert = cert
			}
		}

		pingErr = dispatcher.Ping(ctx, a.E.URL, 10*time.Second, a.E.ContentType, mtlsCert)
		if pingErr != nil {
			if cfg.Dispatcher.SkipPingValidation {
				log.FromContext(ctx).Warnf("failed to ping tls endpoint (validation skipped): %v", pingErr)
			} else {
				log.FromContext(ctx).Errorf("failed to ping tls endpoint: %v", pingErr)
				return "", fmt.Errorf("endpoint validation failed: %w", pingErr)
			}
		}
	default:
		return "", ErrInvalidEndpointScheme
	}

	return u.String(), nil
}

func ValidateEndpointAuthentication(auth *datastore.EndpointAuthentication) (*datastore.EndpointAuthentication, error) {
	if auth != nil && !util.IsStringEmpty(string(auth.Type)) {
		if err := util.Validate(auth); err != nil {
			return nil, err
		}

<<<<<<< HEAD
		if auth.Type == datastore.APIKeyAuthentication {
			if auth.ApiKey == nil || util.IsStringEmpty(auth.ApiKey.HeaderValue) {
				return nil, util.NewServiceError(http.StatusBadRequest, ErrAPIKeyFieldRequired)
			}
=======
		if auth.Type != datastore.APIKeyAuthentication {
			return nil, util.NewServiceError(http.StatusBadRequest, errors.New("api key field is required"))
>>>>>>> 728afa42
		}

		return auth, nil
	}

	return nil, nil
}<|MERGE_RESOLUTION|>--- conflicted
+++ resolved
@@ -141,19 +141,11 @@
 				return nil, &ServiceError{ErrMsg: "mtls_client_cert requires both client_cert and client_key"}
 			}
 
-<<<<<<< HEAD
 			// Validate the certificate and key pair (checks expiration and matching)
 			_, err := config.LoadClientCertificate(cc.ClientCert, cc.ClientKey)
 			if err != nil {
 				return nil, &ServiceError{ErrMsg: fmt.Sprintf("invalid mTLS client certificate: %v", err)}
 			}
-=======
-		// Validate the certificate and key pair (checks expiration and matching)
-		_, err = config.LoadClientCertificate(cc.ClientCert, cc.ClientKey)
-		if err != nil {
-			return nil, &ServiceError{ErrMsg: fmt.Sprintf("invalid mTLS client certificate: %v", err)}
-		}
->>>>>>> 728afa42
 
 			endpoint.MtlsClientCert = a.E.MtlsClientCert.Transform()
 		}
@@ -246,15 +238,10 @@
 			return nil, err
 		}
 
-<<<<<<< HEAD
 		if auth.Type == datastore.APIKeyAuthentication {
 			if auth.ApiKey == nil || util.IsStringEmpty(auth.ApiKey.HeaderValue) {
 				return nil, util.NewServiceError(http.StatusBadRequest, ErrAPIKeyFieldRequired)
 			}
-=======
-		if auth.Type != datastore.APIKeyAuthentication {
-			return nil, util.NewServiceError(http.StatusBadRequest, errors.New("api key field is required"))
->>>>>>> 728afa42
 		}
 
 		return auth, nil
