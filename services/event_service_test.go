--- conflicted
+++ resolved
@@ -502,85 +502,6 @@
 	}
 }
 
-<<<<<<< HEAD
-=======
-func TestEventService_GetEvent(t *testing.T) {
-	ctx := context.Background()
-	type args struct {
-		ctx       context.Context
-		projectID string
-		id        string
-	}
-	tests := []struct {
-		name        string
-		args        args
-		dbFn        func(es *EventService)
-		wantEvent   *datastore.Event
-		wantErr     bool
-		wantErrCode int
-		wantErrMsg  string
-	}{
-		{
-			name: "should_get_app_event",
-			args: args{
-				ctx:       ctx,
-				projectID: "1234",
-				id:        "123",
-			},
-			dbFn: func(es *EventService) {
-				e, _ := es.eventRepo.(*mocks.MockEventRepository)
-				e.EXPECT().FindEventByID(gomock.Any(), "1234", "123").
-					Times(1).Return(&datastore.Event{UID: "123"}, nil)
-			},
-			wantEvent: &datastore.Event{UID: "123"},
-		},
-		{
-			name: "should_fail_to_get_app_event",
-			args: args{
-				ctx:       ctx,
-				projectID: "1234",
-				id:        "123",
-			},
-			dbFn: func(es *EventService) {
-				e, _ := es.eventRepo.(*mocks.MockEventRepository)
-				e.EXPECT().FindEventByID(gomock.Any(), "1234", "123").
-					Times(1).Return(nil, errors.New("failed"))
-			},
-			wantErr:     true,
-			wantErrCode: http.StatusBadRequest,
-			wantErrMsg:  "failed to find event by id",
-		},
-	}
-	for _, tc := range tests {
-		t.Run(tc.name, func(t *testing.T) {
-			ctrl := gomock.NewController(t)
-			defer ctrl.Finish()
-
-			err := config.LoadConfig("./testdata/basic-config.json")
-			require.NoError(t, err)
-
-			es, err := provideEventService(ctrl)
-			require.NoError(t, err)
-
-			if tc.dbFn != nil {
-				tc.dbFn(es)
-			}
-
-			event, err := es.GetEvent(tc.args.ctx, tc.args.projectID, tc.args.id)
-			if tc.wantErr {
-				require.NotNil(t, err)
-				require.Equal(t, tc.wantErrCode, err.(*util.ServiceError).ErrCode())
-				require.Equal(t, tc.wantErrMsg, err.(*util.ServiceError).Error())
-				return
-			}
-
-			require.Nil(t, err)
-			require.Equal(t, tc.wantEvent, event)
-		})
-	}
-}
-
->>>>>>> c690d090
 func TestEventService_ReplayAppEvent(t *testing.T) {
 	ctx := context.Background()
 	type args struct {
@@ -655,86 +576,7 @@
 	}
 }
 
-<<<<<<< HEAD
-=======
-func TestEventService_GetEventDelivery(t *testing.T) {
-	ctx := context.Background()
-
-	type args struct {
-		ctx       context.Context
-		projectID string
-		id        string
-	}
-	tests := []struct {
-		name              string
-		args              args
-		dbFn              func(es *EventService)
-		wantEventDelivery *datastore.EventDelivery
-		wantErr           bool
-		wantErrCode       int
-		wantErrMsg        string
-	}{
-		{
-			name: "should_get_event_delivery",
-			args: args{
-				ctx:       ctx,
-				projectID: "1234",
-				id:        "123",
-			},
-			dbFn: func(es *EventService) {
-				e, _ := es.eventDeliveryRepo.(*mocks.MockEventDeliveryRepository)
-				e.EXPECT().FindEventDeliveryByID(gomock.Any(), "1234", "123").
-					Times(1).Return(&datastore.EventDelivery{UID: "123"}, nil)
-			},
-			wantEventDelivery: &datastore.EventDelivery{UID: "123"},
-		},
-		{
-			name: "should_fail_to_get_event_delivery",
-			args: args{
-				ctx:       ctx,
-				projectID: "1234",
-				id:        "123",
-			},
-			dbFn: func(es *EventService) {
-				e, _ := es.eventDeliveryRepo.(*mocks.MockEventDeliveryRepository)
-				e.EXPECT().FindEventDeliveryByID(gomock.Any(), "1234", "123").
-					Times(1).Return(nil, errors.New("failed"))
-			},
-			wantErr:     true,
-			wantErrCode: http.StatusBadRequest,
-			wantErrMsg:  "failed to find event delivery by id",
-		},
-	}
-	for _, tc := range tests {
-		t.Run(tc.name, func(t *testing.T) {
-			ctrl := gomock.NewController(t)
-			defer ctrl.Finish()
-
-			err := config.LoadConfig("./testdata/basic-config.json")
-			require.NoError(t, err)
-
-			es, err := provideEventService(ctrl)
-			require.NoError(t, err)
-
-			if tc.dbFn != nil {
-				tc.dbFn(es)
-			}
-
-			eventDelivery, err := es.GetEventDelivery(tc.args.ctx, tc.args.projectID, tc.args.id)
-			if tc.wantErr {
-				require.NotNil(t, err)
-				require.Equal(t, tc.wantErrCode, err.(*util.ServiceError).ErrCode())
-				require.Equal(t, tc.wantErrMsg, err.(*util.ServiceError).Error())
-				return
-			}
-
-			require.Nil(t, err)
-			require.Equal(t, tc.wantEventDelivery, eventDelivery)
-		})
-	}
-}
-
->>>>>>> c690d090
+
 func TestEventService_BatchRetryEventDelivery(t *testing.T) {
 	ctx := context.Background()
 	type args struct {
@@ -925,116 +767,6 @@
 	}
 }
 
-<<<<<<< HEAD
-=======
-func TestEventService_CountAffectedEventDeliveries(t *testing.T) {
-	ctx := context.Background()
-	type args struct {
-		ctx    context.Context
-		filter *datastore.Filter
-	}
-	tests := []struct {
-		name        string
-		args        args
-		dbFn        func(es *EventService)
-		wantCount   int64
-		wantErr     bool
-		wantErrCode int
-		wantErrMsg  string
-	}{
-		{
-			name: "should_count_affected_event_deliveries",
-			args: args{
-				ctx: ctx,
-				filter: &datastore.Filter{
-					Project:     &datastore.Project{UID: "123"},
-					EndpointIDs: []string{"abc"},
-					EventID:     "ref",
-					Status:      []datastore.EventDeliveryStatus{datastore.SuccessEventStatus, datastore.ScheduledEventStatus},
-					SearchParams: datastore.SearchParams{
-						CreatedAtStart: 13323,
-						CreatedAtEnd:   1213,
-					},
-				},
-			},
-			dbFn: func(es *EventService) {
-				ed, _ := es.eventDeliveryRepo.(*mocks.MockEventDeliveryRepository)
-				ed.EXPECT().CountEventDeliveries(
-					gomock.Any(),
-					"123",
-					[]string{"abc"},
-					"ref",
-					[]datastore.EventDeliveryStatus{datastore.SuccessEventStatus, datastore.ScheduledEventStatus},
-					datastore.SearchParams{
-						CreatedAtStart: 13323,
-						CreatedAtEnd:   1213,
-					}).Times(1).Return(int64(1234), nil)
-			},
-			wantCount: 1234,
-		},
-		{
-			name: "should_fail_to_count_affected_event_deliveries",
-			args: args{
-				ctx: ctx,
-				filter: &datastore.Filter{
-					Project:     &datastore.Project{UID: "123"},
-					EndpointIDs: []string{"abc"},
-					EventID:     "ref",
-					Status:      []datastore.EventDeliveryStatus{datastore.SuccessEventStatus, datastore.ScheduledEventStatus},
-					SearchParams: datastore.SearchParams{
-						CreatedAtStart: 13323,
-						CreatedAtEnd:   1213,
-					},
-				},
-			},
-			dbFn: func(es *EventService) {
-				ed, _ := es.eventDeliveryRepo.(*mocks.MockEventDeliveryRepository)
-				ed.EXPECT().CountEventDeliveries(
-					gomock.Any(),
-					"123",
-					[]string{"abc"},
-					"ref",
-					[]datastore.EventDeliveryStatus{datastore.SuccessEventStatus, datastore.ScheduledEventStatus},
-					datastore.SearchParams{
-						CreatedAtStart: 13323,
-						CreatedAtEnd:   1213,
-					}).Times(1).Return(int64(0), errors.New("failed"))
-			},
-			wantErr:     true,
-			wantErrCode: http.StatusInternalServerError,
-			wantErrMsg:  "an error occurred while fetching event deliveries",
-		},
-	}
-	for _, tc := range tests {
-		t.Run(tc.name, func(t *testing.T) {
-			ctrl := gomock.NewController(t)
-			defer ctrl.Finish()
-
-			err := config.LoadConfig("./testdata/basic-config.json")
-			require.NoError(t, err)
-
-			es, err := provideEventService(ctrl)
-			require.NoError(t, err)
-
-			if tc.dbFn != nil {
-				tc.dbFn(es)
-			}
-
-			count, err := es.CountAffectedEventDeliveries(tc.args.ctx, tc.args.filter)
-			if tc.wantErr {
-				require.NotNil(t, err)
-				require.Equal(t, tc.wantErrCode, err.(*util.ServiceError).ErrCode())
-				require.Equal(t, tc.wantErrMsg, err.(*util.ServiceError).Error())
-				return
-			}
-
-			require.Nil(t, err)
-			require.Equal(t, tc.wantCount, count)
-		})
-	}
-}
-
->>>>>>> c690d090
 func TestEventService_ForceResendEventDeliveries(t *testing.T) {
 	ctx := context.Background()
 	type args struct {
@@ -1156,9 +888,8 @@
 	}
 }
 
-<<<<<<< HEAD
-=======
-func TestEventService_GetEventsPaged(t *testing.T) {
+
+func TestEventService_SearchEvents(t *testing.T) {
 	ctx := context.Background()
 	type args struct {
 		ctx    context.Context
@@ -1180,7 +911,6 @@
 				ctx: ctx,
 				filter: &datastore.Filter{
 					Project:    &datastore.Project{UID: "123"},
-					SourceID:   "bcv",
 					EndpointID: "abc",
 					Pageable: datastore.Pageable{
 						PerPage:    10,
@@ -1194,52 +924,20 @@
 				},
 			},
 			dbFn: func(es *EventService) {
-				ed, _ := es.eventRepo.(*mocks.MockEventRepository)
-				f := &datastore.Filter{
-					Query:      "",
-					Project:    &datastore.Project{UID: "123"},
-					EndpointID: "abc",
-					EventID:    "",
-					SourceID:   "bcv",
-					Pageable: datastore.Pageable{
-						PerPage:    10,
-						Direction:  datastore.Next,
-						NextCursor: datastore.DefaultCursor,
-					},
-					Status: nil,
-					SearchParams: datastore.SearchParams{
-						CreatedAtStart: 13323,
-						CreatedAtEnd:   1213,
-					},
-				}
-				ed.EXPECT().LoadEventsPaged(gomock.Any(), f.Project.UID, f).
+				se, _ := es.searcher.(*mocks.MockSearcher)
+				se.EXPECT().Search(gomock.Any(), gomock.Any()).
 					Times(1).
-					Return([]datastore.Event{
-						{
-							UID:       "1234",
-							Endpoints: []string{"abc"},
-							EndpointMetadata: []*datastore.Endpoint{{
-								UID:          "abc",
-								Title:        "Title",
-								ProjectID:    "123",
-								SupportEmail: "SupportEmail",
-							}},
-						},
-					}, datastore.PaginationData{
+					Return([]string{"1234"}, datastore.PaginationData{
 						PerPage: 2,
 					}, nil)
+
+				ed, _ := es.eventRepo.(*mocks.MockEventRepository)
+				ed.EXPECT().FindEventsByIDs(gomock.Any(), gomock.Any(), gomock.Any()).
+					Times(1).
+					Return([]datastore.Event{{UID: "1234"}}, nil)
 			},
 			wantEvents: []datastore.Event{
-				{
-					UID:       "1234",
-					Endpoints: []string{"abc"},
-					EndpointMetadata: []*datastore.Endpoint{{
-						UID:          "abc",
-						Title:        "Title",
-						ProjectID:    "123",
-						SupportEmail: "SupportEmail",
-					}},
-				},
+				{UID: "1234"},
 			},
 			wantPaginationData: datastore.PaginationData{
 				PerPage: 2,
@@ -1261,117 +959,6 @@
 				},
 			},
 			dbFn: func(es *EventService) {
-				ed, _ := es.eventRepo.(*mocks.MockEventRepository)
-				ed.EXPECT().
-					LoadEventsPaged(gomock.Any(), gomock.Any(), gomock.Any()).
-					Times(1).Return(nil, datastore.PaginationData{}, errors.New("failed"))
-			},
-			wantErr:     true,
-			wantErrCode: http.StatusInternalServerError,
-			wantErrMsg:  "an error occurred while fetching events",
-		},
-	}
-	for _, tc := range tests {
-		t.Run(tc.name, func(t *testing.T) {
-			ctrl := gomock.NewController(t)
-			defer ctrl.Finish()
-
-			err := config.LoadConfig("./testdata/basic-config.json")
-			require.NoError(t, err)
-
-			es, err := provideEventService(ctrl)
-			require.NoError(t, err)
-
-			if tc.dbFn != nil {
-				tc.dbFn(es)
-			}
-
-			events, paginationData, err := es.GetEventsPaged(tc.args.ctx, tc.args.filter)
-			if tc.wantErr {
-				require.NotNil(t, err)
-				require.Equal(t, tc.wantErrCode, err.(*util.ServiceError).ErrCode())
-				require.Equal(t, tc.wantErrMsg, err.(*util.ServiceError).Error())
-				return
-			}
-
-			require.Nil(t, err)
-			require.Equal(t, tc.wantEvents, events)
-			require.Equal(t, tc.wantPaginationData, paginationData)
-		})
-	}
-}
-
->>>>>>> c690d090
-func TestEventService_SearchEvents(t *testing.T) {
-	ctx := context.Background()
-	type args struct {
-		ctx    context.Context
-		filter *datastore.Filter
-	}
-	tests := []struct {
-		name               string
-		args               args
-		dbFn               func(es *EventService)
-		wantEvents         []datastore.Event
-		wantPaginationData datastore.PaginationData
-		wantErr            bool
-		wantErrCode        int
-		wantErrMsg         string
-	}{
-		{
-			name: "should_get_event_paged",
-			args: args{
-				ctx: ctx,
-				filter: &datastore.Filter{
-					Project:    &datastore.Project{UID: "123"},
-					EndpointID: "abc",
-					Pageable: datastore.Pageable{
-						PerPage:    10,
-						Direction:  datastore.Next,
-						NextCursor: datastore.DefaultCursor,
-					},
-					SearchParams: datastore.SearchParams{
-						CreatedAtStart: 13323,
-						CreatedAtEnd:   1213,
-					},
-				},
-			},
-			dbFn: func(es *EventService) {
-				se, _ := es.searcher.(*mocks.MockSearcher)
-				se.EXPECT().Search(gomock.Any(), gomock.Any()).
-					Times(1).
-					Return([]string{"1234"}, datastore.PaginationData{
-						PerPage: 2,
-					}, nil)
-
-				ed, _ := es.eventRepo.(*mocks.MockEventRepository)
-				ed.EXPECT().FindEventsByIDs(gomock.Any(), gomock.Any(), gomock.Any()).
-					Times(1).
-					Return([]datastore.Event{{UID: "1234"}}, nil)
-			},
-			wantEvents: []datastore.Event{
-				{UID: "1234"},
-			},
-			wantPaginationData: datastore.PaginationData{
-				PerPage: 2,
-			},
-		},
-		{
-			name: "should_fail_to_get_events_paged",
-			args: args{
-				ctx: ctx,
-				filter: &datastore.Filter{
-					Project:    &datastore.Project{UID: "123"},
-					EndpointID: "abc",
-					EventID:    "ref",
-					Status:     []datastore.EventDeliveryStatus{datastore.SuccessEventStatus, datastore.ScheduledEventStatus},
-					SearchParams: datastore.SearchParams{
-						CreatedAtStart: 13323,
-						CreatedAtEnd:   1213,
-					},
-				},
-			},
-			dbFn: func(es *EventService) {
 				ed, _ := es.searcher.(*mocks.MockSearcher)
 				ed.EXPECT().
 					Search(gomock.Any(), gomock.Any()).
@@ -1412,176 +999,6 @@
 	}
 }
 
-<<<<<<< HEAD
-=======
-func TestEventService_GetEventDeliveriesPaged(t *testing.T) {
-	ctx := context.Background()
-	type args struct {
-		ctx    context.Context
-		filter *datastore.Filter
-	}
-	tests := []struct {
-		name                string
-		args                args
-		dbFn                func(es *EventService)
-		wantEventDeliveries []datastore.EventDelivery
-		wantPaginationData  datastore.PaginationData
-		wantErr             bool
-		wantErrCode         int
-		wantErrMsg          string
-	}{
-		{
-			name: "should_get_event_deliveries_paged",
-			args: args{
-				ctx: ctx,
-				filter: &datastore.Filter{
-					Project:     &datastore.Project{UID: "123"},
-					EndpointIDs: []string{"abc"},
-					EventID:     "123",
-					Pageable: datastore.Pageable{
-						PerPage:    10,
-						Direction:  datastore.Next,
-						NextCursor: datastore.DefaultCursor,
-					},
-					Status: []datastore.EventDeliveryStatus{datastore.SuccessEventStatus},
-					SearchParams: datastore.SearchParams{
-						CreatedAtStart: 13323,
-						CreatedAtEnd:   1213,
-					},
-				},
-			},
-			dbFn: func(es *EventService) {
-				ed, _ := es.eventDeliveryRepo.(*mocks.MockEventDeliveryRepository)
-				ed.EXPECT().LoadEventDeliveriesPaged(
-					gomock.Any(),
-					"123",
-					[]string{"abc"},
-					"123",
-					[]datastore.EventDeliveryStatus{datastore.SuccessEventStatus},
-					datastore.SearchParams{
-						CreatedAtStart: 13323,
-						CreatedAtEnd:   1213,
-					},
-					datastore.Pageable{
-						PerPage:    10,
-						Direction:  datastore.Next,
-						NextCursor: datastore.DefaultCursor,
-					}).
-					Times(1).
-					Return([]datastore.EventDelivery{{
-						UID:        "1234",
-						EndpointID: "12345",
-						Event: &datastore.Event{
-							UID:       "123",
-							EventType: "incoming",
-						},
-						Endpoint: &datastore.Endpoint{
-							UID:          "1234",
-							Title:        "Title",
-							ProjectID:    "123",
-							SupportEmail: "SupportEmail",
-							TargetURL:    "http://localhost.com",
-							Secrets: []datastore.Secret{
-								{
-									UID:   "abc",
-									Value: "Secret",
-								},
-							},
-							HttpTimeout:       "30s",
-							RateLimit:         10,
-							RateLimitDuration: "1h",
-						},
-					}}, datastore.PaginationData{
-						PerPage: 2,
-					}, nil)
-			},
-			wantEventDeliveries: []datastore.EventDelivery{
-				{
-					UID:        "1234",
-					EndpointID: "12345",
-					Event: &datastore.Event{
-						UID:       "123",
-						EventType: "incoming",
-					},
-					Endpoint: &datastore.Endpoint{
-						UID:          "1234",
-						Title:        "Title",
-						ProjectID:    "123",
-						SupportEmail: "SupportEmail",
-						TargetURL:    "http://localhost.com",
-						Secrets: []datastore.Secret{
-							{
-								UID:   "abc",
-								Value: "Secret",
-							},
-						},
-						HttpTimeout:       "30s",
-						RateLimit:         10,
-						RateLimitDuration: "1h",
-					},
-				},
-			},
-			wantPaginationData: datastore.PaginationData{
-				PerPage: 2,
-			},
-		},
-		{
-			name: "should_fail_to_get_events_deliveries_paged",
-			args: args{
-				ctx: ctx,
-				filter: &datastore.Filter{
-					Project:    &datastore.Project{UID: "123"},
-					EndpointID: "abc",
-					EventID:    "ref",
-					Status:     []datastore.EventDeliveryStatus{datastore.SuccessEventStatus, datastore.ScheduledEventStatus},
-					SearchParams: datastore.SearchParams{
-						CreatedAtStart: 13323,
-						CreatedAtEnd:   1213,
-					},
-				},
-			},
-			dbFn: func(es *EventService) {
-				ed, _ := es.eventDeliveryRepo.(*mocks.MockEventDeliveryRepository)
-				ed.EXPECT().
-					LoadEventDeliveriesPaged(gomock.Any(), gomock.Any(), gomock.Any(), gomock.Any(), gomock.Any(), gomock.Any(), gomock.Any()).
-					Times(1).Return(nil, datastore.PaginationData{}, errors.New("failed"))
-			},
-			wantErr:     true,
-			wantErrCode: http.StatusInternalServerError,
-			wantErrMsg:  "an error occurred while fetching event deliveries",
-		},
-	}
-	for _, tc := range tests {
-		t.Run(tc.name, func(t *testing.T) {
-			ctrl := gomock.NewController(t)
-			defer ctrl.Finish()
-
-			err := config.LoadConfig("./testdata/basic-config.json")
-			require.NoError(t, err)
-
-			es, err := provideEventService(ctrl)
-			require.NoError(t, err)
-
-			if tc.dbFn != nil {
-				tc.dbFn(es)
-			}
-
-			eventDeliveries, paginationData, err := es.GetEventDeliveriesPaged(tc.args.ctx, tc.args.filter)
-			if tc.wantErr {
-				require.NotNil(t, err)
-				require.Equal(t, tc.wantErrCode, err.(*util.ServiceError).ErrCode())
-				require.Equal(t, tc.wantErrMsg, err.(*util.ServiceError).Error())
-				return
-			}
-
-			require.Nil(t, err)
-			require.Equal(t, tc.wantEventDeliveries, eventDeliveries)
-			require.Equal(t, tc.wantPaginationData, paginationData)
-		})
-	}
-}
-
->>>>>>> c690d090
 func TestEventService_ResendEventDelivery(t *testing.T) {
 	ctx := context.Background()
 	type args struct {
