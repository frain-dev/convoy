package services

import (
	"context"
	"encoding/json"
	"errors"
	"fmt"
	"net/http"
	"time"

	"github.com/frain-dev/convoy"
	"github.com/frain-dev/convoy/cache"
	"github.com/frain-dev/convoy/datastore"
	"github.com/frain-dev/convoy/queue"
	"github.com/frain-dev/convoy/searcher"
	"github.com/frain-dev/convoy/server/models"
	"github.com/frain-dev/convoy/util"
	"github.com/google/uuid"
	log "github.com/sirupsen/logrus"
	"go.mongodb.org/mongo-driver/bson/primitive"
)

type EventService struct {
	appRepo           datastore.ApplicationRepository
	eventRepo         datastore.EventRepository
	eventDeliveryRepo datastore.EventDeliveryRepository
	queue             queue.Queuer
	subRepo           datastore.SubscriptionRepository
	cache             cache.Cache
	searcher          searcher.Searcher
}

func NewEventService(appRepo datastore.ApplicationRepository, eventRepo datastore.EventRepository, eventDeliveryRepo datastore.EventDeliveryRepository,
	queue queue.Queuer, cache cache.Cache, seacher searcher.Searcher, subRepo datastore.SubscriptionRepository) *EventService {
	return &EventService{appRepo: appRepo, eventRepo: eventRepo, eventDeliveryRepo: eventDeliveryRepo, queue: queue, cache: cache, searcher: seacher, subRepo: subRepo}
}

func (e *EventService) CreateAppEvent(ctx context.Context, newMessage *models.Event, g *datastore.Group) (*datastore.Event, error) {
	if g == nil {
		return nil, NewServiceError(http.StatusBadRequest, errors.New("an error occurred while creating event - invalid group"))
	}

	if err := util.Validate(newMessage); err != nil {
		return nil, NewServiceError(http.StatusBadRequest, err)
	}

	var app *datastore.Application
	appCacheKey := convoy.ApplicationsCacheKey.Get(newMessage.AppID).String()

	err := e.cache.Get(ctx, appCacheKey, &app)
	if err != nil {
		return nil, err
	}

	if app == nil {
		app, err = e.appRepo.FindApplicationByID(ctx, newMessage.AppID)
		if err != nil {

			msg := "an error occurred while retrieving app details"
			statusCode := http.StatusBadRequest

			if errors.Is(err, datastore.ErrApplicationNotFound) {
				msg = err.Error()
				statusCode = http.StatusNotFound
			}

			log.WithError(err).Error("failed to fetch app")
			return nil, NewServiceError(statusCode, errors.New(msg))
		}

		err = e.cache.Set(ctx, appCacheKey, &app, time.Minute*5)
		if err != nil {
			return nil, err
		}
	}

	if len(app.Endpoints) == 0 {
		return nil, NewServiceError(http.StatusBadRequest, errors.New("app has no configured endpoints"))
	}

	event := &datastore.Event{
		UID:            uuid.New().String(),
		EventType:      datastore.EventType(newMessage.EventType),
		Data:           newMessage.Data,
		CreatedAt:      primitive.NewDateTimeFromTime(time.Now()),
		UpdatedAt:      primitive.NewDateTimeFromTime(time.Now()),
		AppID:          app.UID,
		GroupID:        app.GroupID,
		DocumentStatus: datastore.ActiveDocumentStatus,
	}
	fmt.Printf("%+v", g)

	if (g.Config == nil || g.Config.Strategy == nil) ||
		(g.Config.Strategy != nil && g.Config.Strategy.Type != datastore.LinearStrategyProvider && g.Config.Strategy.Type != datastore.ExponentialStrategyProvider) {
		return nil, NewServiceError(http.StatusBadRequest, errors.New("retry strategy not defined in configuration"))
	}

	taskName := convoy.CreateEventProcessor
	eventByte, err := json.Marshal(event)
	if err != nil {
		return nil, NewServiceError(http.StatusBadRequest, err)
	}

	payload := json.RawMessage(eventByte)

	job := &queue.Job{
		ID:      event.UID,
		Payload: payload,
		Delay:   0,
	}
	err = e.queue.Write(taskName, convoy.CreateEventQueue, job)
	if err != nil {
		log.Errorf("Error occurred sending new event to the queue %s", err)
	}

	return event, nil
}

func (e *EventService) ReplayAppEvent(ctx context.Context, event *datastore.Event, g *datastore.Group) error {
	taskName := convoy.CreateEventProcessor
	eventByte, err := json.Marshal(event)
	if err != nil {
		return NewServiceError(http.StatusBadRequest, err)
	}
	payload := json.RawMessage(eventByte)

	job := &queue.Job{
		ID:      event.UID,
		Payload: payload,
		Delay:   0,
	}
	err = e.queue.Write(taskName, convoy.CreateEventQueue, job)
	if err != nil {
		log.WithError(err).Error("replay_event: failed to write event to the queue")
		return NewServiceError(http.StatusBadRequest, errors.New("failed to write event to queue"))
	}

	return nil
}

func (e *EventService) GetAppEvent(ctx context.Context, id string) (*datastore.Event, error) {
	event, err := e.eventRepo.FindEventByID(ctx, id)
	if err != nil {
		log.WithError(err).Error("failed to find event by id")
		return nil, NewServiceError(http.StatusBadRequest, errors.New("failed to find event by id"))
	}

	return event, nil
}

func (e *EventService) Search(ctx context.Context, filter *datastore.Filter) ([]datastore.Event, datastore.PaginationData, error) {
	var events []datastore.Event
	ids, paginationData, err := e.searcher.Search("events", filter)
	if err != nil {
		log.WithError(err).Error("failed to fetch events from search backend")
		return nil, datastore.PaginationData{}, NewServiceError(http.StatusBadRequest, err)
	}

	events, err = e.eventRepo.FindEventsByIDs(ctx, ids)
	if err != nil {
		log.WithError(err).Error("failed to fetch events from event ids")
		return nil, datastore.PaginationData{}, NewServiceError(http.StatusBadRequest, err)
	}

	return events, paginationData, err
}

func (e *EventService) GetEventDelivery(ctx context.Context, id string) (*datastore.EventDelivery, error) {
	eventDelivery, err := e.eventDeliveryRepo.FindEventDeliveryByID(ctx, id)
	if err != nil {
		log.WithError(err).Error("failed to find event delivery by id")
		return nil, NewServiceError(http.StatusBadRequest, errors.New("failed to find event delivery by id"))
	}

	return eventDelivery, nil
}

func (e *EventService) BatchRetryEventDelivery(ctx context.Context, filter *datastore.Filter) (int, int, error) {
	deliveries, _, err := e.eventDeliveryRepo.LoadEventDeliveriesPaged(ctx, filter.Group.UID, filter.AppID, filter.EventID, filter.Status, filter.SearchParams, filter.Pageable)
	if err != nil {
		log.WithError(err).Error("failed to fetch event deliveries by ids")
		return 0, 0, NewServiceError(http.StatusInternalServerError, errors.New("failed to fetch event deliveries"))
	}

	failures := 0
	for _, delivery := range deliveries {
		err := e.RetryEventDelivery(ctx, &delivery, filter.Group)
		if err != nil {
			failures++
			log.WithError(err).Error("an item in the batch retry failed")
		}
	}

	successes := len(deliveries) - failures
	return successes, failures, nil
}

func (e *EventService) CountAffectedEventDeliveries(ctx context.Context, filter *datastore.Filter) (int64, error) {
	count, err := e.eventDeliveryRepo.CountEventDeliveries(ctx, filter.Group.UID, filter.AppID, filter.EventID, filter.Status, filter.SearchParams)
	if err != nil {
		log.WithError(err).Error("an error occurred while fetching event deliveries")
		return 0, NewServiceError(http.StatusInternalServerError, errors.New("an error occurred while fetching event deliveries"))
	}

	return count, nil
}

func (e *EventService) ForceResendEventDeliveries(ctx context.Context, ids []string, g *datastore.Group) (int, int, error) {
	deliveries, err := e.eventDeliveryRepo.FindEventDeliveriesByIDs(ctx, ids)
	if err != nil {
		log.WithError(err).Error("failed to fetch event deliveries by ids")
		return 0, 0, NewServiceError(http.StatusInternalServerError, errors.New("failed to fetch event deliveries"))
	}

	failures := 0
	for _, delivery := range deliveries {
		err := e.forceResendEventDelivery(ctx, &delivery, g)
		if err != nil {
			failures++
			log.WithError(err).Error("an item in the force resend batch failed")
		}
	}

	successes := len(deliveries) - failures
	return successes, failures, nil
}

func (e *EventService) GetEventsPaged(ctx context.Context, filter *datastore.Filter) ([]datastore.Event, datastore.PaginationData, error) {
	events, paginationData, err := e.eventRepo.LoadEventsPaged(ctx, filter.Group.UID, filter.AppID, filter.SearchParams, filter.Pageable)
	if err != nil {
		log.WithError(err).Error("failed to fetch events")
		return nil, datastore.PaginationData{}, NewServiceError(http.StatusInternalServerError, errors.New("an error occurred while fetching events"))
	}

	appMap := datastore.AppMap{}
	for i, event := range events {
		if _, ok := appMap[event.AppID]; !ok {
			a, _ := e.appRepo.FindApplicationByID(ctx, event.AppID)
			aa := &datastore.Application{
				UID:          a.UID,
				Title:        a.Title,
				GroupID:      a.GroupID,
				SupportEmail: a.SupportEmail,
			}
			appMap[event.AppID] = aa
		}

		events[i].App = appMap[event.AppID]
	}

	return events, paginationData, nil
}

func (e *EventService) GetEventDeliveriesPaged(ctx context.Context, filter *datastore.Filter) ([]datastore.EventDelivery, datastore.PaginationData, error) {
	deliveries, paginationData, err := e.eventDeliveryRepo.LoadEventDeliveriesPaged(ctx, filter.Group.UID, filter.AppID, filter.EventID, filter.Status, filter.SearchParams, filter.Pageable)
	if err != nil {
		log.WithError(err).Error("failed to fetch event deliveries")
		return nil, datastore.PaginationData{}, NewServiceError(http.StatusInternalServerError, errors.New("an error occurred while fetching event deliveries"))
	}

	appMap := datastore.AppMap{}
	eventMap := datastore.EventMap{}
	endpointMap := datastore.EndpointMap{}

	for i, ed := range deliveries {
		if _, ok := appMap[ed.AppID]; !ok {
			a, err := e.appRepo.FindApplicationByID(ctx, ed.AppID)
			if err == nil {
				aa := &datastore.Application{
					UID:          a.UID,
					Title:        a.Title,
					GroupID:      a.GroupID,
					SupportEmail: a.SupportEmail,
				}
				appMap[ed.AppID] = aa
			}
		}

		if _, ok := eventMap[ed.EventID]; !ok {
			ev, err := e.eventRepo.FindEventByID(ctx, ed.EventID)
			if err == nil {
				event := &datastore.Event{
					UID:       ev.UID,
					EventType: ev.EventType,
				}
				eventMap[ed.EventID] = event
			}
		}

		if _, ok := endpointMap[ed.EndpointID]; !ok {
			en, err := e.appRepo.FindApplicationEndpointByID(ctx, ed.AppID, ed.EndpointID)
			if err == nil {
				endpoint := &datastore.Endpoint{
					UID:               en.UID,
					TargetURL:         en.TargetURL,
					DocumentStatus:    en.DocumentStatus,
					Secret:            en.Secret,
					HttpTimeout:       en.HttpTimeout,
					RateLimit:         en.RateLimit,
					RateLimitDuration: en.RateLimitDuration,
				}
				endpointMap[ed.EndpointID] = endpoint
			}
<<<<<<< HEAD
			
=======
>>>>>>> 19ba7308
		}

		deliveries[i].App = appMap[ed.AppID]
		deliveries[i].Event = eventMap[ed.EventID]
		deliveries[i].Endpoint = endpointMap[ed.EndpointID]
	}

	return deliveries, paginationData, nil
}

func (e *EventService) ResendEventDelivery(ctx context.Context, eventDelivery *datastore.EventDelivery, g *datastore.Group) error {
	err := e.RetryEventDelivery(ctx, eventDelivery, g)
	if err != nil {
		log.WithError(err).Error("failed to resend event delivery")
		return NewServiceError(http.StatusBadRequest, err)
	}

	return nil
}

func (e *EventService) RetryEventDelivery(ctx context.Context, eventDelivery *datastore.EventDelivery, g *datastore.Group) error {
	switch eventDelivery.Status {
	case datastore.SuccessEventStatus:
		return errors.New("event already sent")
	case datastore.ScheduledEventStatus,
		datastore.ProcessingEventStatus,
		datastore.RetryEventStatus:
		return errors.New("cannot resend event that did not fail previously")
	}

	sub, err := e.subRepo.FindSubscriptionByID(ctx, g.UID, eventDelivery.SubscriptionID)
	if err != nil {
		return ErrSubscriptionNotFound
	}

	if sub.Status == datastore.PendingSubscriptionStatus {
		return errors.New("subscription is being re-activated")
	}

	if sub.Status == datastore.InactiveSubscriptionStatus {
		err = e.subRepo.UpdateSubscriptionStatus(context.Background(), eventDelivery.GroupID, eventDelivery.SubscriptionID, datastore.PendingSubscriptionStatus)
		if err != nil {
			return errors.New("failed to update subscription status")
		}
	}

	return e.requeueEventDelivery(ctx, eventDelivery, g)
}

func (e *EventService) forceResendEventDelivery(ctx context.Context, eventDelivery *datastore.EventDelivery, g *datastore.Group) error {
	if eventDelivery.Status != datastore.SuccessEventStatus {
		return errors.New("only successful events can be force resent")
	}

	sub, err := e.subRepo.FindSubscriptionByID(ctx, g.UID, eventDelivery.SubscriptionID)
	if err != nil {
		return ErrSubscriptionNotFound
	}

	if sub.Status != datastore.ActiveSubscriptionStatus {
		return errors.New("force resend to an inactive or pending endpoint is not allowed")
	}

	return e.requeueEventDelivery(ctx, eventDelivery, g)
}

func (e *EventService) requeueEventDelivery(ctx context.Context, eventDelivery *datastore.EventDelivery, g *datastore.Group) error {
	eventDelivery.Status = datastore.ScheduledEventStatus
	err := e.eventDeliveryRepo.UpdateStatusOfEventDelivery(ctx, *eventDelivery, datastore.ScheduledEventStatus)
	if err != nil {
		return errors.New("an error occurred while trying to resend event")
	}

	taskName := convoy.CreateEventProcessor

	job := &queue.Job{
		ID:      eventDelivery.UID,
		Payload: json.RawMessage(eventDelivery.UID),
		Delay:   1 * time.Second,
	}
	err = e.queue.Write(taskName, convoy.EventQueue, job)
	if err != nil {
		return fmt.Errorf("error occurred re-enqueing old event - %s: %v", eventDelivery.UID, err)
	}
	return nil
}<|MERGE_RESOLUTION|>--- conflicted
+++ resolved
@@ -301,10 +301,6 @@
 				}
 				endpointMap[ed.EndpointID] = endpoint
 			}
-<<<<<<< HEAD
-			
-=======
->>>>>>> 19ba7308
 		}
 
 		deliveries[i].App = appMap[ed.AppID]
