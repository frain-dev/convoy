package task

import (
	"context"
	"encoding/json"
	"fmt"
	"testing"

	"github.com/frain-dev/convoy/internal/pkg/license"

	"github.com/frain-dev/convoy/net"
	cb "github.com/frain-dev/convoy/pkg/circuit_breaker"
	"github.com/frain-dev/convoy/pkg/clock"
	"github.com/stretchr/testify/require"
<<<<<<< HEAD
	"time"
=======
>>>>>>> e89903f1

	"github.com/frain-dev/convoy"
	"github.com/frain-dev/convoy/auth/realm_chain"
	"github.com/frain-dev/convoy/datastore"
	"github.com/frain-dev/convoy/queue"
	"github.com/hibiken/asynq"
	"github.com/jarcoal/httpmock"

	"github.com/frain-dev/convoy/config"
	"github.com/frain-dev/convoy/mocks"
	"github.com/stretchr/testify/assert"
	"go.uber.org/mock/gomock"
)

func TestProcessRetryEventDelivery(t *testing.T) {
	tt := []struct {
		name          string
		cfgPath       string
		expectedError error
		msg           *datastore.EventDelivery
		dbFn          func(*mocks.MockEndpointRepository, *mocks.MockProjectRepository, *mocks.MockEventDeliveryRepository, *mocks.MockQueuer, *mocks.MockRateLimiter, *mocks.MockDeliveryAttemptsRepository, license.Licenser)
		nFn           func() func()
	}{
		{
			name:          "Event already sent.",
			cfgPath:       "./testdata/Config/basic-convoy.json",
			expectedError: nil,
			msg: &datastore.EventDelivery{
				UID: "",
			},
			dbFn: func(a *mocks.MockEndpointRepository, o *mocks.MockProjectRepository, m *mocks.MockEventDeliveryRepository, q *mocks.MockQueuer, r *mocks.MockRateLimiter, d *mocks.MockDeliveryAttemptsRepository, l license.Licenser) {
				m.EXPECT().
					FindEventDeliveryByID(gomock.Any(), gomock.Any(), gomock.Any()).
					Return(&datastore.EventDelivery{
						EndpointID:     "endpoint-id-1",
						SubscriptionID: "sub-id-1",
						ProjectID:      "project-id-1",
						Metadata: &datastore.Metadata{
							Data:            []byte(`{"event": "invoice.completed"}`),
							NumTrials:       0,
							RetryLimit:      3,
							IntervalSeconds: 20,
						},
						Status: datastore.SuccessEventStatus,
					}, nil).Times(1)

				endpoint := &datastore.Endpoint{UID: "endpoint-id-1"}
				a.EXPECT().FindEndpointByID(gomock.Any(), "endpoint-id-1", gomock.Any()).Times(1).Return(endpoint, nil)

				project := &datastore.Project{UID: "project-id-1"}
				o.EXPECT().FetchProjectByID(gomock.Any(), "project-id-1").Times(1).Return(project, nil)

				licenser, _ := l.(*mocks.MockLicenser)
				licenser.EXPECT().UseForwardProxy().Times(1).Return(true)
			},
		},
		{
			name:          "Endpoint is inactive",
			cfgPath:       "./testdata/Config/basic-convoy.json",
			expectedError: nil,
			msg: &datastore.EventDelivery{
				UID: "",
			},
			dbFn: func(a *mocks.MockEndpointRepository, o *mocks.MockProjectRepository, m *mocks.MockEventDeliveryRepository, q *mocks.MockQueuer, r *mocks.MockRateLimiter, d *mocks.MockDeliveryAttemptsRepository, l license.Licenser) {
				a.EXPECT().FindEndpointByID(gomock.Any(), gomock.Any(), gomock.Any()).
					Return(&datastore.Endpoint{
						RateLimit:         10,
						RateLimitDuration: 60,
						Status:            datastore.InactiveEndpointStatus,
					}, nil)

				r.EXPECT().AllowWithDuration(gomock.Any(), gomock.Any(), gomock.Any(), gomock.Any())

				o.EXPECT().FetchProjectByID(gomock.Any(), gomock.Any()).Return(&datastore.Project{Config: &datastore.DefaultProjectConfig}, nil)
				m.EXPECT().
					FindEventDeliveryByID(gomock.Any(), gomock.Any(), gomock.Any()).
					Return(&datastore.EventDelivery{
						Metadata: &datastore.Metadata{
							Data:            []byte(`{"event": "invoice.completed"}`),
							NumTrials:       0,
							RetryLimit:      3,
							IntervalSeconds: 20,
						},
					}, nil).Times(1)

				m.EXPECT().UpdateStatusOfEventDelivery(gomock.Any(), gomock.Any(), gomock.Any(), datastore.DiscardedEventStatus).Times(1).Return(nil)

				m.EXPECT().
					UpdateStatusOfEventDelivery(gomock.Any(), gomock.Any(), gomock.Any(), gomock.Any()).
					Return(nil).Times(1)

				licenser, _ := l.(*mocks.MockLicenser)
				licenser.EXPECT().UseForwardProxy().Times(1).Return(true)
			},
		},
		{
			name:          "Endpoint does not respond with 2xx",
			cfgPath:       "./testdata/Config/basic-convoy.json",
			expectedError: &EndpointError{Err: fmt.Errorf("%s, err: nil", ErrDeliveryAttemptFailed.Error()), delay: 20000000000},
			msg: &datastore.EventDelivery{
				UID: "",
			},
			dbFn: func(a *mocks.MockEndpointRepository, o *mocks.MockProjectRepository, m *mocks.MockEventDeliveryRepository, q *mocks.MockQueuer, r *mocks.MockRateLimiter, d *mocks.MockDeliveryAttemptsRepository, l license.Licenser) {
				a.EXPECT().FindEndpointByID(gomock.Any(), gomock.Any(), gomock.Any()).
					Return(&datastore.Endpoint{
						ProjectID:         "123",
						RateLimit:         10,
						RateLimitDuration: 60,
						Secrets: []datastore.Secret{
							{Value: "secret"},
						},
						Status: datastore.ActiveEndpointStatus,
					}, nil)

				r.EXPECT().AllowWithDuration(gomock.Any(), gomock.Any(), gomock.Any(), gomock.Any())

				m.EXPECT().
					FindEventDeliveryByID(gomock.Any(), gomock.Any(), gomock.Any()).
					Return(&datastore.EventDelivery{
						Metadata: &datastore.Metadata{
							Data:            []byte(`{"event": "invoice.completed"}`),
							Raw:             `{"event": "invoice.completed"}`,
							NumTrials:       0,
							RetryLimit:      3,
							IntervalSeconds: 20,
						},
						Status: datastore.ScheduledEventStatus,
					}, nil).Times(1)

				o.EXPECT().
					FetchProjectByID(gomock.Any(), gomock.Any()).
					Return(&datastore.Project{
						LogoURL: "",
						Config: &datastore.ProjectConfig{
							Signature: &datastore.SignatureConfiguration{
								Header: "X-Convoy-Signature",
								Versions: []datastore.SignatureVersion{
									{
										UID:      "abc",
										Hash:     "SHA256",
										Encoding: datastore.HexEncoding,
									},
								},
							},
							SSL: &datastore.DefaultSSLConfig,
							Strategy: &datastore.StrategyConfiguration{
								Type:       datastore.LinearStrategyProvider,
								Duration:   60,
								RetryCount: 1,
							},
							RateLimit: &datastore.DefaultRateLimitConfig,
						},
					}, nil).Times(1)

				d.EXPECT().CreateDeliveryAttempt(gomock.Any(), gomock.Any()).Times(1)

				licenser, _ := l.(*mocks.MockLicenser)
				licenser.EXPECT().UseForwardProxy().Times(1).Return(true)

				m.EXPECT().
					UpdateStatusOfEventDelivery(gomock.Any(), gomock.Any(), gomock.Any(), gomock.Any()).
					Return(nil).Times(1)

				m.EXPECT().
					UpdateEventDeliveryMetadata(gomock.Any(), gomock.Any(), gomock.Any()).
					Return(nil).Times(1)
			},
			nFn: func() func() {
				httpmock.Activate()

				httpmock.RegisterResponder("POST", "https://google.com",
					httpmock.NewStringResponder(400, ``))

				return func() {
					httpmock.DeactivateAndReset()
				}
			},
		},
		{
			name:          "Max retries reached - disabled endpoint - failed",
			cfgPath:       "./testdata/Config/basic-convoy-disable-endpoint.json",
			expectedError: nil,
			msg: &datastore.EventDelivery{
				UID: "",
			},
			dbFn: func(a *mocks.MockEndpointRepository, o *mocks.MockProjectRepository, m *mocks.MockEventDeliveryRepository, q *mocks.MockQueuer, r *mocks.MockRateLimiter, d *mocks.MockDeliveryAttemptsRepository, l license.Licenser) {
				a.EXPECT().FindEndpointByID(gomock.Any(), gomock.Any(), gomock.Any()).
					Return(&datastore.Endpoint{
						Secrets: []datastore.Secret{
							{Value: "secret"},
						},
						RateLimit:         10,
						RateLimitDuration: 60,
						ProjectID:         "123",
						Status:            datastore.ActiveEndpointStatus,
					}, nil)

				r.EXPECT().AllowWithDuration(gomock.Any(), gomock.Any(), gomock.Any(), gomock.Any())

				m.EXPECT().
					FindEventDeliveryByID(gomock.Any(), gomock.Any(), gomock.Any()).
					Return(&datastore.EventDelivery{
						Metadata: &datastore.Metadata{
							Data:            []byte(`{"event": "invoice.completed"}`),
							Raw:             `{"event": "invoice.completed"}`,
							NumTrials:       2,
							RetryLimit:      3,
							IntervalSeconds: 20,
						},
						Status: datastore.ScheduledEventStatus,
					}, nil).Times(1)

				m.EXPECT().
					UpdateStatusOfEventDelivery(gomock.Any(), gomock.Any(), gomock.Any(), gomock.Any()).
					Return(nil).Times(1)

				o.EXPECT().
					FetchProjectByID(gomock.Any(), gomock.Any()).
					Return(&datastore.Project{
						LogoURL: "",
						Config: &datastore.ProjectConfig{
							Signature: &datastore.SignatureConfiguration{
								Header: "X-Convoy-Signature",
								Versions: []datastore.SignatureVersion{
									{
										UID:      "abc",
										Hash:     "SHA256",
										Encoding: datastore.HexEncoding,
									},
								},
							},
							SSL: &datastore.DefaultSSLConfig,
							Strategy: &datastore.StrategyConfiguration{
								Type:       datastore.LinearStrategyProvider,
								Duration:   60,
								RetryCount: 1,
							},
							RateLimit:       &datastore.DefaultRateLimitConfig,
							DisableEndpoint: true,
						},
					}, nil).Times(1)

				d.EXPECT().CreateDeliveryAttempt(gomock.Any(), gomock.Any()).Times(1)

				a.EXPECT().
					UpdateEndpointStatus(gomock.Any(), gomock.Any(), gomock.Any(), gomock.Any()).
					Return(nil).Times(1)

				m.EXPECT().
					UpdateEventDeliveryMetadata(gomock.Any(), gomock.Any(), gomock.Any()).
					Return(nil).Times(1)

				licenser, _ := l.(*mocks.MockLicenser)
				licenser.EXPECT().UseForwardProxy().Times(1).Return(true)
			},
			nFn: func() func() {
				httpmock.Activate()

				httpmock.RegisterResponder("POST", "https://google.com",
					httpmock.NewStringResponder(200, ``))

				return func() {
					httpmock.DeactivateAndReset()
				}
			},
		},
		{
			name:          "Manual retry - disable endpoint - failed",
			cfgPath:       "./testdata/Config/basic-convoy.json",
			expectedError: nil,
			msg: &datastore.EventDelivery{
				UID: "",
			},
			dbFn: func(a *mocks.MockEndpointRepository, o *mocks.MockProjectRepository, m *mocks.MockEventDeliveryRepository, q *mocks.MockQueuer, r *mocks.MockRateLimiter, d *mocks.MockDeliveryAttemptsRepository, l license.Licenser) {
				a.EXPECT().FindEndpointByID(gomock.Any(), gomock.Any(), gomock.Any()).
					Return(&datastore.Endpoint{
						ProjectID: "123",
						Secrets: []datastore.Secret{
							{Value: "secret"},
						},
						RateLimit:         10,
						RateLimitDuration: 60,
						Status:            datastore.ActiveEndpointStatus,
					}, nil)

				r.EXPECT().AllowWithDuration(gomock.Any(), gomock.Any(), gomock.Any(), gomock.Any())

				a.EXPECT().
					UpdateEndpointStatus(gomock.Any(), gomock.Any(), gomock.Any(), datastore.InactiveEndpointStatus).
					Return(nil).Times(1)

				m.EXPECT().
					FindEventDeliveryByID(gomock.Any(), gomock.Any(), gomock.Any()).
					Return(&datastore.EventDelivery{
						Metadata: &datastore.Metadata{
							Data:            []byte(`{"event": "invoice.completed"}`),
							Raw:             `{"event": "invoice.completed"}`,
							NumTrials:       3,
							RetryLimit:      3,
							IntervalSeconds: 20,
						},
						Status: datastore.ScheduledEventStatus,
					}, nil).Times(1)

				o.EXPECT().
					FetchProjectByID(gomock.Any(), gomock.Any()).
					Return(&datastore.Project{
						LogoURL: "",
						Config: &datastore.ProjectConfig{
							Signature: &datastore.SignatureConfiguration{
								Header: "X-Convoy-Signature",
								Versions: []datastore.SignatureVersion{
									{
										UID:      "abc",
										Hash:     "SHA256",
										Encoding: datastore.HexEncoding,
									},
								},
							},
							SSL: &datastore.DefaultSSLConfig,
							Strategy: &datastore.StrategyConfiguration{
								Type:       "default",
								Duration:   60,
								RetryCount: 1,
							},
							RateLimit:       &datastore.DefaultRateLimitConfig,
							DisableEndpoint: true,
						},
					}, nil).Times(1)

				d.EXPECT().CreateDeliveryAttempt(gomock.Any(), gomock.Any()).Times(1)

				m.EXPECT().
					UpdateStatusOfEventDelivery(gomock.Any(), gomock.Any(), gomock.Any(), gomock.Any()).
					Return(nil).Times(1)

				m.EXPECT().
					UpdateEventDeliveryMetadata(gomock.Any(), gomock.Any(), gomock.Any()).
					Return(nil).Times(1)

				licenser, _ := l.(*mocks.MockLicenser)
				licenser.EXPECT().UseForwardProxy().Times(1).Return(true)
			},
			nFn: func() func() {
				httpmock.Activate()

				httpmock.RegisterResponder("POST", "https://google.com",
					httpmock.NewStringResponder(400, ``))

				return func() {
					httpmock.DeactivateAndReset()
				}
			},
		},
		{
			name:          "Manual retry - disable endpoint - failed",
			cfgPath:       "./testdata/Config/basic-convoy-disable-endpoint.json",
			expectedError: nil,
			msg: &datastore.EventDelivery{
				UID: "",
			},
			dbFn: func(a *mocks.MockEndpointRepository, o *mocks.MockProjectRepository, m *mocks.MockEventDeliveryRepository, q *mocks.MockQueuer, r *mocks.MockRateLimiter, d *mocks.MockDeliveryAttemptsRepository, l license.Licenser) {
				a.EXPECT().FindEndpointByID(gomock.Any(), gomock.Any(), gomock.Any()).
					Return(&datastore.Endpoint{
						ProjectID: "123",
						Secrets: []datastore.Secret{
							{Value: "secret"},
						},
						RateLimit:         10,
						RateLimitDuration: 60,
						Status:            datastore.ActiveEndpointStatus,
					}, nil)

				r.EXPECT().AllowWithDuration(gomock.Any(), gomock.Any(), gomock.Any(), gomock.Any())

				m.EXPECT().
					FindEventDeliveryByID(gomock.Any(), gomock.Any(), gomock.Any()).
					Return(&datastore.EventDelivery{
						Metadata: &datastore.Metadata{
							Data:            []byte(`{"event": "invoice.completed"}`),
							Raw:             `{"event": "invoice.completed"}`,
							NumTrials:       3,
							RetryLimit:      3,
							IntervalSeconds: 20,
						},
						Status: datastore.ScheduledEventStatus,
					}, nil).Times(1)

				m.EXPECT().
					UpdateStatusOfEventDelivery(gomock.Any(), gomock.Any(), gomock.Any(), gomock.Any()).
					Return(nil).Times(1)

				o.EXPECT().
					FetchProjectByID(gomock.Any(), gomock.Any()).
					Return(&datastore.Project{
						LogoURL: "",
						Config: &datastore.ProjectConfig{
							Signature: &datastore.SignatureConfiguration{
								Header: "X-Convoy-Signature",
								Versions: []datastore.SignatureVersion{
									{
										UID:      "abc",
										Hash:     "SHA256",
										Encoding: datastore.HexEncoding,
									},
								},
							},
							SSL: &datastore.DefaultSSLConfig,
							Strategy: &datastore.StrategyConfiguration{
								Type:       datastore.LinearStrategyProvider,
								Duration:   60,
								RetryCount: 1,
							},
							RateLimit:       &datastore.DefaultRateLimitConfig,
							DisableEndpoint: true,
						},
					}, nil).Times(1)

				d.EXPECT().CreateDeliveryAttempt(gomock.Any(), gomock.Any()).Times(1)

				a.EXPECT().
					UpdateEndpointStatus(gomock.Any(), gomock.Any(), gomock.Any(), gomock.Any()).
					Return(nil).Times(1)

				m.EXPECT().
					UpdateEventDeliveryMetadata(gomock.Any(), gomock.Any(), gomock.Any()).
					Return(nil).Times(1)

				licenser, _ := l.(*mocks.MockLicenser)
				licenser.EXPECT().UseForwardProxy().Times(1).Return(true)
			},
			nFn: func() func() {
				httpmock.Activate()

				httpmock.RegisterResponder("POST", "https://google.com",
					httpmock.NewStringResponder(400, ``))

				return func() {
					httpmock.DeactivateAndReset()
				}
			},
		},
		{
			name:          "Manual retry - disable endpoint - success",
			cfgPath:       "./testdata/Config/basic-convoy.json",
			expectedError: nil,
			msg: &datastore.EventDelivery{
				UID: "",
			},
			dbFn: func(a *mocks.MockEndpointRepository, o *mocks.MockProjectRepository, m *mocks.MockEventDeliveryRepository, q *mocks.MockQueuer, r *mocks.MockRateLimiter, d *mocks.MockDeliveryAttemptsRepository, l license.Licenser) {
<<<<<<< HEAD
=======
				a.EXPECT().FindEndpointByID(gomock.Any(), gomock.Any(), gomock.Any()).
					Return(&datastore.Endpoint{
						ProjectID: "123",
						Url:       "https://google.com?source=giphy",
						Secrets: []datastore.Secret{
							{Value: "secret"},
						},
						RateLimit:         10,
						RateLimitDuration: 60,
						Status:            datastore.ActiveEndpointStatus,
					}, nil)

				r.EXPECT().AllowWithDuration(gomock.Any(), gomock.Any(), gomock.Any(), gomock.Any())

				m.EXPECT().
					FindEventDeliveryByID(gomock.Any(), gomock.Any(), gomock.Any()).
					Return(&datastore.EventDelivery{
						Status:         datastore.ScheduledEventStatus,
						URLQueryParams: "name=ref&category=food",
						Metadata: &datastore.Metadata{
							Data:            []byte(`{"event": "invoice.completed"}`),
							Raw:             `{"event": "invoice.completed"}`,
							NumTrials:       4,
							RetryLimit:      3,
							IntervalSeconds: 20,
						},
					}, nil).Times(1)

				a.EXPECT().
					UpdateEndpointStatus(gomock.Any(), gomock.Any(), gomock.Any(), datastore.InactiveEndpointStatus).
					Return(nil).Times(1)

				o.EXPECT().
					FetchProjectByID(gomock.Any(), gomock.Any()).
					Return(&datastore.Project{
						LogoURL: "",
						Config: &datastore.ProjectConfig{
							Signature: &datastore.SignatureConfiguration{
								Header: "X-Convoy-Signature",
								Versions: []datastore.SignatureVersion{
									{
										UID:      "abc",
										Hash:     "SHA256",
										Encoding: datastore.HexEncoding,
									},
								},
							},
							SSL: &datastore.DefaultSSLConfig,
							Strategy: &datastore.StrategyConfiguration{
								Type:       datastore.LinearStrategyProvider,
								Duration:   60,
								RetryCount: 1,
							},
							RateLimit:       &datastore.DefaultRateLimitConfig,
							DisableEndpoint: true,
						},
					}, nil).Times(1)

				d.EXPECT().CreateDeliveryAttempt(gomock.Any(), gomock.Any()).Times(1)

				m.EXPECT().
					UpdateStatusOfEventDelivery(gomock.Any(), gomock.Any(), gomock.Any(), gomock.Any()).
					Return(nil).Times(1)

				m.EXPECT().
					UpdateEventDeliveryMetadata(gomock.Any(), gomock.Any(), gomock.Any()).
					Return(nil).Times(1)

				licenser, _ := l.(*mocks.MockLicenser)
				licenser.EXPECT().UseForwardProxy().Times(1).Return(true)
			},
			nFn: func() func() {
				httpmock.Activate()

				httpmock.RegisterResponder("POST", "https://google.com?category=food&name=ref&source=giphy",
					httpmock.NewStringResponder(200, ``))

				return func() {
					httpmock.DeactivateAndReset()
				}
			},
		},
		{
			name:          "Manual retry - disable endpoint - success - skip proxy",
			cfgPath:       "./testdata/Config/basic-convoy.json",
			expectedError: nil,
			msg: &datastore.EventDelivery{
				UID: "",
			},
			dbFn: func(a *mocks.MockEndpointRepository, o *mocks.MockProjectRepository, m *mocks.MockEventDeliveryRepository, q *mocks.MockQueuer, r *mocks.MockRateLimiter, d *mocks.MockDeliveryAttemptsRepository, l license.Licenser) {
>>>>>>> e89903f1
				a.EXPECT().FindEndpointByID(gomock.Any(), gomock.Any(), gomock.Any()).
					Return(&datastore.Endpoint{
						ProjectID: "123",
						Url:       "https://google.com?source=giphy",
						Secrets: []datastore.Secret{
							{Value: "secret"},
						},
						RateLimit:         10,
						RateLimitDuration: 60,
						Status:            datastore.ActiveEndpointStatus,
					}, nil)

				r.EXPECT().AllowWithDuration(gomock.Any(), gomock.Any(), gomock.Any(), gomock.Any())

				m.EXPECT().
					FindEventDeliveryByID(gomock.Any(), gomock.Any(), gomock.Any()).
					Return(&datastore.EventDelivery{
						Status:         datastore.ScheduledEventStatus,
						URLQueryParams: "name=ref&category=food",
						Metadata: &datastore.Metadata{
							Data:            []byte(`{"event": "invoice.completed"}`),
							Raw:             `{"event": "invoice.completed"}`,
							NumTrials:       4,
							RetryLimit:      3,
							IntervalSeconds: 20,
						},
					}, nil).Times(1)

				a.EXPECT().
					UpdateEndpointStatus(gomock.Any(), gomock.Any(), gomock.Any(), datastore.InactiveEndpointStatus).
					Return(nil).Times(1)

				o.EXPECT().
					FetchProjectByID(gomock.Any(), gomock.Any()).
					Return(&datastore.Project{
						LogoURL: "",
						Config: &datastore.ProjectConfig{
							Signature: &datastore.SignatureConfiguration{
								Header: "X-Convoy-Signature",
								Versions: []datastore.SignatureVersion{
									{
										UID:      "abc",
										Hash:     "SHA256",
										Encoding: datastore.HexEncoding,
									},
								},
							},
							SSL: &datastore.DefaultSSLConfig,
							Strategy: &datastore.StrategyConfiguration{
								Type:       datastore.LinearStrategyProvider,
								Duration:   60,
								RetryCount: 1,
							},
							RateLimit:       &datastore.DefaultRateLimitConfig,
							DisableEndpoint: true,
						},
					}, nil).Times(1)

				d.EXPECT().CreateDeliveryAttempt(gomock.Any(), gomock.Any()).Times(1)

				m.EXPECT().
					UpdateStatusOfEventDelivery(gomock.Any(), gomock.Any(), gomock.Any(), gomock.Any()).
					Return(nil).Times(1)

				m.EXPECT().
					UpdateEventDeliveryMetadata(gomock.Any(), gomock.Any(), gomock.Any()).
					Return(nil).Times(1)

				licenser, _ := l.(*mocks.MockLicenser)
<<<<<<< HEAD
				licenser.EXPECT().UseForwardProxy().Times(1).Return(true)
			},
			nFn: func() func() {
				httpmock.Activate()

				httpmock.RegisterResponder("POST", "https://google.com?category=food&name=ref&source=giphy",
					httpmock.NewStringResponder(200, ``))

				return func() {
					httpmock.DeactivateAndReset()
				}
			},
		},
		{
			name:          "Manual retry - disable endpoint - success - skip proxy",
			cfgPath:       "./testdata/Config/basic-convoy.json",
			expectedError: nil,
			msg: &datastore.EventDelivery{
				UID: "",
			},
			dbFn: func(a *mocks.MockEndpointRepository, o *mocks.MockProjectRepository, m *mocks.MockEventDeliveryRepository, q *mocks.MockQueuer, r *mocks.MockRateLimiter, d *mocks.MockDeliveryAttemptsRepository, l license.Licenser) {
				a.EXPECT().FindEndpointByID(gomock.Any(), gomock.Any(), gomock.Any()).
					Return(&datastore.Endpoint{
						ProjectID: "123",
						Url:       "https://google.com?source=giphy",
						Secrets: []datastore.Secret{
							{Value: "secret"},
						},
						RateLimit:         10,
						RateLimitDuration: 60,
						Status:            datastore.ActiveEndpointStatus,
					}, nil)

				r.EXPECT().AllowWithDuration(gomock.Any(), gomock.Any(), gomock.Any(), gomock.Any())

				m.EXPECT().
					FindEventDeliveryByID(gomock.Any(), gomock.Any(), gomock.Any()).
					Return(&datastore.EventDelivery{
						Status:         datastore.ScheduledEventStatus,
						URLQueryParams: "name=ref&category=food",
						Metadata: &datastore.Metadata{
							Data:            []byte(`{"event": "invoice.completed"}`),
							Raw:             `{"event": "invoice.completed"}`,
							NumTrials:       4,
							RetryLimit:      3,
							IntervalSeconds: 20,
						},
					}, nil).Times(1)

				a.EXPECT().
					UpdateEndpointStatus(gomock.Any(), gomock.Any(), gomock.Any(), datastore.InactiveEndpointStatus).
					Return(nil).Times(1)

				o.EXPECT().
					FetchProjectByID(gomock.Any(), gomock.Any()).
					Return(&datastore.Project{
						LogoURL: "",
						Config: &datastore.ProjectConfig{
							Signature: &datastore.SignatureConfiguration{
								Header: "X-Convoy-Signature",
								Versions: []datastore.SignatureVersion{
									{
										UID:      "abc",
										Hash:     "SHA256",
										Encoding: datastore.HexEncoding,
									},
								},
							},
							SSL: &datastore.DefaultSSLConfig,
							Strategy: &datastore.StrategyConfiguration{
								Type:       datastore.LinearStrategyProvider,
								Duration:   60,
								RetryCount: 1,
							},
							RateLimit:       &datastore.DefaultRateLimitConfig,
							DisableEndpoint: true,
						},
					}, nil).Times(1)

				d.EXPECT().CreateDeliveryAttempt(gomock.Any(), gomock.Any()).Times(1)

				m.EXPECT().
					UpdateStatusOfEventDelivery(gomock.Any(), gomock.Any(), gomock.Any(), gomock.Any()).
					Return(nil).Times(1)

				m.EXPECT().
					UpdateEventDeliveryMetadata(gomock.Any(), gomock.Any(), gomock.Any()).
					Return(nil).Times(1)

				licenser, _ := l.(*mocks.MockLicenser)
=======
>>>>>>> e89903f1
				licenser.EXPECT().UseForwardProxy().Times(1).Return(false)
			},
			nFn: func() func() {
				httpmock.Activate()

				httpmock.RegisterResponder("POST", "https://google.com?category=food&name=ref&source=giphy",
					httpmock.NewStringResponder(200, ``))

				return func() {
					httpmock.DeactivateAndReset()
				}
			},
		},
		{
			name:          "Manual retry - disable endpoint - success",
			cfgPath:       "./testdata/Config/basic-convoy-disable-endpoint.json",
			expectedError: nil,
			msg: &datastore.EventDelivery{
				UID: "",
			},
			dbFn: func(a *mocks.MockEndpointRepository, o *mocks.MockProjectRepository, m *mocks.MockEventDeliveryRepository, q *mocks.MockQueuer, r *mocks.MockRateLimiter, d *mocks.MockDeliveryAttemptsRepository, l license.Licenser) {
				a.EXPECT().FindEndpointByID(gomock.Any(), gomock.Any(), gomock.Any()).
					Return(&datastore.Endpoint{
						ProjectID: "123",
						Secrets: []datastore.Secret{
							{Value: "secret"},
						},
						RateLimit:         10,
						RateLimitDuration: 60,
						Status:            datastore.ActiveEndpointStatus,
					}, nil).Times(1)

				r.EXPECT().AllowWithDuration(gomock.Any(), gomock.Any(), gomock.Any(), gomock.Any())

				m.EXPECT().
					FindEventDeliveryByID(gomock.Any(), gomock.Any(), gomock.Any()).
					Return(&datastore.EventDelivery{
						Status: datastore.ScheduledEventStatus,
						Metadata: &datastore.Metadata{
							Data:            []byte(`{"event": "invoice.completed"}`),
							Raw:             `{"event": "invoice.completed"}`,
							NumTrials:       4,
							RetryLimit:      3,
							IntervalSeconds: 20,
						},
					}, nil).Times(1)

				m.EXPECT().
					UpdateStatusOfEventDelivery(gomock.Any(), gomock.Any(), gomock.Any(), gomock.Any()).
					Return(nil).Times(1)

				o.EXPECT().
					FetchProjectByID(gomock.Any(), gomock.Any()).
					Return(&datastore.Project{
						LogoURL: "",
						Config: &datastore.ProjectConfig{
							Signature: &datastore.SignatureConfiguration{
								Header: "X-Convoy-Signature",
								Versions: []datastore.SignatureVersion{
									{
										UID:      "abc",
										Hash:     "SHA256",
										Encoding: datastore.HexEncoding,
									},
								},
							},
							SSL: &datastore.DefaultSSLConfig,
							Strategy: &datastore.StrategyConfiguration{
								Type:       datastore.LinearStrategyProvider,
								Duration:   60,
								RetryCount: 1,
							},
							RateLimit:       &datastore.DefaultRateLimitConfig,
							DisableEndpoint: true,
						},
					}, nil).Times(1)

				d.EXPECT().CreateDeliveryAttempt(gomock.Any(), gomock.Any()).Times(1)

				a.EXPECT().UpdateEndpointStatus(gomock.Any(), gomock.Any(), gomock.Any(), gomock.Any()).
					Return(nil).Times(1)

				m.EXPECT().
					UpdateEventDeliveryMetadata(gomock.Any(), gomock.Any(), gomock.Any()).
					Return(nil).Times(1)

				licenser, _ := l.(*mocks.MockLicenser)
				licenser.EXPECT().UseForwardProxy().Times(1).Return(true)
			},
			nFn: func() func() {
				httpmock.Activate()

				httpmock.RegisterResponder("POST", "https://google.com",
					httpmock.NewStringResponder(200, ``))

				return func() {
					httpmock.DeactivateAndReset()
				}
			},
		},
		{
			name:          "Manual retry - send disable endpoint notification",
			cfgPath:       "./testdata/Config/basic-convoy-disable-endpoint.json",
			expectedError: nil,
			msg: &datastore.EventDelivery{
				UID: "",
			},
			dbFn: func(a *mocks.MockEndpointRepository, o *mocks.MockProjectRepository, m *mocks.MockEventDeliveryRepository, q *mocks.MockQueuer, r *mocks.MockRateLimiter, d *mocks.MockDeliveryAttemptsRepository, l license.Licenser) {
				a.EXPECT().FindEndpointByID(gomock.Any(), gomock.Any(), gomock.Any()).
					Return(&datastore.Endpoint{
						ProjectID:    "123",
						SupportEmail: "test@gmail.com",
						Secrets: []datastore.Secret{
							{Value: "secret"},
						},
						RateLimit:         10,
						Status:            datastore.ActiveEndpointStatus,
						RateLimitDuration: 60,
					}, nil).Times(1)

				r.EXPECT().AllowWithDuration(gomock.Any(), gomock.Any(), gomock.Any(), gomock.Any())

				m.EXPECT().
					FindEventDeliveryByID(gomock.Any(), gomock.Any(), gomock.Any()).
					Return(&datastore.EventDelivery{
						Status: datastore.ScheduledEventStatus,
						Metadata: &datastore.Metadata{
							Data:            []byte(`{"event": "invoice.completed"}`),
							Raw:             `{"event": "invoice.completed"}`,
							NumTrials:       4,
							RetryLimit:      3,
							IntervalSeconds: 20,
						},
					}, nil).Times(1)

				m.EXPECT().
					UpdateStatusOfEventDelivery(gomock.Any(), gomock.Any(), gomock.Any(), gomock.Any()).
					Return(nil).Times(1)

				o.EXPECT().
					FetchProjectByID(gomock.Any(), gomock.Any()).
					Return(&datastore.Project{
						LogoURL: "",
						Config: &datastore.ProjectConfig{
							Signature: &datastore.SignatureConfiguration{
								Header: "X-Convoy-Signature",
								Versions: []datastore.SignatureVersion{
									{
										UID:      "abc",
										Hash:     "SHA256",
										Encoding: datastore.HexEncoding,
									},
								},
							},
							SSL: &datastore.DefaultSSLConfig,
							Strategy: &datastore.StrategyConfiguration{
								Type:       datastore.LinearStrategyProvider,
								Duration:   60,
								RetryCount: 1,
							},
							RateLimit:       &datastore.DefaultRateLimitConfig,
							DisableEndpoint: true,
						},
					}, nil).Times(1)

				d.EXPECT().CreateDeliveryAttempt(gomock.Any(), gomock.Any()).Times(1)

				a.EXPECT().UpdateEndpointStatus(gomock.Any(), gomock.Any(), gomock.Any(), gomock.Any()).
					Return(nil).Times(1)

				m.EXPECT().
					UpdateEventDeliveryMetadata(gomock.Any(), gomock.Any(), gomock.Any()).
					Return(nil).Times(1)

				q.EXPECT().
					Write(convoy.NotificationProcessor, convoy.DefaultQueue, gomock.Any()).
					Return(nil).Times(1)

				licenser, _ := l.(*mocks.MockLicenser)
				licenser.EXPECT().UseForwardProxy().Times(1).Return(true)
			},
			nFn: func() func() {
				httpmock.Activate()

				httpmock.RegisterResponder("POST", "https://google.com",
					httpmock.NewStringResponder(200, ``))

				return func() {
					httpmock.DeactivateAndReset()
				}
			},
		},
		{
			name:          "Manual retry - send endpoint enabled notification",
			cfgPath:       "./testdata/Config/basic-convoy-disable-endpoint.json",
			expectedError: nil,
			msg: &datastore.EventDelivery{
				UID: "",
			},
			dbFn: func(a *mocks.MockEndpointRepository, o *mocks.MockProjectRepository, m *mocks.MockEventDeliveryRepository, q *mocks.MockQueuer, r *mocks.MockRateLimiter, d *mocks.MockDeliveryAttemptsRepository, l license.Licenser) {
				a.EXPECT().FindEndpointByID(gomock.Any(), gomock.Any(), gomock.Any()).
					Return(&datastore.Endpoint{
						ProjectID:    "123",
						SupportEmail: "test@gmail.com",
						Secrets: []datastore.Secret{
							{Value: "secret"},
						},
						RateLimit:         10,
						Url:               "https://google.com",
						RateLimitDuration: 60,
						Status:            datastore.ActiveEndpointStatus,
					}, nil).Times(1)

				r.EXPECT().AllowWithDuration(gomock.Any(), gomock.Any(), gomock.Any(), gomock.Any())

				m.EXPECT().
					FindEventDeliveryByID(gomock.Any(), gomock.Any(), gomock.Any()).
					Return(&datastore.EventDelivery{
						Status: datastore.ScheduledEventStatus,
						Metadata: &datastore.Metadata{
							Data:            []byte(`{"event": "invoice.completed"}`),
							Raw:             `{"event": "invoice.completed"}`,
							NumTrials:       4,
							RetryLimit:      3,
							IntervalSeconds: 20,
						},
					}, nil).Times(1)

				m.EXPECT().
					UpdateStatusOfEventDelivery(gomock.Any(), gomock.Any(), gomock.Any(), gomock.Any()).
					Return(nil).Times(1)

				o.EXPECT().
					FetchProjectByID(gomock.Any(), gomock.Any()).
					Return(&datastore.Project{
						LogoURL: "",
						Config: &datastore.ProjectConfig{
							Signature: &datastore.SignatureConfiguration{
								Header: "X-Convoy-Signature",
								Versions: []datastore.SignatureVersion{
									{
										UID:      "abc",
										Hash:     "SHA256",
										Encoding: datastore.HexEncoding,
									},
								},
							},
							SSL: &datastore.DefaultSSLConfig,
							Strategy: &datastore.StrategyConfiguration{
								Type:       datastore.LinearStrategyProvider,
								Duration:   60,
								RetryCount: 1,
							},
							RateLimit:       &datastore.DefaultRateLimitConfig,
							DisableEndpoint: true,
						},
					}, nil).Times(1)

				d.EXPECT().CreateDeliveryAttempt(gomock.Any(), gomock.Any()).Times(1)

				a.EXPECT().UpdateEndpointStatus(gomock.Any(), gomock.Any(), gomock.Any(), gomock.Any()).
					Return(nil).Times(1)

				m.EXPECT().
					UpdateEventDeliveryMetadata(gomock.Any(), gomock.Any(), gomock.Any()).
					Return(nil).Times(1)

				q.EXPECT().
					Write(convoy.NotificationProcessor, convoy.DefaultQueue, gomock.Any()).
					Return(nil).Times(1)

				licenser, _ := l.(*mocks.MockLicenser)
				licenser.EXPECT().UseForwardProxy().Times(1).Return(true)
			},
			nFn: func() func() {
				httpmock.Activate()

				httpmock.RegisterResponder("POST", "https://google.com",
					httpmock.NewStringResponder(200, ``))

				return func() {
					httpmock.DeactivateAndReset()
				}
			},
		},
	}

	for _, tc := range tt {
		t.Run(tc.name, func(t *testing.T) {
			ctrl := gomock.NewController(t)
			defer ctrl.Finish()

			projectRepo := mocks.NewMockProjectRepository(ctrl)
			endpointRepo := mocks.NewMockEndpointRepository(ctrl)
			msgRepo := mocks.NewMockEventDeliveryRepository(ctrl)
			apiKeyRepo := mocks.NewMockAPIKeyRepository(ctrl)
			userRepo := mocks.NewMockUserRepository(ctrl)
			cache := mocks.NewMockCache(ctrl)
			portalLinkRepo := mocks.NewMockPortalLinkRepository(ctrl)
			q := mocks.NewMockQueuer(ctrl)
			rateLimiter := mocks.NewMockRateLimiter(ctrl)
			attemptsRepo := mocks.NewMockDeliveryAttemptsRepository(ctrl)
			licenser := mocks.NewMockLicenser(ctrl)

			err := config.LoadConfig(tc.cfgPath)
			if err != nil {
				t.Errorf("Failed to load config file: %v", err)
			}

			cfg, err := config.Get()
			if err != nil {
				t.Errorf("failed to get config: %v", err)
			}

			err = realm_chain.Init(&cfg.Auth, apiKeyRepo, userRepo, portalLinkRepo, cache)
			if err != nil {
				t.Errorf("failed to initialize realm chain : %v", err)
			}

			if tc.nFn != nil {
				deferFn := tc.nFn()
				defer deferFn()
			}

			if tc.dbFn != nil {
				tc.dbFn(endpointRepo, projectRepo, msgRepo, q, rateLimiter, attemptsRepo, licenser)
			}

			dispatcher, err := net.NewDispatcher("", licenser, false)
			require.NoError(t, err)

			mockStore := cb.NewTestStore()
			mockClock := clock.NewSimulatedClock(time.Now())
			breakerConfig := &cb.CircuitBreakerConfig{
				SampleRate:                  1,
				ErrorTimeout:                30,
				FailureThreshold:            0.5,
				FailureCount:                5,
				SuccessThreshold:            2,
				ObservabilityWindow:         5,
				NotificationThresholds:      []uint64{10, 20, 30},
				ConsecutiveFailureThreshold: 3,
			}

			manager, err := cb.NewCircuitBreakerManager(
				cb.StoreOption(mockStore),
				cb.ClockOption(mockClock),
				cb.ConfigOption(breakerConfig),
			)

			processFn := ProcessRetryEventDelivery(endpointRepo, msgRepo, projectRepo, q, rateLimiter, dispatcher, attemptsRepo, manager)

			payload := EventDelivery{
				EventDeliveryID: tc.msg.UID,
				ProjectID:       tc.msg.ProjectID,
			}

			data, err := json.Marshal(payload)
			if err != nil {
				t.Errorf("failed to marshal payload: %v", err)
			}

			job := queue.Job{
				Payload: data,
			}

			task := asynq.NewTask(string(convoy.EventProcessor), job.Payload, asynq.Queue(string(convoy.EventQueue)), asynq.ProcessIn(job.Delay))

			err = processFn(context.Background(), task)

			// Assert.
			assert.Equal(t, tc.expectedError, err)
		})
	}
}

func TestProcessRetryEventDeliveryConfig(t *testing.T) {
	tt := []struct {
		name                string
		subscription        *datastore.Subscription
		project             *datastore.Project
		endpoint            *datastore.Endpoint
		wantRetryConfig     *datastore.StrategyConfiguration
		wantRateLimitConfig *RateLimitConfig
		wantDisableEndpoint bool
	}{
		{
			name: "Subscription Config is primary config",
			subscription: &datastore.Subscription{
				RetryConfig: &datastore.RetryConfiguration{
					Type:       datastore.LinearStrategyProvider,
					Duration:   2,
					RetryCount: 3,
				},
				RateLimitConfig: &datastore.RateLimitConfiguration{
					Count:    100,
					Duration: 1,
				},
			},
			project: &datastore.Project{
				Config: &datastore.ProjectConfig{
					Strategy:  &datastore.DefaultStrategyConfig,
					RateLimit: &datastore.DefaultRateLimitConfig,
				},
			},
			endpoint: &datastore.Endpoint{
				RateLimit:         100,
				RateLimitDuration: 60,
			},
			wantRetryConfig: &datastore.StrategyConfiguration{
				Type:       datastore.LinearStrategyProvider,
				Duration:   2,
				RetryCount: 3,
			},
			wantRateLimitConfig: &RateLimitConfig{
				Rate:       100,
				BucketSize: 60,
			},
			wantDisableEndpoint: true,
		},

		{
			name:         "Project Config is primary config",
			subscription: &datastore.Subscription{},
			project: &datastore.Project{
				Config: &datastore.ProjectConfig{
					Strategy: &datastore.StrategyConfiguration{
						Type:       datastore.ExponentialStrategyProvider,
						Duration:   3,
						RetryCount: 4,
					},
					RateLimit: &datastore.RateLimitConfiguration{
						Count:    100,
						Duration: 10,
					},
				},
			},
			endpoint: &datastore.Endpoint{
				RateLimit:         100,
				RateLimitDuration: 600,
			},
			wantRetryConfig: &datastore.StrategyConfiguration{
				Type:       datastore.ExponentialStrategyProvider,
				Duration:   3,
				RetryCount: 4,
			},
			wantRateLimitConfig: &RateLimitConfig{
				Rate:       100,
				BucketSize: 600,
			},
			wantDisableEndpoint: false,
		},
	}

	for _, tc := range tt {
		t.Run(tc.name, func(t *testing.T) {
			evConfig := &EventDeliveryConfig{subscription: tc.subscription, project: tc.project, endpoint: tc.endpoint}

			if tc.wantRetryConfig != nil {
				rc, err := evConfig.RetryConfig()

				assert.Nil(t, err)

				assert.Equal(t, tc.wantRetryConfig.Type, rc.Type)
				assert.Equal(t, tc.wantRetryConfig.Duration, rc.Duration)
				assert.Equal(t, tc.wantRetryConfig.RetryCount, rc.RetryCount)
			}

			if tc.wantRateLimitConfig != nil {
				rlc := evConfig.RateLimitConfig()

				assert.Equal(t, tc.wantRateLimitConfig.Rate, rlc.Rate)
				assert.Equal(t, tc.wantRateLimitConfig.BucketSize, rlc.BucketSize)
			}
		})
	}
}<|MERGE_RESOLUTION|>--- conflicted
+++ resolved
@@ -12,10 +12,8 @@
 	cb "github.com/frain-dev/convoy/pkg/circuit_breaker"
 	"github.com/frain-dev/convoy/pkg/clock"
 	"github.com/stretchr/testify/require"
-<<<<<<< HEAD
 	"time"
-=======
->>>>>>> e89903f1
+
 
 	"github.com/frain-dev/convoy"
 	"github.com/frain-dev/convoy/auth/realm_chain"
@@ -466,8 +464,6 @@
 				UID: "",
 			},
 			dbFn: func(a *mocks.MockEndpointRepository, o *mocks.MockProjectRepository, m *mocks.MockEventDeliveryRepository, q *mocks.MockQueuer, r *mocks.MockRateLimiter, d *mocks.MockDeliveryAttemptsRepository, l license.Licenser) {
-<<<<<<< HEAD
-=======
 				a.EXPECT().FindEndpointByID(gomock.Any(), gomock.Any(), gomock.Any()).
 					Return(&datastore.Endpoint{
 						ProjectID: "123",
@@ -558,7 +554,6 @@
 				UID: "",
 			},
 			dbFn: func(a *mocks.MockEndpointRepository, o *mocks.MockProjectRepository, m *mocks.MockEventDeliveryRepository, q *mocks.MockQueuer, r *mocks.MockRateLimiter, d *mocks.MockDeliveryAttemptsRepository, l license.Licenser) {
->>>>>>> e89903f1
 				a.EXPECT().FindEndpointByID(gomock.Any(), gomock.Any(), gomock.Any()).
 					Return(&datastore.Endpoint{
 						ProjectID: "123",
@@ -628,7 +623,6 @@
 					Return(nil).Times(1)
 
 				licenser, _ := l.(*mocks.MockLicenser)
-<<<<<<< HEAD
 				licenser.EXPECT().UseForwardProxy().Times(1).Return(true)
 			},
 			nFn: func() func() {
@@ -719,8 +713,6 @@
 					Return(nil).Times(1)
 
 				licenser, _ := l.(*mocks.MockLicenser)
-=======
->>>>>>> e89903f1
 				licenser.EXPECT().UseForwardProxy().Times(1).Return(false)
 			},
 			nFn: func() func() {
