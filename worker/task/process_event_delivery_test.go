package task

import (
	"context"
	"encoding/json"
	"testing"

	"github.com/frain-dev/convoy/internal/pkg/license"

	"github.com/frain-dev/convoy/net"
	cb "github.com/frain-dev/convoy/pkg/circuit_breaker"
	"github.com/frain-dev/convoy/pkg/clock"
	"github.com/stretchr/testify/require"
<<<<<<< HEAD

	"time"
=======
>>>>>>> e89903f1

	"github.com/frain-dev/convoy"
	"github.com/frain-dev/convoy/auth/realm_chain"
	"github.com/frain-dev/convoy/datastore"
	"github.com/frain-dev/convoy/queue"
	"github.com/hibiken/asynq"
	"github.com/jarcoal/httpmock"

	"github.com/frain-dev/convoy/config"
	"github.com/frain-dev/convoy/mocks"
	"github.com/stretchr/testify/assert"
	"go.uber.org/mock/gomock"
)

func TestProcessEventDelivery(t *testing.T) {
	tt := []struct {
		name          string
		cfgPath       string
		expectedError error
		msg           *datastore.EventDelivery
		dbFn          func(*mocks.MockEndpointRepository, *mocks.MockProjectRepository, *mocks.MockEventDeliveryRepository, *mocks.MockQueuer, *mocks.MockRateLimiter, *mocks.MockDeliveryAttemptsRepository, license.Licenser)
		nFn           func() func()
	}{
		{
			name:          "Event already sent.",
			cfgPath:       "./testdata/Config/basic-convoy.json",
			expectedError: nil,
			msg: &datastore.EventDelivery{
				UID: "",
			},
			dbFn: func(a *mocks.MockEndpointRepository, o *mocks.MockProjectRepository, m *mocks.MockEventDeliveryRepository, q *mocks.MockQueuer, r *mocks.MockRateLimiter, d *mocks.MockDeliveryAttemptsRepository, l license.Licenser) {
				m.EXPECT().
					FindEventDeliveryByIDSlim(gomock.Any(), gomock.Any(), gomock.Any()).
					Return(&datastore.EventDelivery{
						EndpointID:     "endpoint-id-1",
						SubscriptionID: "sub-id-1",
						ProjectID:      "project-id-1",
						Metadata: &datastore.Metadata{
							Data:            []byte(`{"event": "invoice.completed"}`),
							NumTrials:       0,
							RetryLimit:      3,
							IntervalSeconds: 20,
						},
						Status: datastore.SuccessEventStatus,
					}, nil).Times(1)

				endpoint := &datastore.Endpoint{UID: "endpoint-id-1"}
				a.EXPECT().FindEndpointByID(gomock.Any(), "endpoint-id-1", gomock.Any()).Times(1).Return(endpoint, nil)

				project := &datastore.Project{UID: "project-id-1"}
				o.EXPECT().FetchProjectByID(gomock.Any(), "project-id-1").Times(1).Return(project, nil)
			},
		},
		{
			name:          "Endpoint is inactive",
			cfgPath:       "./testdata/Config/basic-convoy.json",
			expectedError: nil,
			msg: &datastore.EventDelivery{
				UID: "",
			},
			dbFn: func(a *mocks.MockEndpointRepository, o *mocks.MockProjectRepository, m *mocks.MockEventDeliveryRepository, q *mocks.MockQueuer, r *mocks.MockRateLimiter, d *mocks.MockDeliveryAttemptsRepository, l license.Licenser) {
				a.EXPECT().FindEndpointByID(gomock.Any(), gomock.Any(), gomock.Any()).
					Return(&datastore.Endpoint{
						RateLimit:         10,
						RateLimitDuration: 60,
						Status:            datastore.InactiveEndpointStatus,
					}, nil)

				r.EXPECT().AllowWithDuration(gomock.Any(), gomock.Any(), gomock.Any(), gomock.Any())

				o.EXPECT().FetchProjectByID(gomock.Any(), gomock.Any()).Return(&datastore.Project{Config: &datastore.DefaultProjectConfig}, nil)
				m.EXPECT().
					FindEventDeliveryByIDSlim(gomock.Any(), gomock.Any(), gomock.Any()).
					Return(&datastore.EventDelivery{
						Metadata: &datastore.Metadata{
							Data:            []byte(`{"event": "invoice.completed"}`),
							NumTrials:       0,
							RetryLimit:      3,
							IntervalSeconds: 20,
						},
					}, nil).Times(1)

				m.EXPECT().UpdateStatusOfEventDelivery(gomock.Any(), gomock.Any(), gomock.Any(), datastore.DiscardedEventStatus).Times(1).Return(nil)

				m.EXPECT().
					UpdateStatusOfEventDelivery(gomock.Any(), gomock.Any(), gomock.Any(), gomock.Any()).
					Return(nil).Times(1)
			},
		},
		{
			name:          "Endpoint does not respond with 2xx",
			cfgPath:       "./testdata/Config/basic-convoy.json",
			expectedError: nil,
			msg: &datastore.EventDelivery{
				UID: "",
			},
			dbFn: func(a *mocks.MockEndpointRepository, o *mocks.MockProjectRepository, m *mocks.MockEventDeliveryRepository, q *mocks.MockQueuer, r *mocks.MockRateLimiter, d *mocks.MockDeliveryAttemptsRepository, l license.Licenser) {
				a.EXPECT().FindEndpointByID(gomock.Any(), gomock.Any(), gomock.Any()).
					Return(&datastore.Endpoint{
						ProjectID:         "123",
						RateLimit:         10,
						RateLimitDuration: 60,
						Secrets: []datastore.Secret{
							{Value: "secret"},
						},
						Status: datastore.ActiveEndpointStatus,
					}, nil)

				r.EXPECT().AllowWithDuration(gomock.Any(), gomock.Any(), gomock.Any(), gomock.Any())

				m.EXPECT().
					FindEventDeliveryByIDSlim(gomock.Any(), gomock.Any(), gomock.Any()).
					Return(&datastore.EventDelivery{
						Metadata: &datastore.Metadata{
							Data:            []byte(`{"event": "invoice.completed"}`),
							Raw:             `{"event": "invoice.completed"}`,
							NumTrials:       0,
							RetryLimit:      3,
							IntervalSeconds: 20,
						},
						Status: datastore.ScheduledEventStatus,
					}, nil).Times(1)

				o.EXPECT().
					FetchProjectByID(gomock.Any(), gomock.Any()).
					Return(&datastore.Project{
						LogoURL: "",
						Config: &datastore.ProjectConfig{
							Signature: &datastore.SignatureConfiguration{
								Header: "X-Convoy-Signature",
								Versions: []datastore.SignatureVersion{
									{
										UID:      "abc",
										Hash:     "SHA256",
										Encoding: datastore.HexEncoding,
									},
								},
							},
							SSL: &datastore.DefaultSSLConfig,
							Strategy: &datastore.StrategyConfiguration{
								Type:       datastore.LinearStrategyProvider,
								Duration:   60,
								RetryCount: 1,
							},
							RateLimit: &datastore.DefaultRateLimitConfig,
						},
					}, nil).Times(1)

				m.EXPECT().
					UpdateStatusOfEventDelivery(gomock.Any(), gomock.Any(), gomock.Any(), gomock.Any()).
					Return(nil).Times(1)

				d.EXPECT().CreateDeliveryAttempt(gomock.Any(), gomock.Any()).Times(1)

				m.EXPECT().
					UpdateEventDeliveryMetadata(gomock.Any(), gomock.Any(), gomock.Any()).
					Return(nil).Times(1)

				q.EXPECT().Write(gomock.Any(), gomock.Any(), gomock.Any())
			},
			nFn: func() func() {
				httpmock.Activate()

				httpmock.RegisterResponder("POST", "https://google.com",
					httpmock.NewStringResponder(400, ``))

				return func() {
					httpmock.DeactivateAndReset()
				}
			},
		},
		{
			name:          "Max retries reached - disabled endpoint - failed",
			cfgPath:       "./testdata/Config/basic-convoy-disable-endpoint.json",
			expectedError: nil,
			msg: &datastore.EventDelivery{
				UID: "",
			},
			dbFn: func(a *mocks.MockEndpointRepository, o *mocks.MockProjectRepository, m *mocks.MockEventDeliveryRepository, q *mocks.MockQueuer, r *mocks.MockRateLimiter, d *mocks.MockDeliveryAttemptsRepository, l license.Licenser) {
				a.EXPECT().FindEndpointByID(gomock.Any(), gomock.Any(), gomock.Any()).
					Return(&datastore.Endpoint{
						Secrets: []datastore.Secret{
							{Value: "secret"},
						},
						RateLimit:         10,
						RateLimitDuration: 60,
						ProjectID:         "123",
						Status:            datastore.ActiveEndpointStatus,
					}, nil)

				r.EXPECT().AllowWithDuration(gomock.Any(), gomock.Any(), gomock.Any(), gomock.Any())

				m.EXPECT().
					FindEventDeliveryByIDSlim(gomock.Any(), gomock.Any(), gomock.Any()).
					Return(&datastore.EventDelivery{
						Metadata: &datastore.Metadata{
							Data:            []byte(`{"event": "invoice.completed"}`),
							Raw:             `{"event": "invoice.completed"}`,
							NumTrials:       2,
							RetryLimit:      3,
							IntervalSeconds: 20,
						},
						Status: datastore.ScheduledEventStatus,
					}, nil).Times(1)

				m.EXPECT().
					UpdateStatusOfEventDelivery(gomock.Any(), gomock.Any(), gomock.Any(), gomock.Any()).
					Return(nil).Times(1)

				o.EXPECT().
					FetchProjectByID(gomock.Any(), gomock.Any()).
					Return(&datastore.Project{
						LogoURL: "",
						Config: &datastore.ProjectConfig{
							Signature: &datastore.SignatureConfiguration{
								Header: config.SignatureHeaderProvider("X-Convoy-Signature"),
								Versions: []datastore.SignatureVersion{
									{
										UID:      "abc",
										Hash:     "SHA256",
										Encoding: datastore.HexEncoding,
									},
								},
							},
							SSL: &datastore.DefaultSSLConfig,
							Strategy: &datastore.StrategyConfiguration{
								Type:       datastore.LinearStrategyProvider,
								Duration:   60,
								RetryCount: 1,
							},
							RateLimit:       &datastore.DefaultRateLimitConfig,
							DisableEndpoint: true,
						},
					}, nil).Times(1)

				a.EXPECT().
					UpdateEndpointStatus(gomock.Any(), gomock.Any(), gomock.Any(), gomock.Any()).
					Return(nil).Times(1)

				d.EXPECT().CreateDeliveryAttempt(gomock.Any(), gomock.Any()).Times(1)

				m.EXPECT().
					UpdateEventDeliveryMetadata(gomock.Any(), gomock.Any(), gomock.Any()).
					Return(nil).Times(1)

				licenser, _ := l.(*mocks.MockLicenser)
				licenser.EXPECT().AdvancedEndpointMgmt().Times(1).Return(true)
			},
			nFn: func() func() {
				httpmock.Activate()

				httpmock.RegisterResponder("POST", "https://google.com",
					httpmock.NewStringResponder(200, ``))

				return func() {
					httpmock.DeactivateAndReset()
				}
			},
		},
		{
			name:          "Manual retry - disable endpoint - failed",
			cfgPath:       "./testdata/Config/basic-convoy.json",
			expectedError: nil,
			msg: &datastore.EventDelivery{
				UID: "",
			},
			dbFn: func(a *mocks.MockEndpointRepository, o *mocks.MockProjectRepository, m *mocks.MockEventDeliveryRepository, q *mocks.MockQueuer, r *mocks.MockRateLimiter, d *mocks.MockDeliveryAttemptsRepository, l license.Licenser) {
				a.EXPECT().FindEndpointByID(gomock.Any(), gomock.Any(), gomock.Any()).
					Return(&datastore.Endpoint{
						ProjectID: "123",
						Secrets: []datastore.Secret{
							{Value: "secret"},
						},
						RateLimit:         10,
						RateLimitDuration: 60,
						Status:            datastore.ActiveEndpointStatus,
					}, nil)

				r.EXPECT().AllowWithDuration(gomock.Any(), gomock.Any(), gomock.Any(), gomock.Any())

				a.EXPECT().
					UpdateEndpointStatus(gomock.Any(), gomock.Any(), gomock.Any(), datastore.InactiveEndpointStatus).
					Return(nil).Times(1)

				m.EXPECT().
					FindEventDeliveryByIDSlim(gomock.Any(), gomock.Any(), gomock.Any()).
					Return(&datastore.EventDelivery{
						Metadata: &datastore.Metadata{
							Data:            []byte(`{"event": "invoice.completed"}`),
							Raw:             `{"event": "invoice.completed"}`,
							NumTrials:       3,
							RetryLimit:      3,
							IntervalSeconds: 20,
						},
						Status: datastore.ScheduledEventStatus,
					}, nil).Times(1)

				o.EXPECT().
					FetchProjectByID(gomock.Any(), gomock.Any()).
					Return(&datastore.Project{
						LogoURL: "",
						Config: &datastore.ProjectConfig{
							Signature: &datastore.SignatureConfiguration{
								Header: config.SignatureHeaderProvider("X-Convoy-Signature"),
								Versions: []datastore.SignatureVersion{
									{
										UID:      "abc",
										Hash:     "SHA256",
										Encoding: datastore.HexEncoding,
									},
								},
							},
							SSL: &datastore.DefaultSSLConfig,
							Strategy: &datastore.StrategyConfiguration{
								Type:       datastore.StrategyProvider("default"),
								Duration:   60,
								RetryCount: 1,
							},
							RateLimit:       &datastore.DefaultRateLimitConfig,
							DisableEndpoint: true,
						},
					}, nil).Times(1)

				m.EXPECT().
					UpdateStatusOfEventDelivery(gomock.Any(), gomock.Any(), gomock.Any(), gomock.Any()).
					Return(nil).Times(1)

				d.EXPECT().CreateDeliveryAttempt(gomock.Any(), gomock.Any()).Times(1)

				m.EXPECT().
					UpdateEventDeliveryMetadata(gomock.Any(), gomock.Any(), gomock.Any()).
					Return(nil).Times(1)

				licenser, _ := l.(*mocks.MockLicenser)
				licenser.EXPECT().AdvancedEndpointMgmt().Times(1).Return(true)
			},
			nFn: func() func() {
				httpmock.Activate()

				httpmock.RegisterResponder("POST", "https://google.com",
					httpmock.NewStringResponder(400, ``))

				return func() {
					httpmock.DeactivateAndReset()
				}
			},
		},
		{
			name:          "Manual retry - disable endpoint - failed",
			cfgPath:       "./testdata/Config/basic-convoy-disable-endpoint.json",
			expectedError: nil,
			msg: &datastore.EventDelivery{
				UID: "",
			},
			dbFn: func(a *mocks.MockEndpointRepository, o *mocks.MockProjectRepository, m *mocks.MockEventDeliveryRepository, q *mocks.MockQueuer, r *mocks.MockRateLimiter, d *mocks.MockDeliveryAttemptsRepository, l license.Licenser) {
				a.EXPECT().FindEndpointByID(gomock.Any(), gomock.Any(), gomock.Any()).
					Return(&datastore.Endpoint{
						ProjectID: "123",
						Secrets: []datastore.Secret{
							{Value: "secret"},
						},
						RateLimit:         10,
						RateLimitDuration: 60,
						Status:            datastore.ActiveEndpointStatus,
					}, nil)

				r.EXPECT().AllowWithDuration(gomock.Any(), gomock.Any(), gomock.Any(), gomock.Any())

				m.EXPECT().
					FindEventDeliveryByIDSlim(gomock.Any(), gomock.Any(), gomock.Any()).
					Return(&datastore.EventDelivery{
						Metadata: &datastore.Metadata{
							Data:            []byte(`{"event": "invoice.completed"}`),
							Raw:             `{"event": "invoice.completed"}`,
							NumTrials:       3,
							RetryLimit:      3,
							IntervalSeconds: 20,
						},
						Status: datastore.ScheduledEventStatus,
					}, nil).Times(1)

				m.EXPECT().
					UpdateStatusOfEventDelivery(gomock.Any(), gomock.Any(), gomock.Any(), gomock.Any()).
					Return(nil).Times(1)

				o.EXPECT().
					FetchProjectByID(gomock.Any(), gomock.Any()).
					Return(&datastore.Project{
						LogoURL: "",
						Config: &datastore.ProjectConfig{
							Signature: &datastore.SignatureConfiguration{
								Header: config.SignatureHeaderProvider("X-Convoy-Signature"),
								Versions: []datastore.SignatureVersion{
									{
										UID:      "abc",
										Hash:     "SHA256",
										Encoding: datastore.HexEncoding,
									},
								},
							},
							SSL: &datastore.DefaultSSLConfig,
							Strategy: &datastore.StrategyConfiguration{
								Type:       datastore.LinearStrategyProvider,
								Duration:   60,
								RetryCount: 1,
							},
							RateLimit:       &datastore.DefaultRateLimitConfig,
							DisableEndpoint: true,
						},
					}, nil).Times(1)

				a.EXPECT().
					UpdateEndpointStatus(gomock.Any(), gomock.Any(), gomock.Any(), gomock.Any()).
					Return(nil).Times(1)

				d.EXPECT().CreateDeliveryAttempt(gomock.Any(), gomock.Any()).Times(1)

				m.EXPECT().
					UpdateEventDeliveryMetadata(gomock.Any(), gomock.Any(), gomock.Any()).
					Return(nil).Times(1)

				licenser, _ := l.(*mocks.MockLicenser)
				licenser.EXPECT().AdvancedEndpointMgmt().Times(1).Return(true)
			},
			nFn: func() func() {
				httpmock.Activate()

				httpmock.RegisterResponder("POST", "https://google.com",
					httpmock.NewStringResponder(400, ``))

				return func() {
					httpmock.DeactivateAndReset()
				}
			},
		},
		{
			name:          "Manual retry - disable endpoint - success",
			cfgPath:       "./testdata/Config/basic-convoy.json",
			expectedError: nil,
			msg: &datastore.EventDelivery{
				UID: "",
			},
			dbFn: func(a *mocks.MockEndpointRepository, o *mocks.MockProjectRepository, m *mocks.MockEventDeliveryRepository, q *mocks.MockQueuer, r *mocks.MockRateLimiter, d *mocks.MockDeliveryAttemptsRepository, l license.Licenser) {
				a.EXPECT().FindEndpointByID(gomock.Any(), gomock.Any(), gomock.Any()).
					Return(&datastore.Endpoint{
						ProjectID: "123",
						Url:       "https://google.com?source=giphy",
						Secrets: []datastore.Secret{
							{Value: "secret"},
						},
						RateLimit:         10,
						RateLimitDuration: 60,
						Status:            datastore.ActiveEndpointStatus,
					}, nil)

				r.EXPECT().AllowWithDuration(gomock.Any(), gomock.Any(), gomock.Any(), gomock.Any())

				m.EXPECT().
					FindEventDeliveryByIDSlim(gomock.Any(), gomock.Any(), gomock.Any()).
					Return(&datastore.EventDelivery{
						Status:         datastore.ScheduledEventStatus,
						URLQueryParams: "name=ref&category=food",
						Metadata: &datastore.Metadata{
							Data:            []byte(`{"event": "invoice.completed"}`),
							Raw:             `{"event": "invoice.completed"}`,
							NumTrials:       4,
							RetryLimit:      3,
							IntervalSeconds: 20,
						},
					}, nil).Times(1)

				a.EXPECT().
					UpdateEndpointStatus(gomock.Any(), gomock.Any(), gomock.Any(), datastore.InactiveEndpointStatus).
					Return(nil).Times(1)

				o.EXPECT().
					FetchProjectByID(gomock.Any(), gomock.Any()).
					Return(&datastore.Project{
						LogoURL: "",
						Config: &datastore.ProjectConfig{
							Signature: &datastore.SignatureConfiguration{
								Header: config.SignatureHeaderProvider("X-Convoy-Signature"),
								Versions: []datastore.SignatureVersion{
									{
										UID:      "abc",
										Hash:     "SHA256",
										Encoding: datastore.HexEncoding,
									},
								},
							},
							SSL: &datastore.DefaultSSLConfig,
							Strategy: &datastore.StrategyConfiguration{
								Type:       datastore.LinearStrategyProvider,
								Duration:   60,
								RetryCount: 1,
							},
							RateLimit:       &datastore.DefaultRateLimitConfig,
							DisableEndpoint: true,
						},
					}, nil).Times(1)

				m.EXPECT().
					UpdateStatusOfEventDelivery(gomock.Any(), gomock.Any(), gomock.Any(), gomock.Any()).
					Return(nil).Times(1)

				d.EXPECT().CreateDeliveryAttempt(gomock.Any(), gomock.Any()).Times(1)

				m.EXPECT().
					UpdateEventDeliveryMetadata(gomock.Any(), gomock.Any(), gomock.Any()).
					Return(nil).Times(1)

				licenser, _ := l.(*mocks.MockLicenser)
				licenser.EXPECT().AdvancedEndpointMgmt().Times(1).Return(true)
			},
			nFn: func() func() {
				httpmock.Activate()

				httpmock.RegisterResponder("POST", "https://google.com?category=food&name=ref&source=giphy",
					httpmock.NewStringResponder(200, ``))

				return func() {
					httpmock.DeactivateAndReset()
				}
			},
		},
		{
			name:          "Manual retry - disable endpoint - success",
			cfgPath:       "./testdata/Config/basic-convoy-disable-endpoint.json",
			expectedError: nil,
			msg: &datastore.EventDelivery{
				UID: "",
			},
			dbFn: func(a *mocks.MockEndpointRepository, o *mocks.MockProjectRepository, m *mocks.MockEventDeliveryRepository, q *mocks.MockQueuer, r *mocks.MockRateLimiter, d *mocks.MockDeliveryAttemptsRepository, l license.Licenser) {
				a.EXPECT().FindEndpointByID(gomock.Any(), gomock.Any(), gomock.Any()).
					Return(&datastore.Endpoint{
						ProjectID: "123",
						Secrets: []datastore.Secret{
							{Value: "secret"},
						},
						RateLimit:         10,
						RateLimitDuration: 60,
						Status:            datastore.ActiveEndpointStatus,
					}, nil).Times(1)

				r.EXPECT().AllowWithDuration(gomock.Any(), gomock.Any(), gomock.Any(), gomock.Any())

				m.EXPECT().
					FindEventDeliveryByIDSlim(gomock.Any(), gomock.Any(), gomock.Any()).
					Return(&datastore.EventDelivery{
						Status: datastore.ScheduledEventStatus,
						Metadata: &datastore.Metadata{
							Data:            []byte(`{"event": "invoice.completed"}`),
							Raw:             `{"event": "invoice.completed"}`,
							NumTrials:       4,
							RetryLimit:      3,
							IntervalSeconds: 20,
						},
					}, nil).Times(1)

				m.EXPECT().
					UpdateStatusOfEventDelivery(gomock.Any(), gomock.Any(), gomock.Any(), gomock.Any()).
					Return(nil).Times(1)

				o.EXPECT().
					FetchProjectByID(gomock.Any(), gomock.Any()).
					Return(&datastore.Project{
						LogoURL: "",
						Config: &datastore.ProjectConfig{
							Signature: &datastore.SignatureConfiguration{
								Header: config.SignatureHeaderProvider("X-Convoy-Signature"),
								Versions: []datastore.SignatureVersion{
									{
										UID:      "abc",
										Hash:     "SHA256",
										Encoding: datastore.HexEncoding,
									},
								},
							},
							SSL: &datastore.DefaultSSLConfig,
							Strategy: &datastore.StrategyConfiguration{
								Type:       datastore.LinearStrategyProvider,
								Duration:   60,
								RetryCount: 1,
							},
							RateLimit:       &datastore.DefaultRateLimitConfig,
							DisableEndpoint: true,
						},
					}, nil).Times(1)

				a.EXPECT().UpdateEndpointStatus(gomock.Any(), gomock.Any(), gomock.Any(), gomock.Any()).
					Return(nil).Times(1)

				d.EXPECT().CreateDeliveryAttempt(gomock.Any(), gomock.Any()).Times(1)

				m.EXPECT().
					UpdateEventDeliveryMetadata(gomock.Any(), gomock.Any(), gomock.Any()).
					Return(nil).Times(1)

				licenser, _ := l.(*mocks.MockLicenser)
				licenser.EXPECT().AdvancedEndpointMgmt().Times(1).Return(true)
			},
			nFn: func() func() {
				httpmock.Activate()

				httpmock.RegisterResponder("POST", "https://google.com",
					httpmock.NewStringResponder(200, ``))

				return func() {
					httpmock.DeactivateAndReset()
				}
			},
		},
		{
			name:          "Manual retry - disable endpoint - success - advanced endpoint mgmt false",
			cfgPath:       "./testdata/Config/basic-convoy-disable-endpoint.json",
			expectedError: nil,
			msg: &datastore.EventDelivery{
				UID: "",
			},
			dbFn: func(a *mocks.MockEndpointRepository, o *mocks.MockProjectRepository, m *mocks.MockEventDeliveryRepository, q *mocks.MockQueuer, r *mocks.MockRateLimiter, d *mocks.MockDeliveryAttemptsRepository, l license.Licenser) {
				a.EXPECT().FindEndpointByID(gomock.Any(), gomock.Any(), gomock.Any()).
					Return(&datastore.Endpoint{
						ProjectID: "123",
						Secrets: []datastore.Secret{
							{Value: "secret"},
						},
						RateLimit:         10,
						RateLimitDuration: 60,
						Status:            datastore.ActiveEndpointStatus,
					}, nil).Times(1)

				r.EXPECT().AllowWithDuration(gomock.Any(), gomock.Any(), gomock.Any(), gomock.Any())

				m.EXPECT().
					FindEventDeliveryByIDSlim(gomock.Any(), gomock.Any(), gomock.Any()).
					Return(&datastore.EventDelivery{
						Status: datastore.ScheduledEventStatus,
						Metadata: &datastore.Metadata{
							Data:            []byte(`{"event": "invoice.completed"}`),
							Raw:             `{"event": "invoice.completed"}`,
							NumTrials:       4,
							RetryLimit:      3,
							IntervalSeconds: 20,
						},
					}, nil).Times(1)

				m.EXPECT().
					UpdateStatusOfEventDelivery(gomock.Any(), gomock.Any(), gomock.Any(), gomock.Any()).
					Return(nil).Times(1)

				o.EXPECT().
					FetchProjectByID(gomock.Any(), gomock.Any()).
					Return(&datastore.Project{
						LogoURL: "",
						Config: &datastore.ProjectConfig{
							Signature: &datastore.SignatureConfiguration{
								Header: config.SignatureHeaderProvider("X-Convoy-Signature"),
								Versions: []datastore.SignatureVersion{
									{
										UID:      "abc",
										Hash:     "SHA256",
										Encoding: datastore.HexEncoding,
									},
								},
							},
							SSL: &datastore.DefaultSSLConfig,
							Strategy: &datastore.StrategyConfiguration{
								Type:       datastore.LinearStrategyProvider,
								Duration:   60,
								RetryCount: 1,
							},
							RateLimit:       &datastore.DefaultRateLimitConfig,
							DisableEndpoint: true,
						},
					}, nil).Times(1)

				a.EXPECT().UpdateEndpointStatus(gomock.Any(), gomock.Any(), gomock.Any(), gomock.Any()).
					Return(nil).Times(1)

				d.EXPECT().CreateDeliveryAttempt(gomock.Any(), gomock.Any()).Times(1)

				m.EXPECT().
					UpdateEventDeliveryMetadata(gomock.Any(), gomock.Any(), gomock.Any()).
					Return(nil).Times(1)

				licenser, _ := l.(*mocks.MockLicenser)
				licenser.EXPECT().AdvancedEndpointMgmt().Times(1).Return(false)
			},
			nFn: func() func() {
				httpmock.Activate()

				httpmock.RegisterResponder("POST", "https://google.com",
					httpmock.NewStringResponder(200, ``))

				return func() {
					httpmock.DeactivateAndReset()
				}
			},
		},
		{
			name:          "Manual retry - send disable endpoint notification",
			cfgPath:       "./testdata/Config/basic-convoy-disable-endpoint.json",
			expectedError: nil,
			msg: &datastore.EventDelivery{
				UID: "",
			},
			dbFn: func(a *mocks.MockEndpointRepository, o *mocks.MockProjectRepository, m *mocks.MockEventDeliveryRepository, q *mocks.MockQueuer, r *mocks.MockRateLimiter, d *mocks.MockDeliveryAttemptsRepository, l license.Licenser) {
				a.EXPECT().FindEndpointByID(gomock.Any(), gomock.Any(), gomock.Any()).
					Return(&datastore.Endpoint{
						ProjectID:    "123",
						SupportEmail: "test@gmail.com",
						Secrets: []datastore.Secret{
							{Value: "secret"},
						},
						RateLimit:         10,
						Status:            datastore.ActiveEndpointStatus,
						RateLimitDuration: 60,
					}, nil).Times(1)

				r.EXPECT().AllowWithDuration(gomock.Any(), gomock.Any(), gomock.Any(), gomock.Any())

				m.EXPECT().
					FindEventDeliveryByIDSlim(gomock.Any(), gomock.Any(), gomock.Any()).
					Return(&datastore.EventDelivery{
						Status: datastore.ScheduledEventStatus,
						Metadata: &datastore.Metadata{
							Data:            []byte(`{"event": "invoice.completed"}`),
							Raw:             `{"event": "invoice.completed"}`,
							NumTrials:       4,
							RetryLimit:      3,
							IntervalSeconds: 20,
						},
					}, nil).Times(1)

				m.EXPECT().
					UpdateStatusOfEventDelivery(gomock.Any(), gomock.Any(), gomock.Any(), gomock.Any()).
					Return(nil).Times(1)

				o.EXPECT().
					FetchProjectByID(gomock.Any(), gomock.Any()).
					Return(&datastore.Project{
						LogoURL: "",
						Config: &datastore.ProjectConfig{
							Signature: &datastore.SignatureConfiguration{
								Header: config.SignatureHeaderProvider("X-Convoy-Signature"),
								Versions: []datastore.SignatureVersion{
									{
										UID:      "abc",
										Hash:     "SHA256",
										Encoding: datastore.HexEncoding,
									},
								},
							},
							SSL: &datastore.DefaultSSLConfig,
							Strategy: &datastore.StrategyConfiguration{
								Type:       datastore.LinearStrategyProvider,
								Duration:   60,
								RetryCount: 1,
							},
							RateLimit:       &datastore.DefaultRateLimitConfig,
							DisableEndpoint: true,
						},
					}, nil).Times(1)

				a.EXPECT().UpdateEndpointStatus(gomock.Any(), gomock.Any(), gomock.Any(), gomock.Any()).
					Return(nil).Times(1)

				d.EXPECT().CreateDeliveryAttempt(gomock.Any(), gomock.Any()).Times(1)

				m.EXPECT().
					UpdateEventDeliveryMetadata(gomock.Any(), gomock.Any(), gomock.Any()).
					Return(nil).Times(1)

				q.EXPECT().
					Write(convoy.NotificationProcessor, convoy.DefaultQueue, gomock.Any()).
					Return(nil).Times(1)

				licenser, _ := l.(*mocks.MockLicenser)
				licenser.EXPECT().AdvancedEndpointMgmt().Times(1).Return(true)
			},
			nFn: func() func() {
				httpmock.Activate()

				httpmock.RegisterResponder("POST", "https://google.com",
					httpmock.NewStringResponder(200, ``))

				return func() {
					httpmock.DeactivateAndReset()
				}
			},
		},
		{
			name:          "Manual retry - send endpoint enabled notification",
			cfgPath:       "./testdata/Config/basic-convoy-disable-endpoint.json",
			expectedError: nil,
			msg: &datastore.EventDelivery{
				UID: "",
			},
			dbFn: func(a *mocks.MockEndpointRepository, o *mocks.MockProjectRepository, m *mocks.MockEventDeliveryRepository, q *mocks.MockQueuer, r *mocks.MockRateLimiter, d *mocks.MockDeliveryAttemptsRepository, l license.Licenser) {
				a.EXPECT().FindEndpointByID(gomock.Any(), gomock.Any(), gomock.Any()).
					Return(&datastore.Endpoint{
						ProjectID:    "123",
						SupportEmail: "test@gmail.com",
						Secrets: []datastore.Secret{
							{Value: "secret"},
						},
						RateLimit:         10,
						Url:               "https://google.com",
						RateLimitDuration: 60,
						Status:            datastore.ActiveEndpointStatus,
					}, nil).Times(1)

				r.EXPECT().AllowWithDuration(gomock.Any(), gomock.Any(), gomock.Any(), gomock.Any())

				m.EXPECT().
					FindEventDeliveryByIDSlim(gomock.Any(), gomock.Any(), gomock.Any()).
					Return(&datastore.EventDelivery{
						Status: datastore.ScheduledEventStatus,
						Metadata: &datastore.Metadata{
							Data:            []byte(`{"event": "invoice.completed"}`),
							Raw:             `{"event": "invoice.completed"}`,
							NumTrials:       4,
							RetryLimit:      3,
							IntervalSeconds: 20,
						},
					}, nil).Times(1)

				m.EXPECT().
					UpdateStatusOfEventDelivery(gomock.Any(), gomock.Any(), gomock.Any(), gomock.Any()).
					Return(nil).Times(1)

				o.EXPECT().
					FetchProjectByID(gomock.Any(), gomock.Any()).
					Return(&datastore.Project{
						LogoURL: "",
						Config: &datastore.ProjectConfig{
							Signature: &datastore.SignatureConfiguration{
								Header: "X-Convoy-Signature",
								Versions: []datastore.SignatureVersion{
									{
										UID:      "abc",
										Hash:     "SHA256",
										Encoding: datastore.HexEncoding,
									},
								},
							},
							SSL: &datastore.DefaultSSLConfig,
							Strategy: &datastore.StrategyConfiguration{
								Type:       datastore.LinearStrategyProvider,
								Duration:   60,
								RetryCount: 1,
							},
							RateLimit:       &datastore.DefaultRateLimitConfig,
							DisableEndpoint: true,
						},
					}, nil).Times(1)

				a.EXPECT().UpdateEndpointStatus(gomock.Any(), gomock.Any(), gomock.Any(), gomock.Any()).
					Return(nil).Times(1)

				d.EXPECT().CreateDeliveryAttempt(gomock.Any(), gomock.Any()).Times(1)

				m.EXPECT().
					UpdateEventDeliveryMetadata(gomock.Any(), gomock.Any(), gomock.Any()).
					Return(nil).Times(1)

				q.EXPECT().
					Write(convoy.NotificationProcessor, convoy.DefaultQueue, gomock.Any()).
					Return(nil).Times(1)

				licenser, _ := l.(*mocks.MockLicenser)
				licenser.EXPECT().AdvancedEndpointMgmt().Times(1).Return(true)
			},
			nFn: func() func() {
				httpmock.Activate()

				httpmock.RegisterResponder("POST", "https://google.com",
					httpmock.NewStringResponder(200, ``))

				return func() {
					httpmock.DeactivateAndReset()
				}
			},
		},
	}

	for _, tc := range tt {
		t.Run(tc.name, func(t *testing.T) {
			ctrl := gomock.NewController(t)
			defer ctrl.Finish()

			projectRepo := mocks.NewMockProjectRepository(ctrl)
			endpointRepo := mocks.NewMockEndpointRepository(ctrl)
			msgRepo := mocks.NewMockEventDeliveryRepository(ctrl)
			apiKeyRepo := mocks.NewMockAPIKeyRepository(ctrl)
			userRepo := mocks.NewMockUserRepository(ctrl)
			cache := mocks.NewMockCache(ctrl)
			portalLinkRepo := mocks.NewMockPortalLinkRepository(ctrl)
			q := mocks.NewMockQueuer(ctrl)
			rateLimiter := mocks.NewMockRateLimiter(ctrl)
			attemptsRepo := mocks.NewMockDeliveryAttemptsRepository(ctrl)
			licenser := mocks.NewMockLicenser(ctrl)

			licenser.EXPECT().UseForwardProxy().Times(1).Return(true)

			err := config.LoadConfig(tc.cfgPath)
			if err != nil {
				t.Errorf("Failed to load config file: %v", err)
			}

			cfg, err := config.Get()
			if err != nil {
				t.Errorf("failed to get config: %v", err)
			}

			err = realm_chain.Init(&cfg.Auth, apiKeyRepo, userRepo, portalLinkRepo, cache)
			if err != nil {
				t.Errorf("failed to initialize realm chain : %v", err)
			}

			if tc.nFn != nil {
				deferFn := tc.nFn()
				defer deferFn()
			}

			if tc.dbFn != nil {
				tc.dbFn(endpointRepo, projectRepo, msgRepo, q, rateLimiter, attemptsRepo, licenser)
			}

			dispatcher, err := net.NewDispatcher("", licenser, false)
			require.NoError(t, err)

<<<<<<< HEAD
			mockStore := cb.NewTestStore()
			mockClock := clock.NewSimulatedClock(time.Now())
			breakerConfig := &cb.CircuitBreakerConfig{
				SampleRate:                  1,
				ErrorTimeout:                30,
				FailureThreshold:            0.5,
				FailureCount:                5,
				SuccessThreshold:            2,
				ObservabilityWindow:         5,
				NotificationThresholds:      []uint64{10, 20, 30},
				ConsecutiveFailureThreshold: 3,
			}

			manager, err := cb.NewCircuitBreakerManager(
				cb.StoreOption(mockStore),
				cb.ClockOption(mockClock),
				cb.ConfigOption(breakerConfig),
			)

			processFn := ProcessEventDelivery(endpointRepo, msgRepo, licenser, projectRepo, q, rateLimiter, dispatcher, attemptsRepo, manager)
=======
			processFn := ProcessEventDelivery(endpointRepo, msgRepo, licenser, projectRepo, q, rateLimiter, dispatcher, attemptsRepo)
>>>>>>> e89903f1

			payload := EventDelivery{
				EventDeliveryID: tc.msg.UID,
				ProjectID:       tc.msg.ProjectID,
			}

			data, err := json.Marshal(payload)
			if err != nil {
				t.Errorf("failed to marshal payload: %v", err)
			}

			job := queue.Job{
				Payload: data,
			}

			task := asynq.NewTask(string(convoy.EventProcessor), job.Payload, asynq.Queue(string(convoy.EventQueue)), asynq.ProcessIn(job.Delay))

			err = processFn(context.Background(), task)

			// Assert.
			assert.Equal(t, tc.expectedError, err)
		})
	}
}

func TestProcessEventDeliveryConfig(t *testing.T) {
	tt := []struct {
		name                string
		subscription        *datastore.Subscription
		project             *datastore.Project
		endpoint            *datastore.Endpoint
		wantRetryConfig     *datastore.StrategyConfiguration
		wantRateLimitConfig *RateLimitConfig
		wantDisableEndpoint bool
	}{
		{
			name: "Subscription Config is primary config",
			subscription: &datastore.Subscription{
				RetryConfig: &datastore.RetryConfiguration{
					Type:       datastore.LinearStrategyProvider,
					Duration:   2,
					RetryCount: 3,
				},
				RateLimitConfig: &datastore.RateLimitConfiguration{
					Count:    100,
					Duration: 1,
				},
			},
			project: &datastore.Project{
				Config: &datastore.ProjectConfig{
					Strategy:  &datastore.DefaultStrategyConfig,
					RateLimit: &datastore.DefaultRateLimitConfig,
				},
			},
			endpoint: &datastore.Endpoint{
				RateLimit:         100,
				RateLimitDuration: 60,
			},
			wantRetryConfig: &datastore.StrategyConfiguration{
				Type:       datastore.LinearStrategyProvider,
				Duration:   2,
				RetryCount: 3,
			},
			wantRateLimitConfig: &RateLimitConfig{
				Rate:       100,
				BucketSize: 60,
			},
			wantDisableEndpoint: true,
		},

		{
			name:         "Project Config is primary config",
			subscription: &datastore.Subscription{},
			project: &datastore.Project{
				Config: &datastore.ProjectConfig{
					Strategy: &datastore.StrategyConfiguration{
						Type:       datastore.ExponentialStrategyProvider,
						Duration:   3,
						RetryCount: 4,
					},
					RateLimit: &datastore.RateLimitConfiguration{
						Count:    100,
						Duration: 10,
					},
				},
			},
			endpoint: &datastore.Endpoint{
				RateLimit:         100,
				RateLimitDuration: 600,
			},
			wantRetryConfig: &datastore.StrategyConfiguration{
				Type:       datastore.ExponentialStrategyProvider,
				Duration:   3,
				RetryCount: 4,
			},
			wantRateLimitConfig: &RateLimitConfig{
				Rate:       100,
				BucketSize: 600,
			},
			wantDisableEndpoint: false,
		},
	}

	for _, tc := range tt {
		t.Run(tc.name, func(t *testing.T) {
			evConfig := &EventDeliveryConfig{subscription: tc.subscription, project: tc.project, endpoint: tc.endpoint}

			if tc.wantRetryConfig != nil {
				rc, err := evConfig.RetryConfig()

				assert.Nil(t, err)

				assert.Equal(t, tc.wantRetryConfig.Type, rc.Type)
				assert.Equal(t, tc.wantRetryConfig.Duration, rc.Duration)
				assert.Equal(t, tc.wantRetryConfig.RetryCount, rc.RetryCount)
			}

			if tc.wantRateLimitConfig != nil {
				rlc := evConfig.RateLimitConfig()

				assert.Equal(t, tc.wantRateLimitConfig.Rate, rlc.Rate)
				assert.Equal(t, tc.wantRateLimitConfig.BucketSize, rlc.BucketSize)
			}
		})
	}
}<|MERGE_RESOLUTION|>--- conflicted
+++ resolved
@@ -11,11 +11,9 @@
 	cb "github.com/frain-dev/convoy/pkg/circuit_breaker"
 	"github.com/frain-dev/convoy/pkg/clock"
 	"github.com/stretchr/testify/require"
-<<<<<<< HEAD
 
 	"time"
-=======
->>>>>>> e89903f1
+
 
 	"github.com/frain-dev/convoy"
 	"github.com/frain-dev/convoy/auth/realm_chain"
@@ -948,7 +946,6 @@
 			dispatcher, err := net.NewDispatcher("", licenser, false)
 			require.NoError(t, err)
 
-<<<<<<< HEAD
 			mockStore := cb.NewTestStore()
 			mockClock := clock.NewSimulatedClock(time.Now())
 			breakerConfig := &cb.CircuitBreakerConfig{
@@ -969,9 +966,6 @@
 			)
 
 			processFn := ProcessEventDelivery(endpointRepo, msgRepo, licenser, projectRepo, q, rateLimiter, dispatcher, attemptsRepo, manager)
-=======
-			processFn := ProcessEventDelivery(endpointRepo, msgRepo, licenser, projectRepo, q, rateLimiter, dispatcher, attemptsRepo)
->>>>>>> e89903f1
 
 			payload := EventDelivery{
 				EventDeliveryID: tc.msg.UID,
