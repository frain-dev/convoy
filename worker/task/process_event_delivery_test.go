package task

import (
	"context"
	"encoding/json"
	"testing"
	"time"

	"github.com/frain-dev/convoy"
	"github.com/frain-dev/convoy/auth/realm_chain"
	"github.com/frain-dev/convoy/datastore"
	"github.com/frain-dev/convoy/queue"
	"github.com/go-redis/redis_rate/v9"
	"github.com/hibiken/asynq"
	"github.com/jarcoal/httpmock"

	"github.com/frain-dev/convoy/config"
	"github.com/frain-dev/convoy/mocks"
	"github.com/golang/mock/gomock"
	"github.com/stretchr/testify/assert"
)

func TestProcessEventDelivery(t *testing.T) {
	tt := []struct {
		name          string
		cfgPath       string
		expectedError error
		msg           *datastore.EventDelivery
		dbFn          func(*mocks.MockEndpointRepository, *mocks.MockProjectRepository, *mocks.MockEventDeliveryRepository, *mocks.MockRateLimiter, *mocks.MockSubscriptionRepository, *mocks.MockQueuer)
		nFn           func() func()
	}{
		{
			name:          "Event already sent.",
			cfgPath:       "./testdata/Config/basic-convoy.json",
			expectedError: nil,
			msg: &datastore.EventDelivery{
				UID: "",
			},
			dbFn: func(a *mocks.MockEndpointRepository, o *mocks.MockProjectRepository, m *mocks.MockEventDeliveryRepository, r *mocks.MockRateLimiter, s *mocks.MockSubscriptionRepository, q *mocks.MockQueuer) {
				a.EXPECT().FindEndpointByID(gomock.Any(), gomock.Any()).
					Return(&datastore.Endpoint{}, nil)
				s.EXPECT().FindSubscriptionByID(gomock.Any(), gomock.Any(), gomock.Any()).
					Return(&datastore.Subscription{RetryConfig: &datastore.DefaultRetryConfig}, nil)

				o.EXPECT().FetchProjectByID(gomock.Any(), gomock.Any()).Return(&datastore.Project{}, nil)

				m.EXPECT().
					FindEventDeliveryByID(gomock.Any(), gomock.Any()).
					Return(&datastore.EventDelivery{
						Metadata: &datastore.Metadata{
							Data:            []byte(`{"event": "invoice.completed"}`),
							NumTrials:       0,
							RetryLimit:      3,
							IntervalSeconds: 20,
						},
						Status: datastore.SuccessEventStatus,
					}, nil).Times(1)
			},
		},
		{
			name:          "Endpoint is inactive",
			cfgPath:       "./testdata/Config/basic-convoy.json",
			expectedError: nil,
			msg: &datastore.EventDelivery{
				UID: "",
			},
			dbFn: func(a *mocks.MockEndpointRepository, o *mocks.MockProjectRepository, m *mocks.MockEventDeliveryRepository, r *mocks.MockRateLimiter, s *mocks.MockSubscriptionRepository, q *mocks.MockQueuer) {
				a.EXPECT().FindEndpointByID(gomock.Any(), gomock.Any()).
					Return(&datastore.Endpoint{
						RateLimit:         10,
						RateLimitDuration: "1m",
						Status:            datastore.InactiveEndpointStatus,
					}, nil)
				s.EXPECT().FindSubscriptionByID(gomock.Any(), gomock.Any(), gomock.Any()).
					Return(&datastore.Subscription{}, nil)

				o.EXPECT().FetchProjectByID(gomock.Any(), gomock.Any()).Return(&datastore.Project{Config: &datastore.ProjectConfig{
					RateLimit: &datastore.DefaultRateLimitConfig,
					Strategy:  &datastore.DefaultStrategyConfig,
				}}, nil)
				m.EXPECT().
					FindEventDeliveryByID(gomock.Any(), gomock.Any()).
					Return(&datastore.EventDelivery{
						Metadata: &datastore.Metadata{
							Data:            []byte(`{"event": "invoice.completed"}`),
							NumTrials:       0,
							RetryLimit:      3,
							IntervalSeconds: 20,
						},
					}, nil).Times(1)

				m.EXPECT().UpdateStatusOfEventDelivery(gomock.Any(), gomock.Any(), datastore.DiscardedEventStatus).Times(1).Return(nil)

				r.EXPECT().ShouldAllow(gomock.Any(), gomock.Any(), gomock.Any(), gomock.Any()).Return(&redis_rate.Result{
					Limit:     redis_rate.PerMinute(10),
					Allowed:   10,
					Remaining: 10,
				}, nil).Times(1)

				r.EXPECT().Allow(gomock.Any(), gomock.Any(), gomock.Any(), gomock.Any()).Return(&redis_rate.Result{
					Limit:     redis_rate.PerMinute(10),
					Allowed:   10,
					Remaining: 10,
				}, nil).Times(1)

				m.EXPECT().
					UpdateStatusOfEventDelivery(gomock.Any(), gomock.Any(), gomock.Any()).
					Return(nil).Times(1)
			},
		},
		{
			name:          "Endpoint does not respond with 2xx",
			cfgPath:       "./testdata/Config/basic-convoy.json",
			expectedError: &EndpointError{Err: ErrDeliveryAttemptFailed, delay: 20 * time.Second},
			msg: &datastore.EventDelivery{
				UID: "",
			},
			dbFn: func(a *mocks.MockEndpointRepository, o *mocks.MockProjectRepository, m *mocks.MockEventDeliveryRepository, r *mocks.MockRateLimiter, s *mocks.MockSubscriptionRepository, q *mocks.MockQueuer) {
				a.EXPECT().FindEndpointByID(gomock.Any(), gomock.Any()).
					Return(&datastore.Endpoint{
						ProjectID:         "123",
						RateLimit:         10,
						RateLimitDuration: "1m",
						Secrets: []datastore.Secret{
							{Value: "secret"},
						},
						Status: datastore.ActiveEndpointStatus,
					}, nil)
				s.EXPECT().FindSubscriptionByID(gomock.Any(), gomock.Any(), gomock.Any()).
					Return(&datastore.Subscription{}, nil)

				m.EXPECT().
					FindEventDeliveryByID(gomock.Any(), gomock.Any()).
					Return(&datastore.EventDelivery{
						Metadata: &datastore.Metadata{
							Data:            []byte(`{"event": "invoice.completed"}`),
							Raw:             `{"event": "invoice.completed"}`,
							NumTrials:       0,
							RetryLimit:      3,
							IntervalSeconds: 20,
						},
						Status: datastore.ScheduledEventStatus,
					}, nil).Times(1)

				r.EXPECT().ShouldAllow(gomock.Any(), gomock.Any(), gomock.Any(), gomock.Any()).Return(&redis_rate.Result{
					Limit:     redis_rate.PerMinute(10),
					Allowed:   10,
					Remaining: 10,
				}, nil).Times(1)

				r.EXPECT().Allow(gomock.Any(), gomock.Any(), gomock.Any(), gomock.Any()).Return(&redis_rate.Result{
					Limit:     redis_rate.PerMinute(10),
					Allowed:   10,
					Remaining: 10,
				}, nil).Times(1)

				o.EXPECT().
					FetchProjectByID(gomock.Any(), gomock.Any()).
					Return(&datastore.Project{
						LogoURL: "",
						Config: &datastore.ProjectConfig{
							Signature: &datastore.SignatureConfiguration{
								Header: "X-Convoy-Signature",
								Versions: []datastore.SignatureVersion{
									{
										UID:       "abc",
										Hash:      "SHA256",
										Encoding:  datastore.HexEncoding,
										CreatedAt: 1234,
									},
								},
							},
							Strategy: &datastore.StrategyConfiguration{
								Type:       datastore.LinearStrategyProvider,
								Duration:   60,
								RetryCount: 1,
							},
							RateLimit:       &datastore.DefaultRateLimitConfig,
							DisableEndpoint: true,
						},
					}, nil).Times(1)

				m.EXPECT().
					UpdateStatusOfEventDelivery(gomock.Any(), gomock.Any(), gomock.Any()).
					Return(nil).Times(1)

				m.EXPECT().
					UpdateEventDeliveryWithAttempt(gomock.Any(), gomock.Any(), gomock.Any()).
					Return(nil).Times(1)
			},
			nFn: func() func() {
				httpmock.Activate()

				httpmock.RegisterResponder("POST", "https://google.com",
					httpmock.NewStringResponder(400, ``))

				return func() {
					httpmock.DeactivateAndReset()
				}
			},
		},
		{
			name:          "Max retries reached - do not disable subscription - failed",
			cfgPath:       "./testdata/Config/basic-convoy.json",
			expectedError: nil,
			msg: &datastore.EventDelivery{
				UID: "",
			},
			dbFn: func(a *mocks.MockEndpointRepository, o *mocks.MockProjectRepository, m *mocks.MockEventDeliveryRepository, r *mocks.MockRateLimiter, s *mocks.MockSubscriptionRepository, q *mocks.MockQueuer) {
				a.EXPECT().FindEndpointByID(gomock.Any(), gomock.Any()).
					Return(&datastore.Endpoint{
						ProjectID: "123",
						Secrets: []datastore.Secret{
							{Value: "secret"},
						},
						RateLimit:         10,
						RateLimitDuration: "1m",
						Status:            datastore.ActiveEndpointStatus,
					}, nil)
				s.EXPECT().FindSubscriptionByID(gomock.Any(), gomock.Any(), gomock.Any()).
					Return(&datastore.Subscription{}, nil)

				m.EXPECT().
					FindEventDeliveryByID(gomock.Any(), gomock.Any()).
					Return(&datastore.EventDelivery{
						Metadata: &datastore.Metadata{
							Data:            []byte(`{"event": "invoice.completed"}`),
							Raw:             `{"event": "invoice.completed"}`,
							NumTrials:       2,
							RetryLimit:      3,
							IntervalSeconds: 20,
						},
						Status: datastore.ScheduledEventStatus,
					}, nil).Times(1)

				r.EXPECT().ShouldAllow(gomock.Any(), gomock.Any(), gomock.Any(), gomock.Any()).Return(&redis_rate.Result{
					Limit:     redis_rate.PerMinute(10),
					Allowed:   10,
					Remaining: 10,
				}, nil).Times(1)

				r.EXPECT().Allow(gomock.Any(), gomock.Any(), gomock.Any(), gomock.Any()).Return(&redis_rate.Result{
					Limit:     redis_rate.PerMinute(10),
					Allowed:   10,
					Remaining: 10,
				}, nil).Times(1)

				o.EXPECT().
					FetchProjectByID(gomock.Any(), gomock.Any()).
					Return(&datastore.Project{
						LogoURL: "",
						Config: &datastore.ProjectConfig{
							Signature: &datastore.SignatureConfiguration{
								Header: config.SignatureHeaderProvider("X-Convoy-Signature"),
								Versions: []datastore.SignatureVersion{
									{
										UID:       "abc",
										Hash:      "SHA256",
										Encoding:  datastore.HexEncoding,
										CreatedAt: 1234,
									},
								},
							},
							Strategy: &datastore.StrategyConfiguration{
								Type:       datastore.LinearStrategyProvider,
								Duration:   60,
								RetryCount: 1,
							},
							RateLimit:       &datastore.DefaultRateLimitConfig,
							DisableEndpoint: false,
						},
					}, nil).Times(1)

				m.EXPECT().
					UpdateStatusOfEventDelivery(gomock.Any(), gomock.Any(), gomock.Any()).
					Return(nil).Times(1)

				m.EXPECT().
					UpdateEventDeliveryWithAttempt(gomock.Any(), gomock.Any(), gomock.Any()).
					Return(nil).Times(1)
			},
			nFn: func() func() {
				httpmock.Activate()

				httpmock.RegisterResponder("POST", "https://google.com",
					httpmock.NewStringResponder(200, ``))

				return func() {
					httpmock.DeactivateAndReset()
				}
			},
		},
		{
			name:          "Max retries reached - disabled endpoint - failed",
			cfgPath:       "./testdata/Config/basic-convoy-disable-endpoint.json",
			expectedError: nil,
			msg: &datastore.EventDelivery{
				UID: "",
			},
			dbFn: func(a *mocks.MockEndpointRepository, o *mocks.MockProjectRepository, m *mocks.MockEventDeliveryRepository, r *mocks.MockRateLimiter, s *mocks.MockSubscriptionRepository, q *mocks.MockQueuer) {
				a.EXPECT().FindEndpointByID(gomock.Any(), gomock.Any()).
					Return(&datastore.Endpoint{
						Secrets: []datastore.Secret{
							{Value: "secret"},
						},
						RateLimit:         10,
						RateLimitDuration: "1m",
<<<<<<< HEAD
						GroupID:           "123",
						Status:            datastore.ActiveEndpointStatus,
=======
						ProjectID:         "123",
>>>>>>> d985978c
					}, nil)

				s.EXPECT().FindSubscriptionByID(gomock.Any(), gomock.Any(), gomock.Any()).
					Return(&datastore.Subscription{}, nil)

				m.EXPECT().
					FindEventDeliveryByID(gomock.Any(), gomock.Any()).
					Return(&datastore.EventDelivery{
						Metadata: &datastore.Metadata{
							Data:            []byte(`{"event": "invoice.completed"}`),
							Raw:             `{"event": "invoice.completed"}`,
							NumTrials:       2,
							RetryLimit:      3,
							IntervalSeconds: 20,
						},
						Status: datastore.ScheduledEventStatus,
					}, nil).Times(1)

				r.EXPECT().ShouldAllow(gomock.Any(), gomock.Any(), gomock.Any(), gomock.Any()).Return(&redis_rate.Result{
					Limit:     redis_rate.PerMinute(10),
					Allowed:   10,
					Remaining: 10,
				}, nil).Times(1)

				r.EXPECT().Allow(gomock.Any(), gomock.Any(), gomock.Any(), gomock.Any()).Return(&redis_rate.Result{
					Limit:     redis_rate.PerMinute(10),
					Allowed:   10,
					Remaining: 10,
				}, nil).Times(1)

				m.EXPECT().
					UpdateStatusOfEventDelivery(gomock.Any(), gomock.Any(), gomock.Any()).
					Return(nil).Times(1)

				o.EXPECT().
					FetchProjectByID(gomock.Any(), gomock.Any()).
					Return(&datastore.Project{
						LogoURL: "",
						Config: &datastore.ProjectConfig{
							Signature: &datastore.SignatureConfiguration{
								Header: config.SignatureHeaderProvider("X-Convoy-Signature"),
								Versions: []datastore.SignatureVersion{
									{
										UID:       "abc",
										Hash:      "SHA256",
										Encoding:  datastore.HexEncoding,
										CreatedAt: 1234,
									},
								},
							},
							Strategy: &datastore.StrategyConfiguration{
								Type:       datastore.LinearStrategyProvider,
								Duration:   60,
								RetryCount: 1,
							},
							RateLimit:       &datastore.DefaultRateLimitConfig,
							DisableEndpoint: true,
						},
					}, nil).Times(1)

				a.EXPECT().
					UpdateEndpointStatus(gomock.Any(), gomock.Any(), gomock.Any(), gomock.Any()).
					Return(nil).Times(1)

				m.EXPECT().
					UpdateEventDeliveryWithAttempt(gomock.Any(), gomock.Any(), gomock.Any()).
					Return(nil).Times(1)
			},
			nFn: func() func() {
				httpmock.Activate()

				httpmock.RegisterResponder("POST", "https://google.com",
					httpmock.NewStringResponder(200, ``))

				return func() {
					httpmock.DeactivateAndReset()
				}
			},
		},
		{
			name:          "Manual retry - no disable endpoint - failed",
			cfgPath:       "./testdata/Config/basic-convoy.json",
			expectedError: nil,
			msg: &datastore.EventDelivery{
				UID: "",
			},
			dbFn: func(a *mocks.MockEndpointRepository, o *mocks.MockProjectRepository, m *mocks.MockEventDeliveryRepository, r *mocks.MockRateLimiter, s *mocks.MockSubscriptionRepository, q *mocks.MockQueuer) {
				a.EXPECT().FindEndpointByID(gomock.Any(), gomock.Any()).
					Return(&datastore.Endpoint{
						ProjectID: "123",
						Secrets: []datastore.Secret{
							{Value: "secret"},
						},
						RateLimit:         10,
						RateLimitDuration: "1m",
						Status:            datastore.ActiveEndpointStatus,
					}, nil)
				s.EXPECT().FindSubscriptionByID(gomock.Any(), gomock.Any(), gomock.Any()).
					Return(&datastore.Subscription{}, nil)

				m.EXPECT().
					FindEventDeliveryByID(gomock.Any(), gomock.Any()).
					Return(&datastore.EventDelivery{
						Metadata: &datastore.Metadata{
							Data:            []byte(`{"event": "invoice.completed"}`),
							Raw:             `{"event": "invoice.completed"}`,
							NumTrials:       3,
							RetryLimit:      3,
							IntervalSeconds: 20,
						},
						Status: datastore.ScheduledEventStatus,
					}, nil).Times(1)

				r.EXPECT().ShouldAllow(gomock.Any(), gomock.Any(), gomock.Any(), gomock.Any()).Return(&redis_rate.Result{
					Limit:     redis_rate.PerMinute(10),
					Allowed:   10,
					Remaining: 10,
				}, nil).Times(1)

				r.EXPECT().Allow(gomock.Any(), gomock.Any(), gomock.Any(), gomock.Any()).Return(&redis_rate.Result{
					Limit:     redis_rate.PerMinute(10),
					Allowed:   10,
					Remaining: 10,
				}, nil).Times(1)

				o.EXPECT().
					FetchProjectByID(gomock.Any(), gomock.Any()).
					Return(&datastore.Project{
						LogoURL: "",
						Config: &datastore.ProjectConfig{
							Signature: &datastore.SignatureConfiguration{
								Header: config.SignatureHeaderProvider("X-Convoy-Signature"),
								Versions: []datastore.SignatureVersion{
									{
										UID:       "abc",
										Hash:      "SHA256",
										Encoding:  datastore.HexEncoding,
										CreatedAt: 1234,
									},
								},
							},
							Strategy: &datastore.StrategyConfiguration{
								Type:       datastore.StrategyProvider("default"),
								Duration:   60,
								RetryCount: 1,
							},
							RateLimit:       &datastore.DefaultRateLimitConfig,
							DisableEndpoint: false,
						},
					}, nil).Times(1)

				m.EXPECT().
					UpdateStatusOfEventDelivery(gomock.Any(), gomock.Any(), gomock.Any()).
					Return(nil).Times(1)

				m.EXPECT().
					UpdateEventDeliveryWithAttempt(gomock.Any(), gomock.Any(), gomock.Any()).
					Return(nil).Times(1)
			},
			nFn: func() func() {
				httpmock.Activate()

				httpmock.RegisterResponder("POST", "https://google.com",
					httpmock.NewStringResponder(400, ``))

				return func() {
					httpmock.DeactivateAndReset()
				}
			},
		},
		{
			name:          "Manual retry - disable endpoint - failed",
			cfgPath:       "./testdata/Config/basic-convoy-disable-endpoint.json",
			expectedError: nil,
			msg: &datastore.EventDelivery{
				UID: "",
			},
			dbFn: func(a *mocks.MockEndpointRepository, o *mocks.MockProjectRepository, m *mocks.MockEventDeliveryRepository, r *mocks.MockRateLimiter, s *mocks.MockSubscriptionRepository, q *mocks.MockQueuer) {
				a.EXPECT().FindEndpointByID(gomock.Any(), gomock.Any()).
					Return(&datastore.Endpoint{
						ProjectID: "123",
						Secrets: []datastore.Secret{
							{Value: "secret"},
						},
						RateLimit:         10,
						RateLimitDuration: "1m",
						Status:            datastore.ActiveEndpointStatus,
					}, nil)
				s.EXPECT().FindSubscriptionByID(gomock.Any(), gomock.Any(), gomock.Any()).
					Return(&datastore.Subscription{}, nil)

				m.EXPECT().
					FindEventDeliveryByID(gomock.Any(), gomock.Any()).
					Return(&datastore.EventDelivery{
						Metadata: &datastore.Metadata{
							Data:            []byte(`{"event": "invoice.completed"}`),
							Raw:             `{"event": "invoice.completed"}`,
							NumTrials:       3,
							RetryLimit:      3,
							IntervalSeconds: 20,
						},
						Status: datastore.ScheduledEventStatus,
					}, nil).Times(1)

				r.EXPECT().ShouldAllow(gomock.Any(), gomock.Any(), gomock.Any(), gomock.Any()).Return(&redis_rate.Result{
					Limit:     redis_rate.PerMinute(10),
					Allowed:   10,
					Remaining: 10,
				}, nil).Times(1)

				r.EXPECT().Allow(gomock.Any(), gomock.Any(), gomock.Any(), gomock.Any()).Return(&redis_rate.Result{
					Limit:     redis_rate.PerMinute(10),
					Allowed:   10,
					Remaining: 10,
				}, nil).Times(1)

				m.EXPECT().
					UpdateStatusOfEventDelivery(gomock.Any(), gomock.Any(), gomock.Any()).
					Return(nil).Times(1)

				o.EXPECT().
					FetchProjectByID(gomock.Any(), gomock.Any()).
					Return(&datastore.Project{
						LogoURL: "",
						Config: &datastore.ProjectConfig{
							Signature: &datastore.SignatureConfiguration{
								Header: config.SignatureHeaderProvider("X-Convoy-Signature"),
								Versions: []datastore.SignatureVersion{
									{
										UID:       "abc",
										Hash:      "SHA256",
										Encoding:  datastore.HexEncoding,
										CreatedAt: 1234,
									},
								},
							},
							Strategy: &datastore.StrategyConfiguration{
								Type:       datastore.LinearStrategyProvider,
								Duration:   60,
								RetryCount: 1,
							},
							RateLimit:       &datastore.DefaultRateLimitConfig,
							DisableEndpoint: true,
						},
					}, nil).Times(1)

				a.EXPECT().
					UpdateEndpointStatus(gomock.Any(), gomock.Any(), gomock.Any(), gomock.Any()).
					Return(nil).Times(1)

				m.EXPECT().
					UpdateEventDeliveryWithAttempt(gomock.Any(), gomock.Any(), gomock.Any()).
					Return(nil).Times(1)
			},
			nFn: func() func() {
				httpmock.Activate()

				httpmock.RegisterResponder("POST", "https://google.com",
					httpmock.NewStringResponder(400, ``))

				return func() {
					httpmock.DeactivateAndReset()
				}
			},
		},
		{
			name:          "Manual retry - no disable endpoint - success",
			cfgPath:       "./testdata/Config/basic-convoy.json",
			expectedError: nil,
			msg: &datastore.EventDelivery{
				UID: "",
			},
			dbFn: func(a *mocks.MockEndpointRepository, o *mocks.MockProjectRepository, m *mocks.MockEventDeliveryRepository, r *mocks.MockRateLimiter, s *mocks.MockSubscriptionRepository, q *mocks.MockQueuer) {
				a.EXPECT().FindEndpointByID(gomock.Any(), gomock.Any()).
					Return(&datastore.Endpoint{
						ProjectID: "123",
						Secrets: []datastore.Secret{
							{Value: "secret"},
						},
						RateLimit:         10,
						RateLimitDuration: "1m",
						Status:            datastore.ActiveEndpointStatus,
					}, nil)
				s.EXPECT().FindSubscriptionByID(gomock.Any(), gomock.Any(), gomock.Any()).
					Return(&datastore.Subscription{}, nil)

				m.EXPECT().
					FindEventDeliveryByID(gomock.Any(), gomock.Any()).
					Return(&datastore.EventDelivery{
						Status: datastore.ScheduledEventStatus,
						Metadata: &datastore.Metadata{
							Data:            []byte(`{"event": "invoice.completed"}`),
							Raw:             `{"event": "invoice.completed"}`,
							NumTrials:       4,
							RetryLimit:      3,
							IntervalSeconds: 20,
						},
					}, nil).Times(1)

				r.EXPECT().ShouldAllow(gomock.Any(), gomock.Any(), gomock.Any(), gomock.Any()).Return(&redis_rate.Result{
					Limit:     redis_rate.PerMinute(10),
					Allowed:   10,
					Remaining: 10,
				}, nil).Times(1)

				r.EXPECT().Allow(gomock.Any(), gomock.Any(), gomock.Any(), gomock.Any()).Return(&redis_rate.Result{
					Limit:     redis_rate.PerMinute(10),
					Allowed:   10,
					Remaining: 10,
				}, nil).Times(1)

				o.EXPECT().
					FetchProjectByID(gomock.Any(), gomock.Any()).
					Return(&datastore.Project{
						LogoURL: "",
						Config: &datastore.ProjectConfig{
							Signature: &datastore.SignatureConfiguration{
								Header: config.SignatureHeaderProvider("X-Convoy-Signature"),
								Versions: []datastore.SignatureVersion{
									{
										UID:       "abc",
										Hash:      "SHA256",
										Encoding:  datastore.HexEncoding,
										CreatedAt: 1234,
									},
								},
							},
							Strategy: &datastore.StrategyConfiguration{
								Type:       datastore.LinearStrategyProvider,
								Duration:   60,
								RetryCount: 1,
							},
							RateLimit:       &datastore.DefaultRateLimitConfig,
							DisableEndpoint: false,
						},
					}, nil).Times(1)

				m.EXPECT().
					UpdateStatusOfEventDelivery(gomock.Any(), gomock.Any(), gomock.Any()).
					Return(nil).Times(1)

				m.EXPECT().
					UpdateEventDeliveryWithAttempt(gomock.Any(), gomock.Any(), gomock.Any()).
					Return(nil).Times(1)
			},
			nFn: func() func() {
				httpmock.Activate()

				httpmock.RegisterResponder("POST", "https://google.com",
					httpmock.NewStringResponder(200, ``))

				return func() {
					httpmock.DeactivateAndReset()
				}
			},
		},
		{
			name:          "Manual retry - disable endpoint - success",
			cfgPath:       "./testdata/Config/basic-convoy-disable-endpoint.json",
			expectedError: nil,
			msg: &datastore.EventDelivery{
				UID: "",
			},
			dbFn: func(a *mocks.MockEndpointRepository, o *mocks.MockProjectRepository, m *mocks.MockEventDeliveryRepository, r *mocks.MockRateLimiter, s *mocks.MockSubscriptionRepository, q *mocks.MockQueuer) {
				a.EXPECT().FindEndpointByID(gomock.Any(), gomock.Any()).
					Return(&datastore.Endpoint{
						ProjectID: "123",
						Secrets: []datastore.Secret{
							{Value: "secret"},
						},
						RateLimit:         10,
						RateLimitDuration: "1m",
						Status:            datastore.ActiveEndpointStatus,
					}, nil).Times(1)
				s.EXPECT().FindSubscriptionByID(gomock.Any(), gomock.Any(), gomock.Any()).
					Return(&datastore.Subscription{}, nil)

				m.EXPECT().
					FindEventDeliveryByID(gomock.Any(), gomock.Any()).
					Return(&datastore.EventDelivery{
						Status: datastore.ScheduledEventStatus,
						Metadata: &datastore.Metadata{
							Data:            []byte(`{"event": "invoice.completed"}`),
							Raw:             `{"event": "invoice.completed"}`,
							NumTrials:       4,
							RetryLimit:      3,
							IntervalSeconds: 20,
						},
					}, nil).Times(1)

				r.EXPECT().ShouldAllow(gomock.Any(), gomock.Any(), gomock.Any(), gomock.Any()).Return(&redis_rate.Result{
					Limit:     redis_rate.PerMinute(10),
					Allowed:   10,
					Remaining: 10,
				}, nil).Times(1)

				r.EXPECT().Allow(gomock.Any(), gomock.Any(), gomock.Any(), gomock.Any()).Return(&redis_rate.Result{
					Limit:     redis_rate.PerMinute(10),
					Allowed:   10,
					Remaining: 10,
				}, nil).Times(1)

				m.EXPECT().
					UpdateStatusOfEventDelivery(gomock.Any(), gomock.Any(), gomock.Any()).
					Return(nil).Times(1)

				o.EXPECT().
					FetchProjectByID(gomock.Any(), gomock.Any()).
					Return(&datastore.Project{
						LogoURL: "",
						Config: &datastore.ProjectConfig{
							Signature: &datastore.SignatureConfiguration{
								Header: config.SignatureHeaderProvider("X-Convoy-Signature"),
								Versions: []datastore.SignatureVersion{
									{
										UID:       "abc",
										Hash:      "SHA256",
										Encoding:  datastore.HexEncoding,
										CreatedAt: 1234,
									},
								},
							},
							Strategy: &datastore.StrategyConfiguration{
								Type:       datastore.LinearStrategyProvider,
								Duration:   60,
								RetryCount: 1,
							},
							RateLimit:       &datastore.DefaultRateLimitConfig,
							DisableEndpoint: true,
						},
					}, nil).Times(1)

				a.EXPECT().UpdateEndpointStatus(gomock.Any(), gomock.Any(), gomock.Any(), gomock.Any()).
					Return(nil).Times(1)

				m.EXPECT().
					UpdateEventDeliveryWithAttempt(gomock.Any(), gomock.Any(), gomock.Any()).
					Return(nil).Times(1)
			},
			nFn: func() func() {
				httpmock.Activate()

				httpmock.RegisterResponder("POST", "https://google.com",
					httpmock.NewStringResponder(200, ``))

				return func() {
					httpmock.DeactivateAndReset()
				}
			},
		},

		{
			name:          "Manual retry - send disable endpoint notification",
			cfgPath:       "./testdata/Config/basic-convoy-disable-endpoint.json",
			expectedError: nil,
			msg: &datastore.EventDelivery{
				UID: "",
			},
			dbFn: func(a *mocks.MockEndpointRepository, o *mocks.MockProjectRepository, m *mocks.MockEventDeliveryRepository, r *mocks.MockRateLimiter, s *mocks.MockSubscriptionRepository, q *mocks.MockQueuer) {
				a.EXPECT().FindEndpointByID(gomock.Any(), gomock.Any()).
					Return(&datastore.Endpoint{
						ProjectID:    "123",
						SupportEmail: "test@gmail.com",
						Secrets: []datastore.Secret{
							{Value: "secret"},
						},
						RateLimit:         10,
						Status:            datastore.ActiveEndpointStatus,
						RateLimitDuration: "1m",
					}, nil).Times(1)
				s.EXPECT().FindSubscriptionByID(gomock.Any(), gomock.Any(), gomock.Any()).
					Return(&datastore.Subscription{}, nil)

				m.EXPECT().
					FindEventDeliveryByID(gomock.Any(), gomock.Any()).
					Return(&datastore.EventDelivery{
						Status: datastore.ScheduledEventStatus,
						Metadata: &datastore.Metadata{
							Data:            []byte(`{"event": "invoice.completed"}`),
							Raw:             `{"event": "invoice.completed"}`,
							NumTrials:       4,
							RetryLimit:      3,
							IntervalSeconds: 20,
						},
					}, nil).Times(1)

				r.EXPECT().ShouldAllow(gomock.Any(), gomock.Any(), gomock.Any(), gomock.Any()).Return(&redis_rate.Result{
					Limit:     redis_rate.PerMinute(10),
					Allowed:   10,
					Remaining: 10,
				}, nil).Times(1)

				r.EXPECT().Allow(gomock.Any(), gomock.Any(), gomock.Any(), gomock.Any()).Return(&redis_rate.Result{
					Limit:     redis_rate.PerMinute(10),
					Allowed:   10,
					Remaining: 10,
				}, nil).Times(1)

				m.EXPECT().
					UpdateStatusOfEventDelivery(gomock.Any(), gomock.Any(), gomock.Any()).
					Return(nil).Times(1)

				o.EXPECT().
					FetchProjectByID(gomock.Any(), gomock.Any()).
					Return(&datastore.Project{
						LogoURL: "",
						Config: &datastore.ProjectConfig{
							Signature: &datastore.SignatureConfiguration{
								Header: config.SignatureHeaderProvider("X-Convoy-Signature"),
								Versions: []datastore.SignatureVersion{
									{
										UID:       "abc",
										Hash:      "SHA256",
										Encoding:  datastore.HexEncoding,
										CreatedAt: 1234,
									},
								},
							},
							Strategy: &datastore.StrategyConfiguration{
								Type:       datastore.LinearStrategyProvider,
								Duration:   60,
								RetryCount: 1,
							},
							RateLimit:       &datastore.DefaultRateLimitConfig,
							DisableEndpoint: true,
						},
					}, nil).Times(1)

				a.EXPECT().UpdateEndpointStatus(gomock.Any(), gomock.Any(), gomock.Any(), gomock.Any()).
					Return(nil).Times(1)

				m.EXPECT().
					UpdateEventDeliveryWithAttempt(gomock.Any(), gomock.Any(), gomock.Any()).
					Return(nil).Times(1)

				q.EXPECT().
					Write(convoy.NotificationProcessor, convoy.DefaultQueue, gomock.Any()).
					Return(nil).Times(1)
			},
			nFn: func() func() {
				httpmock.Activate()

				httpmock.RegisterResponder("POST", "https://google.com",
					httpmock.NewStringResponder(200, ``))

				return func() {
					httpmock.DeactivateAndReset()
				}
			},
		},

		{
			name:          "Manual retry - send endpoint enabled notification",
			cfgPath:       "./testdata/Config/basic-convoy-disable-endpoint.json",
			expectedError: nil,
			msg: &datastore.EventDelivery{
				UID: "",
			},
			dbFn: func(a *mocks.MockEndpointRepository, o *mocks.MockProjectRepository, m *mocks.MockEventDeliveryRepository, r *mocks.MockRateLimiter, s *mocks.MockSubscriptionRepository, q *mocks.MockQueuer) {
				a.EXPECT().FindEndpointByID(gomock.Any(), gomock.Any()).
					Return(&datastore.Endpoint{
						ProjectID:    "123",
						SupportEmail: "test@gmail.com",
						Secrets: []datastore.Secret{
							{Value: "secret"},
						},
						RateLimit:         10,
						TargetURL:         "https://google.com",
						RateLimitDuration: "1m",
						Status:            datastore.PendingEndpointStatus,
					}, nil).Times(1)
				s.EXPECT().FindSubscriptionByID(gomock.Any(), gomock.Any(), gomock.Any()).
					Return(&datastore.Subscription{}, nil)

				m.EXPECT().
					FindEventDeliveryByID(gomock.Any(), gomock.Any()).
					Return(&datastore.EventDelivery{
						Status: datastore.ScheduledEventStatus,
						Metadata: &datastore.Metadata{
							Data:            []byte(`{"event": "invoice.completed"}`),
							Raw:             `{"event": "invoice.completed"}`,
							NumTrials:       4,
							RetryLimit:      3,
							IntervalSeconds: 20,
						},
					}, nil).Times(1)

				r.EXPECT().ShouldAllow(gomock.Any(), gomock.Any(), gomock.Any(), gomock.Any()).Return(&redis_rate.Result{
					Limit:     redis_rate.PerMinute(10),
					Allowed:   10,
					Remaining: 10,
				}, nil).Times(1)

				r.EXPECT().Allow(gomock.Any(), gomock.Any(), gomock.Any(), gomock.Any()).Return(&redis_rate.Result{
					Limit:     redis_rate.PerMinute(10),
					Allowed:   10,
					Remaining: 10,
				}, nil).Times(1)

				m.EXPECT().
					UpdateStatusOfEventDelivery(gomock.Any(), gomock.Any(), gomock.Any()).
					Return(nil).Times(1)

				o.EXPECT().
					FetchProjectByID(gomock.Any(), gomock.Any()).
					Return(&datastore.Project{
						LogoURL: "",
						Config: &datastore.ProjectConfig{
							Signature: &datastore.SignatureConfiguration{
								Header: "X-Convoy-Signature",
								Versions: []datastore.SignatureVersion{
									{
										UID:       "abc",
										Hash:      "SHA256",
										Encoding:  datastore.HexEncoding,
										CreatedAt: 1234,
									},
								},
							},
							Strategy: &datastore.StrategyConfiguration{
								Type:       datastore.LinearStrategyProvider,
								Duration:   60,
								RetryCount: 1,
							},
							RateLimit:       &datastore.DefaultRateLimitConfig,
							DisableEndpoint: true,
						},
					}, nil).Times(1)

				a.EXPECT().UpdateEndpointStatus(gomock.Any(), gomock.Any(), gomock.Any(), gomock.Any()).
					Return(nil).Times(1)

				m.EXPECT().
					UpdateEventDeliveryWithAttempt(gomock.Any(), gomock.Any(), gomock.Any()).
					Return(nil).Times(1)

				q.EXPECT().
					Write(convoy.NotificationProcessor, convoy.DefaultQueue, gomock.Any()).
					Return(nil).Times(1)
			},
			nFn: func() func() {
				httpmock.Activate()

				httpmock.RegisterResponder("POST", "https://google.com",
					httpmock.NewStringResponder(200, ``))

				return func() {
					httpmock.DeactivateAndReset()
				}
			},
		},
	}

	for _, tc := range tt {
		t.Run(tc.name, func(t *testing.T) {
			ctrl := gomock.NewController(t)
			defer ctrl.Finish()

			projectRepo := mocks.NewMockProjectRepository(ctrl)
			endpointRepo := mocks.NewMockEndpointRepository(ctrl)
			msgRepo := mocks.NewMockEventDeliveryRepository(ctrl)
			apiKeyRepo := mocks.NewMockAPIKeyRepository(ctrl)
			userRepo := mocks.NewMockUserRepository(ctrl)
			cache := mocks.NewMockCache(ctrl)
			rateLimiter := mocks.NewMockRateLimiter(ctrl)
			subRepo := mocks.NewMockSubscriptionRepository(ctrl)
			q := mocks.NewMockQueuer(ctrl)

			err := config.LoadConfig(tc.cfgPath)
			if err != nil {
				t.Errorf("Failed to load config file: %v", err)
			}

			cfg, err := config.Get()
			if err != nil {
				t.Errorf("failed to get config: %v", err)
			}

			err = realm_chain.Init(&cfg.Auth, apiKeyRepo, userRepo, cache)
			if err != nil {
				t.Errorf("failed to initialize realm chain : %v", err)
			}

			if tc.nFn != nil {
				deferFn := tc.nFn()
				defer deferFn()
			}

			if tc.dbFn != nil {
				tc.dbFn(endpointRepo, projectRepo, msgRepo, rateLimiter, subRepo, q)
			}

			processFn := ProcessEventDelivery(endpointRepo, msgRepo, projectRepo, rateLimiter, subRepo, q)

			payload := json.RawMessage(tc.msg.UID)

			job := queue.Job{
				Payload: payload,
			}

			task := asynq.NewTask(string(convoy.EventProcessor), job.Payload, asynq.Queue(string(convoy.EventQueue)), asynq.ProcessIn(job.Delay))

			err = processFn(context.Background(), task)

			// Assert.
			assert.Equal(t, tc.expectedError, err)
		})
	}
}

func TestProcessEventDeliveryConfig(t *testing.T) {
	tt := []struct {
		name                string
		subscription        *datastore.Subscription
		project             *datastore.Project
		wantRetryConfig     *datastore.StrategyConfiguration
		wantRateLimitConfig *datastore.RateLimitConfiguration
		wantDisableEndpoint bool
	}{
		{
			name: "Subscription Config is primary config",
			subscription: &datastore.Subscription{
				RetryConfig: &datastore.RetryConfiguration{
					Type:       datastore.LinearStrategyProvider,
					Duration:   2,
					RetryCount: 3,
				},
				RateLimitConfig: &datastore.RateLimitConfiguration{
					Count:    100,
					Duration: 1,
				},
				DisableEndpoint: func(b bool) *bool {
					return &b
				}(true),
			},
			project: &datastore.Project{
				Config: &datastore.ProjectConfig{
					Strategy:        &datastore.DefaultStrategyConfig,
					RateLimit:       &datastore.DefaultRateLimitConfig,
					DisableEndpoint: false,
				},
			},
			wantRetryConfig: &datastore.StrategyConfiguration{
				Type:       datastore.LinearStrategyProvider,
				Duration:   2,
				RetryCount: 3,
			},
			wantRateLimitConfig: &datastore.RateLimitConfiguration{
				Count:    100,
				Duration: 1,
			},
			wantDisableEndpoint: true,
		},

		{
			name:         "Project Config is primary config",
			subscription: &datastore.Subscription{},
			project: &datastore.Project{
				Config: &datastore.ProjectConfig{
					Strategy: &datastore.StrategyConfiguration{
						Type:       datastore.ExponentialStrategyProvider,
						Duration:   3,
						RetryCount: 4,
					},
					RateLimit: &datastore.RateLimitConfiguration{
						Count:    100,
						Duration: 10,
					},
					DisableEndpoint: false,
				},
			},
			wantRetryConfig: &datastore.StrategyConfiguration{
				Type:       datastore.ExponentialStrategyProvider,
				Duration:   3,
				RetryCount: 4,
			},
			wantRateLimitConfig: &datastore.RateLimitConfiguration{
				Count:    100,
				Duration: 10,
			},
			wantDisableEndpoint: false,
		},
	}

	for _, tc := range tt {
		t.Run(tc.name, func(t *testing.T) {
			evConfig := &EventDeliveryConfig{subscription: tc.subscription, project: tc.project}

			if tc.wantRetryConfig != nil {
				rc, err := evConfig.retryConfig()

				assert.Nil(t, err)

				assert.Equal(t, tc.wantRetryConfig.Type, rc.Type)
				assert.Equal(t, tc.wantRetryConfig.Duration, rc.Duration)
				assert.Equal(t, tc.wantRetryConfig.RetryCount, rc.RetryCount)
			}

			if tc.wantRateLimitConfig != nil {
				rlc := evConfig.rateLimitConfig()

				assert.Equal(t, tc.wantRateLimitConfig.Count, rlc.Count)
				assert.Equal(t, tc.wantRateLimitConfig.Duration, rlc.Duration)
			}

			disableEndpoint := evConfig.disableEndpoint()
			assert.Equal(t, tc.wantDisableEndpoint, disableEndpoint)
		})
	}
}<|MERGE_RESOLUTION|>--- conflicted
+++ resolved
@@ -305,12 +305,8 @@
 						},
 						RateLimit:         10,
 						RateLimitDuration: "1m",
-<<<<<<< HEAD
-						GroupID:           "123",
+						ProjectID:         "123",
 						Status:            datastore.ActiveEndpointStatus,
-=======
-						ProjectID:         "123",
->>>>>>> d985978c
 					}, nil)
 
 				s.EXPECT().FindSubscriptionByID(gomock.Any(), gomock.Any(), gomock.Any()).
