package task

import (
	"testing"
	"time"

	"github.com/frain-dev/convoy/auth/realm_chain"
	"github.com/frain-dev/convoy/datastore"
	"github.com/frain-dev/disq"
	"github.com/go-redis/redis_rate/v9"

	"github.com/frain-dev/convoy/config"
	"github.com/frain-dev/convoy/mocks"
	"github.com/frain-dev/convoy/queue"
	"github.com/golang/mock/gomock"
	"github.com/jarcoal/httpmock"
	"github.com/stretchr/testify/assert"
)

func TestProcessEventDelivery(t *testing.T) {
	tt := []struct {
		name          string
		cfgPath       string
		expectedError error
		msg           *datastore.EventDelivery
		dbFn          func(*mocks.MockApplicationRepository, *mocks.MockGroupRepository, *mocks.MockEventDeliveryRepository, *mocks.MockRateLimiter, *mocks.MockSubscriptionRepository)
		nFn           func() func()
	}{
		{
			name:          "Event already sent.",
			cfgPath:       "./testdata/Config/basic-convoy.json",
			expectedError: nil,
			msg: &datastore.EventDelivery{
				UID: "",
			},
			dbFn: func(a *mocks.MockApplicationRepository, o *mocks.MockGroupRepository, m *mocks.MockEventDeliveryRepository, r *mocks.MockRateLimiter, s *mocks.MockSubscriptionRepository) {
				m.EXPECT().
					FindEventDeliveryByID(gomock.Any(), gomock.Any()).
					Return(&datastore.EventDelivery{
						Metadata: &datastore.Metadata{
							Data:            []byte(`{"event": "invoice.completed"}`),
							NumTrials:       0,
							RetryLimit:      3,
							IntervalSeconds: 20,
						},
						Status: datastore.SuccessEventStatus,
					}, nil).Times(1)
			},
		},
		{
			name:          "Endpoint is inactive",
			cfgPath:       "./testdata/Config/basic-convoy.json",
			expectedError: nil,
			msg: &datastore.EventDelivery{
				UID: "",
			},
			dbFn: func(a *mocks.MockApplicationRepository, o *mocks.MockGroupRepository, m *mocks.MockEventDeliveryRepository, r *mocks.MockRateLimiter, s *mocks.MockSubscriptionRepository) {
				m.EXPECT().
					FindEventDeliveryByID(gomock.Any(), gomock.Any()).
					Return(&datastore.EventDelivery{
						Metadata: &datastore.Metadata{
							Data:            []byte(`{"event": "invoice.completed"}`),
							NumTrials:       0,
							RetryLimit:      3,
							IntervalSeconds: 20,
						},
					}, nil).Times(1)

				//ns.EXPECT()

				r.EXPECT().ShouldAllow(gomock.Any(), gomock.Any(), gomock.Any(), gomock.Any()).Return(&redis_rate.Result{
					Limit:     redis_rate.PerMinute(10),
					Allowed:   10,
					Remaining: 10,
				}, nil).Times(1)

				r.EXPECT().Allow(gomock.Any(), gomock.Any(), gomock.Any(), gomock.Any()).Return(&redis_rate.Result{
					Limit:     redis_rate.PerMinute(10),
					Allowed:   10,
					Remaining: 10,
				}, nil).Times(1)

				m.EXPECT().
					UpdateStatusOfEventDelivery(gomock.Any(), gomock.Any(), gomock.Any()).
					Return(nil).Times(1)

				a.EXPECT().
					FindApplicationEndpointByID(gomock.Any(), gomock.Any(), gomock.Any()).
					Return(&datastore.Endpoint{
						// Status: datastore.InactiveEndpointStatus,
					}, nil).Times(1)
			},
		},
		{
			name:          "Endpoint does not respond with 2xx",
			cfgPath:       "./testdata/Config/basic-convoy.json",
			expectedError: &disq.Error{Err: ErrDeliveryAttemptFailed, Delay: 20 * time.Second},
			msg: &datastore.EventDelivery{
				UID: "",
			},
			dbFn: func(a *mocks.MockApplicationRepository, o *mocks.MockGroupRepository, m *mocks.MockEventDeliveryRepository, r *mocks.MockRateLimiter, s *mocks.MockSubscriptionRepository) {
				m.EXPECT().
					FindEventDeliveryByID(gomock.Any(), gomock.Any()).
					Return(&datastore.EventDelivery{
						Metadata: &datastore.Metadata{
							Data:            []byte(`{"event": "invoice.completed"}`),
							NumTrials:       0,
							RetryLimit:      3,
							IntervalSeconds: 20,
						},
						Status: datastore.ScheduledEventStatus,
					}, nil).Times(1)

				r.EXPECT().ShouldAllow(gomock.Any(), gomock.Any(), gomock.Any(), gomock.Any()).Return(&redis_rate.Result{
					Limit:     redis_rate.PerMinute(10),
					Allowed:   10,
					Remaining: 10,
				}, nil).Times(1)

				r.EXPECT().Allow(gomock.Any(), gomock.Any(), gomock.Any(), gomock.Any()).Return(&redis_rate.Result{
					Limit:     redis_rate.PerMinute(10),
					Allowed:   10,
					Remaining: 10,
				}, nil).Times(1)

				o.EXPECT().
					FetchGroupByID(gomock.Any(), gomock.Any()).
					Return(&datastore.Group{
						LogoURL: "",
						Config: &datastore.GroupConfig{
							Signature: datastore.SignatureConfiguration{
								Header: config.SignatureHeaderProvider("X-Convoy-Signature"),
								Hash:   "SHA256",
							},
							Strategy: datastore.StrategyConfiguration{
<<<<<<< HEAD
								Type: config.StrategyProvider("default"),
								Default: datastore.LinearStrategyConfiguration{
									IntervalSeconds: 60,
									RetryLimit:      1,
								},
=======
								Type:       datastore.LinearStrategyProvider,
								Duration:   60,
								RetryCount: 1,
>>>>>>> b377ed70
							},
							DisableEndpoint: true,
						},
					}, nil).Times(1)

				m.EXPECT().
					UpdateStatusOfEventDelivery(gomock.Any(), gomock.Any(), gomock.Any()).
					Return(nil).Times(1)

				a.EXPECT().
					FindApplicationEndpointByID(gomock.Any(), gomock.Any(), gomock.Any()).
					Return(&datastore.Endpoint{
						// Status: datastore.ActiveEndpointStatus,
					}, nil).Times(1)

				m.EXPECT().
					UpdateEventDeliveryWithAttempt(gomock.Any(), gomock.Any(), gomock.Any()).
					Return(nil).Times(1)
			},
			nFn: func() func() {
				httpmock.Activate()

				httpmock.RegisterResponder("POST", "https://google.com",
					httpmock.NewStringResponder(400, ``))

				return func() {
					httpmock.DeactivateAndReset()
				}
			},
		},
		{
			name:          "Max retries reached - do not disable endpoint - failed",
			cfgPath:       "./testdata/Config/basic-convoy.json",
			expectedError: nil,
			msg: &datastore.EventDelivery{
				UID: "",
			},
			dbFn: func(a *mocks.MockApplicationRepository, o *mocks.MockGroupRepository, m *mocks.MockEventDeliveryRepository, r *mocks.MockRateLimiter, s *mocks.MockSubscriptionRepository) {
				m.EXPECT().
					FindEventDeliveryByID(gomock.Any(), gomock.Any()).
					Return(&datastore.EventDelivery{
						Metadata: &datastore.Metadata{
							Data:            []byte(`{"event": "invoice.completed"}`),
							NumTrials:       2,
							RetryLimit:      3,
							IntervalSeconds: 20,
						},
						Status: datastore.ScheduledEventStatus,
					}, nil).Times(1)

				a.EXPECT().FindApplicationByID(gomock.Any(), gomock.Any()).Return(&datastore.Application{}, nil)

				r.EXPECT().ShouldAllow(gomock.Any(), gomock.Any(), gomock.Any(), gomock.Any()).Return(&redis_rate.Result{
					Limit:     redis_rate.PerMinute(10),
					Allowed:   10,
					Remaining: 10,
				}, nil).Times(1)

				r.EXPECT().Allow(gomock.Any(), gomock.Any(), gomock.Any(), gomock.Any()).Return(&redis_rate.Result{
					Limit:     redis_rate.PerMinute(10),
					Allowed:   10,
					Remaining: 10,
				}, nil).Times(1)

				o.EXPECT().
					FetchGroupByID(gomock.Any(), gomock.Any()).
					Return(&datastore.Group{
						LogoURL: "",
						Config: &datastore.GroupConfig{
							Signature: datastore.SignatureConfiguration{
								Header: config.SignatureHeaderProvider("X-Convoy-Signature"),
								Hash:   "SHA256",
							},
							Strategy: datastore.StrategyConfiguration{
<<<<<<< HEAD
								Type: config.StrategyProvider("default"),
								Default: datastore.LinearStrategyConfiguration{
									IntervalSeconds: 60,
									RetryLimit:      1,
								},
=======
								Type:       datastore.LinearStrategyProvider,
								Duration:   60,
								RetryCount: 1,
>>>>>>> b377ed70
							},
							DisableEndpoint: false,
						},
					}, nil).Times(1)

				m.EXPECT().
					UpdateStatusOfEventDelivery(gomock.Any(), gomock.Any(), gomock.Any()).
					Return(nil).Times(1)

				a.EXPECT().
					FindApplicationEndpointByID(gomock.Any(), gomock.Any(), gomock.Any()).
					Return(&datastore.Endpoint{
						// Status: datastore.ActiveEndpointStatus,
					}, nil).Times(1)

				m.EXPECT().
					UpdateEventDeliveryWithAttempt(gomock.Any(), gomock.Any(), gomock.Any()).
					Return(nil).Times(1)
			},
			nFn: func() func() {
				httpmock.Activate()

				httpmock.RegisterResponder("POST", "https://google.com",
					httpmock.NewStringResponder(200, ``))

				return func() {
					httpmock.DeactivateAndReset()
				}
			},
		},
		{
			name:          "Max retries reached - disable endpoint - failed",
			cfgPath:       "./testdata/Config/basic-convoy-disable-endpoint.json",
			expectedError: nil,
			msg: &datastore.EventDelivery{
				UID: "",
			},
			dbFn: func(a *mocks.MockApplicationRepository, o *mocks.MockGroupRepository, m *mocks.MockEventDeliveryRepository, r *mocks.MockRateLimiter, s *mocks.MockSubscriptionRepository) {
				m.EXPECT().
					FindEventDeliveryByID(gomock.Any(), gomock.Any()).
					Return(&datastore.EventDelivery{
						Metadata: &datastore.Metadata{
							Data:            []byte(`{"event": "invoice.completed"}`),
							NumTrials:       2,
							RetryLimit:      3,
							IntervalSeconds: 20,
						},
						Status: datastore.ScheduledEventStatus,
					}, nil).Times(1)

				a.EXPECT().FindApplicationByID(gomock.Any(), gomock.Any()).Return(&datastore.Application{}, nil)

				r.EXPECT().ShouldAllow(gomock.Any(), gomock.Any(), gomock.Any(), gomock.Any()).Return(&redis_rate.Result{
					Limit:     redis_rate.PerMinute(10),
					Allowed:   10,
					Remaining: 10,
				}, nil).Times(1)

				r.EXPECT().Allow(gomock.Any(), gomock.Any(), gomock.Any(), gomock.Any()).Return(&redis_rate.Result{
					Limit:     redis_rate.PerMinute(10),
					Allowed:   10,
					Remaining: 10,
				}, nil).Times(1)

				m.EXPECT().
					UpdateStatusOfEventDelivery(gomock.Any(), gomock.Any(), gomock.Any()).
					Return(nil).Times(1)

				a.EXPECT().
					FindApplicationEndpointByID(gomock.Any(), gomock.Any(), gomock.Any()).
					Return(&datastore.Endpoint{
						// Status: datastore.ActiveEndpointStatus,
					}, nil).Times(1)

				o.EXPECT().
					FetchGroupByID(gomock.Any(), gomock.Any()).
					Return(&datastore.Group{
						LogoURL: "",
						Config: &datastore.GroupConfig{
							Signature: datastore.SignatureConfiguration{
								Header: config.SignatureHeaderProvider("X-Convoy-Signature"),
								Hash:   "SHA256",
							},
							Strategy: datastore.StrategyConfiguration{
<<<<<<< HEAD
								Type: config.StrategyProvider("default"),
								Default: datastore.LinearStrategyConfiguration{
									IntervalSeconds: 60,
									RetryLimit:      1,
								},
=======
								Type:       datastore.LinearStrategyProvider,
								Duration:   60,
								RetryCount: 1,
>>>>>>> b377ed70
							},
							DisableEndpoint: true,
						},
					}, nil).Times(1)

				a.EXPECT().
					UpdateApplicationEndpointsStatus(gomock.Any(), gomock.Any(), gomock.Any(), gomock.Any()).
					Return(nil).Times(1)

				m.EXPECT().
					UpdateEventDeliveryWithAttempt(gomock.Any(), gomock.Any(), gomock.Any()).
					Return(nil).Times(1)
			},
			nFn: func() func() {
				httpmock.Activate()

				httpmock.RegisterResponder("POST", "https://google.com",
					httpmock.NewStringResponder(200, ``))

				return func() {
					httpmock.DeactivateAndReset()
				}
			},
		},
		{
			name:          "Manual retry - no disable endpoint - failed",
			cfgPath:       "./testdata/Config/basic-convoy.json",
			expectedError: nil,
			msg: &datastore.EventDelivery{
				UID: "",
			},
			dbFn: func(a *mocks.MockApplicationRepository, o *mocks.MockGroupRepository, m *mocks.MockEventDeliveryRepository, r *mocks.MockRateLimiter, s *mocks.MockSubscriptionRepository) {
				m.EXPECT().
					FindEventDeliveryByID(gomock.Any(), gomock.Any()).
					Return(&datastore.EventDelivery{
						Metadata: &datastore.Metadata{
							Data:            []byte(`{"event": "invoice.completed"}`),
							NumTrials:       3,
							RetryLimit:      3,
							IntervalSeconds: 20,
						},
						Status: datastore.ScheduledEventStatus,
					}, nil).Times(1)

				a.EXPECT().FindApplicationByID(gomock.Any(), gomock.Any()).Return(&datastore.Application{}, nil)

				r.EXPECT().ShouldAllow(gomock.Any(), gomock.Any(), gomock.Any(), gomock.Any()).Return(&redis_rate.Result{
					Limit:     redis_rate.PerMinute(10),
					Allowed:   10,
					Remaining: 10,
				}, nil).Times(1)

				r.EXPECT().Allow(gomock.Any(), gomock.Any(), gomock.Any(), gomock.Any()).Return(&redis_rate.Result{
					Limit:     redis_rate.PerMinute(10),
					Allowed:   10,
					Remaining: 10,
				}, nil).Times(1)

				o.EXPECT().
					FetchGroupByID(gomock.Any(), gomock.Any()).
					Return(&datastore.Group{
						LogoURL: "",
						Config: &datastore.GroupConfig{
							Signature: datastore.SignatureConfiguration{
								Header: config.SignatureHeaderProvider("X-Convoy-Signature"),
								Hash:   "SHA256",
							},
							Strategy: datastore.StrategyConfiguration{
<<<<<<< HEAD
								Type: config.StrategyProvider("default"),
								Default: datastore.LinearStrategyConfiguration{
									IntervalSeconds: 60,
									RetryLimit:      1,
								},
=======
								Type:       datastore.StrategyProvider("default"),
								Duration:   60,
								RetryCount: 1,
>>>>>>> b377ed70
							},
							DisableEndpoint: false,
						},
					}, nil).Times(1)

				m.EXPECT().
					UpdateStatusOfEventDelivery(gomock.Any(), gomock.Any(), gomock.Any()).
					Return(nil).Times(1)

				a.EXPECT().
					FindApplicationEndpointByID(gomock.Any(), gomock.Any(), gomock.Any()).
					Return(&datastore.Endpoint{
						UID: "1234567890",
						// Status: datastore.ActiveEndpointStatus,
					}, nil).Times(1)

				m.EXPECT().
					UpdateEventDeliveryWithAttempt(gomock.Any(), gomock.Any(), gomock.Any()).
					Return(nil).Times(1)
			},
			nFn: func() func() {
				httpmock.Activate()

				httpmock.RegisterResponder("POST", "https://google.com",
					httpmock.NewStringResponder(400, ``))

				return func() {
					httpmock.DeactivateAndReset()
				}
			},
		},
		{
			name:          "Manual retry - disable endpoint - failed",
			cfgPath:       "./testdata/Config/basic-convoy-disable-endpoint.json",
			expectedError: nil,
			msg: &datastore.EventDelivery{
				UID: "",
			},
			dbFn: func(a *mocks.MockApplicationRepository, o *mocks.MockGroupRepository, m *mocks.MockEventDeliveryRepository, r *mocks.MockRateLimiter, s *mocks.MockSubscriptionRepository) {
				m.EXPECT().
					FindEventDeliveryByID(gomock.Any(), gomock.Any()).
					Return(&datastore.EventDelivery{
						Metadata: &datastore.Metadata{
							Data:            []byte(`{"event": "invoice.completed"}`),
							NumTrials:       3,
							RetryLimit:      3,
							IntervalSeconds: 20,
						},
						Status: datastore.ScheduledEventStatus,
					}, nil).Times(1)

				a.EXPECT().FindApplicationByID(gomock.Any(), gomock.Any()).Return(&datastore.Application{}, nil)

				r.EXPECT().ShouldAllow(gomock.Any(), gomock.Any(), gomock.Any(), gomock.Any()).Return(&redis_rate.Result{
					Limit:     redis_rate.PerMinute(10),
					Allowed:   10,
					Remaining: 10,
				}, nil).Times(1)

				r.EXPECT().Allow(gomock.Any(), gomock.Any(), gomock.Any(), gomock.Any()).Return(&redis_rate.Result{
					Limit:     redis_rate.PerMinute(10),
					Allowed:   10,
					Remaining: 10,
				}, nil).Times(1)

				m.EXPECT().
					UpdateStatusOfEventDelivery(gomock.Any(), gomock.Any(), gomock.Any()).
					Return(nil).Times(1)

				a.EXPECT().
					FindApplicationEndpointByID(gomock.Any(), gomock.Any(), gomock.Any()).
					Return(&datastore.Endpoint{
						UID: "1234567890",
						// Status: datastore.ActiveEndpointStatus,
					}, nil).Times(1)

				o.EXPECT().
					FetchGroupByID(gomock.Any(), gomock.Any()).
					Return(&datastore.Group{
						LogoURL: "",
						Config: &datastore.GroupConfig{
							Signature: datastore.SignatureConfiguration{
								Header: config.SignatureHeaderProvider("X-Convoy-Signature"),
								Hash:   "SHA256",
							},
							Strategy: datastore.StrategyConfiguration{
<<<<<<< HEAD
								Type: config.StrategyProvider("default"),
								Default: datastore.LinearStrategyConfiguration{
									IntervalSeconds: 60,
									RetryLimit:      1,
								},
=======
								Type:       datastore.LinearStrategyProvider,
								Duration:   60,
								RetryCount: 1,
>>>>>>> b377ed70
							},
							DisableEndpoint: true,
						},
					}, nil).Times(1)

				a.EXPECT().
					UpdateApplicationEndpointsStatus(gomock.Any(), gomock.Any(), gomock.Any(), gomock.Any()).
					Return(nil).Times(1)

				m.EXPECT().
					UpdateEventDeliveryWithAttempt(gomock.Any(), gomock.Any(), gomock.Any()).
					Return(nil).Times(1)
			},
			nFn: func() func() {
				httpmock.Activate()

				httpmock.RegisterResponder("POST", "https://google.com",
					httpmock.NewStringResponder(400, ``))

				return func() {
					httpmock.DeactivateAndReset()
				}
			},
		},
		{
			name:          "Manual retry - no disable endpoint - success",
			cfgPath:       "./testdata/Config/basic-convoy.json",
			expectedError: nil,
			msg: &datastore.EventDelivery{
				UID: "",
			},
			dbFn: func(a *mocks.MockApplicationRepository, o *mocks.MockGroupRepository, m *mocks.MockEventDeliveryRepository, r *mocks.MockRateLimiter, s *mocks.MockSubscriptionRepository) {
				m.EXPECT().
					FindEventDeliveryByID(gomock.Any(), gomock.Any()).
					Return(&datastore.EventDelivery{
						Status: datastore.ScheduledEventStatus,
						Metadata: &datastore.Metadata{
							Data:            []byte(`{"event": "invoice.completed"}`),
							NumTrials:       4,
							RetryLimit:      3,
							IntervalSeconds: 20,
						},
					}, nil).Times(1)

				r.EXPECT().ShouldAllow(gomock.Any(), gomock.Any(), gomock.Any(), gomock.Any()).Return(&redis_rate.Result{
					Limit:     redis_rate.PerMinute(10),
					Allowed:   10,
					Remaining: 10,
				}, nil).Times(1)

				r.EXPECT().Allow(gomock.Any(), gomock.Any(), gomock.Any(), gomock.Any()).Return(&redis_rate.Result{
					Limit:     redis_rate.PerMinute(10),
					Allowed:   10,
					Remaining: 10,
				}, nil).Times(1)

				a.EXPECT().FindApplicationByID(gomock.Any(), gomock.Any()).Return(&datastore.Application{}, nil)

				o.EXPECT().
					FetchGroupByID(gomock.Any(), gomock.Any()).
					Return(&datastore.Group{
						LogoURL: "",
						Config: &datastore.GroupConfig{
							Signature: datastore.SignatureConfiguration{
								Header: config.SignatureHeaderProvider("X-Convoy-Signature"),
								Hash:   "SHA256",
							},
							Strategy: datastore.StrategyConfiguration{
<<<<<<< HEAD
								Type: config.StrategyProvider("default"),
								Default: datastore.LinearStrategyConfiguration{
									IntervalSeconds: 60,
									RetryLimit:      1,
								},
=======
								Type:       datastore.LinearStrategyProvider,
								Duration:   60,
								RetryCount: 1,
>>>>>>> b377ed70
							},
							DisableEndpoint: false,
						},
					}, nil).Times(1)

				m.EXPECT().
					UpdateStatusOfEventDelivery(gomock.Any(), gomock.Any(), gomock.Any()).
					Return(nil).Times(1)

				a.EXPECT().
					FindApplicationEndpointByID(gomock.Any(), gomock.Any(), gomock.Any()).
					Return(&datastore.Endpoint{
						UID: "1234567890",
						// Status: datastore.ActiveEndpointStatus,
					}, nil).Times(1)

				m.EXPECT().
					UpdateEventDeliveryWithAttempt(gomock.Any(), gomock.Any(), gomock.Any()).
					Return(nil).Times(1)
			},
			nFn: func() func() {
				httpmock.Activate()

				httpmock.RegisterResponder("POST", "https://google.com",
					httpmock.NewStringResponder(200, ``))

				return func() {
					httpmock.DeactivateAndReset()
				}
			},
		},
		{
			name:          "Manual retry - disable endpoint - success",
			cfgPath:       "./testdata/Config/basic-convoy-disable-endpoint.json",
			expectedError: nil,
			msg: &datastore.EventDelivery{
				UID: "",
			},
			dbFn: func(a *mocks.MockApplicationRepository, o *mocks.MockGroupRepository, m *mocks.MockEventDeliveryRepository, r *mocks.MockRateLimiter, s *mocks.MockSubscriptionRepository) {
				m.EXPECT().
					FindEventDeliveryByID(gomock.Any(), gomock.Any()).
					Return(&datastore.EventDelivery{
						Status: datastore.ScheduledEventStatus,
						Metadata: &datastore.Metadata{
							Data:            []byte(`{"event": "invoice.completed"}`),
							NumTrials:       4,
							RetryLimit:      3,
							IntervalSeconds: 20,
						},
					}, nil).Times(1)

				a.EXPECT().FindApplicationByID(gomock.Any(), gomock.Any()).Times(2).Return(&datastore.Application{}, nil)

				r.EXPECT().ShouldAllow(gomock.Any(), gomock.Any(), gomock.Any(), gomock.Any()).Return(&redis_rate.Result{
					Limit:     redis_rate.PerMinute(10),
					Allowed:   10,
					Remaining: 10,
				}, nil).Times(1)

				r.EXPECT().Allow(gomock.Any(), gomock.Any(), gomock.Any(), gomock.Any()).Return(&redis_rate.Result{
					Limit:     redis_rate.PerMinute(10),
					Allowed:   10,
					Remaining: 10,
				}, nil).Times(1)

				m.EXPECT().
					UpdateStatusOfEventDelivery(gomock.Any(), gomock.Any(), gomock.Any()).
					Return(nil).Times(1)

				a.EXPECT().
					FindApplicationEndpointByID(gomock.Any(), gomock.Any(), gomock.Any()).
					Return(&datastore.Endpoint{
						UID: "1234567890",
						// Status: datastore.PendingEndpointStatus,
					}, nil).Times(1)

				o.EXPECT().
					FetchGroupByID(gomock.Any(), gomock.Any()).
					Return(&datastore.Group{
						LogoURL: "",
						Config: &datastore.GroupConfig{
							Signature: datastore.SignatureConfiguration{
								Header: config.SignatureHeaderProvider("X-Convoy-Signature"),
								Hash:   "SHA256",
							},
							Strategy: datastore.StrategyConfiguration{
<<<<<<< HEAD
								Type: config.StrategyProvider("default"),
								Default: datastore.LinearStrategyConfiguration{
									IntervalSeconds: 60,
									RetryLimit:      1,
								},
=======
								Type:       datastore.LinearStrategyProvider,
								Duration:   60,
								RetryCount: 1,
>>>>>>> b377ed70
							},
							DisableEndpoint: true,
						},
					}, nil).Times(1)

				a.EXPECT().
					UpdateApplicationEndpointsStatus(gomock.Any(), gomock.Any(), gomock.Any(), gomock.Any()).
					Return(nil).Times(1)

				m.EXPECT().
					UpdateEventDeliveryWithAttempt(gomock.Any(), gomock.Any(), gomock.Any()).
					Return(nil).Times(1)
			},
			nFn: func() func() {
				httpmock.Activate()

				httpmock.RegisterResponder("POST", "https://google.com",
					httpmock.NewStringResponder(200, ``))

				return func() {
					httpmock.DeactivateAndReset()
				}
			},
		},
	}

	for _, tc := range tt {
		t.Run(tc.name, func(t *testing.T) {
			ctrl := gomock.NewController(t)
			defer ctrl.Finish()

			groupRepo := mocks.NewMockGroupRepository(ctrl)
			appRepo := mocks.NewMockApplicationRepository(ctrl)
			msgRepo := mocks.NewMockEventDeliveryRepository(ctrl)
			apiKeyRepo := mocks.NewMockAPIKeyRepository(ctrl)
			rateLimiter := mocks.NewMockRateLimiter(ctrl)
			subRepo := mocks.NewMockSubscriptionRepository(ctrl)

			err := config.LoadConfig(tc.cfgPath)
			if err != nil {
				t.Errorf("Failed to load config file: %v", err)
			}

			cfg, err := config.Get()
			if err != nil {
				t.Errorf("failed to get config: %v", err)
			}

			err = realm_chain.Init(&cfg.Auth, apiKeyRepo)
			if err != nil {
				t.Errorf("failed to initialize realm chain : %v", err)
			}

			if tc.nFn != nil {
				deferFn := tc.nFn()
				defer deferFn()
			}

			if tc.dbFn != nil {
				tc.dbFn(appRepo, groupRepo, msgRepo, rateLimiter, subRepo)
			}

			processFn := ProcessEventDelivery(appRepo, msgRepo, groupRepo, rateLimiter, subRepo)

			job := queue.Job{
				ID: tc.msg.UID,
			}

			err = processFn(&job)

			// Assert.
			assert.Equal(t, tc.expectedError, err)
		})
	}
}<|MERGE_RESOLUTION|>--- conflicted
+++ resolved
@@ -133,17 +133,9 @@
 								Hash:   "SHA256",
 							},
 							Strategy: datastore.StrategyConfiguration{
-<<<<<<< HEAD
-								Type: config.StrategyProvider("default"),
-								Default: datastore.LinearStrategyConfiguration{
-									IntervalSeconds: 60,
-									RetryLimit:      1,
-								},
-=======
 								Type:       datastore.LinearStrategyProvider,
 								Duration:   60,
 								RetryCount: 1,
->>>>>>> b377ed70
 							},
 							DisableEndpoint: true,
 						},
@@ -218,17 +210,9 @@
 								Hash:   "SHA256",
 							},
 							Strategy: datastore.StrategyConfiguration{
-<<<<<<< HEAD
-								Type: config.StrategyProvider("default"),
-								Default: datastore.LinearStrategyConfiguration{
-									IntervalSeconds: 60,
-									RetryLimit:      1,
-								},
-=======
 								Type:       datastore.LinearStrategyProvider,
 								Duration:   60,
 								RetryCount: 1,
->>>>>>> b377ed70
 							},
 							DisableEndpoint: false,
 						},
@@ -313,17 +297,9 @@
 								Hash:   "SHA256",
 							},
 							Strategy: datastore.StrategyConfiguration{
-<<<<<<< HEAD
-								Type: config.StrategyProvider("default"),
-								Default: datastore.LinearStrategyConfiguration{
-									IntervalSeconds: 60,
-									RetryLimit:      1,
-								},
-=======
 								Type:       datastore.LinearStrategyProvider,
 								Duration:   60,
 								RetryCount: 1,
->>>>>>> b377ed70
 							},
 							DisableEndpoint: true,
 						},
@@ -392,17 +368,9 @@
 								Hash:   "SHA256",
 							},
 							Strategy: datastore.StrategyConfiguration{
-<<<<<<< HEAD
-								Type: config.StrategyProvider("default"),
-								Default: datastore.LinearStrategyConfiguration{
-									IntervalSeconds: 60,
-									RetryLimit:      1,
-								},
-=======
 								Type:       datastore.StrategyProvider("default"),
 								Duration:   60,
 								RetryCount: 1,
->>>>>>> b377ed70
 							},
 							DisableEndpoint: false,
 						},
@@ -489,17 +457,9 @@
 								Hash:   "SHA256",
 							},
 							Strategy: datastore.StrategyConfiguration{
-<<<<<<< HEAD
-								Type: config.StrategyProvider("default"),
-								Default: datastore.LinearStrategyConfiguration{
-									IntervalSeconds: 60,
-									RetryLimit:      1,
-								},
-=======
 								Type:       datastore.LinearStrategyProvider,
 								Duration:   60,
 								RetryCount: 1,
->>>>>>> b377ed70
 							},
 							DisableEndpoint: true,
 						},
@@ -568,17 +528,9 @@
 								Hash:   "SHA256",
 							},
 							Strategy: datastore.StrategyConfiguration{
-<<<<<<< HEAD
-								Type: config.StrategyProvider("default"),
-								Default: datastore.LinearStrategyConfiguration{
-									IntervalSeconds: 60,
-									RetryLimit:      1,
-								},
-=======
 								Type:       datastore.LinearStrategyProvider,
 								Duration:   60,
 								RetryCount: 1,
->>>>>>> b377ed70
 							},
 							DisableEndpoint: false,
 						},
@@ -665,17 +617,9 @@
 								Hash:   "SHA256",
 							},
 							Strategy: datastore.StrategyConfiguration{
-<<<<<<< HEAD
-								Type: config.StrategyProvider("default"),
-								Default: datastore.LinearStrategyConfiguration{
-									IntervalSeconds: 60,
-									RetryLimit:      1,
-								},
-=======
 								Type:       datastore.LinearStrategyProvider,
 								Duration:   60,
 								RetryCount: 1,
->>>>>>> b377ed70
 							},
 							DisableEndpoint: true,
 						},
