package task

import (
	"context"
	"encoding/json"
	"net/http"
	"net/http/httptest"
	"os"
	"testing"
	"time"

	"github.com/hibiken/asynq"
	"github.com/jarcoal/httpmock"
	"github.com/stretchr/testify/assert"
	"github.com/stretchr/testify/require"
	"go.uber.org/mock/gomock"

	"github.com/frain-dev/convoy"
	"github.com/frain-dev/convoy/auth/realm_chain"
	"github.com/frain-dev/convoy/config"
	"github.com/frain-dev/convoy/datastore"
	"github.com/frain-dev/convoy/internal/pkg/fflag"
	"github.com/frain-dev/convoy/mocks"
	"github.com/frain-dev/convoy/net"
	cb "github.com/frain-dev/convoy/pkg/circuit_breaker"
	"github.com/frain-dev/convoy/pkg/clock"
	"github.com/frain-dev/convoy/pkg/log"
	"github.com/frain-dev/convoy/queue"
)

func TestProcessEventDelivery(t *testing.T) {
	badRequestServer := httptest.NewServer(http.HandlerFunc(func(w http.ResponseWriter, r *http.Request) {
		w.WriteHeader(400)
	}))
	defer badRequestServer.Close()
	tt := []struct {
		name          string
		cfgPath       string
		expectedError error
		msg           *datastore.EventDelivery
		dbFn          func(*mocks.MockEndpointRepository, *mocks.MockProjectRepository, *mocks.MockEventDeliveryRepository, *mocks.MockQueuer, *mocks.MockRateLimiter, *mocks.MockDeliveryAttemptsRepository, *mocks.MockLicenser, *mocks.MockBackend)
		nFn           func() func()
	}{
		{
			name:          "Event already sent.",
			cfgPath:       "./testdata/Config/basic-convoy.json",
			expectedError: nil,
			msg: &datastore.EventDelivery{
				UID: "",
			},
			dbFn: func(a *mocks.MockEndpointRepository, o *mocks.MockProjectRepository, m *mocks.MockEventDeliveryRepository, q *mocks.MockQueuer, r *mocks.MockRateLimiter, d *mocks.MockDeliveryAttemptsRepository, l *mocks.MockLicenser, mt *mocks.MockBackend) {
				m.EXPECT().
					FindEventDeliveryByIDSlim(gomock.Any(), gomock.Any(), gomock.Any()).
					Return(&datastore.EventDelivery{
						EndpointID:     "endpoint-id-1",
						SubscriptionID: "sub-id-1",
						ProjectID:      "project-id-1",
						Metadata: &datastore.Metadata{
							Data:            []byte(`{"event": "invoice.completed"}`),
							NumTrials:       0,
							RetryLimit:      3,
							IntervalSeconds: 20,
						},
						Status:       datastore.SuccessEventStatus,
						DeliveryMode: datastore.AtLeastOnceDeliveryMode,
					}, nil).Times(1)

				endpoint := &datastore.Endpoint{UID: "endpoint-id-1"}
				a.EXPECT().FindEndpointByID(gomock.Any(), "endpoint-id-1", gomock.Any()).Times(1).Return(endpoint, nil)

				project := &datastore.Project{UID: "project-id-1"}
				o.EXPECT().FetchProjectByID(gomock.Any(), "project-id-1").Times(1).Return(project, nil)

				mt.EXPECT().Capture(gomock.Any(), gomock.Any(), gomock.Any(), gomock.Any(), gomock.Any()).Times(1)

				l.EXPECT().UseForwardProxy().Times(1).Return(true)
				l.EXPECT().IpRules().Times(2).Return(true)
			},
		},
		{
			name:          "Endpoint is inactive",
			cfgPath:       "./testdata/Config/basic-convoy.json",
			expectedError: nil,
			msg: &datastore.EventDelivery{
				UID: "",
			},
			dbFn: func(a *mocks.MockEndpointRepository, o *mocks.MockProjectRepository, m *mocks.MockEventDeliveryRepository, q *mocks.MockQueuer, r *mocks.MockRateLimiter, d *mocks.MockDeliveryAttemptsRepository, l *mocks.MockLicenser, mt *mocks.MockBackend) {
				a.EXPECT().FindEndpointByID(gomock.Any(), gomock.Any(), gomock.Any()).
					Return(&datastore.Endpoint{
						RateLimit:         10,
						RateLimitDuration: 60,
						Status:            datastore.InactiveEndpointStatus,
					}, nil)

				r.EXPECT().AllowWithDuration(gomock.Any(), gomock.Any(), gomock.Any(), gomock.Any())

				o.EXPECT().FetchProjectByID(gomock.Any(), gomock.Any()).Return(&datastore.Project{Config: &datastore.DefaultProjectConfig}, nil)
				m.EXPECT().
					FindEventDeliveryByIDSlim(gomock.Any(), gomock.Any(), gomock.Any()).
					Return(&datastore.EventDelivery{
						SubscriptionID: "sub-id-1",
						Metadata: &datastore.Metadata{
							Data:            []byte(`{"event": "invoice.completed"}`),
							NumTrials:       0,
							RetryLimit:      3,
							IntervalSeconds: 20,
						},
						DeliveryMode: datastore.AtLeastOnceDeliveryMode,
					}, nil).Times(1)

				m.EXPECT().UpdateStatusOfEventDelivery(gomock.Any(), gomock.Any(), gomock.Any(), datastore.DiscardedEventStatus).Times(1).Return(nil)

				m.EXPECT().
					UpdateStatusOfEventDelivery(gomock.Any(), gomock.Any(), gomock.Any(), gomock.Any()).
					Return(nil).Times(1)

				mt.EXPECT().Capture(gomock.Any(), gomock.Any(), gomock.Any(), gomock.Any(), gomock.Any()).Times(1)

				l.EXPECT().UseForwardProxy().Times(1).Return(true)
				l.EXPECT().IpRules().Times(2).Return(true)
			},
		},
		{
			name:          "Endpoint does not respond with 2xx",
			cfgPath:       "./testdata/Config/basic-convoy.json",
			expectedError: nil,
			msg: &datastore.EventDelivery{
				UID: "",
			},
			dbFn: func(a *mocks.MockEndpointRepository, o *mocks.MockProjectRepository, m *mocks.MockEventDeliveryRepository, q *mocks.MockQueuer, r *mocks.MockRateLimiter, d *mocks.MockDeliveryAttemptsRepository, l *mocks.MockLicenser, mt *mocks.MockBackend) {
				a.EXPECT().FindEndpointByID(gomock.Any(), gomock.Any(), gomock.Any()).
					Return(&datastore.Endpoint{
						ProjectID:         "123",
						RateLimit:         10,
						RateLimitDuration: 60,
						Secrets: []datastore.Secret{
							{Value: "secret"},
						},
						Status: datastore.ActiveEndpointStatus,
					}, nil)

				r.EXPECT().AllowWithDuration(gomock.Any(), gomock.Any(), gomock.Any(), gomock.Any())

				m.EXPECT().
					FindEventDeliveryByIDSlim(gomock.Any(), gomock.Any(), gomock.Any()).
					Return(&datastore.EventDelivery{
						SubscriptionID: "sub-id-1",
						Metadata: &datastore.Metadata{
							Data:            []byte(`{"event": "invoice.completed"}`),
							Raw:             `{"event": "invoice.completed"}`,
							NumTrials:       0,
							RetryLimit:      3,
							IntervalSeconds: 20,
						},
						Status:       datastore.ScheduledEventStatus,
						DeliveryMode: datastore.AtLeastOnceDeliveryMode,
					}, nil).Times(1)

				o.EXPECT().
					FetchProjectByID(gomock.Any(), gomock.Any()).
					Return(&datastore.Project{
						LogoURL: "",
						Config: &datastore.ProjectConfig{
							Signature: &datastore.SignatureConfiguration{
								Header: "X-Convoy-Signature",
								Versions: []datastore.SignatureVersion{
									{
										UID:      "abc",
										Hash:     "SHA256",
										Encoding: datastore.HexEncoding,
									},
								},
							},
							SSL: &datastore.DefaultSSLConfig,
							Strategy: &datastore.StrategyConfiguration{
								Type:       datastore.LinearStrategyProvider,
								Duration:   60,
								RetryCount: 1,
							},
							RateLimit: &datastore.DefaultRateLimitConfig,
						},
					}, nil).Times(1)

				m.EXPECT().
					UpdateStatusOfEventDelivery(gomock.Any(), gomock.Any(), gomock.Any(), gomock.Any()).
					Return(nil).Times(1)

				d.EXPECT().CreateDeliveryAttempt(gomock.Any(), gomock.Any()).Times(1)

				m.EXPECT().
					UpdateEventDeliveryMetadata(gomock.Any(), gomock.Any(), gomock.Any()).
					Return(nil).Times(1)

				q.EXPECT().Write(gomock.Any(), gomock.Any(), gomock.Any())

				mt.EXPECT().Capture(gomock.Any(), gomock.Any(), gomock.Any(), gomock.Any(), gomock.Any()).Times(2)

				l.EXPECT().UseForwardProxy().Times(1).Return(true)
				l.EXPECT().IpRules().Times(3).Return(true)
			},
			nFn: func() func() {
				httpmock.Activate()

				httpmock.RegisterResponder("POST", "https://google.com",
					httpmock.NewStringResponder(400, ``))

				return func() {
					httpmock.DeactivateAndReset()
				}
			},
		},
		{
			name:          "Max retries reached - disabled endpoint - failed",
			cfgPath:       "./testdata/Config/basic-convoy-disable-endpoint.json",
			expectedError: nil,
			msg: &datastore.EventDelivery{
				UID: "",
			},
			dbFn: func(a *mocks.MockEndpointRepository, o *mocks.MockProjectRepository, m *mocks.MockEventDeliveryRepository, q *mocks.MockQueuer, r *mocks.MockRateLimiter, d *mocks.MockDeliveryAttemptsRepository, l *mocks.MockLicenser, mt *mocks.MockBackend) {
				a.EXPECT().FindEndpointByID(gomock.Any(), gomock.Any(), gomock.Any()).
					Return(&datastore.Endpoint{
						Secrets: []datastore.Secret{
							{Value: "secret"},
						},
						RateLimit:         10,
						RateLimitDuration: 60,
						ProjectID:         "123",
						Status:            datastore.ActiveEndpointStatus,
					}, nil)

				r.EXPECT().AllowWithDuration(gomock.Any(), gomock.Any(), gomock.Any(), gomock.Any())

				m.EXPECT().
					FindEventDeliveryByIDSlim(gomock.Any(), gomock.Any(), gomock.Any()).
					Return(&datastore.EventDelivery{
						Metadata: &datastore.Metadata{
							Data:            []byte(`{"event": "invoice.completed"}`),
							Raw:             `{"event": "invoice.completed"}`,
							NumTrials:       2,
							RetryLimit:      3,
							IntervalSeconds: 20,
						},
						Status:       datastore.ScheduledEventStatus,
						DeliveryMode: datastore.AtLeastOnceDeliveryMode,
					}, nil).Times(1)

				m.EXPECT().
					UpdateStatusOfEventDelivery(gomock.Any(), gomock.Any(), gomock.Any(), gomock.Any()).
					Return(nil).Times(1)

				o.EXPECT().
					FetchProjectByID(gomock.Any(), gomock.Any()).
					Return(&datastore.Project{
						LogoURL: "",
						Config: &datastore.ProjectConfig{
							Signature: &datastore.SignatureConfiguration{
								Header: config.SignatureHeaderProvider("X-Convoy-Signature"),
								Versions: []datastore.SignatureVersion{
									{
										UID:      "abc",
										Hash:     "SHA256",
										Encoding: datastore.HexEncoding,
									},
								},
							},
							SSL: &datastore.DefaultSSLConfig,
							Strategy: &datastore.StrategyConfiguration{
								Type:       datastore.LinearStrategyProvider,
								Duration:   60,
								RetryCount: 1,
							},
							RateLimit:       &datastore.DefaultRateLimitConfig,
							DisableEndpoint: true,
						},
					}, nil).Times(1)

				a.EXPECT().
					UpdateEndpointStatus(gomock.Any(), gomock.Any(), gomock.Any(), gomock.Any()).
					Return(nil).Times(1)

				d.EXPECT().CreateDeliveryAttempt(gomock.Any(), gomock.Any()).Times(1)

				m.EXPECT().
					UpdateEventDeliveryMetadata(gomock.Any(), gomock.Any(), gomock.Any()).
					Return(nil).Times(1)

				mt.EXPECT().Capture(gomock.Any(), gomock.Any(), gomock.Any(), gomock.Any(), gomock.Any()).Times(2)

				l.EXPECT().UseForwardProxy().Times(1).Return(true)
				l.EXPECT().IpRules().Times(3).Return(true)
				l.EXPECT().AdvancedEndpointMgmt().Times(1).Return(true)
				l.EXPECT().CircuitBreaking().Times(1).Return(false)
			},
			nFn: func() func() {
				httpmock.Activate()

				httpmock.RegisterResponder("POST", "https://google.com",
					httpmock.NewStringResponder(200, ``))

				return func() {
					httpmock.DeactivateAndReset()
				}
			},
		},
		{
			name:          "Manual retry - disable endpoint - failed",
			cfgPath:       "./testdata/Config/basic-convoy.json",
			expectedError: nil,
			msg: &datastore.EventDelivery{
				UID: "",
			},
			dbFn: func(a *mocks.MockEndpointRepository, o *mocks.MockProjectRepository, m *mocks.MockEventDeliveryRepository, q *mocks.MockQueuer, r *mocks.MockRateLimiter, d *mocks.MockDeliveryAttemptsRepository, l *mocks.MockLicenser, mt *mocks.MockBackend) {
				a.EXPECT().FindEndpointByID(gomock.Any(), gomock.Any(), gomock.Any()).
					Return(&datastore.Endpoint{
						ProjectID: "123",
						Secrets: []datastore.Secret{
							{Value: "secret"},
						},
						RateLimit:         10,
						RateLimitDuration: 60,
						Status:            datastore.ActiveEndpointStatus,
					}, nil)

				r.EXPECT().AllowWithDuration(gomock.Any(), gomock.Any(), gomock.Any(), gomock.Any())

				a.EXPECT().
					UpdateEndpointStatus(gomock.Any(), gomock.Any(), gomock.Any(), datastore.InactiveEndpointStatus).
					Return(nil).Times(1)

				m.EXPECT().
					FindEventDeliveryByIDSlim(gomock.Any(), gomock.Any(), gomock.Any()).
					Return(&datastore.EventDelivery{
						Metadata: &datastore.Metadata{
							Data:            []byte(`{"event": "invoice.completed"}`),
							Raw:             `{"event": "invoice.completed"}`,
							NumTrials:       3,
							RetryLimit:      3,
							IntervalSeconds: 20,
						},
						Status:       datastore.ScheduledEventStatus,
						DeliveryMode: datastore.AtLeastOnceDeliveryMode,
					}, nil).Times(1)

				o.EXPECT().
					FetchProjectByID(gomock.Any(), gomock.Any()).
					Return(&datastore.Project{
						LogoURL: "",
						Config: &datastore.ProjectConfig{
							Signature: &datastore.SignatureConfiguration{
								Header: config.SignatureHeaderProvider("X-Convoy-Signature"),
								Versions: []datastore.SignatureVersion{
									{
										UID:      "abc",
										Hash:     "SHA256",
										Encoding: datastore.HexEncoding,
									},
								},
							},
							SSL: &datastore.DefaultSSLConfig,
							Strategy: &datastore.StrategyConfiguration{
								Type:       datastore.StrategyProvider("default"),
								Duration:   60,
								RetryCount: 1,
							},
							RateLimit:       &datastore.DefaultRateLimitConfig,
							DisableEndpoint: true,
						},
					}, nil).Times(1)

				m.EXPECT().
					UpdateStatusOfEventDelivery(gomock.Any(), gomock.Any(), gomock.Any(), gomock.Any()).
					Return(nil).Times(1)

				d.EXPECT().CreateDeliveryAttempt(gomock.Any(), gomock.Any()).Times(1)

				m.EXPECT().
					UpdateEventDeliveryMetadata(gomock.Any(), gomock.Any(), gomock.Any()).
					Return(nil).Times(1)

				mt.EXPECT().Capture(gomock.Any(), gomock.Any(), gomock.Any(), gomock.Any(), gomock.Any()).Times(2)

				l.EXPECT().UseForwardProxy().Times(1).Return(true)
				l.EXPECT().IpRules().Times(3).Return(true)
				l.EXPECT().AdvancedEndpointMgmt().Times(1).Return(true)
				l.EXPECT().CircuitBreaking().Times(1).Return(false)
			},
			nFn: func() func() {
				httpmock.Activate()

				httpmock.RegisterResponder("POST", "https://google.com",
					httpmock.NewStringResponder(400, ``))

				return func() {
					httpmock.DeactivateAndReset()
				}
			},
		},
		{
			name:          "Manual retry - disable endpoint - failed",
			cfgPath:       "./testdata/Config/basic-convoy-disable-endpoint.json",
			expectedError: nil,
			msg: &datastore.EventDelivery{
				UID: "",
			},
			dbFn: func(a *mocks.MockEndpointRepository, o *mocks.MockProjectRepository, m *mocks.MockEventDeliveryRepository, q *mocks.MockQueuer, r *mocks.MockRateLimiter, d *mocks.MockDeliveryAttemptsRepository, l *mocks.MockLicenser, mt *mocks.MockBackend) {
				a.EXPECT().FindEndpointByID(gomock.Any(), gomock.Any(), gomock.Any()).
					Return(&datastore.Endpoint{
						ProjectID: "123",
						Secrets: []datastore.Secret{
							{Value: "secret"},
						},
						RateLimit:         10,
						RateLimitDuration: 60,
						Status:            datastore.ActiveEndpointStatus,
					}, nil)

				r.EXPECT().AllowWithDuration(gomock.Any(), gomock.Any(), gomock.Any(), gomock.Any())

				m.EXPECT().
					FindEventDeliveryByIDSlim(gomock.Any(), gomock.Any(), gomock.Any()).
					Return(&datastore.EventDelivery{
						Metadata: &datastore.Metadata{
							Data:            []byte(`{"event": "invoice.completed"}`),
							Raw:             `{"event": "invoice.completed"}`,
							NumTrials:       3,
							RetryLimit:      3,
							IntervalSeconds: 20,
						},
						Status: datastore.ScheduledEventStatus,
					}, nil).Times(1)

				m.EXPECT().
					UpdateStatusOfEventDelivery(gomock.Any(), gomock.Any(), gomock.Any(), gomock.Any()).
					Return(nil).Times(1)

				o.EXPECT().
					FetchProjectByID(gomock.Any(), gomock.Any()).
					Return(&datastore.Project{
						LogoURL: "",
						Config: &datastore.ProjectConfig{
							Signature: &datastore.SignatureConfiguration{
								Header: config.SignatureHeaderProvider("X-Convoy-Signature"),
								Versions: []datastore.SignatureVersion{
									{
										UID:      "abc",
										Hash:     "SHA256",
										Encoding: datastore.HexEncoding,
									},
								},
							},
							SSL: &datastore.DefaultSSLConfig,
							Strategy: &datastore.StrategyConfiguration{
								Type:       datastore.LinearStrategyProvider,
								Duration:   60,
								RetryCount: 1,
							},
							RateLimit:       &datastore.DefaultRateLimitConfig,
							DisableEndpoint: true,
						},
					}, nil).Times(1)

				a.EXPECT().
					UpdateEndpointStatus(gomock.Any(), gomock.Any(), gomock.Any(), gomock.Any()).
					Return(nil).Times(1)

				d.EXPECT().CreateDeliveryAttempt(gomock.Any(), gomock.Any()).Times(1)

				m.EXPECT().
					UpdateEventDeliveryMetadata(gomock.Any(), gomock.Any(), gomock.Any()).
					Return(nil).Times(1)

				mt.EXPECT().Capture(gomock.Any(), gomock.Any(), gomock.Any(), gomock.Any(), gomock.Any()).Times(2)

				l.EXPECT().UseForwardProxy().Times(1).Return(true)
				l.EXPECT().IpRules().Times(3).Return(true)
				l.EXPECT().CircuitBreaking().Times(1).Return(false)
				l.EXPECT().AdvancedEndpointMgmt().Times(1).Return(true)
			},
			nFn: func() func() {
				httpmock.Activate()

				httpmock.RegisterResponder("POST", "https://google.com",
					httpmock.NewStringResponder(400, ``))

				return func() {
					httpmock.DeactivateAndReset()
				}
			},
		},
		{
			name:          "Manual retry - disable endpoint - success",
			cfgPath:       "./testdata/Config/basic-convoy.json",
			expectedError: nil,
			msg: &datastore.EventDelivery{
				UID: "",
			},
			dbFn: func(a *mocks.MockEndpointRepository, o *mocks.MockProjectRepository, m *mocks.MockEventDeliveryRepository, q *mocks.MockQueuer, r *mocks.MockRateLimiter, d *mocks.MockDeliveryAttemptsRepository, l *mocks.MockLicenser, mt *mocks.MockBackend) {
				a.EXPECT().FindEndpointByID(gomock.Any(), gomock.Any(), gomock.Any()).
					Return(&datastore.Endpoint{
						ProjectID: "123",
						Url:       "https://google.com?source=giphy",
						Secrets: []datastore.Secret{
							{Value: "secret"},
						},
						RateLimit:         10,
						RateLimitDuration: 60,
						Status:            datastore.ActiveEndpointStatus,
					}, nil)

				r.EXPECT().AllowWithDuration(gomock.Any(), gomock.Any(), gomock.Any(), gomock.Any())

				m.EXPECT().
					FindEventDeliveryByIDSlim(gomock.Any(), gomock.Any(), gomock.Any()).
					Return(&datastore.EventDelivery{
						SubscriptionID: "sub-id-1",
						Status:         datastore.ScheduledEventStatus,
						URLQueryParams: "name=ref&category=food",
						Metadata: &datastore.Metadata{
							Data:            []byte(`{"event": "invoice.completed"}`),
							Raw:             `{"event": "invoice.completed"}`,
							NumTrials:       4,
							RetryLimit:      3,
							IntervalSeconds: 20,
						},
						DeliveryMode: datastore.AtLeastOnceDeliveryMode,
					}, nil).Times(1)

				a.EXPECT().
					UpdateEndpointStatus(gomock.Any(), gomock.Any(), gomock.Any(), datastore.InactiveEndpointStatus).
					Return(nil).Times(1)

				o.EXPECT().
					FetchProjectByID(gomock.Any(), gomock.Any()).
					Return(&datastore.Project{
						LogoURL: "",
						Config: &datastore.ProjectConfig{
							Signature: &datastore.SignatureConfiguration{
								Header: config.SignatureHeaderProvider("X-Convoy-Signature"),
								Versions: []datastore.SignatureVersion{
									{
										UID:      "abc",
										Hash:     "SHA256",
										Encoding: datastore.HexEncoding,
									},
								},
							},
							SSL: &datastore.DefaultSSLConfig,
							Strategy: &datastore.StrategyConfiguration{
								Type:       datastore.LinearStrategyProvider,
								Duration:   60,
								RetryCount: 1,
							},
							RateLimit:       &datastore.DefaultRateLimitConfig,
							DisableEndpoint: true,
						},
					}, nil).Times(1)

				m.EXPECT().
					UpdateStatusOfEventDelivery(gomock.Any(), gomock.Any(), gomock.Any(), gomock.Any()).
					Return(nil).Times(1)

				d.EXPECT().CreateDeliveryAttempt(gomock.Any(), gomock.Any()).Times(1)

				m.EXPECT().
					UpdateEventDeliveryMetadata(gomock.Any(), gomock.Any(), gomock.Any()).
					Return(nil).Times(1)

				mt.EXPECT().Capture(gomock.Any(), gomock.Any(), gomock.Any(), gomock.Any(), gomock.Any()).Times(2)

				l.EXPECT().UseForwardProxy().Times(1).Return(true)
				l.EXPECT().IpRules().Times(3).Return(true)
				l.EXPECT().CircuitBreaking().Times(1).Return(false)
				l.EXPECT().AdvancedEndpointMgmt().Times(1).Return(true)
			},
			nFn: func() func() {
				httpmock.Activate()

				httpmock.RegisterResponder("POST", "https://google.com?category=food&name=ref&source=giphy",
					httpmock.NewStringResponder(200, ``))

				return func() {
					httpmock.DeactivateAndReset()
				}
			},
		},
		{
			name:          "Manual retry - disable endpoint - success",
			cfgPath:       "./testdata/Config/basic-convoy-disable-endpoint.json",
			expectedError: nil,
			msg: &datastore.EventDelivery{
				UID: "",
			},
			dbFn: func(a *mocks.MockEndpointRepository, o *mocks.MockProjectRepository, m *mocks.MockEventDeliveryRepository, q *mocks.MockQueuer, r *mocks.MockRateLimiter, d *mocks.MockDeliveryAttemptsRepository, l *mocks.MockLicenser, mt *mocks.MockBackend) {
				a.EXPECT().FindEndpointByID(gomock.Any(), gomock.Any(), gomock.Any()).
					Return(&datastore.Endpoint{
						ProjectID: "123",
						Secrets: []datastore.Secret{
							{Value: "secret"},
						},
						RateLimit:         10,
						RateLimitDuration: 60,
						Status:            datastore.ActiveEndpointStatus,
					}, nil).Times(1)

				r.EXPECT().AllowWithDuration(gomock.Any(), gomock.Any(), gomock.Any(), gomock.Any())

				m.EXPECT().
					FindEventDeliveryByIDSlim(gomock.Any(), gomock.Any(), gomock.Any()).
					Return(&datastore.EventDelivery{
						Status: datastore.ScheduledEventStatus,
						Metadata: &datastore.Metadata{
							Data:            []byte(`{"event": "invoice.completed"}`),
							Raw:             `{"event": "invoice.completed"}`,
							NumTrials:       4,
							RetryLimit:      3,
							IntervalSeconds: 20,
						},
						DeliveryMode: datastore.AtLeastOnceDeliveryMode,
					}, nil).Times(1)

				m.EXPECT().
					UpdateStatusOfEventDelivery(gomock.Any(), gomock.Any(), gomock.Any(), gomock.Any()).
					Return(nil).Times(1)

				o.EXPECT().
					FetchProjectByID(gomock.Any(), gomock.Any()).
					Return(&datastore.Project{
						LogoURL: "",
						Config: &datastore.ProjectConfig{
							Signature: &datastore.SignatureConfiguration{
								Header: config.SignatureHeaderProvider("X-Convoy-Signature"),
								Versions: []datastore.SignatureVersion{
									{
										UID:      "abc",
										Hash:     "SHA256",
										Encoding: datastore.HexEncoding,
									},
								},
							},
							SSL: &datastore.DefaultSSLConfig,
							Strategy: &datastore.StrategyConfiguration{
								Type:       datastore.LinearStrategyProvider,
								Duration:   60,
								RetryCount: 1,
							},
							RateLimit:       &datastore.DefaultRateLimitConfig,
							DisableEndpoint: true,
						},
					}, nil).Times(1)

				a.EXPECT().
					UpdateEndpointStatus(gomock.Any(), gomock.Any(), gomock.Any(), gomock.Any()).
					Return(nil).Times(1)

				d.EXPECT().CreateDeliveryAttempt(gomock.Any(), gomock.Any()).Times(1)

				m.EXPECT().
					UpdateEventDeliveryMetadata(gomock.Any(), gomock.Any(), gomock.Any()).
					Return(nil).Times(1)

				mt.EXPECT().Capture(gomock.Any(), gomock.Any(), gomock.Any(), gomock.Any(), gomock.Any()).Times(2)

				l.EXPECT().UseForwardProxy().Times(1).Return(true)
				l.EXPECT().IpRules().Times(3).Return(true)
				l.EXPECT().CircuitBreaking().Times(1).Return(false)
				l.EXPECT().AdvancedEndpointMgmt().Times(1).Return(true)
			},
			nFn: func() func() {
				httpmock.Activate()

				httpmock.RegisterResponder("POST", "https://google.com",
					httpmock.NewStringResponder(200, ``))

				return func() {
					httpmock.DeactivateAndReset()
				}
			},
		},
		{
			name:          "Manual retry - disable endpoint - success - advanced endpoint mgmt false",
			cfgPath:       "./testdata/Config/basic-convoy-disable-endpoint.json",
			expectedError: nil,
			msg: &datastore.EventDelivery{
				UID: "",
			},
			dbFn: func(a *mocks.MockEndpointRepository, o *mocks.MockProjectRepository, m *mocks.MockEventDeliveryRepository, q *mocks.MockQueuer, r *mocks.MockRateLimiter, d *mocks.MockDeliveryAttemptsRepository, l *mocks.MockLicenser, mt *mocks.MockBackend) {
				a.EXPECT().FindEndpointByID(gomock.Any(), gomock.Any(), gomock.Any()).
					Return(&datastore.Endpoint{
						ProjectID: "123",
						Secrets: []datastore.Secret{
							{Value: "secret"},
						},
						RateLimit:         10,
						RateLimitDuration: 60,
						Status:            datastore.ActiveEndpointStatus,
					}, nil).Times(1)

				r.EXPECT().AllowWithDuration(gomock.Any(), gomock.Any(), gomock.Any(), gomock.Any())

				m.EXPECT().
					FindEventDeliveryByIDSlim(gomock.Any(), gomock.Any(), gomock.Any()).
					Return(&datastore.EventDelivery{
						SubscriptionID: "sub-id-1",
						Status:         datastore.ScheduledEventStatus,
						Metadata: &datastore.Metadata{
							Data:            []byte(`{"event": "invoice.completed"}`),
							Raw:             `{"event": "invoice.completed"}`,
							NumTrials:       4,
							RetryLimit:      3,
							IntervalSeconds: 20,
						},
						DeliveryMode: datastore.AtLeastOnceDeliveryMode,
					}, nil).Times(1)

				m.EXPECT().
					UpdateStatusOfEventDelivery(gomock.Any(), gomock.Any(), gomock.Any(), gomock.Any()).
					Return(nil).Times(1)

				o.EXPECT().
					FetchProjectByID(gomock.Any(), gomock.Any()).
					Return(&datastore.Project{
						LogoURL: "",
						Config: &datastore.ProjectConfig{
							Signature: &datastore.SignatureConfiguration{
								Header: config.SignatureHeaderProvider("X-Convoy-Signature"),
								Versions: []datastore.SignatureVersion{
									{
										UID:      "abc",
										Hash:     "SHA256",
										Encoding: datastore.HexEncoding,
									},
								},
							},
							SSL: &datastore.DefaultSSLConfig,
							Strategy: &datastore.StrategyConfiguration{
								Type:       datastore.LinearStrategyProvider,
								Duration:   60,
								RetryCount: 1,
							},
							RateLimit:       &datastore.DefaultRateLimitConfig,
							DisableEndpoint: true,
						},
					}, nil).Times(1)

				a.EXPECT().UpdateEndpointStatus(gomock.Any(), gomock.Any(), gomock.Any(), gomock.Any()).
					Return(nil).Times(1)

				d.EXPECT().CreateDeliveryAttempt(gomock.Any(), gomock.Any()).Times(1)

				m.EXPECT().
					UpdateEventDeliveryMetadata(gomock.Any(), gomock.Any(), gomock.Any()).
					Return(nil).Times(1)

				mt.EXPECT().Capture(gomock.Any(), gomock.Any(), gomock.Any(), gomock.Any(), gomock.Any()).Times(2)

				l.EXPECT().UseForwardProxy().Times(1).Return(true)
				l.EXPECT().IpRules().Times(3).Return(true)
				l.EXPECT().CircuitBreaking().Times(1).Return(false)
				l.EXPECT().AdvancedEndpointMgmt().Times(1).Return(false)
			},
			nFn: func() func() {
				httpmock.Activate()

				httpmock.RegisterResponder("POST", "https://google.com",
					httpmock.NewStringResponder(200, ``))

				return func() {
					httpmock.DeactivateAndReset()
				}
			},
		},
		{
			name:          "Manual retry - send disable endpoint notification",
			cfgPath:       "./testdata/Config/basic-convoy-disable-endpoint.json",
			expectedError: nil,
			msg: &datastore.EventDelivery{
				UID: "",
			},
			dbFn: func(a *mocks.MockEndpointRepository, o *mocks.MockProjectRepository, m *mocks.MockEventDeliveryRepository, q *mocks.MockQueuer, r *mocks.MockRateLimiter, d *mocks.MockDeliveryAttemptsRepository, l *mocks.MockLicenser, mt *mocks.MockBackend) {
				a.EXPECT().FindEndpointByID(gomock.Any(), gomock.Any(), gomock.Any()).
					Return(&datastore.Endpoint{
						ProjectID:    "123",
						SupportEmail: "test@gmail.com",
						Secrets: []datastore.Secret{
							{Value: "secret"},
						},
						RateLimit:         10,
						Status:            datastore.ActiveEndpointStatus,
						RateLimitDuration: 60,
					}, nil).Times(1)

				r.EXPECT().AllowWithDuration(gomock.Any(), gomock.Any(), gomock.Any(), gomock.Any())

				m.EXPECT().
					FindEventDeliveryByIDSlim(gomock.Any(), gomock.Any(), gomock.Any()).
					Return(&datastore.EventDelivery{
						SubscriptionID: "sub-id-1",
						Status:         datastore.ScheduledEventStatus,
						Metadata: &datastore.Metadata{
							Data:            []byte(`{"event": "invoice.completed"}`),
							Raw:             `{"event": "invoice.completed"}`,
							NumTrials:       4,
							RetryLimit:      3,
							IntervalSeconds: 20,
						},
						DeliveryMode: datastore.AtLeastOnceDeliveryMode,
					}, nil).Times(1)

				m.EXPECT().
					UpdateStatusOfEventDelivery(gomock.Any(), gomock.Any(), gomock.Any(), gomock.Any()).
					Return(nil).Times(1)

				o.EXPECT().
					FetchProjectByID(gomock.Any(), gomock.Any()).
					Return(&datastore.Project{
						LogoURL: "",
						Config: &datastore.ProjectConfig{
							Signature: &datastore.SignatureConfiguration{
								Header: config.SignatureHeaderProvider("X-Convoy-Signature"),
								Versions: []datastore.SignatureVersion{
									{
										UID:      "abc",
										Hash:     "SHA256",
										Encoding: datastore.HexEncoding,
									},
								},
							},
							SSL: &datastore.DefaultSSLConfig,
							Strategy: &datastore.StrategyConfiguration{
								Type:       datastore.LinearStrategyProvider,
								Duration:   60,
								RetryCount: 1,
							},
							RateLimit:       &datastore.DefaultRateLimitConfig,
							DisableEndpoint: true,
						},
					}, nil).Times(1)

				a.EXPECT().UpdateEndpointStatus(gomock.Any(), gomock.Any(), gomock.Any(), gomock.Any()).
					Return(nil).Times(1)

				d.EXPECT().CreateDeliveryAttempt(gomock.Any(), gomock.Any()).Times(1)

				m.EXPECT().
					UpdateEventDeliveryMetadata(gomock.Any(), gomock.Any(), gomock.Any()).
					Return(nil).Times(1)

				q.EXPECT().
					Write(convoy.NotificationProcessor, convoy.DefaultQueue, gomock.Any()).
					Return(nil).Times(1)

				mt.EXPECT().Capture(gomock.Any(), gomock.Any(), gomock.Any(), gomock.Any(), gomock.Any()).Times(2)

				l.EXPECT().UseForwardProxy().Times(1).Return(true)
				l.EXPECT().IpRules().Times(3).Return(true)
				l.EXPECT().CircuitBreaking().Times(1).Return(false)
				l.EXPECT().AdvancedEndpointMgmt().Times(1).Return(true)
			},
			nFn: func() func() {
				httpmock.Activate()

				httpmock.RegisterResponder("POST", "https://google.com",
					httpmock.NewStringResponder(200, ``))

				return func() {
					httpmock.DeactivateAndReset()
				}
			},
		},
		{
			name:          "Manual retry - send endpoint enabled notification",
			cfgPath:       "./testdata/Config/basic-convoy-disable-endpoint.json",
			expectedError: nil,
			msg: &datastore.EventDelivery{
				UID: "",
			},
			dbFn: func(a *mocks.MockEndpointRepository, o *mocks.MockProjectRepository, m *mocks.MockEventDeliveryRepository, q *mocks.MockQueuer, r *mocks.MockRateLimiter, d *mocks.MockDeliveryAttemptsRepository, l *mocks.MockLicenser, mt *mocks.MockBackend) {
				a.EXPECT().FindEndpointByID(gomock.Any(), gomock.Any(), gomock.Any()).
					Return(&datastore.Endpoint{
						ProjectID:    "123",
						SupportEmail: "test@gmail.com",
						Secrets: []datastore.Secret{
							{Value: "secret"},
						},
						RateLimit:         10,
						Url:               "https://google.com",
						RateLimitDuration: 60,
						Status:            datastore.ActiveEndpointStatus,
					}, nil).Times(1)

				r.EXPECT().AllowWithDuration(gomock.Any(), gomock.Any(), gomock.Any(), gomock.Any())

				m.EXPECT().
					FindEventDeliveryByIDSlim(gomock.Any(), gomock.Any(), gomock.Any()).
					Return(&datastore.EventDelivery{
						SubscriptionID: "sub-id-1",
						Status:         datastore.ScheduledEventStatus,
						Metadata: &datastore.Metadata{
							Data:            []byte(`{"event": "invoice.completed"}`),
							Raw:             `{"event": "invoice.completed"}`,
							NumTrials:       4,
							RetryLimit:      3,
							IntervalSeconds: 20,
						},
						DeliveryMode: datastore.AtLeastOnceDeliveryMode,
					}, nil).Times(1)

				m.EXPECT().
					UpdateStatusOfEventDelivery(gomock.Any(), gomock.Any(), gomock.Any(), gomock.Any()).
					Return(nil).Times(1)

				o.EXPECT().
					FetchProjectByID(gomock.Any(), gomock.Any()).
					Return(&datastore.Project{
						LogoURL: "",
						Config: &datastore.ProjectConfig{
							Signature: &datastore.SignatureConfiguration{
								Header: "X-Convoy-Signature",
								Versions: []datastore.SignatureVersion{
									{
										UID:      "abc",
										Hash:     "SHA256",
										Encoding: datastore.HexEncoding,
									},
								},
							},
							SSL: &datastore.DefaultSSLConfig,
							Strategy: &datastore.StrategyConfiguration{
								Type:       datastore.LinearStrategyProvider,
								Duration:   60,
								RetryCount: 1,
							},
							RateLimit:       &datastore.DefaultRateLimitConfig,
							DisableEndpoint: true,
						},
					}, nil).Times(1)

				a.EXPECT().UpdateEndpointStatus(gomock.Any(), gomock.Any(), gomock.Any(), gomock.Any()).
					Return(nil).Times(1)

				d.EXPECT().CreateDeliveryAttempt(gomock.Any(), gomock.Any()).Times(1)

				m.EXPECT().
					UpdateEventDeliveryMetadata(gomock.Any(), gomock.Any(), gomock.Any()).
					Return(nil).Times(1)

				q.EXPECT().
					Write(convoy.NotificationProcessor, convoy.DefaultQueue, gomock.Any()).
					Return(nil).Times(1)

				mt.EXPECT().Capture(gomock.Any(), gomock.Any(), gomock.Any(), gomock.Any(), gomock.Any()).Times(2)

				l.EXPECT().UseForwardProxy().Times(1).Return(true)
				l.EXPECT().IpRules().Times(3).Return(true)
				l.EXPECT().CircuitBreaking().Times(1).Return(false)
				l.EXPECT().AdvancedEndpointMgmt().Times(1).Return(true)
			},
			nFn: func() func() {
				httpmock.Activate()

				httpmock.RegisterResponder("POST", "https://google.com",
					httpmock.NewStringResponder(200, ``))

				return func() {
					httpmock.DeactivateAndReset()
				}
			},
		},
		{
			name:          "At-most-once delivery - non-2xx response - should not retry",
			cfgPath:       "./testdata/Config/basic-convoy.json",
			expectedError: nil,
			msg: &datastore.EventDelivery{
				UID: "",
			},
			dbFn: func(a *mocks.MockEndpointRepository, o *mocks.MockProjectRepository, m *mocks.MockEventDeliveryRepository, q *mocks.MockQueuer, r *mocks.MockRateLimiter, d *mocks.MockDeliveryAttemptsRepository, l *mocks.MockLicenser, mt *mocks.MockBackend) {
				a.EXPECT().FindEndpointByID(gomock.Any(), gomock.Any(), gomock.Any()).
					Return(&datastore.Endpoint{
						Url:       badRequestServer.URL,
						ProjectID: "123",
						Secrets: []datastore.Secret{
							{Value: "secret"},
						},
						RateLimit:         10,
						RateLimitDuration: 60,
						Status:            datastore.ActiveEndpointStatus,
					}, nil)

				r.EXPECT().AllowWithDuration(gomock.Any(), gomock.Any(), gomock.Any(), gomock.Any())

				m.EXPECT().
					FindEventDeliveryByIDSlim(gomock.Any(), gomock.Any(), gomock.Any()).
					Return(&datastore.EventDelivery{
						Metadata: &datastore.Metadata{
							Data:            []byte(`{"event": "invoice.completed"}`),
							Raw:             `{"event": "invoice.completed"}`,
							NumTrials:       0,
							RetryLimit:      3,
							IntervalSeconds: 20,
						},
						Status:       datastore.ScheduledEventStatus,
						DeliveryMode: datastore.AtMostOnceDeliveryMode,
					}, nil).Times(1)

				o.EXPECT().
					FetchProjectByID(gomock.Any(), gomock.Any()).
					Return(&datastore.Project{
						LogoURL: "",
						Config: &datastore.ProjectConfig{
							Signature: &datastore.SignatureConfiguration{
								Header: "X-Convoy-Signature",
								Versions: []datastore.SignatureVersion{
									{
										UID:      "abc",
										Hash:     "SHA256",
										Encoding: datastore.HexEncoding,
									},
								},
							},
							SSL: &datastore.DefaultSSLConfig,
							Strategy: &datastore.StrategyConfiguration{
								Type:       datastore.LinearStrategyProvider,
								Duration:   60,
								RetryCount: 1,
							},
							RateLimit: &datastore.DefaultRateLimitConfig,
						},
					}, nil).Times(1)

				m.EXPECT().
					UpdateStatusOfEventDelivery(gomock.Any(), gomock.Any(), gomock.Any(), gomock.Any()).
					Return(nil).Times(1)

				d.EXPECT().CreateDeliveryAttempt(gomock.Any(), gomock.Any()).Times(1)

				m.EXPECT().
					UpdateEventDeliveryMetadata(gomock.Any(), gomock.Any(), gomock.AssignableToTypeOf(&datastore.EventDelivery{})).
					DoAndReturn(func(ctx context.Context, projectID string, delivery *datastore.EventDelivery) error {
						assert.Equal(t, "Endpoint returned status code 400", delivery.Description)
						return nil
					}).
					Return(nil).Times(1)

				mt.EXPECT().Capture(gomock.Any(), gomock.Any(), gomock.Any(), gomock.Any(), gomock.Any()).Times(2)

				l.EXPECT().UseForwardProxy().Times(1).Return(true)
				l.EXPECT().IpRules().Times(3).Return(false)
			},
			nFn: nil,
		},
	}

	for _, tc := range tt {
		t.Run(tc.name, func(t *testing.T) {
			ctrl := gomock.NewController(t)
			defer ctrl.Finish()

			projectRepo := mocks.NewMockProjectRepository(ctrl)
			endpointRepo := mocks.NewMockEndpointRepository(ctrl)
			msgRepo := mocks.NewMockEventDeliveryRepository(ctrl)
			apiKeyRepo := mocks.NewMockAPIKeyRepository(ctrl)
			userRepo := mocks.NewMockUserRepository(ctrl)
			cache := mocks.NewMockCache(ctrl)
			portalLinkRepo := mocks.NewMockPortalLinkRepository(ctrl)
			q := mocks.NewMockQueuer(ctrl)
			rateLimiter := mocks.NewMockRateLimiter(ctrl)
			attemptsRepo := mocks.NewMockDeliveryAttemptsRepository(ctrl)
			licenser := mocks.NewMockLicenser(ctrl)
			mt := mocks.NewMockBackend(ctrl)

			err := config.LoadConfig(tc.cfgPath)
			if err != nil {
				t.Errorf("Failed to load config file: %v", err)
			}

			cfg, err := config.Get()
			if err != nil {
				t.Errorf("failed to get config: %v", err)
			}

			logger := log.NewLogger(os.Stderr)
			logger.SetLevel(log.FatalLevel)

			err = realm_chain.Init(&cfg.Auth, apiKeyRepo, userRepo, portalLinkRepo, cache, logger)
			if err != nil {
				t.Errorf("failed to initialize realm chain : %v", err)
			}

			if tc.nFn != nil {
				deferFn := tc.nFn()
				defer deferFn()
			}

			if tc.dbFn != nil {
				tc.dbFn(endpointRepo, projectRepo, msgRepo, q, rateLimiter, attemptsRepo, licenser, mt)
			}

			featureFlag := fflag.NewFFlag(cfg.EnableFeatureFlag)

			dispatcher, err := net.NewDispatcher(
				licenser,
				fflag.NewFFlag([]string{string(fflag.IpRules)}),
				net.LoggerOption(log.NewLogger(os.Stdout)),
				net.BlockListOption([]string{"10.0.0.0/8"}),
				net.ProxyOption("nil"),
			)
			require.NoError(t, err)

			mockStore := cb.NewTestStore()
			mockClock := clock.NewSimulatedClock(time.Now())
			breakerConfig := &cb.CircuitBreakerConfig{
				SampleRate:                  1,
				BreakerTimeout:              30,
				FailureThreshold:            50,
				SuccessThreshold:            2,
				ObservabilityWindow:         5,
				MinimumRequestCount:         10,
				ConsecutiveFailureThreshold: 3,
			}

			manager, err := cb.NewCircuitBreakerManager(
				cb.StoreOption(mockStore),
				cb.ClockOption(mockClock),
				cb.ConfigProviderOption(func(projectID string) *cb.CircuitBreakerConfig {
					return breakerConfig
				}),
				cb.LoggerOption(log.NewLogger(os.Stdout)),
			)
			require.NoError(t, err)

<<<<<<< HEAD
			// Create a nil fetcher for tests (will fall back to system-wide config)
			var fetcher fflag.FeatureFlagFetcher = nil

			processor := ProcessEventDelivery(
				endpointRepo,
				msgRepo,
				licenser,
				projectRepo,
				q,
				rateLimiter,
				dispatcher,
				attemptsRepo,
				manager,
				featureFlag,
				fetcher,
				mt,
			)
=======
			deps := EventDeliveryProcessorDeps{
				EndpointRepo:          endpointRepo,
				EventDeliveryRepo:     msgRepo,
				Licenser:              licenser,
				ProjectRepo:           projectRepo,
				Queue:                 q,
				RateLimiter:           rateLimiter,
				Dispatcher:            dispatcher,
				AttemptsRepo:          attemptsRepo,
				CircuitBreakerManager: manager,
				FeatureFlag:           featureFlag,
				TracerBackend:         mt,
			}
			processor := ProcessEventDelivery(deps)
>>>>>>> 728afa42

			payload := EventDelivery{
				EventDeliveryID: tc.msg.UID,
				ProjectID:       tc.msg.ProjectID,
			}

			data, err := json.Marshal(payload)
			if err != nil {
				t.Errorf("failed to marshal payload: %v", err)
			}

			job := queue.Job{
				Payload: data,
			}

			task := asynq.NewTask(string(convoy.EventProcessor), job.Payload, asynq.Queue(string(convoy.EventQueue)), asynq.ProcessIn(job.Delay))

			err = processor(context.Background(), task)

			// Assert.
			assert.Equal(t, tc.expectedError, err)
		})
	}
}

func TestProcessEventDeliveryConfig(t *testing.T) {
	tt := []struct {
		name                string
		subscription        *datastore.Subscription
		project             *datastore.Project
		endpoint            *datastore.Endpoint
		wantRetryConfig     *datastore.StrategyConfiguration
		wantRateLimitConfig *RateLimitConfig
		wantDisableEndpoint bool
	}{
		{
			name:         "Project Config is primary config",
			subscription: &datastore.Subscription{},
			project: &datastore.Project{
				Config: &datastore.ProjectConfig{
					Strategy: &datastore.StrategyConfiguration{
						Type:       datastore.ExponentialStrategyProvider,
						Duration:   3,
						RetryCount: 4,
					},
					RateLimit: &datastore.RateLimitConfiguration{
						Count:    100,
						Duration: 10,
					},
				},
			},
			endpoint: &datastore.Endpoint{
				RateLimit:         100,
				RateLimitDuration: 600,
			},
			wantRetryConfig: &datastore.StrategyConfiguration{
				Type:       datastore.ExponentialStrategyProvider,
				Duration:   3,
				RetryCount: 4,
			},
			wantRateLimitConfig: &RateLimitConfig{
				Rate:       100,
				BucketSize: 600,
			},
			wantDisableEndpoint: false,
		},
	}

	for _, tc := range tt {
		t.Run(tc.name, func(t *testing.T) {
			evConfig := &EventDeliveryConfig{subscription: tc.subscription, project: tc.project, endpoint: tc.endpoint}

			if tc.wantRetryConfig != nil {
				rc, err := evConfig.RetryConfig()

				assert.Nil(t, err)

				assert.Equal(t, tc.wantRetryConfig.Type, rc.Type)
				assert.Equal(t, tc.wantRetryConfig.Duration, rc.Duration)
				assert.Equal(t, tc.wantRetryConfig.RetryCount, rc.RetryCount)
			}

			if tc.wantRateLimitConfig != nil {
				rlc := evConfig.RateLimitConfig()

				assert.Equal(t, tc.wantRateLimitConfig.Rate, rlc.Rate)
				assert.Equal(t, tc.wantRateLimitConfig.BucketSize, rlc.BucketSize)
			}
		})
	}
}<|MERGE_RESOLUTION|>--- conflicted
+++ resolved
@@ -1128,25 +1128,9 @@
 			)
 			require.NoError(t, err)
 
-<<<<<<< HEAD
 			// Create a nil fetcher for tests (will fall back to system-wide config)
 			var fetcher fflag.FeatureFlagFetcher = nil
 
-			processor := ProcessEventDelivery(
-				endpointRepo,
-				msgRepo,
-				licenser,
-				projectRepo,
-				q,
-				rateLimiter,
-				dispatcher,
-				attemptsRepo,
-				manager,
-				featureFlag,
-				fetcher,
-				mt,
-			)
-=======
 			deps := EventDeliveryProcessorDeps{
 				EndpointRepo:          endpointRepo,
 				EventDeliveryRepo:     msgRepo,
@@ -1158,10 +1142,10 @@
 				AttemptsRepo:          attemptsRepo,
 				CircuitBreakerManager: manager,
 				FeatureFlag:           featureFlag,
+				FeatureFlagFetcher:    fetcher,
 				TracerBackend:         mt,
 			}
 			processor := ProcessEventDelivery(deps)
->>>>>>> 728afa42
 
 			payload := EventDelivery{
 				EventDeliveryID: tc.msg.UID,
