--- conflicted
+++ resolved
@@ -273,33 +273,17 @@
 }
 
 func getEventDeliveryStatus(ctx context.Context, subscription *datastore.Subscription, endpoint *datastore.Endpoint, deviceRepo datastore.DeviceRepository) datastore.EventDeliveryStatus {
-<<<<<<< HEAD
 	switch subscription.Type {
 	case datastore.SubscriptionTypeAPI:
 		if endpoint.Status != datastore.ActiveEndpointStatus {
 			return datastore.DiscardedEventStatus
 		}
 	case datastore.SubscriptionTypeCLI:
-		device, err := deviceRepo.FetchDeviceByID(ctx, subscription.DeviceID, endpoint.UID, endpoint.GroupID)
+		device, err := deviceRepo.FetchDeviceByID(ctx, subscription.DeviceID, endpoint.UID, endpoint.ProjectID)
 		if err != nil {
 			log.WithError(err).Error("an error occurred fetching the subscription's device")
 			return datastore.DiscardedEventStatus
 		}
-=======
-	if endpoint != nil && endpoint.IsDisabled {
-		return datastore.DiscardedEventStatus
-	}
-
-	if subscription.Status != datastore.ActiveSubscriptionStatus {
-		return datastore.DiscardedEventStatus
-	} else {
-		if !util.IsStringEmpty(subscription.DeviceID) {
-			device, err := deviceRepo.FetchDeviceByID(ctx, subscription.DeviceID, endpoint.UID, endpoint.ProjectID)
-			if err != nil {
-				log.WithError(err).Error("an error occurred fetching the subscription's device")
-				return datastore.DiscardedEventStatus
-			}
->>>>>>> d985978c
 
 		if device.Status != datastore.DeviceStatusOnline {
 			return datastore.DiscardedEventStatus
