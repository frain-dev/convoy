--- conflicted
+++ resolved
@@ -35,14 +35,11 @@
 			return &EndpointError{Err: err, delay: defaultDelay}
 		}
 
-<<<<<<< HEAD
 		event = createEvent.Event
-=======
 		err = eventRepo.CreateEvent(ctx, &event)
 		if err != nil {
 			return &EndpointError{Err: err, delay: 10 * time.Second}
 		}
->>>>>>> 82280beb
 
 		var group *datastore.Group
 		var subscriptions []datastore.Subscription
