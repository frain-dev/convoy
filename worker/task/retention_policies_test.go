--- conflicted
+++ resolved
@@ -221,7 +221,7 @@
 
 	clock.AdvanceTime(duration + time.Hour)
 
-	err = BackupProjectData(
+	err = BackupProjectData(r.DB,
 		r.ConvoyApp.configRepo,
 		r.ConvoyApp.projectRepo,
 		r.ConvoyApp.eventRepo,
@@ -230,12 +230,7 @@
 		r.ConvoyApp.redis)(context.Background(), backUpTask)
 	require.NoError(r.T(), err)
 
-<<<<<<< HEAD
-	fn := RetentionPolicies(r.DB, r.ConvoyApp.configRepo, r.ConvoyApp.projectRepo, r.ConvoyApp.eventRepo, r.ConvoyApp.eventDeliveryRepo, r.ConvoyApp.deliveryRepo, r.ConvoyApp.redis)
-	err = fn(context.Background(), task)
-=======
 	err = RetentionPolicies(r.ConvoyApp.redis, ret)(context.Background(), retentionTask)
->>>>>>> 65f2171f
 	require.NoError(r.T(), err)
 
 	_, err = r.ConvoyApp.deliveryRepo.FindDeliveryAttemptById(context.Background(), eventDelivery1.UID, attempt1.UID)
@@ -253,95 +248,6 @@
 
 	_, err = r.ConvoyApp.eventDeliveryRepo.FindEventDeliveryByID(context.Background(), project.UID, eventDelivery2.UID)
 	require.ErrorIs(r.T(), err, datastore.ErrEventDeliveryNotFound)
-<<<<<<< HEAD
-
-	// check the number of retained events on projects
-	p, err := r.ConvoyApp.projectRepo.FetchProjectByID(context.Background(), project.UID)
-	require.NoError(r.T(), err)
-	require.Equal(r.T(), 2, p.RetainedEvents)
-}
-
-func (r *RetentionPoliciesIntegrationTestSuite) Test_Should_Export_Zero_Documents() {
-	// seed instance configuration
-	_, err := seedConfiguration(r.ConvoyApp.database)
-	require.NoError(r.T(), err)
-
-	// seed project
-	projectConfig := &datastore.ProjectConfig{
-		Signature: &datastore.SignatureConfiguration{
-			Header: "X-Convoy-Signature",
-			Versions: []datastore.SignatureVersion{
-				{
-					UID:       ulid.Make().String(),
-					Hash:      "SHA256",
-					Encoding:  datastore.HexEncoding,
-					CreatedAt: time.Now(),
-				},
-			},
-		},
-		SSL: &datastore.DefaultSSLConfig,
-		Strategy: &datastore.StrategyConfiguration{
-			Type:       "linear",
-			Duration:   20,
-			RetryCount: 4,
-		},
-		RateLimit:     &datastore.DefaultRateLimitConfig,
-		ReplayAttacks: true,
-	}
-	project, err := testdb.SeedProject(r.ConvoyApp.database, ulid.Make().String(), "test", r.DefaultOrg.UID, datastore.OutgoingProject, projectConfig)
-	require.NoError(r.T(), err)
-
-	endpoint, err := testdb.SeedEndpoint(r.DB, project, ulid.Make().String(), "test-endpoint", "", false, datastore.ActiveEndpointStatus)
-	require.NoError(r.T(), err)
-
-	// seed event
-	event, err := seedEvent(r.ConvoyApp.database, endpoint.UID, project.UID, "", "*", []byte(`{}`), SeedFilter{
-		CreatedAt: time.Now().UTC(),
-	})
-	require.NoError(r.T(), err)
-
-	subscription, err := testdb.SeedSubscription(r.DB, project, "", project.Type, &datastore.Source{}, endpoint, &datastore.RetryConfiguration{}, &datastore.AlertConfiguration{}, nil)
-	require.NoError(r.T(), err)
-
-	// seed eventdelivery
-	eventDelivery, err := seedEventDelivery(r.ConvoyApp.database, event.UID, endpoint.UID, project.UID, "", datastore.SuccessEventStatus, subscription.UID, SeedFilter{
-		CreatedAt: time.Now().UTC(),
-	})
-	require.NoError(r.T(), err)
-
-	attempt, err := seedDeliveryAttempt(r.ConvoyApp.database, eventDelivery, project, endpoint, SeedFilter{
-		CreatedAt: time.Now().UTC(),
-	})
-	require.NoError(r.T(), err)
-
-	// call handler
-	task := asynq.NewTask(string(convoy.TaskName("retention-policies")), nil, asynq.Queue(string(convoy.ScheduleQueue)))
-
-	fn := RetentionPolicies(r.DB, r.ConvoyApp.configRepo, r.ConvoyApp.projectRepo, r.ConvoyApp.eventRepo, r.ConvoyApp.eventDeliveryRepo, r.ConvoyApp.deliveryRepo, r.ConvoyApp.redis)
-	err = fn(context.Background(), task)
-	require.NoError(r.T(), err)
-
-	a, err := r.ConvoyApp.deliveryRepo.FindDeliveryAttemptById(context.Background(), eventDelivery.UID, attempt.UID)
-	require.NoError(r.T(), err)
-	require.NotEqual(r.T(), a.CreatedAt, time.Now().UTC())
-	require.NotEqual(r.T(), a.UpdatedAt, time.Now().UTC())
-
-	// check that event and eventdelivery is not empty
-	e, err := r.ConvoyApp.eventRepo.FindEventByID(context.Background(), project.UID, event.UID)
-	require.NoError(r.T(), err)
-	require.Equal(r.T(), e.UID, event.UID)
-	require.NotEqual(r.T(), e.AcknowledgedAt, time.Time{})
-	require.NotEqual(r.T(), e.CreatedAt, time.Time{})
-	require.NotEqual(r.T(), e.UpdatedAt, time.Time{})
-
-	ed, err := r.ConvoyApp.eventDeliveryRepo.FindEventDeliveryByID(context.Background(), project.UID, eventDelivery.UID)
-	require.NoError(r.T(), err)
-	require.Equal(r.T(), ed.UID, eventDelivery.UID)
-	require.NotEqual(r.T(), ed.AcknowledgedAt, time.Time{})
-	require.NotEqual(r.T(), ed.CreatedAt, time.Time{})
-	require.NotEqual(r.T(), ed.UpdatedAt, time.Time{})
-=======
->>>>>>> 65f2171f
 }
 
 func TestRetentionPoliciesIntegrationSuiteTest(t *testing.T) {
