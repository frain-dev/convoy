--- conflicted
+++ resolved
@@ -69,21 +69,12 @@
 	case datastore.S3:
 		exportDir := convoy.TmpExportDir
 		objectStoreOpts := objectstore.ObjectStoreOptions{
-<<<<<<< HEAD
-			Bucket:       config.StoragePolicy.S3.Bucket.String,
-			Endpoint:     config.StoragePolicy.S3.Endpoint.String,
-			AccessKey:    config.StoragePolicy.S3.AccessKey.String,
-			SecretKey:    config.StoragePolicy.S3.SecretKey.String,
-			SessionToken: config.StoragePolicy.S3.SessionToken.String,
-			Region:       config.StoragePolicy.S3.Region.String,
-=======
-			Bucket:       storage.S3.Bucket,
-			Endpoint:     storage.S3.Endpoint,
-			AccessKey:    storage.S3.AccessKey,
-			SecretKey:    storage.S3.SecretKey,
-			SessionToken: storage.S3.SessionToken,
-			Region:       storage.S3.Region,
->>>>>>> 8c59cb35
+			Bucket:       storage.S3.Bucket.ValueOrZero(),
+			Endpoint:     storage.S3.Endpoint.ValueOrZero(),
+			AccessKey:    storage.S3.AccessKey.ValueOrZero(),
+			SecretKey:    storage.S3.SecretKey.ValueOrZero(),
+			SessionToken: storage.S3.SessionToken.ValueOrZero(),
+			Region:       storage.S3.Region.ValueOrZero(),
 		}
 		objectStoreClient, err := objectstore.NewS3Client(objectStoreOpts)
 		if err != nil {
