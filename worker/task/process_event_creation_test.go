--- conflicted
+++ resolved
@@ -276,9 +276,6 @@
 					},
 				}
 				s.EXPECT().FindSubscriptionsBySourceID(gomock.Any(), "project-id-1", "source-id-1").Times(1).Return(subscriptions, nil)
-<<<<<<< HEAD
-				s.EXPECT().TestSubscriptionFilter(gomock.Any(), gomock.Any(), gomock.Any()).Times(2).Return(true, nil)
-=======
 				s.EXPECT().TestSubscriptionFilter(gomock.Any(), gomock.Any(), gomock.Any()).Times(4).Return(true, nil)
 
 				d, _ := args.deviceRepo.(*mocks.MockDeviceRepository)
@@ -290,7 +287,6 @@
 						Status:    datastore.DeviceStatusOnline,
 					}, nil,
 				)
->>>>>>> 8c59cb35
 
 				e, _ := args.eventRepo.(*mocks.MockEventRepository)
 				e.EXPECT().FindEventByID(gomock.Any(), gomock.Any()).Times(1).Return(nil, datastore.ErrEventNotFound)
