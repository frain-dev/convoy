package task

import (
	"bytes"
	"context"
	"encoding/json"
	"errors"
	"fmt"
	"strings"
	"time"

	"github.com/frain-dev/convoy"
	"github.com/frain-dev/convoy/config"
	"github.com/frain-dev/convoy/datastore"
	"github.com/frain-dev/convoy/limiter"
	"github.com/frain-dev/convoy/net"
	"github.com/frain-dev/convoy/queue"
	"github.com/frain-dev/convoy/retrystrategies"
	"github.com/frain-dev/convoy/util"
	"github.com/frain-dev/disq"
	"github.com/google/uuid"
	log "github.com/sirupsen/logrus"
	"go.mongodb.org/mongo-driver/bson/primitive"
)

var ErrDeliveryAttemptFailed = errors.New("error sending event")
var defaultDelay time.Duration = 30

type SignatureValues struct {
	HMAC      string
	Timestamp string
}

func ProcessEventDelivery(
	appRepo datastore.ApplicationRepository,
	eventDeliveryRepo datastore.EventDeliveryRepository,
	groupRepo datastore.GroupRepository,
	rateLimiter limiter.RateLimiter,
	subRepo datastore.SubscriptionRepository,
) func(*queue.Job) error {
	return func(job *queue.Job) error {
		Id := job.ID

		// Load message from DB and switch state to prevent concurrent processing.
		ed, err := eventDeliveryRepo.FindEventDeliveryByID(context.Background(), Id)
		if err != nil {
			log.WithError(err).Errorf("Failed to load event - %s", Id)
			return &disq.Error{Err: err, Delay: defaultDelay}
<<<<<<< HEAD
=======
		}

		endpoint, err := appRepo.FindApplicationEndpointByID(context.Background(), ed.AppID, ed.EndpointID)
		if err != nil {
			return &disq.Error{Err: err, Delay: 10 * time.Second}
>>>>>>> e3d62dcd
		}

		app, err := appRepo.FindApplicationByID(context.Background(), ed.AppID)
		if err != nil {
			return &disq.Error{Err: err, Delay: 10 * time.Second}
		}

		subscription, err := subRepo.FindSubscriptionByID(context.Background(), ed.GroupID, ed.SubscriptionID)
		if err != nil {
			println(err)
			fmt.Printf("\nErr: %+v\nEd: %+v\n\n", err, ed)
			return &disq.Error{Err: err, Delay: 10 * time.Second}
		}

		var delayDuration time.Duration = retrystrategies.NewRetryStrategyFromMetadata(*ed.Metadata).NextDuration(ed.Metadata.NumTrials)

		switch ed.Status {
		case datastore.ProcessingEventStatus,
			datastore.SuccessEventStatus:
			return nil
		}

		var rateLimitDuration time.Duration
		if util.IsStringEmpty(endpoint.RateLimitDuration) {
			rateLimitDuration, err = time.ParseDuration(convoy.RATE_LIMIT_DURATION)
			if err != nil {
				log.WithError(err).Errorf("failed to parse endpoint rate limit")
				return nil
			}
		} else {
			rateLimitDuration, err = time.ParseDuration(endpoint.RateLimitDuration)
			if err != nil {
				log.WithError(err).Errorf("failed to parse endpoint rate limit")
				return nil
			}
		}

		var rateLimit int
		if endpoint.RateLimit == 0 {
			rateLimit = convoy.RATE_LIMIT
		} else {
			rateLimit = endpoint.RateLimit
		}

		res, err := rateLimiter.ShouldAllow(context.Background(), endpoint.TargetURL, rateLimit, int(rateLimitDuration))
		if err != nil {
			return nil
		}

		if res.Remaining <= 0 {
<<<<<<< HEAD
			err := fmt.Errorf("too many events to %s, limit of %v would be reached", m.EndpointMetadata.TargetURL, res.Limit)
			log.WithError(errors.New("rate limit error")).Error(err.Error())

			var delayDuration time.Duration = retrystrategies.NewRetryStrategyFromMetadata(*m.Metadata).NextDuration(m.Metadata.NumTrials)
=======
			err := fmt.Errorf("too many events to %s, limit of %v would be reached", endpoint.TargetURL, res.Limit)
			log.WithError(errors.New("rate limit error")).Error(err.Error())

			var delayDuration time.Duration = retrystrategies.NewRetryStrategyFromMetadata(*ed.Metadata).NextDuration(ed.Metadata.NumTrials)
>>>>>>> e3d62dcd
			return &disq.Error{Err: err, Delay: delayDuration, RateLimit: true}
		}

		_, err = rateLimiter.Allow(context.Background(), endpoint.TargetURL, rateLimit, int(rateLimitDuration))
		if err != nil {
			return nil
		}

		err = eventDeliveryRepo.UpdateStatusOfEventDelivery(context.Background(), *ed, datastore.ProcessingEventStatus)
		if err != nil {
			log.WithError(err).Error("failed to update status of messages - ")
			return &disq.Error{Err: err, Delay: delayDuration}
		}

		var attempt datastore.DeliveryAttempt
		var secret = endpoint.Secret

		cfg, err := config.Get()
		if err != nil {
			return &disq.Error{Err: err, Delay: delayDuration}
		}

		var httpDuration time.Duration
		if util.IsStringEmpty(endpoint.HttpTimeout) {
			httpDuration, err = time.ParseDuration(convoy.HTTP_TIMEOUT)
			if err != nil {
				log.WithError(err).Errorf("failed to parse endpoint duration")
				return nil
			}
		} else {
			httpDuration, err = time.ParseDuration(endpoint.HttpTimeout)
			if err != nil {
				log.WithError(err).Errorf("failed to parse endpoint duration")
				return nil
			}
		}

		dispatch := net.NewDispatcher(httpDuration)

		var done = true

		e := endpoint
		if ed.Status == datastore.SuccessEventStatus {
			log.Debugf("endpoint %s already merged with message %s\n", e.TargetURL, ed.UID)
			return nil
		}

<<<<<<< HEAD
		dbEndpoint, err := appRepo.FindApplicationEndpointByID(context.Background(), m.AppMetadata.UID, e.UID)
		if err != nil {
			log.WithError(err).Errorf("could not retrieve endpoint %s", e.UID)
			return &disq.Error{Err: err, Delay: delayDuration}
		}

		if dbEndpoint.Status == datastore.InactiveEndpointStatus {
			log.Debugf("endpoint %s is inactive, failing to send.", e.TargetURL)
=======
		if subscription.Status == datastore.InactiveEndpointStatus {
			log.Debugf("subscription %s is inactive, failing to send.", e.TargetURL)
>>>>>>> e3d62dcd
			return nil
		}

		buff := bytes.NewBuffer([]byte{})
		encoder := json.NewEncoder(buff)
		encoder.SetEscapeHTML(false)
		if err := encoder.Encode(ed.Metadata.Data); err != nil {
			log.WithError(err).Error("Failed to encode data")
			return &disq.Error{Err: err, Delay: delayDuration}
		}

		bStr := strings.TrimSuffix(buff.String(), "\n")

		g, err := groupRepo.FetchGroupByID(context.Background(), app.GroupID)
		if err != nil {
			log.WithError(err).Error("could not find error")
			return &disq.Error{Err: err, Delay: delayDuration}
		}
		var signedPayload strings.Builder
		var timestamp string
		if g.Config.ReplayAttacks {
			timestamp = fmt.Sprint(time.Now().Unix())
			signedPayload.WriteString(timestamp)
			signedPayload.WriteString(",")
		}
		signedPayload.WriteString(bStr)

		hmac, err := util.ComputeJSONHmac(g.Config.Signature.Hash, signedPayload.String(), secret, false)
		if err != nil {
			log.Errorf("error occurred while generating hmac - %+v\n", err)
			return &disq.Error{Err: err, Delay: delayDuration}
		}

		attemptStatus := false
		start := time.Now()

		resp, err := dispatch.SendRequest(e.TargetURL, string(convoy.HttpPost), []byte(bStr), g, hmac, timestamp, int64(cfg.MaxResponseSize))
		status := "-"
		statusCode := 0
		if resp != nil {
			status = resp.Status
			statusCode = resp.StatusCode
		}

		duration := time.Since(start)
		// log request details
		requestLogger := log.WithFields(log.Fields{
			"status":   status,
			"uri":      e.TargetURL,
			"method":   convoy.HttpPost,
			"duration": duration,
		})

		if err == nil && statusCode >= 200 && statusCode <= 299 {
			requestLogger.Infof("%s", ed.UID)
			log.Infof("%s sent", ed.UID)
			attemptStatus = true
			// e.Sent = true

			ed.Status = datastore.SuccessEventStatus
			ed.Description = ""
		} else {
			requestLogger.Errorf("%s", ed.UID)
			done = false
			// e.Sent = false

			ed.Status = datastore.RetryEventStatus

			nextTime := time.Now().Add(delayDuration)
			ed.Metadata.NextSendTime = primitive.NewDateTimeFromTime(nextTime)
			attempts := ed.Metadata.NumTrials + 1

			log.Errorf("%s next retry time is %s (strategy = %s, delay = %d, attempts = %d/%d)\n", ed.UID, nextTime.Format(time.ANSIC), ed.Metadata.Strategy, ed.Metadata.IntervalSeconds, attempts, ed.Metadata.RetryLimit)
		}

		// Request failed but statusCode is 200 <= x <= 299
		if err != nil {
			log.Errorf("%s failed. Reason: %s", ed.UID, err)
		}

		if done && subscription.Status == datastore.PendingEndpointStatus && g.Config.DisableEndpoint {
			endpoints := []string{endpoint.UID}
			endpointStatus := datastore.ActiveEndpointStatus

			err := appRepo.UpdateApplicationEndpointsStatus(context.Background(), app.UID, endpoints, endpointStatus)
			if err != nil {
				log.WithError(err).Error("Failed to reactivate endpoint after successful retry")
			}

			err = sendNotification(context.Background(), appRepo, ed, g, &cfg.SMTP, endpointStatus, false)
			if err != nil {
				log.WithError(err).Error("failed to send notification")
			}
		}

		if !done && subscription.Status == datastore.PendingEndpointStatus {
			endpoints := []string{endpoint.UID}
			endpointStatus := datastore.InactiveEndpointStatus

			err := appRepo.UpdateApplicationEndpointsStatus(context.Background(), app.UID, endpoints, endpointStatus)
			if err != nil {
				log.WithError(err).Error("Failed to reactivate endpoint after successful retry")
			}
		}

		attempt = parseAttemptFromResponse(ed, endpoint, resp, attemptStatus)

		ed.Metadata.NumTrials++

		if ed.Metadata.NumTrials >= ed.Metadata.RetryLimit {
			if done {
				if ed.Status != datastore.SuccessEventStatus {
					log.Errorln("an anomaly has occurred. retry limit exceeded, fan out is done but event status is not successful")
					ed.Status = datastore.FailureEventStatus
				}
			} else {
				log.Errorf("%s retry limit exceeded ", ed.UID)
				ed.Description = "Retry limit exceeded"
				ed.Status = datastore.FailureEventStatus
			}

			subscriptionStatus := subscription.Status
			if g.Config.DisableEndpoint && subscription.Status != datastore.PendingEndpointStatus {
				endpoints := []string{endpoint.UID}
				subscriptionStatus = datastore.InactiveEndpointStatus

				err := appRepo.UpdateApplicationEndpointsStatus(context.Background(), app.UID, endpoints, subscriptionStatus)
				if err != nil {
					log.WithError(err).Error("Failed to reactivate endpoint after successful retry")
				}
			}

			err = sendNotification(context.Background(), appRepo, ed, g, &cfg.SMTP, subscriptionStatus, true)
			if err != nil {
				log.WithError(err).Error("failed to send notification")
			}
		}

		err = eventDeliveryRepo.UpdateEventDeliveryWithAttempt(context.Background(), *ed, attempt)
		if err != nil {
			log.WithError(err).Error("failed to update message ", ed.UID)
		}

<<<<<<< HEAD
		if !done && m.Metadata.NumTrials < m.Metadata.RetryLimit {
=======
		if !done && ed.Metadata.NumTrials < ed.Metadata.RetryLimit {
>>>>>>> e3d62dcd
			return &disq.Error{Err: ErrDeliveryAttemptFailed, Delay: delayDuration}
		}

		return nil
	}
}
func parseAttemptFromResponse(m *datastore.EventDelivery, e *datastore.Endpoint, resp *net.Response, attemptStatus bool) datastore.DeliveryAttempt {

	responseHeader := util.ConvertDefaultHeaderToCustomHeader(&resp.ResponseHeader)
	requestHeader := util.ConvertDefaultHeaderToCustomHeader(&resp.RequestHeader)

	return datastore.DeliveryAttempt{
		ID:         primitive.NewObjectID(),
		UID:        uuid.New().String(),
		URL:        resp.URL.String(),
		Method:     resp.Method,
		MsgID:      m.UID,
		EndpointID: e.UID,
		APIVersion: "2021-08-27",

		IPAddress:        resp.IP,
		ResponseHeader:   *responseHeader,
		RequestHeader:    *requestHeader,
		HttpResponseCode: resp.Status,
		ResponseData:     string(resp.Body),
		Error:            resp.Error,
		Status:           attemptStatus,

		CreatedAt: primitive.NewDateTimeFromTime(time.Now()),
		UpdatedAt: primitive.NewDateTimeFromTime(time.Now()),
	}
}<|MERGE_RESOLUTION|>--- conflicted
+++ resolved
@@ -46,14 +46,11 @@
 		if err != nil {
 			log.WithError(err).Errorf("Failed to load event - %s", Id)
 			return &disq.Error{Err: err, Delay: defaultDelay}
-<<<<<<< HEAD
-=======
 		}
 
 		endpoint, err := appRepo.FindApplicationEndpointByID(context.Background(), ed.AppID, ed.EndpointID)
 		if err != nil {
 			return &disq.Error{Err: err, Delay: 10 * time.Second}
->>>>>>> e3d62dcd
 		}
 
 		app, err := appRepo.FindApplicationByID(context.Background(), ed.AppID)
@@ -104,17 +101,10 @@
 		}
 
 		if res.Remaining <= 0 {
-<<<<<<< HEAD
-			err := fmt.Errorf("too many events to %s, limit of %v would be reached", m.EndpointMetadata.TargetURL, res.Limit)
-			log.WithError(errors.New("rate limit error")).Error(err.Error())
-
-			var delayDuration time.Duration = retrystrategies.NewRetryStrategyFromMetadata(*m.Metadata).NextDuration(m.Metadata.NumTrials)
-=======
 			err := fmt.Errorf("too many events to %s, limit of %v would be reached", endpoint.TargetURL, res.Limit)
 			log.WithError(errors.New("rate limit error")).Error(err.Error())
 
 			var delayDuration time.Duration = retrystrategies.NewRetryStrategyFromMetadata(*ed.Metadata).NextDuration(ed.Metadata.NumTrials)
->>>>>>> e3d62dcd
 			return &disq.Error{Err: err, Delay: delayDuration, RateLimit: true}
 		}
 
@@ -162,19 +152,8 @@
 			return nil
 		}
 
-<<<<<<< HEAD
-		dbEndpoint, err := appRepo.FindApplicationEndpointByID(context.Background(), m.AppMetadata.UID, e.UID)
-		if err != nil {
-			log.WithError(err).Errorf("could not retrieve endpoint %s", e.UID)
-			return &disq.Error{Err: err, Delay: delayDuration}
-		}
-
-		if dbEndpoint.Status == datastore.InactiveEndpointStatus {
-			log.Debugf("endpoint %s is inactive, failing to send.", e.TargetURL)
-=======
 		if subscription.Status == datastore.InactiveEndpointStatus {
 			log.Debugf("subscription %s is inactive, failing to send.", e.TargetURL)
->>>>>>> e3d62dcd
 			return nil
 		}
 
@@ -318,11 +297,7 @@
 			log.WithError(err).Error("failed to update message ", ed.UID)
 		}
 
-<<<<<<< HEAD
-		if !done && m.Metadata.NumTrials < m.Metadata.RetryLimit {
-=======
 		if !done && ed.Metadata.NumTrials < ed.Metadata.RetryLimit {
->>>>>>> e3d62dcd
 			return &disq.Error{Err: ErrDeliveryAttemptFailed, Delay: delayDuration}
 		}
 
