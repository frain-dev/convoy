package task

import (
	"context"
	"encoding/json"
	"errors"
	"fmt"
	"time"

	"github.com/frain-dev/convoy/pkg/signature"

	"github.com/frain-dev/convoy"
	"github.com/frain-dev/convoy/config"
	"github.com/frain-dev/convoy/datastore"
	"github.com/frain-dev/convoy/internal/notifications"
	"github.com/frain-dev/convoy/limiter"
	"github.com/frain-dev/convoy/net"
	"github.com/frain-dev/convoy/queue"
	"github.com/frain-dev/convoy/retrystrategies"
	"github.com/frain-dev/convoy/util"
	"github.com/google/uuid"
	"github.com/hibiken/asynq"
	log "github.com/sirupsen/logrus"
	"go.mongodb.org/mongo-driver/bson/primitive"
)

var (
	ErrDeliveryAttemptFailed               = errors.New("error sending event")
	ErrRateLimit                           = errors.New("rate limit error")
	defaultDelay             time.Duration = 30
)

type SignatureValues struct {
	HMAC      string
	Timestamp string
}

func ProcessEventDelivery(endpointRepo datastore.EndpointRepository, eventDeliveryRepo datastore.EventDeliveryRepository, groupRepo datastore.GroupRepository, rateLimiter limiter.RateLimiter, subRepo datastore.SubscriptionRepository, notificationQueue queue.Queuer) func(context.Context, *asynq.Task) error {
	return func(ctx context.Context, t *asynq.Task) error {
		Id := string(t.Payload())

		// Load message from DB and switch state to prevent concurrent processing.
		ed, err := eventDeliveryRepo.FindEventDeliveryByID(context.Background(), Id)
		if err != nil {
			log.WithError(err).Errorf("Failed to load event - %s", Id)
			return &EndpointError{Err: err, delay: defaultDelay}
		}

		// endpoint, err := endpointRepo.FindApplicationEndpointByID(context.Background(), ed.AppID, ed.EndpointID)
		// if err != nil {
		// 	return &EndpointError{Err: err, delay: 10 * time.Second}
		// }

		endpoint, err := endpointRepo.FindEndpointByID(context.Background(), ed.EndpointID)
		if err != nil {
			return &EndpointError{Err: err, delay: 10 * time.Second}
		}

		subscription, err := subRepo.FindSubscriptionByID(context.Background(), ed.GroupID, ed.SubscriptionID)
		if err != nil {
			return &EndpointError{Err: err, delay: 10 * time.Second}
		}

		delayDuration := retrystrategies.NewRetryStrategyFromMetadata(*ed.Metadata).NextDuration(ed.Metadata.NumTrials)

		g, err := groupRepo.FetchGroupByID(context.Background(), endpoint.GroupID)
		if err != nil {
			log.WithError(err).Error("could not find error")
			return &EndpointError{Err: err, delay: delayDuration}
		}

		switch ed.Status {
		case datastore.ProcessingEventStatus,
			datastore.SuccessEventStatus:
			return nil
		}

		ec := &EventDeliveryConfig{subscription: subscription, group: g}
		rlc := ec.rateLimitConfig()

		res, err := rateLimiter.ShouldAllow(context.Background(), endpoint.TargetURL, rlc.Count, int(rlc.Duration))
		if err != nil {
			return nil
		}

		if res.Remaining <= 0 {
			err := fmt.Errorf("too many events to %s, limit of %v would be reached", endpoint.TargetURL, res.Limit)
			log.WithError(ErrRateLimit).Error(err.Error())

			var delayDuration time.Duration = retrystrategies.NewRetryStrategyFromMetadata(*ed.Metadata).NextDuration(ed.Metadata.NumTrials)
			return &RateLimitError{Err: ErrRateLimit, delay: delayDuration}
		}

		_, err = rateLimiter.Allow(context.Background(), endpoint.TargetURL, rlc.Count, int(rlc.Duration))
		if err != nil {
			return nil
		}

		err = eventDeliveryRepo.UpdateStatusOfEventDelivery(context.Background(), *ed, datastore.ProcessingEventStatus)
		if err != nil {
			log.WithError(err).Error("failed to update status of messages - ")
			return &EndpointError{Err: err, delay: delayDuration}
		}

		var attempt datastore.DeliveryAttempt

		cfg, err := config.Get()
		if err != nil {
			return &EndpointError{Err: err, delay: delayDuration}
		}

		var httpDuration time.Duration
		if util.IsStringEmpty(endpoint.HttpTimeout) {
			httpDuration, err = time.ParseDuration(convoy.HTTP_TIMEOUT)
			if err != nil {
				log.WithError(err).Errorf("failed to parse endpoint duration")
				return nil
			}
		} else {
			httpDuration, err = time.ParseDuration(endpoint.HttpTimeout)
			if err != nil {
				log.WithError(err).Errorf("failed to parse endpoint duration")
				return nil
			}
		}

		done := true
		dispatch, err := net.NewDispatcher(httpDuration, cfg.Server.HTTP.HttpProxy)
		if err != nil {
			log.Errorf("error occurred while creating the http client - %+v\n", err)
			return &EndpointError{Err: err, delay: delayDuration}
		}

		e := endpoint
		if ed.Status == datastore.SuccessEventStatus {
			log.Debugf("endpoint %s already merged with message %s\n", e.TargetURL, ed.UID)
			return nil
		}

		if subscription.Status == datastore.InactiveSubscriptionStatus {
			log.Debugf("subscription %s is inactive, failing to send.", e.TargetURL)
			return nil
		}

		sig := newSignature(endpoint, g, ed.Metadata.Data)
		header, err := sig.ComputeHeaderValue()
		if err != nil {
			log.Errorf("error occurred while generating hmac - %+v\n", err)
			return &EndpointError{Err: err, delay: delayDuration}
		}

		attemptStatus := false
		start := time.Now()

		resp, err := dispatch.SendRequest(e.TargetURL, string(convoy.HttpPost), sig.Payload, g, header, int64(cfg.MaxResponseSize), ed.Headers)
		status := "-"
		statusCode := 0
		if resp != nil {
			status = resp.Status
			statusCode = resp.StatusCode
		}

		duration := time.Since(start)
		// log request details
		requestLogger := log.WithFields(log.Fields{
			"status":   status,
			"uri":      e.TargetURL,
			"method":   convoy.HttpPost,
			"duration": duration,
		})

		if err == nil && statusCode >= 200 && statusCode <= 299 {
			requestLogger.Infof("%s", ed.UID)
			log.Infof("%s sent", ed.UID)
			attemptStatus = true
			// e.Sent = true

			ed.Status = datastore.SuccessEventStatus
			ed.Description = ""
		} else {
			requestLogger.Errorf("%s", ed.UID)
			done = false
			// e.Sent = false

			ed.Status = datastore.RetryEventStatus

			nextTime := time.Now().Add(delayDuration)
			ed.Metadata.NextSendTime = primitive.NewDateTimeFromTime(nextTime)
			attempts := ed.Metadata.NumTrials + 1

			log.Errorf("%s next retry time is %s (strategy = %s, delay = %d, attempts = %d/%d)\n", ed.UID, nextTime.Format(time.ANSIC), ed.Metadata.Strategy, ed.Metadata.IntervalSeconds, attempts, ed.Metadata.RetryLimit)
		}

		// Request failed but statusCode is 200 <= x <= 299
		if err != nil {
			log.Errorf("%s failed. Reason: %s", ed.UID, err)
		}

		if done && subscription.Status == datastore.PendingSubscriptionStatus && ec.disableEndpoint() {
			subscriptionStatus := datastore.ActiveSubscriptionStatus
			err := subRepo.UpdateSubscriptionStatus(context.Background(), g.UID, subscription.UID, subscriptionStatus)
			if err != nil {
				log.WithError(err).Error("Failed to reactivate endpoint after successful retry")
			}

			// send endpoint reactivation notification
<<<<<<< HEAD
			err = notifications.SendEndpointNotification(context.Background(), endpoint, g, subscriptionStatus, notificationQueue, false)
=======
			err = notifications.SendEndpointNotification(context.Background(), app, endpoint, g, subscriptionStatus, notificationQueue, false, resp.Error, string(resp.Body), resp.StatusCode)
>>>>>>> e08f5834
			if err != nil {
				log.WithError(err).Error("failed to send notification")
			}
		}

		if !done && subscription.Status == datastore.PendingSubscriptionStatus {
			subscriptionStatus := datastore.InactiveSubscriptionStatus
			err := subRepo.UpdateSubscriptionStatus(context.Background(), g.UID, subscription.UID, subscriptionStatus)
			if err != nil {
				log.WithError(err).Error("Failed to reactivate endpoint after successful retry")
			}
		}

		attempt = parseAttemptFromResponse(ed, endpoint, resp, attemptStatus)

		ed.Metadata.NumTrials++

		if ed.Metadata.NumTrials >= ed.Metadata.RetryLimit {
			if done {
				if ed.Status != datastore.SuccessEventStatus {
					log.Errorln("an anomaly has occurred. retry limit exceeded, fan out is done but event status is not successful")
					ed.Status = datastore.FailureEventStatus
				}
			} else {
				log.Errorf("%s retry limit exceeded ", ed.UID)
				ed.Description = "Retry limit exceeded"
				ed.Status = datastore.FailureEventStatus
			}

			if ec.disableEndpoint() && subscription.Status != datastore.PendingSubscriptionStatus {
				subscriptionStatus := datastore.InactiveSubscriptionStatus

				err := subRepo.UpdateSubscriptionStatus(context.Background(), g.UID, subscription.UID, subscriptionStatus)
				if err != nil {
					log.WithError(err).Error("Failed to reactivate endpoint after successful retry")
				}

				// send endpoint deactivation notification
<<<<<<< HEAD
				err = notifications.SendEndpointNotification(context.Background(), endpoint, g, subscriptionStatus, notificationQueue, true)
=======
				err = notifications.SendEndpointNotification(context.Background(), app, endpoint, g, subscriptionStatus, notificationQueue, true, resp.Error, string(resp.Body), resp.StatusCode)
>>>>>>> e08f5834
				if err != nil {
					log.WithError(err).Error("failed to send notification")
				}
			}
		}

		err = eventDeliveryRepo.UpdateEventDeliveryWithAttempt(context.Background(), *ed, attempt)
		if err != nil {
			log.WithError(err).Error("failed to update message ", ed.UID)
		}

		if !done && ed.Metadata.NumTrials < ed.Metadata.RetryLimit {
			return &EndpointError{Err: ErrDeliveryAttemptFailed, delay: delayDuration}
		}

		return nil
	}
}

func newSignature(endpoint *datastore.Endpoint, g *datastore.Group, data json.RawMessage) *signature.Signature {
	s := &signature.Signature{Advanced: endpoint.AdvancedSignatures, Payload: data}

	for _, version := range g.Config.Signature.Versions {
		scheme := signature.Scheme{
			Hash:     version.Hash,
			Encoding: version.Encoding.String(),
		}

		for _, sc := range endpoint.Secrets {
			if sc.DeletedAt == 0 {
				// the secret has not been expired
				scheme.Secret = append(scheme.Secret, sc.Value)
			}
		}
		s.Schemes = append(s.Schemes, scheme)
	}

	return s
}

func parseAttemptFromResponse(m *datastore.EventDelivery, e *datastore.Endpoint, resp *net.Response, attemptStatus bool) datastore.DeliveryAttempt {
	responseHeader := util.ConvertDefaultHeaderToCustomHeader(&resp.ResponseHeader)
	requestHeader := util.ConvertDefaultHeaderToCustomHeader(&resp.RequestHeader)

	return datastore.DeliveryAttempt{
		ID:         primitive.NewObjectID(),
		UID:        uuid.New().String(),
		URL:        resp.URL.String(),
		Method:     resp.Method,
		MsgID:      m.UID,
		EndpointID: e.UID,
		APIVersion: "2021-08-27",

		IPAddress:        resp.IP,
		ResponseHeader:   *responseHeader,
		RequestHeader:    *requestHeader,
		HttpResponseCode: resp.Status,
		ResponseData:     string(resp.Body),
		Error:            resp.Error,
		Status:           attemptStatus,

		CreatedAt: primitive.NewDateTimeFromTime(time.Now()),
		UpdatedAt: primitive.NewDateTimeFromTime(time.Now()),
	}
}

type EventDeliveryConfig struct {
	group        *datastore.Group
	subscription *datastore.Subscription
}

type RetryConfig struct {
	Type       datastore.StrategyProvider
	Duration   uint64
	RetryCount uint64
}

type RateLimitConfig struct {
	Count    int
	Duration uint64
}

func (ec *EventDeliveryConfig) disableEndpoint() bool {
	if ec.subscription.DisableEndpoint != nil {
		return *ec.subscription.DisableEndpoint
	}

	return ec.group.Config.DisableEndpoint
}

func (ec *EventDeliveryConfig) retryConfig() (*RetryConfig, error) {
	rc := &RetryConfig{}

	if ec.subscription.RetryConfig != nil {
		rc.Duration = ec.subscription.RetryConfig.Duration
		rc.RetryCount = ec.subscription.RetryConfig.RetryCount
		rc.Type = ec.subscription.RetryConfig.Type
	} else {
		rc.Duration = ec.group.Config.Strategy.Duration
		rc.RetryCount = ec.group.Config.Strategy.RetryCount
		rc.Type = ec.group.Config.Strategy.Type
	}

	return rc, nil
}

func (ec *EventDeliveryConfig) rateLimitConfig() *RateLimitConfig {
	rlc := &RateLimitConfig{}

	if ec.subscription.RateLimitConfig != nil {
		rlc.Count = ec.subscription.RateLimitConfig.Count
		rlc.Duration = ec.subscription.RateLimitConfig.Duration
	} else {
		rlc.Count = ec.group.Config.RateLimit.Count
		rlc.Duration = ec.group.Config.RateLimit.Duration
	}

	return rlc
}<|MERGE_RESOLUTION|>--- conflicted
+++ resolved
@@ -204,11 +204,7 @@
 			}
 
 			// send endpoint reactivation notification
-<<<<<<< HEAD
-			err = notifications.SendEndpointNotification(context.Background(), endpoint, g, subscriptionStatus, notificationQueue, false)
-=======
-			err = notifications.SendEndpointNotification(context.Background(), app, endpoint, g, subscriptionStatus, notificationQueue, false, resp.Error, string(resp.Body), resp.StatusCode)
->>>>>>> e08f5834
+			err = notifications.SendEndpointNotification(context.Background(), endpoint, g, subscriptionStatus, notificationQueue, false, resp.Error, string(resp.Body), resp.StatusCode)
 			if err != nil {
 				log.WithError(err).Error("failed to send notification")
 			}
@@ -247,11 +243,7 @@
 				}
 
 				// send endpoint deactivation notification
-<<<<<<< HEAD
-				err = notifications.SendEndpointNotification(context.Background(), endpoint, g, subscriptionStatus, notificationQueue, true)
-=======
-				err = notifications.SendEndpointNotification(context.Background(), app, endpoint, g, subscriptionStatus, notificationQueue, true, resp.Error, string(resp.Body), resp.StatusCode)
->>>>>>> e08f5834
+				err = notifications.SendEndpointNotification(context.Background(), endpoint, g, subscriptionStatus, notificationQueue, true, resp.Error, string(resp.Body), resp.StatusCode)
 				if err != nil {
 					log.WithError(err).Error("failed to send notification")
 				}
