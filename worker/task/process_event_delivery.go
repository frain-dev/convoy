--- conflicted
+++ resolved
@@ -144,7 +144,6 @@
 			return nil
 		}
 
-
 		sig := newSignature(endpoint, p, json.RawMessage(ed.Metadata.Raw))
 		header, err := sig.ComputeHeaderValue()
 		if err != nil {
@@ -199,39 +198,23 @@
 			log.Errorf("%s failed. Reason: %s", ed.UID, err)
 		}
 
-<<<<<<< HEAD
 		if done && e.Status == datastore.PendingEndpointStatus && ec.disableEndpoint() {
 			endpointStatus := datastore.ActiveEndpointStatus
-			err := endpointRepo.UpdateEndpointStatus(context.Background(), g.UID, e.UID, endpointStatus)
-=======
-		if done && subscription.Status == datastore.PendingSubscriptionStatus && ec.disableEndpoint() {
-			subscriptionStatus := datastore.ActiveSubscriptionStatus
-			err := subRepo.UpdateSubscriptionStatus(context.Background(), p.UID, subscription.UID, subscriptionStatus)
->>>>>>> d985978c
+			err := endpointRepo.UpdateEndpointStatus(context.Background(), p.UID, e.UID, endpointStatus)
 			if err != nil {
 				log.WithError(err).Error("Failed to reactivate endpoint after successful retry")
 			}
 
 			// send endpoint reactivation notification
-<<<<<<< HEAD
-			err = notifications.SendEndpointNotification(context.Background(), endpoint, g, endpointStatus, notificationQueue, false, resp.Error, string(resp.Body), resp.StatusCode)
-=======
-			err = notifications.SendEndpointNotification(context.Background(), endpoint, p, subscriptionStatus, notificationQueue, false, resp.Error, string(resp.Body), resp.StatusCode)
->>>>>>> d985978c
+			err = notifications.SendEndpointNotification(context.Background(), endpoint, p, endpointStatus, notificationQueue, false, resp.Error, string(resp.Body), resp.StatusCode)
 			if err != nil {
 				log.WithError(err).Error("failed to send notification")
 			}
 		}
 
-<<<<<<< HEAD
 		if !done && e.Status == datastore.PendingEndpointStatus {
 			endpointStatus := datastore.InactiveEndpointStatus
-			err := endpointRepo.UpdateEndpointStatus(context.Background(), g.UID, e.UID, endpointStatus)
-=======
-		if !done && subscription.Status == datastore.PendingSubscriptionStatus {
-			subscriptionStatus := datastore.InactiveSubscriptionStatus
-			err := subRepo.UpdateSubscriptionStatus(context.Background(), p.UID, subscription.UID, subscriptionStatus)
->>>>>>> d985978c
+			err := endpointRepo.UpdateEndpointStatus(context.Background(), p.UID, e.UID, endpointStatus)
 			if err != nil {
 				log.WithError(err).Error("Failed to reactivate endpoint after successful retry")
 			}
@@ -256,21 +239,13 @@
 			if ec.disableEndpoint() && e.Status != datastore.PendingEndpointStatus {
 				endpointStatus := datastore.InactiveEndpointStatus
 
-<<<<<<< HEAD
-				err := endpointRepo.UpdateEndpointStatus(context.Background(), g.UID, e.UID, endpointStatus)
-=======
-				err := subRepo.UpdateSubscriptionStatus(context.Background(), p.UID, subscription.UID, subscriptionStatus)
->>>>>>> d985978c
+				err := endpointRepo.UpdateEndpointStatus(context.Background(), p.UID, e.UID, endpointStatus)
 				if err != nil {
 					log.WithError(err).Error("failed to deactivate endpoint after failed retry")
 				}
 
 				// send endpoint deactivation notification
-<<<<<<< HEAD
-				err = notifications.SendEndpointNotification(context.Background(), endpoint, g, endpointStatus, notificationQueue, true, resp.Error, string(resp.Body), resp.StatusCode)
-=======
-				err = notifications.SendEndpointNotification(context.Background(), endpoint, p, subscriptionStatus, notificationQueue, true, resp.Error, string(resp.Body), resp.StatusCode)
->>>>>>> d985978c
+				err = notifications.SendEndpointNotification(context.Background(), endpoint, p, endpointStatus, notificationQueue, true, resp.Error, string(resp.Body), resp.StatusCode)
 				if err != nil {
 					log.WithError(err).Error("failed to send notification")
 				}
