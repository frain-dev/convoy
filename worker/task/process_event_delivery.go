--- conflicted
+++ resolved
@@ -71,27 +71,12 @@
 
 		delayDuration := retrystrategies.NewRetryStrategyFromMetadata(*eventDelivery.Metadata).NextDuration(eventDelivery.Metadata.NumTrials)
 
-<<<<<<< HEAD
+		project, err := projectRepo.FetchProjectByID(ctx, eventDelivery.ProjectID)
+		if err != nil {
+			return &EndpointError{Err: err, delay: delayDuration}
+		}
+
 		endpoint, err := endpointRepo.FindEndpointByID(ctx, eventDelivery.EndpointID, eventDelivery.ProjectID)
-=======
-		project, err := projectRepo.FetchProjectByID(ctx, eventDelivery.ProjectID)
->>>>>>> 387bd71e
-		if err != nil {
-			return &EndpointError{Err: err, delay: delayDuration}
-		}
-
-<<<<<<< HEAD
-		project, err := projectRepo.FetchProjectByID(ctx, eventDelivery.ProjectID)
-=======
-		tx, err := db.BeginTx(ctx)
-		if err != nil {
-			return &EndpointError{Err: err, delay: 10 * time.Second}
-		}
-		defer db.Rollback(tx, err)
-		cctx := context.WithValue(ctx, postgres.TransactionCtx, tx)
-
-		endpoint, err := endpointRepo.FindEndpointByID(ctx, eventDelivery.EndpointID, eventDelivery.ProjectID)
->>>>>>> 387bd71e
 		if err != nil {
 			if errors.Is(err, datastore.ErrEndpointNotFound) {
 				eventDelivery.Description = datastore.ErrEndpointNotFound.Error()
