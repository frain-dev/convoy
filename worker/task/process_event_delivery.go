package task

import (
	"context"
	"encoding/json"
	"errors"
	"fmt"
	"time"

	"github.com/frain-dev/convoy/pkg/signature"

	"github.com/frain-dev/convoy"
	"github.com/frain-dev/convoy/config"
	"github.com/frain-dev/convoy/datastore"
	"github.com/frain-dev/convoy/internal/notifications"
	"github.com/frain-dev/convoy/limiter"
	"github.com/frain-dev/convoy/net"
	"github.com/frain-dev/convoy/queue"
	"github.com/frain-dev/convoy/retrystrategies"
	"github.com/frain-dev/convoy/util"
	"github.com/google/uuid"
	"github.com/hibiken/asynq"
	log "github.com/sirupsen/logrus"
	"go.mongodb.org/mongo-driver/bson/primitive"
)

var (
	ErrDeliveryAttemptFailed               = errors.New("error sending event")
	ErrRateLimit                           = errors.New("rate limit error")
	defaultDelay             time.Duration = 30
)

type SignatureValues struct {
	HMAC      string
	Timestamp string
}

func ProcessEventDelivery(endpointRepo datastore.EndpointRepository, eventDeliveryRepo datastore.EventDeliveryRepository, groupRepo datastore.GroupRepository, rateLimiter limiter.RateLimiter, subRepo datastore.SubscriptionRepository, notificationQueue queue.Queuer) func(context.Context, *asynq.Task) error {
	return func(ctx context.Context, t *asynq.Task) error {
		Id := string(t.Payload())

		// Load message from DB and switch state to prevent concurrent processing.
		ed, err := eventDeliveryRepo.FindEventDeliveryByID(context.Background(), Id)
		if err != nil {
			log.WithError(err).Errorf("Failed to load event - %s", Id)
			return &EndpointError{Err: err, delay: defaultDelay}
		}

		// endpoint, err := endpointRepo.FindApplicationEndpointByID(context.Background(), ed.AppID, ed.EndpointID)
		// if err != nil {
		// 	return &EndpointError{Err: err, delay: 10 * time.Second}
		// }

		endpoint, err := endpointRepo.FindEndpointByID(context.Background(), ed.EndpointID)
		if err != nil {
			return &EndpointError{Err: err, delay: 10 * time.Second}
		}

		subscription, err := subRepo.FindSubscriptionByID(context.Background(), ed.GroupID, ed.SubscriptionID)
		if err != nil {
			return &EndpointError{Err: err, delay: 10 * time.Second}
		}

		delayDuration := retrystrategies.NewRetryStrategyFromMetadata(*ed.Metadata).NextDuration(ed.Metadata.NumTrials)

		g, err := groupRepo.FetchGroupByID(context.Background(), endpoint.GroupID)
		if err != nil {
			log.WithError(err).Error("could not find error")
			return &EndpointError{Err: err, delay: delayDuration}
		}

		switch ed.Status {
		case datastore.ProcessingEventStatus,
			datastore.SuccessEventStatus:
			return nil
		}

		ec := &EventDeliveryConfig{subscription: subscription, group: g}
		rlc := ec.rateLimitConfig()

		res, err := rateLimiter.ShouldAllow(context.Background(), endpoint.TargetURL, rlc.Count, int(rlc.Duration))
		if err != nil {
			return nil
		}

		if res.Remaining <= 0 {
			err := fmt.Errorf("too many events to %s, limit of %v would be reached", endpoint.TargetURL, res.Limit)
			log.WithError(ErrRateLimit).Error(err.Error())

			var delayDuration time.Duration = retrystrategies.NewRetryStrategyFromMetadata(*ed.Metadata).NextDuration(ed.Metadata.NumTrials)
			return &RateLimitError{Err: ErrRateLimit, delay: delayDuration}
		}

		_, err = rateLimiter.Allow(context.Background(), endpoint.TargetURL, rlc.Count, int(rlc.Duration))
		if err != nil {
			return nil
		}

		err = eventDeliveryRepo.UpdateStatusOfEventDelivery(context.Background(), *ed, datastore.ProcessingEventStatus)
		if err != nil {
			log.WithError(err).Error("failed to update status of messages - ")
			return &EndpointError{Err: err, delay: delayDuration}
		}

		var attempt datastore.DeliveryAttempt

		cfg, err := config.Get()
		if err != nil {
			return &EndpointError{Err: err, delay: delayDuration}
		}

		var httpDuration time.Duration
		if util.IsStringEmpty(endpoint.HttpTimeout) {
			httpDuration, err = time.ParseDuration(convoy.HTTP_TIMEOUT)
			if err != nil {
				log.WithError(err).Errorf("failed to parse endpoint duration")
				return nil
			}
		} else {
			httpDuration, err = time.ParseDuration(endpoint.HttpTimeout)
			if err != nil {
				log.WithError(err).Errorf("failed to parse endpoint duration")
				return nil
			}
		}

		done := true
		dispatch, err := net.NewDispatcher(httpDuration, cfg.Server.HTTP.HttpProxy)
		if err != nil {
			log.Errorf("error occurred while creating the http client - %+v\n", err)
			return &EndpointError{Err: err, delay: delayDuration}
		}

		e := endpoint
		if ed.Status == datastore.SuccessEventStatus {
			log.Debugf("endpoint %s already merged with message %s\n", e.TargetURL, ed.UID)
			return nil
		}

		if subscription.Status == datastore.InactiveSubscriptionStatus {
			log.Debugf("subscription %s is inactive, failing to send.", e.TargetURL)
			return nil
		}

		sig := newSignature(endpoint, g, ed.Metadata.Data)
		header, err := sig.ComputeHeaderValue()
		if err != nil {
			log.Errorf("error occurred while generating hmac - %+v\n", err)
			return &EndpointError{Err: err, delay: delayDuration}
		}

		attemptStatus := false
		start := time.Now()

		resp, err := dispatch.SendRequest(e.TargetURL, string(convoy.HttpPost), sig.Payload, g, header, int64(cfg.MaxResponseSize), ed.Headers)
		status := "-"
		statusCode := 0
		if resp != nil {
			status = resp.Status
			statusCode = resp.StatusCode
		}

		duration := time.Since(start)
		// log request details
		requestLogger := log.WithFields(log.Fields{
			"status":   status,
			"uri":      e.TargetURL,
			"method":   convoy.HttpPost,
			"duration": duration,
		})

		if err == nil && statusCode >= 200 && statusCode <= 299 {
			requestLogger.Infof("%s", ed.UID)
			log.Infof("%s sent", ed.UID)
			attemptStatus = true
			// e.Sent = true

			ed.Status = datastore.SuccessEventStatus
			ed.Description = ""
		} else {
			requestLogger.Errorf("%s", ed.UID)
			done = false
			// e.Sent = false

			ed.Status = datastore.RetryEventStatus

			nextTime := time.Now().Add(delayDuration)
			ed.Metadata.NextSendTime = primitive.NewDateTimeFromTime(nextTime)
			attempts := ed.Metadata.NumTrials + 1

			log.Errorf("%s next retry time is %s (strategy = %s, delay = %d, attempts = %d/%d)\n", ed.UID, nextTime.Format(time.ANSIC), ed.Metadata.Strategy, ed.Metadata.IntervalSeconds, attempts, ed.Metadata.RetryLimit)
		}

		// Request failed but statusCode is 200 <= x <= 299
		if err != nil {
			log.Errorf("%s failed. Reason: %s", ed.UID, err)
		}

		if done && subscription.Status == datastore.PendingSubscriptionStatus && ec.disableEndpoint() {
			subscriptionStatus := datastore.ActiveSubscriptionStatus
			err := subRepo.UpdateSubscriptionStatus(context.Background(), g.UID, subscription.UID, subscriptionStatus)
			if err != nil {
				log.WithError(err).Error("Failed to reactivate endpoint after successful retry")
			}

			// send endpoint reactivation notification
<<<<<<< HEAD
			err = notifications.SendEndpointNotification(context.Background(), endpoint, g, subscriptionStatus, notificationQueue, false, resp.Error, string(resp.Body), resp.StatusCode)
=======
			err = notifications.SendEndpointNotification(context.Background(), app, endpoint, g, subscriptionStatus, notificationQueue, false, resp.Error, string(resp.Body), resp.StatusCode)
>>>>>>> 8e14ba87
			if err != nil {
				log.WithError(err).Error("failed to send notification")
			}
		}

		if !done && subscription.Status == datastore.PendingSubscriptionStatus {
			subscriptionStatus := datastore.InactiveSubscriptionStatus
			err := subRepo.UpdateSubscriptionStatus(context.Background(), g.UID, subscription.UID, subscriptionStatus)
			if err != nil {
				log.WithError(err).Error("Failed to reactivate endpoint after successful retry")
			}
		}

		attempt = parseAttemptFromResponse(ed, endpoint, resp, attemptStatus)

		ed.Metadata.NumTrials++

		if ed.Metadata.NumTrials >= ed.Metadata.RetryLimit {
			if done {
				if ed.Status != datastore.SuccessEventStatus {
					log.Errorln("an anomaly has occurred. retry limit exceeded, fan out is done but event status is not successful")
					ed.Status = datastore.FailureEventStatus
				}
			} else {
				log.Errorf("%s retry limit exceeded ", ed.UID)
				ed.Description = "Retry limit exceeded"
				ed.Status = datastore.FailureEventStatus
			}

			if ec.disableEndpoint() && subscription.Status != datastore.PendingSubscriptionStatus {
				subscriptionStatus := datastore.InactiveSubscriptionStatus

				err := subRepo.UpdateSubscriptionStatus(context.Background(), g.UID, subscription.UID, subscriptionStatus)
				if err != nil {
					log.WithError(err).Error("Failed to reactivate endpoint after successful retry")
				}

				// send endpoint deactivation notification
<<<<<<< HEAD
				err = notifications.SendEndpointNotification(context.Background(), endpoint, g, subscriptionStatus, notificationQueue, true, resp.Error, string(resp.Body), resp.StatusCode)
=======
				err = notifications.SendEndpointNotification(context.Background(), app, endpoint, g, subscriptionStatus, notificationQueue, true, resp.Error, string(resp.Body), resp.StatusCode)
>>>>>>> 8e14ba87
				if err != nil {
					log.WithError(err).Error("failed to send notification")
				}
			}
		}

		err = eventDeliveryRepo.UpdateEventDeliveryWithAttempt(context.Background(), *ed, attempt)
		if err != nil {
			log.WithError(err).Error("failed to update message ", ed.UID)
		}

		if !done && ed.Metadata.NumTrials < ed.Metadata.RetryLimit {
			return &EndpointError{Err: ErrDeliveryAttemptFailed, delay: delayDuration}
		}

		return nil
	}
}

func newSignature(endpoint *datastore.Endpoint, g *datastore.Group, data json.RawMessage) *signature.Signature {
	s := &signature.Signature{Advanced: endpoint.AdvancedSignatures, Payload: data}

	for _, version := range g.Config.Signature.Versions {
		scheme := signature.Scheme{
			Hash:     version.Hash,
			Encoding: version.Encoding.String(),
		}

		for _, sc := range endpoint.Secrets {
			if sc.DeletedAt == nil {
				// the secret has not been expired
				scheme.Secret = append(scheme.Secret, sc.Value)
			}
		}
		s.Schemes = append(s.Schemes, scheme)
	}

	return s
}

func parseAttemptFromResponse(m *datastore.EventDelivery, e *datastore.Endpoint, resp *net.Response, attemptStatus bool) datastore.DeliveryAttempt {
	responseHeader := util.ConvertDefaultHeaderToCustomHeader(&resp.ResponseHeader)
	requestHeader := util.ConvertDefaultHeaderToCustomHeader(&resp.RequestHeader)

	return datastore.DeliveryAttempt{
		ID:         primitive.NewObjectID(),
		UID:        uuid.New().String(),
		URL:        resp.URL.String(),
		Method:     resp.Method,
		MsgID:      m.UID,
		EndpointID: e.UID,
		APIVersion: "2021-08-27",

		IPAddress:        resp.IP,
		ResponseHeader:   *responseHeader,
		RequestHeader:    *requestHeader,
		HttpResponseCode: resp.Status,
		ResponseData:     string(resp.Body),
		Error:            resp.Error,
		Status:           attemptStatus,

		CreatedAt: primitive.NewDateTimeFromTime(time.Now()),
		UpdatedAt: primitive.NewDateTimeFromTime(time.Now()),
	}
}

type EventDeliveryConfig struct {
	group        *datastore.Group
	subscription *datastore.Subscription
}

type RetryConfig struct {
	Type       datastore.StrategyProvider
	Duration   uint64
	RetryCount uint64
}

type RateLimitConfig struct {
	Count    int
	Duration uint64
}

func (ec *EventDeliveryConfig) disableEndpoint() bool {
	if ec.subscription.DisableEndpoint != nil {
		return *ec.subscription.DisableEndpoint
	}

	return ec.group.Config.DisableEndpoint
}

func (ec *EventDeliveryConfig) retryConfig() (*RetryConfig, error) {
	rc := &RetryConfig{}

	if ec.subscription.RetryConfig != nil {
		rc.Duration = ec.subscription.RetryConfig.Duration
		rc.RetryCount = ec.subscription.RetryConfig.RetryCount
		rc.Type = ec.subscription.RetryConfig.Type
	} else {
		rc.Duration = ec.group.Config.Strategy.Duration
		rc.RetryCount = ec.group.Config.Strategy.RetryCount
		rc.Type = ec.group.Config.Strategy.Type
	}

	return rc, nil
}

func (ec *EventDeliveryConfig) rateLimitConfig() *RateLimitConfig {
	rlc := &RateLimitConfig{}

	if ec.subscription.RateLimitConfig != nil {
		rlc.Count = ec.subscription.RateLimitConfig.Count
		rlc.Duration = ec.subscription.RateLimitConfig.Duration
	} else {
		rlc.Count = ec.group.Config.RateLimit.Count
		rlc.Duration = ec.group.Config.RateLimit.Duration
	}

	return rlc
}<|MERGE_RESOLUTION|>--- conflicted
+++ resolved
@@ -46,10 +46,6 @@
 			return &EndpointError{Err: err, delay: defaultDelay}
 		}
 
-		// endpoint, err := endpointRepo.FindApplicationEndpointByID(context.Background(), ed.AppID, ed.EndpointID)
-		// if err != nil {
-		// 	return &EndpointError{Err: err, delay: 10 * time.Second}
-		// }
 
 		endpoint, err := endpointRepo.FindEndpointByID(context.Background(), ed.EndpointID)
 		if err != nil {
@@ -204,11 +200,7 @@
 			}
 
 			// send endpoint reactivation notification
-<<<<<<< HEAD
 			err = notifications.SendEndpointNotification(context.Background(), endpoint, g, subscriptionStatus, notificationQueue, false, resp.Error, string(resp.Body), resp.StatusCode)
-=======
-			err = notifications.SendEndpointNotification(context.Background(), app, endpoint, g, subscriptionStatus, notificationQueue, false, resp.Error, string(resp.Body), resp.StatusCode)
->>>>>>> 8e14ba87
 			if err != nil {
 				log.WithError(err).Error("failed to send notification")
 			}
@@ -247,11 +239,7 @@
 				}
 
 				// send endpoint deactivation notification
-<<<<<<< HEAD
 				err = notifications.SendEndpointNotification(context.Background(), endpoint, g, subscriptionStatus, notificationQueue, true, resp.Error, string(resp.Body), resp.StatusCode)
-=======
-				err = notifications.SendEndpointNotification(context.Background(), app, endpoint, g, subscriptionStatus, notificationQueue, true, resp.Error, string(resp.Body), resp.StatusCode)
->>>>>>> 8e14ba87
 				if err != nil {
 					log.WithError(err).Error("failed to send notification")
 				}
