package main

import (
	"errors"
	"fmt"
<<<<<<< HEAD
=======
	"os"
	"path/filepath"
	"strings"
>>>>>>> ccd3b2cd

	"github.com/frain-dev/convoy/util"
	"github.com/spf13/cobra"

	log "github.com/sirupsen/logrus"
)

func addSwitchCommand() *cobra.Command {
	var projectId string

	cmd := &cobra.Command{
		Use:               "switch",
		Short:             "Switches the current project context using your Project ID",
		PersistentPreRun:  func(cmd *cobra.Command, args []string) {},
		PersistentPostRun: func(cmd *cobra.Command, args []string) {},
		RunE: func(cmd *cobra.Command, args []string) error {
			c, err := NewConfig("", "")
			if err != nil {
				return err
			}

			if !c.hasDefaultConfigFile {
				return errors.New("login with your cli token to be able to use the switch command")
			}

			if util.IsStringEmpty(projectId) {
				return errors.New("project name is required")
			}

			project := FindProjectByName(c.Projects, projectId)
			if project == nil {
				return fmt.Errorf("project with name: %s not found", projectId)
			}

			c.ActiveProject = project.Name
			c.ActiveDeviceID = project.DeviceID
			c.ActiveApiKey = project.ApiKey

			err = c.WriteConfig()
			if err != nil {
				return err
			}

			log.Info("Switch is successful")
			log.Infof("Project with name: %s is now the active project", projectId)
			return nil
		},
	}

	cmd.Flags().StringVar(&projectId, "project-name", "", "Project Name")

	return cmd
}

func FindProjectByName(projects []Project, projectName string) *Project {
	var project *Project

	for _, project := range projects {
		if strings.TrimSpace(strings.ToLower(project.Name)) ==
			strings.TrimSpace(strings.ToLower(projectName)) {
			return &project
		}
	}

	return project
}<|MERGE_RESOLUTION|>--- conflicted
+++ resolved
@@ -3,12 +3,7 @@
 import (
 	"errors"
 	"fmt"
-<<<<<<< HEAD
-=======
-	"os"
-	"path/filepath"
 	"strings"
->>>>>>> ccd3b2cd
 
 	"github.com/frain-dev/convoy/util"
 	"github.com/spf13/cobra"
