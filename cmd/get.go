--- conflicted
+++ resolved
@@ -4,10 +4,7 @@
 	"context"
 	"os"
 
-<<<<<<< HEAD
 	"github.com/frain-dev/convoy"
-=======
->>>>>>> c3e9f504
 	"github.com/frain-dev/convoy/server/models"
 	"github.com/olekukonko/tablewriter"
 	"github.com/spf13/cobra"
@@ -58,30 +55,18 @@
 
 func getGroups(a *app) *cobra.Command {
 	cmd := &cobra.Command{
-<<<<<<< HEAD
-		Use:     "organisations",
-		Short:   "Get organisations",
-		Aliases: []string{"orgs"},
-		Args: func(cmd *cobra.Command, args []string) error {
-			return nil
-		},
+		Use:     "groups",
+		Short:   "Get groups",
+		Aliases: []string{"groups"},
 		RunE: func(cmd *cobra.Command, args []string) error {
-
-			f := &convoy.OrganisationFilter{}
+			
+			f := &convoy.GroupFilter{}
 
 			if len(args) > 0 {
 				f.Name = args[0]
 			}
 
-			orgs, err := a.orgRepo.LoadOrganisations(context.Background(), f)
-=======
-		Use:     "groups",
-		Short:   "Get groups",
-		Aliases: []string{"groups"},
-		RunE: func(cmd *cobra.Command, args []string) error {
-
-			groups, err := a.groupRepo.LoadGroups(context.Background())
->>>>>>> c3e9f504
+			groups, err := a.groupRepo.LoadGroups(context.Background(), f)
 			if err != nil {
 				return err
 			}
