--- conflicted
+++ resolved
@@ -29,11 +29,7 @@
 		Aliases: []string{"apps"},
 		RunE: func(cmd *cobra.Command, args []string) error {
 
-<<<<<<< HEAD
-			apps, _, err := a.applicationRepo.LoadApplicationsPaged(context.Background(), "", "", models.Pageable{
-=======
-			apps, _, err := a.applicationRepo.LoadApplicationsPaged(context.Background(), "", datastore.Pageable{
->>>>>>> 48aa4230
+			apps, _, err := a.applicationRepo.LoadApplicationsPaged(context.Background(), "", "", datastore.Pageable{
 				Page:    0,
 				PerPage: 50,
 			})
