package main

import (
	"github.com/frain-dev/convoy/database/postgres"
	convoyMiddleware "github.com/frain-dev/convoy/internal/pkg/middleware"
	"github.com/frain-dev/convoy/internal/pkg/server"
	"github.com/frain-dev/convoy/internal/pkg/socket"
	"github.com/frain-dev/convoy/pkg/log"

	"github.com/frain-dev/convoy/auth/realm_chain"
	"github.com/frain-dev/convoy/config"
	"github.com/spf13/cobra"
)

func addStreamCommand(a *app) *cobra.Command {
	var socketPort uint32
	var logLevel string

	cmd := &cobra.Command{
		Use:   "stream",
		Short: "Start a websocket server to pipe events to a convoy cli instance",
		RunE: func(cmd *cobra.Command, args []string) error {
			c, err := config.Get()
			if err != nil {
				a.logger.WithError(err).Fatal("failed to initialize realm chain")
				return err
			}

<<<<<<< HEAD
			endpointRepo := postgres.NewEndpointRepo(a.db)
			eventDeliveryRepo := postgres.NewEventDeliveryRepo(a.db)
			sourceRepo := postgres.NewSourceRepo(a.db)
			subRepo := postgres.NewSubscriptionRepo(a.db)
			deviceRepo := postgres.NewDeviceRepo(a.db)
			projectRepo := postgres.NewProjectRepo(a.db)
			apiKeyRepo := postgres.NewAPIKeyRepo(a.db)
=======
			endpointRepo := cm.NewEndpointRepo(a.store)
			userRepo := cm.NewUserRepo(a.store)
			orgMemberRepo := cm.NewOrgMemberRepo(a.store)
			eventDeliveryRepo := cm.NewEventDeliveryRepository(a.store)
			sourceRepo := cm.NewSourceRepo(a.store)
			subRepo := cm.NewSubscriptionRepo(a.store)
			deviceRepo := cm.NewDeviceRepository(a.store)
			projectRepo := cm.NewProjectRepo(a.store)
			apiKeyRepo := cm.NewApiKeyRepo(a.store)
>>>>>>> 8c59cb35

			// enable only the native auth realm
			authCfg := &config.AuthConfiguration{
				Native: config.NativeRealmOptions{Enabled: true},
			}

			err = realm_chain.Init(authCfg, apiKeyRepo, userRepo, nil)
			if err != nil {
				a.logger.WithError(err).Fatal("failed to initialize realm chain")
				return err
			}

			r := &socket.Repo{
				OrgMemberRepository: orgMemberRepo,
				ProjectRepo:         projectRepo,
				EndpointRepo:        endpointRepo,
				DeviceRepo:          deviceRepo,
				SubscriptionRepo:    subRepo,
				SourceRepo:          sourceRepo,
				EventDeliveryRepo:   eventDeliveryRepo,
			}

			h := socket.NewHub()
			h.Start()

			lo := a.logger.(*log.Logger)
			lo.SetPrefix("socket server")

			lvl, err := log.ParseLevel(c.Logger.Level)
			if err != nil {
				return err
			}
			lo.SetLevel(lvl)

			m := convoyMiddleware.NewMiddleware(&convoyMiddleware.CreateMiddleware{
				UserRepo:     userRepo,
				EndpointRepo: endpointRepo,
				ProjectRepo:  projectRepo,
				Cache:        a.cache,
				Logger:       lo,
			})

			handler := socket.BuildRoutes(h, r, m)

			if c.Server.HTTP.SocketPort != 0 {
				socketPort = c.Server.HTTP.SocketPort
			}

			srv := server.NewServer(socketPort, func() {
				h.Stop()
			})

			srv.SetHandler(handler)

			a.logger.Infof("Stream server running on port %v", socketPort)
			srv.Listen()

			return nil
		},
	}

	cmd.Flags().Uint32Var(&socketPort, "socket-port", 5008, "Socket port")
	cmd.Flags().StringVar(&logLevel, "log-level", "error", "stream log level")
	return cmd
}<|MERGE_RESOLUTION|>--- conflicted
+++ resolved
@@ -26,7 +26,6 @@
 				return err
 			}
 
-<<<<<<< HEAD
 			endpointRepo := postgres.NewEndpointRepo(a.db)
 			eventDeliveryRepo := postgres.NewEventDeliveryRepo(a.db)
 			sourceRepo := postgres.NewSourceRepo(a.db)
@@ -34,17 +33,8 @@
 			deviceRepo := postgres.NewDeviceRepo(a.db)
 			projectRepo := postgres.NewProjectRepo(a.db)
 			apiKeyRepo := postgres.NewAPIKeyRepo(a.db)
-=======
-			endpointRepo := cm.NewEndpointRepo(a.store)
-			userRepo := cm.NewUserRepo(a.store)
-			orgMemberRepo := cm.NewOrgMemberRepo(a.store)
-			eventDeliveryRepo := cm.NewEventDeliveryRepository(a.store)
-			sourceRepo := cm.NewSourceRepo(a.store)
-			subRepo := cm.NewSubscriptionRepo(a.store)
-			deviceRepo := cm.NewDeviceRepository(a.store)
-			projectRepo := cm.NewProjectRepo(a.store)
-			apiKeyRepo := cm.NewApiKeyRepo(a.store)
->>>>>>> 8c59cb35
+			userRepo := postgres.NewUserRepo(a.db)
+			orgMemberRepo := postgres.NewOrgMemberRepo(a.db)
 
 			// enable only the native auth realm
 			authCfg := &config.AuthConfiguration{
