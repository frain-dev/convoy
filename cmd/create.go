package main

import (
	"context"
	"encoding/json"
	"errors"
	"fmt"
	"github.com/hookcamp/hookcamp/config"
	log "github.com/sirupsen/logrus"
	"go.mongodb.org/mongo-driver/bson/primitive"
	"net/url"
	"os"
	"time"

	"github.com/google/uuid"
	"github.com/hookcamp/hookcamp"
	"github.com/hookcamp/hookcamp/util"
	"github.com/olekukonko/tablewriter"
	"github.com/spf13/cobra"
)

func addCreateCommand(a *app) *cobra.Command {
	cmd := &cobra.Command{
		Use:   "create",
		Short: "Create a resource",
	}

	cmd.AddCommand(createMessageCommand(a))
	cmd.AddCommand(createOrganisationCommand(a))
	cmd.AddCommand(createApplicationCommand(a))
	cmd.AddCommand(createEndpointCommand(a))

	return cmd
}

func createEndpointCommand(a *app) *cobra.Command {

	e := new(hookcamp.Endpoint)

	var appID string

	cmd := &cobra.Command{
		Use:   "endpoint",
		Short: "Create a new endpoint",
		RunE: func(cmd *cobra.Command, args []string) error {
			var err error

			if util.IsStringEmpty(e.Description) {
				return errors.New("please provide a description")
			}

			if util.IsStringEmpty(e.TargetURL) {
				return errors.New("please provide your target url")
			}

			u, err := url.Parse(e.TargetURL)
			if err != nil {
				return fmt.Errorf("please provide a valid url...%w", err)
			}

			e.TargetURL = u.String()

			e.UID = uuid.New().String()

			ctx, cancelFn := getCtx()
			defer cancelFn()

			app, err := a.applicationRepo.FindApplicationByID(ctx, appID)
			if err != nil {
				return fmt.Errorf("could not fetch application from the database...%w", err)
			}

			app.Endpoints = append(app.Endpoints, *e)

			ctx, cancelFn = getCtx()
			defer cancelFn()

			err = a.applicationRepo.UpdateApplication(ctx, app)
			if err != nil {
				return fmt.Errorf("could not add endpoint...%w", err)
			}

			fmt.Println("Endpoint was successfully created")
			fmt.Println()

			table := tablewriter.NewWriter(os.Stdout)
			table.SetHeader([]string{"ID", "Target URL", "Description"})

			table.Render()
			return nil
		},
	}

	cmd.Flags().StringVar(&e.Description, "description", "", "Description of this endpoint")
	cmd.Flags().StringVar(&e.TargetURL, "target", "", "The target url of this endpoint")
	cmd.Flags().StringVar(&appID, "app", "", "The app this endpoint belongs to")

	return cmd
}

func createApplicationCommand(a *app) *cobra.Command {

	var orgID string
	var appSecret string

	cmd := &cobra.Command{
		Use:     "application",
		Aliases: []string{"app"},
		Short:   "Create an application",
		Args: func(cmd *cobra.Command, args []string) error {
			if len(args) <= 0 {
				return errors.New("please provide the application name")
			}

			return nil
		},
		RunE: func(cmd *cobra.Command, args []string) error {

			appName := args[0]
			if util.IsStringEmpty(appName) {
				return errors.New("please provide your app name")
			}

			if util.IsStringEmpty(orgID) {
				return errors.New("please provide a valid Organisation ID")
			}

			org, err := a.orgRepo.FetchOrganisationByID(context.Background(), orgID)
			if err != nil {
				return err
			}

			if util.IsStringEmpty(appSecret) {
				appSecret, err = util.GenerateSecret()
				if err != nil {
					return fmt.Errorf("could not generate secret...%v", err)
				}
			}

			app := &hookcamp.Application{
				UID:       uuid.New().String(),
				OrgID:     org.UID,
				Title:     appName,
<<<<<<< HEAD
=======
				Secret:    appSecret,
>>>>>>> 3c27d959
				CreatedAt: primitive.NewDateTimeFromTime(time.Now()),
				UpdatedAt: primitive.NewDateTimeFromTime(time.Now()),
				Endpoints: []hookcamp.Endpoint{},
			}

			err = a.applicationRepo.CreateApplication(context.Background(), app)
			if err != nil {
				return err
			}

			table := tablewriter.NewWriter(os.Stdout)
			table.SetHeader([]string{"ID", "Name", "Organisation", "Secret", "Created at"})

<<<<<<< HEAD
			table.Append([]string{app.UID, app.Title, org.OrgName, app.CreatedAt.Time().String()})
=======
			table.Append([]string{app.UID, app.Title, org.OrgName, app.Secret, app.CreatedAt.Time().String()})
>>>>>>> 3c27d959
			table.Render()

			return nil
		},
	}

	cmd.Flags().StringVar(&orgID, "org", "", "Organisation that owns this application")
	cmd.Flags().StringVar(&appSecret, "secret", "", "Provide the secret for app endpoint(s). If blank, it will be automatically generated")

	return cmd
}

func createOrganisationCommand(a *app) *cobra.Command {

	cmd := &cobra.Command{
		Use:   "organisation",
		Short: "Create an organisation",
		Args: func(cmd *cobra.Command, args []string) error {
			if len(args) <= 0 {
				return errors.New("please provide the organisation name")
			}

			return nil
		},
		RunE: func(cmd *cobra.Command, args []string) error {

			name := args[0]

			if util.IsStringEmpty(name) {
				return errors.New("please provide a valid name")
			}

			org := &hookcamp.Organisation{
				UID:       uuid.New().String(),
				OrgName:   name,
				CreatedAt: primitive.NewDateTimeFromTime(time.Now()),
				UpdatedAt: primitive.NewDateTimeFromTime(time.Now()),
			}

			err := a.orgRepo.CreateOrganisation(context.Background(), org)
			if err != nil {
				return fmt.Errorf("could not create organisation... %w", err)
			}

			table := tablewriter.NewWriter(os.Stdout)
			table.SetHeader([]string{"ID", "Name", "Created at"})

			table.Append([]string{org.UID, org.OrgName, org.CreatedAt.Time().String()})
			table.Render()
			return nil
		},
	}

	return cmd
}

func createMessageCommand(a *app) *cobra.Command {
	var data string
	var appID string
	var filePath string
	var eventType string
	var publish bool

	cmd := &cobra.Command{
		Use:   "message",
		Short: "Create a message",
		RunE: func(cmd *cobra.Command, args []string) error {
			var d json.RawMessage

			if util.IsStringEmpty(eventType) {
				return errors.New("please provide an event type")
			}

			if util.IsStringEmpty(data) && util.IsStringEmpty(filePath) {
				return errors.New("please provide one of -f or -d")
			}

			if !util.IsStringEmpty(data) && !util.IsStringEmpty(filePath) {
				return errors.New("please provide only one of -f or -d")
			}

			if !util.IsStringEmpty(data) {
				if !util.IsJSON(data) {
					return errors.New("invalid json provided: " + data)
				}

				d = []byte(data)
			}

			if !util.IsStringEmpty(filePath) {
				f, err := os.Open(filePath)
				if err != nil {
					return fmt.Errorf("could not open file... %w", err)
				}

				defer func() {
					err := f.Close()
					if err != nil {
						log.Errorf("failed to close file - %+v", err)
					}
				}()

				if err := json.NewDecoder(f).Decode(&d); err != nil {
					return err
				}
			}

			id, err := uuid.Parse(appID)
			if err != nil {
				return fmt.Errorf("please provide a valid app ID.. %w", err)
			}

			ctx, cancelFn := getCtx()
			defer cancelFn()

			appData, err := a.applicationRepo.FindApplicationByID(ctx, id.String())
			if err != nil {
				return err
			}

			cfg, err := config.Get()
			if err != nil {
				log.Errorln("error fetching config - ", err)
				return err
			}

			var intervalSeconds uint64
			var retryLimit uint64
<<<<<<< HEAD
			if cfg.Strategy.Type == config.DefaultStrategy {
=======
			if cfg.Strategy.Type == config.DefaultStrategyProvider {
>>>>>>> 3c27d959
				intervalSeconds = cfg.Strategy.Default.IntervalSeconds
				retryLimit = cfg.Strategy.Default.RetryLimit
			} else {
				return errors.New("retry strategy not defined in configuration")
			}

			log.Println("Message ", string(d))
			msg := &hookcamp.Message{
				UID:       uuid.New().String(),
				AppID:     appData.UID,
				EventType: hookcamp.EventType(eventType),
				Data:      d,
				Metadata: &hookcamp.MessageMetadata{
					Strategy:        cfg.Strategy.Type,
					NumTrials:       0,
					IntervalSeconds: intervalSeconds,
					RetryLimit:      retryLimit,
					NextSendTime:    primitive.NewDateTimeFromTime(time.Now().Add(time.Duration(intervalSeconds) * time.Second)),
				},
				AppMetadata: &hookcamp.AppMetadata{
					OrgID:     appData.OrgID,
<<<<<<< HEAD
=======
					Secret:    appData.Secret,
>>>>>>> 3c27d959
					Endpoints: util.ParseMetadataFromEndpoints(appData.Endpoints),
				},
				MessageAttempts: make([]hookcamp.MessageAttempt, 0),
				CreatedAt:       primitive.NewDateTimeFromTime(time.Now()),
				UpdatedAt:       primitive.NewDateTimeFromTime(time.Now()),
				Status:          hookcamp.ScheduledMessageStatus,
			}

			if len(appData.Endpoints) == 0 {
				return errors.New("app has no configured endpoints")
			}

			ctx, cancelFn = getCtx()
			defer cancelFn()

			if err := a.messageRepo.CreateMessage(ctx, msg); err != nil {
				return fmt.Errorf("could not create message... %w", err)
			}

			fmt.Println("Your message has been created. And will be sent to available endpoints")
			return nil
		},
	}

	cmd.Flags().StringVarP(&data, "data", "d", "", "Raw JSON data that will be sent to the endpoints")
	cmd.Flags().StringVarP(&appID, "app", "a", "", "Application ID")
	cmd.Flags().StringVarP(&filePath, "file", "f", "", "Path to file containing JSON data")
	cmd.Flags().StringVarP(&eventType, "event", "e", "", "Event type")
	cmd.Flags().BoolVar(&publish, "publish", false, `If true, it will send the data to the endpoints
attached to the application`)

	return cmd
}<|MERGE_RESOLUTION|>--- conflicted
+++ resolved
@@ -5,12 +5,13 @@
 	"encoding/json"
 	"errors"
 	"fmt"
+	"net/url"
+	"os"
+	"time"
+
 	"github.com/hookcamp/hookcamp/config"
 	log "github.com/sirupsen/logrus"
 	"go.mongodb.org/mongo-driver/bson/primitive"
-	"net/url"
-	"os"
-	"time"
 
 	"github.com/google/uuid"
 	"github.com/hookcamp/hookcamp"
@@ -141,10 +142,7 @@
 				UID:       uuid.New().String(),
 				OrgID:     org.UID,
 				Title:     appName,
-<<<<<<< HEAD
-=======
 				Secret:    appSecret,
->>>>>>> 3c27d959
 				CreatedAt: primitive.NewDateTimeFromTime(time.Now()),
 				UpdatedAt: primitive.NewDateTimeFromTime(time.Now()),
 				Endpoints: []hookcamp.Endpoint{},
@@ -158,11 +156,7 @@
 			table := tablewriter.NewWriter(os.Stdout)
 			table.SetHeader([]string{"ID", "Name", "Organisation", "Secret", "Created at"})
 
-<<<<<<< HEAD
-			table.Append([]string{app.UID, app.Title, org.OrgName, app.CreatedAt.Time().String()})
-=======
 			table.Append([]string{app.UID, app.Title, org.OrgName, app.Secret, app.CreatedAt.Time().String()})
->>>>>>> 3c27d959
 			table.Render()
 
 			return nil
@@ -291,11 +285,7 @@
 
 			var intervalSeconds uint64
 			var retryLimit uint64
-<<<<<<< HEAD
-			if cfg.Strategy.Type == config.DefaultStrategy {
-=======
 			if cfg.Strategy.Type == config.DefaultStrategyProvider {
->>>>>>> 3c27d959
 				intervalSeconds = cfg.Strategy.Default.IntervalSeconds
 				retryLimit = cfg.Strategy.Default.RetryLimit
 			} else {
@@ -317,10 +307,7 @@
 				},
 				AppMetadata: &hookcamp.AppMetadata{
 					OrgID:     appData.OrgID,
-<<<<<<< HEAD
-=======
 					Secret:    appData.Secret,
->>>>>>> 3c27d959
 					Endpoints: util.ParseMetadataFromEndpoints(appData.Endpoints),
 				},
 				MessageAttempts: make([]hookcamp.MessageAttempt, 0),
