package main

import (
	"context"
	"fmt"
	"net/http"

	"github.com/frain-dev/convoy/config"
	"github.com/frain-dev/convoy/server"
	"github.com/frain-dev/convoy/worker"
	"github.com/frain-dev/convoy/worker/task"
	"github.com/go-chi/chi/v5"
	"github.com/go-chi/render"
	"github.com/prometheus/client_golang/prometheus/promhttp"
	log "github.com/sirupsen/logrus"
	"github.com/spf13/cobra"
)

func addWorkerCommand(a *app) *cobra.Command {
	var workerPort uint32

	cmd := &cobra.Command{
		Use:   "worker",
		Short: "Start worker instance",
		RunE: func(cmd *cobra.Command, args []string) error {
			cfg, err := config.Get()
			if err != nil {
				return err
			}

			// register tasks.
			handler := task.ProcessEventDelivery(a.applicationRepo, a.eventDeliveryRepo, a.groupRepo, a.limiter)
			if err := task.CreateTasks(a.groupRepo, handler); err != nil {
				log.WithError(err).Error("failed to register tasks")
				return err
			}

<<<<<<< HEAD
			worker.RegisterNewGroupTask(a.applicationRepo, a.eventDeliveryRepo, a.groupRepo)

=======
			worker.RegisterNewGroupTask(a.applicationRepo, a.eventDeliveryRepo, a.groupRepo, a.limiter)
>>>>>>> 72d538c7
			// register workers.
			ctx := context.Background()
			producer := worker.NewProducer(a.eventQueue)
			if cfg.Queue.Type != config.InMemoryQueueProvider {
				producer.Start(ctx)
			}
			worker.RegisterWorkerMetrics(a.eventQueue, cfg)
			server.RegisterQueueMetrics(a.eventQueue, cfg)

			router := chi.NewRouter()
			router.Handle("/v1/metrics", promhttp.Handler())
			router.HandleFunc("/health", func(w http.ResponseWriter, r *http.Request) {
				render.JSON(w, r, "Convoy")
			})

			srv := &http.Server{
				Handler: router,
				Addr:    fmt.Sprintf(":%d", workerPort),
			}

			log.Infof("Worker running on port %v", workerPort)

			e := srv.ListenAndServe()
			if e != nil {
				return e
			}

			<-ctx.Done()
			return ctx.Err()
		},
	}

	cmd.Flags().Uint32Var(&workerPort, "worker-port", 5006, "Worker port")
	return cmd
}<|MERGE_RESOLUTION|>--- conflicted
+++ resolved
@@ -35,12 +35,7 @@
 				return err
 			}
 
-<<<<<<< HEAD
-			worker.RegisterNewGroupTask(a.applicationRepo, a.eventDeliveryRepo, a.groupRepo)
-
-=======
 			worker.RegisterNewGroupTask(a.applicationRepo, a.eventDeliveryRepo, a.groupRepo, a.limiter)
->>>>>>> 72d538c7
 			// register workers.
 			ctx := context.Background()
 			producer := worker.NewProducer(a.eventQueue)
