package main

import (
	"context"
	"errors"
	"fmt"
	"os"
	"time"
	_ "time/tzdata"

<<<<<<< HEAD
	"github.com/frain-dev/convoy/logger"
	convoyRedis "github.com/frain-dev/convoy/queue/redis"
	"github.com/frain-dev/convoy/tracer"
=======
	memqueue "github.com/frain-dev/convoy/queue/memqueue"
	redisqueue "github.com/frain-dev/convoy/queue/redis"
>>>>>>> 186a2b76
	"github.com/frain-dev/convoy/worker/task"
	"github.com/getsentry/sentry-go"
	"github.com/go-redis/redis/v8"
	"github.com/google/uuid"
	prefixed "github.com/x-cray/logrus-prefixed-formatter"
	"go.mongodb.org/mongo-driver/bson/primitive"

	"github.com/frain-dev/convoy/util"
	log "github.com/sirupsen/logrus"
	"github.com/vmihailenco/taskq/v3"

	"github.com/frain-dev/convoy"
	"github.com/frain-dev/convoy/config"
	"github.com/frain-dev/convoy/datastore"
	"github.com/frain-dev/convoy/queue"
	"github.com/spf13/cobra"

	"github.com/frain-dev/convoy/datastore/bolt"
	"github.com/frain-dev/convoy/datastore/mongo"
)

func main() {
	log.SetLevel(log.InfoLevel)

	log.SetFormatter(&prefixed.TextFormatter{
		DisableColors:   false,
		TimestampFormat: "2006-01-02 15:04:05",
		FullTimestamp:   true,
		ForceFormatting: true,
	})
	log.SetReportCaller(true)

	err := os.Setenv("TZ", "") // Use UTC by default :)
	if err != nil {
		log.Fatal("failed to set env - ", err)
	}

	app := &app{}

	var db datastore.DatabaseClient

	cmd := &cobra.Command{
		Use:   "Convoy",
		Short: "Fast & reliable webhooks service",
		PersistentPreRunE: func(cmd *cobra.Command, args []string) error {
			cfgPath, err := cmd.Flags().GetString("config")
			if err != nil {
				return err
			}

			override := new(config.Configuration)

			// override config with cli flags
			redisCliDsn, err := cmd.Flags().GetString("queue")
			if err != nil {
				return err
			}
			override.Queue.Redis.DSN = redisCliDsn

			mongoCliDsn, err := cmd.Flags().GetString("db")
			if err != nil {
				return err
			}
			override.Database.Dsn = mongoCliDsn

			err = config.LoadConfig(cfgPath, override)
			if err != nil {
				return err
			}

			cfg, err := config.Get()
			if err != nil {
				return err
			}

			db, err = NewDB(cfg)
			if err != nil {
				return err
			}

			err = sentry.Init(sentry.ClientOptions{
				Debug:       true,
				Dsn:         cfg.Sentry.Dsn,
				Environment: cfg.Environment,
			})
			if err != nil {
				return err
			}

			defer sentry.Recover()              // recover any panic and report to sentry
			defer sentry.Flush(2 * time.Second) // send any events in sentry before exiting

			sentryHook := convoy.NewSentryHook(convoy.DefaultLevels)
			log.AddHook(sentryHook)

			var qFn taskq.Factory
			var rC *redis.Client
<<<<<<< HEAD
			var lo logger.Logger
			var tr tracer.Tracer
=======
			var lS queue.Storage
			var opts queue.QueueOptions
>>>>>>> 186a2b76

			if cfg.Queue.Type == config.RedisQueueProvider {
				rC, qFn, err = redisqueue.NewClient(cfg)
				if err != nil {
					return err
				}
				opts = queue.QueueOptions{
					Type:    "redis",
					Redis:   rC,
					Factory: qFn,
				}
			}

			if cfg.Queue.Type == config.InMemoryQueueProvider {
				lS, qFn, err = memqueue.NewClient(cfg)
				if err != nil {
					return err
				}
				opts = queue.QueueOptions{
					Type:    "in-memory",
					Storage: lS,
					Factory: qFn,
				}
			}

			lo, err = logger.NewLogger(cfg.Logger)
			if err != nil {
				return err
			}

			if cfg.Tracer.Type == config.NewRelicTracerProvider {
				tr, err = tracer.NewTracer(cfg, lo.WithLogger())
				if err != nil {
					return err
				}
			}

			if util.IsStringEmpty(string(cfg.GroupConfig.Signature.Header)) {
				cfg.GroupConfig.Signature.Header = config.DefaultSignatureHeader
				log.Warnf("signature header is blank. setting default %s", config.DefaultSignatureHeader)
			}

			app.apiKeyRepo = db.APIRepo()
			app.groupRepo = db.GroupRepo()
			app.eventRepo = db.EventRepo()
			app.applicationRepo = db.AppRepo()
			app.eventDeliveryRepo = db.EventDeliveryRepo()

<<<<<<< HEAD
			app.eventQueue = convoyRedis.NewQueue(rC, qFn, "EventQueue")
			app.deadLetterQueue = convoyRedis.NewQueue(rC, qFn, "DeadLetterQueue")
			app.logger = lo
			app.tracer = tr
=======
			app.eventQueue = NewQueue(opts, "EventQueue")
			app.deadLetterQueue = NewQueue(opts, "DeadLetterQueue")
>>>>>>> 186a2b76

			err = ensureDefaultGroup(context.Background(), cfg, app)
			if err != nil {
				return err
			}

			return nil
		},
		PersistentPostRunE: func(cmd *cobra.Command, args []string) error {
			defer func() {
				err := app.eventQueue.Close()
				if err != nil {
					log.Errorln("failed to close app queue - ", err)
				}

				err = app.deadLetterQueue.Close()
				if err != nil {
					log.Errorln("failed to close app queue - ", err)
				}
			}()
			err := db.Disconnect(context.Background())
			if err == nil {
				os.Exit(0)
			}
			return err
		},
	}

	var configFile string
	var redisDsn string
	var mongoDsn string

	cmd.PersistentFlags().StringVar(&configFile, "config", "./convoy.json", "Configuration file for convoy")
	cmd.PersistentFlags().StringVar(&redisDsn, "queue", "", "Redis DSN")
	cmd.PersistentFlags().StringVar(&mongoDsn, "db", "", "MongoDB DSN")

	cmd.AddCommand(addVersionCommand())
	cmd.AddCommand(addCreateCommand(app))
	cmd.AddCommand(addGetComamnd(app))
	cmd.AddCommand(addServerCommand(app))

	if err := cmd.Execute(); err != nil {
		log.Fatal(err)
	}
}

func NewQueue(opts queue.QueueOptions, name string) queue.Queuer {
	optsType := opts.Type
	var convoyQueue queue.Queuer
	switch optsType {
	case "in-memory":
		opts.Name = name
		convoyQueue = memqueue.NewQueue(opts)

	case "redis":
		opts.Name = name
		convoyQueue = redisqueue.NewQueue(opts)
	default:
		log.Errorf("Invalid queue type: %v", optsType)
	}
	return convoyQueue
}

func ensureDefaultGroup(ctx context.Context, cfg config.Configuration, a *app) error {
	var filter *datastore.GroupFilter
	var groups []*datastore.Group
	var group *datastore.Group
	var err error

	filter = &datastore.GroupFilter{}
	groups, err = a.groupRepo.LoadGroups(ctx, filter)
	if err != nil {
		return fmt.Errorf("failed to load groups - %w", err)
	}

	// return if a group already exists or it's a multi tenant app
	if cfg.MultipleTenants {
		return nil
	}

	if len(groups) > 1 {
		filter = &datastore.GroupFilter{Names: []string{"default-group"}}
		groups, err = a.groupRepo.LoadGroups(ctx, filter)
		if err != nil {
			return fmt.Errorf("failed to load groups - %w", err)
		}
	}

	groupCfg := &datastore.GroupConfig{
		Strategy: datastore.StrategyConfiguration{
			Type: cfg.GroupConfig.Strategy.Type,
			Default: datastore.DefaultStrategyConfiguration{
				IntervalSeconds: cfg.GroupConfig.Strategy.Default.IntervalSeconds,
				RetryLimit:      cfg.GroupConfig.Strategy.Default.RetryLimit,
			},
		},
		Signature: datastore.SignatureConfiguration{
			Header: config.SignatureHeaderProvider(cfg.GroupConfig.Signature.Header),
			Hash:   cfg.GroupConfig.Signature.Hash,
		},
		DisableEndpoint: cfg.GroupConfig.DisableEndpoint,
	}

	if len(groups) == 0 {
		defaultGroup := &datastore.Group{
			UID:            uuid.New().String(),
			Name:           "default-group",
			Config:         groupCfg,
			CreatedAt:      primitive.NewDateTimeFromTime(time.Now()),
			UpdatedAt:      primitive.NewDateTimeFromTime(time.Now()),
			DocumentStatus: datastore.ActiveDocumentStatus,
		}

		err = a.groupRepo.CreateGroup(ctx, defaultGroup)
		if err != nil {
			return fmt.Errorf("failed to create default group - %w", err)
		}

		groups = append(groups, defaultGroup)
	}

	group = groups[0]

	group.Config = groupCfg
	err = a.groupRepo.UpdateGroup(ctx, group)
	if err != nil {
		log.WithError(err).Error("Default group update failed.")
		return err
	}

	taskName := convoy.EventProcessor.SetPrefix(group.Name)
	task.CreateTask(taskName, *group, task.ProcessEventDelivery(a.applicationRepo, a.eventDeliveryRepo, a.groupRepo))

	return nil
}

type app struct {
	apiKeyRepo        datastore.APIKeyRepository
	groupRepo         datastore.GroupRepository
	applicationRepo   datastore.ApplicationRepository
	eventRepo         datastore.EventRepository
	eventDeliveryRepo datastore.EventDeliveryRepository
	eventQueue        queue.Queuer
	deadLetterQueue   queue.Queuer
	logger            logger.Logger
	tracer            tracer.Tracer
}

func getCtx() (context.Context, context.CancelFunc) {
	return context.WithTimeout(context.Background(), time.Second*1)
}

func NewDB(cfg config.Configuration) (datastore.DatabaseClient, error) {
	switch cfg.Database.Type {
	case "mongodb":
		db, err := mongo.New(cfg)
		if err != nil {
			return nil, err
		}
		return db, nil
	case "bolt":
		bolt, err := bolt.New(cfg)
		if err != nil {
			return nil, err
		}
		return bolt, nil
	default:
		return nil, errors.New("invalid database type")
	}
}<|MERGE_RESOLUTION|>--- conflicted
+++ resolved
@@ -8,14 +8,10 @@
 	"time"
 	_ "time/tzdata"
 
-<<<<<<< HEAD
 	"github.com/frain-dev/convoy/logger"
-	convoyRedis "github.com/frain-dev/convoy/queue/redis"
-	"github.com/frain-dev/convoy/tracer"
-=======
 	memqueue "github.com/frain-dev/convoy/queue/memqueue"
 	redisqueue "github.com/frain-dev/convoy/queue/redis"
->>>>>>> 186a2b76
+	"github.com/frain-dev/convoy/tracer"
 	"github.com/frain-dev/convoy/worker/task"
 	"github.com/getsentry/sentry-go"
 	"github.com/go-redis/redis/v8"
@@ -113,13 +109,10 @@
 
 			var qFn taskq.Factory
 			var rC *redis.Client
-<<<<<<< HEAD
 			var lo logger.Logger
 			var tr tracer.Tracer
-=======
 			var lS queue.Storage
 			var opts queue.QueueOptions
->>>>>>> 186a2b76
 
 			if cfg.Queue.Type == config.RedisQueueProvider {
 				rC, qFn, err = redisqueue.NewClient(cfg)
@@ -168,15 +161,10 @@
 			app.applicationRepo = db.AppRepo()
 			app.eventDeliveryRepo = db.EventDeliveryRepo()
 
-<<<<<<< HEAD
-			app.eventQueue = convoyRedis.NewQueue(rC, qFn, "EventQueue")
-			app.deadLetterQueue = convoyRedis.NewQueue(rC, qFn, "DeadLetterQueue")
+			app.eventQueue = NewQueue(opts, "EventQueue")
+			app.deadLetterQueue = NewQueue(opts, "DeadLetterQueue")
 			app.logger = lo
 			app.tracer = tr
-=======
-			app.eventQueue = NewQueue(opts, "EventQueue")
-			app.deadLetterQueue = NewQueue(opts, "DeadLetterQueue")
->>>>>>> 186a2b76
 
 			err = ensureDefaultGroup(context.Background(), cfg, app)
 			if err != nil {
