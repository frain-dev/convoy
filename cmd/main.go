package main

import (
	"context"
	"fmt"
	"net/url"
	"os"
	"strings"
	"time"
	_ "time/tzdata"

	"github.com/frain-dev/convoy/util"

	"github.com/frain-dev/convoy/cache"
	"github.com/frain-dev/convoy/internal/pkg/apm"
	"github.com/frain-dev/convoy/internal/pkg/migrate"
	"github.com/frain-dev/convoy/internal/pkg/rdb"
	"github.com/frain-dev/convoy/internal/pkg/searcher"
	"github.com/google/uuid"
	"github.com/newrelic/go-agent/v3/newrelic"
	"go.mongodb.org/mongo-driver/bson/primitive"
	"go.mongodb.org/mongo-driver/mongo"

	"github.com/frain-dev/convoy/logger"
	redisqueue "github.com/frain-dev/convoy/queue/redis"
	"github.com/frain-dev/convoy/tracer"
	prefixed "github.com/x-cray/logrus-prefixed-formatter"

	log "github.com/sirupsen/logrus"

	"github.com/frain-dev/convoy"
	"github.com/frain-dev/convoy/config"
	"github.com/frain-dev/convoy/datastore"
	"github.com/frain-dev/convoy/limiter"
	"github.com/frain-dev/convoy/queue"
	"github.com/spf13/cobra"

	cm "github.com/frain-dev/convoy/datastore/mongo"
)

func main() {
	log.SetLevel(log.InfoLevel)

	log.SetFormatter(&prefixed.TextFormatter{
		DisableColors:   false,
		TimestampFormat: "2006-01-02 15:04:05",
		FullTimestamp:   true,
		ForceFormatting: true,
	})
	log.SetReportCaller(true)

	err := os.Setenv("TZ", "") // Use UTC by default :)
	if err != nil {
		log.Fatal("failed to set env - ", err)
	}

	app := &app{}
	db := &cm.Client{}

	cli := NewCli(app, db)
	if err := cli.Execute(); err != nil {
		log.Fatal(err)
	}
}

func ensureDefaultUser(ctx context.Context, a *app) error {
	pageable := datastore.Pageable{}

	userRepo := cm.NewUserRepo(a.store)
	users, _, err := userRepo.LoadUsersPaged(ctx, pageable)

	if err != nil {
		return fmt.Errorf("failed to load users - %w", err)
	}

	if len(users) > 0 {
		return nil
	}

	p := datastore.Password{Plaintext: "default"}
	err = p.GenerateHash()

	if err != nil {
		return err
	}

	defaultUser := &datastore.User{
		UID:            uuid.NewString(),
		FirstName:      "default",
		LastName:       "default",
		Email:          "superuser@default.com",
		Password:       string(p.Hash),
		CreatedAt:      primitive.NewDateTimeFromTime(time.Now()),
		UpdatedAt:      primitive.NewDateTimeFromTime(time.Now()),
		DocumentStatus: datastore.ActiveDocumentStatus,
	}

	err = userRepo.CreateUser(ctx, defaultUser)
	if err != nil {
		return fmt.Errorf("failed to create user - %w", err)
	}

	log.Infof("Created Superuser with username: %s and password: %s", defaultUser.Email, p.Plaintext)

	return nil
}

type app struct {
<<<<<<< HEAD
	store    datastore.Store
	queue    queue.Queuer
	logger   logger.Logger
	tracer   tracer.Tracer
	cache    cache.Cache
	limiter  limiter.RateLimiter
	searcher searcher.Searcher
=======
	apiKeyRepo        datastore.APIKeyRepository
	groupRepo         datastore.GroupRepository
	applicationRepo   datastore.ApplicationRepository
	deviceRepo        datastore.DeviceRepository
	eventRepo         datastore.EventRepository
	eventDeliveryRepo datastore.EventDeliveryRepository
	subRepo           datastore.SubscriptionRepository
	orgRepo           datastore.OrganisationRepository
	orgMemberRepo     datastore.OrganisationMemberRepository
	orgInviteRepo     datastore.OrganisationInviteRepository
	sourceRepo        datastore.SourceRepository
	userRepo          datastore.UserRepository
	configRepo        datastore.ConfigurationRepository
	queue             queue.Queuer
	logger            logger.Logger
	tracer            tracer.Tracer
	cache             cache.Cache
	limiter           limiter.RateLimiter
	searcher          searcher.Searcher
>>>>>>> f1e7a5b6
}

func getCtx() (context.Context, context.CancelFunc) {
	return context.WithTimeout(context.Background(), time.Second*1)
}

func preRun(app *app, db *cm.Client) func(cmd *cobra.Command, args []string) error {
	return func(cmd *cobra.Command, args []string) error {
		cfgPath, err := cmd.Flags().GetString("config")
		if err != nil {
			return err
		}

		err = config.LoadConfig(cfgPath)
		if err != nil {
			return err
		}

		cfg, err := config.Get()
		if err != nil {
			return err
		}

		// Override with CLI Flags
		cliConfig, err := buildCliConfiguration(cmd)
		if err != nil {
			return err
		}

		if err = config.Override(cliConfig); err != nil {
			return err
		}

		nwCfg := cfg.Tracer.NewRelic
		nRApp, err := newrelic.NewApplication(
			newrelic.ConfigAppName(nwCfg.AppName),
			newrelic.ConfigLicense(nwCfg.LicenseKey),
			newrelic.ConfigDistributedTracerEnabled(nwCfg.DistributedTracerEnabled),
			newrelic.ConfigEnabled(nwCfg.ConfigEnabled),
		)

		if err != nil {
			return err
		}

		apm.SetApplication(nRApp)

		database, err := cm.New(cfg)
		if err != nil {
			return err
		}

		*db = *database

		// Check Pending Migrations
		if len(cmd.Aliases) > 0 {
			alias := cmd.Aliases[0]
			shouldSkip := strings.HasPrefix(alias, "migrate")
			if !shouldSkip {
				err := checkPendingMigrations(cfg.Database.Dsn, db)
				if err != nil {
					return err
				}
			}
		}

		var tr tracer.Tracer
		var ca cache.Cache
		var li limiter.RateLimiter
		var q queue.Queuer

		if cfg.Queue.Type == config.RedisQueueProvider {
			rdb, err := rdb.NewClient(cfg.Queue.Redis.Dsn)
			if err != nil {
				return err
			}
			queueNames := map[string]int{
				string(convoy.PriorityQueue):    5,
				string(convoy.EventQueue):       2,
				string(convoy.CreateEventQueue): 2,
				string(convoy.ScheduleQueue):    1,
				string(convoy.DefaultQueue):     1,
			}
			opts := queue.QueueOptions{
				Names:             queueNames,
				RedisClient:       rdb,
				RedisAddress:      cfg.Queue.Redis.Dsn,
				Type:              string(config.RedisQueueProvider),
				PrometheusAddress: cfg.Prometheus.Dsn,
			}
			q = redisqueue.NewQueue(opts)
		}

		lo, err := logger.NewLogger(cfg.Logger)
		if err != nil {
			return err
		}

		if cfg.Tracer.Type == config.NewRelicTracerProvider {
			tr, err = tracer.NewTracer(cfg, lo.WithLogger())
			if err != nil {
				return err
			}
		}

		ca, err = cache.NewCache(cfg.Cache)
		if err != nil {
			return err
		}

		li, err = limiter.NewLimiter(cfg.Limiter)
		if err != nil {
			return err
		}

		se, err := searcher.NewSearchClient(cfg)
		if err != nil {
			return err
		}

<<<<<<< HEAD
		s := datastore.New(db.Database())
=======
		app.subRepo = db.SubRepo()
		app.apiKeyRepo = db.APIRepo()
		app.groupRepo = db.GroupRepo()
		app.eventRepo = db.EventRepo()
		app.applicationRepo = db.AppRepo()
		app.eventDeliveryRepo = db.EventDeliveryRepo()
		app.sourceRepo = db.SourceRepo()
		app.deviceRepo = db.DeviceRepo()
		app.userRepo = db.UserRepo()
		app.configRepo = db.ConfigurationRepo()
		app.orgRepo = db.OrganisationRepo()
		app.orgMemberRepo = db.OrganisationMemberRepo()
		app.orgInviteRepo = db.OrganisationInviteRepo()
		app.deviceRepo = db.DeviceRepo()
>>>>>>> f1e7a5b6

		app.store = s
		app.queue = q
		app.logger = lo
		app.tracer = tr
		app.cache = ca
		app.limiter = li
		app.searcher = se

		return ensureDefaultUser(context.Background(), app)
	}
}

func postRun(app *app, db *cm.Client) func(cmd *cobra.Command, args []string) error {
	return func(cmd *cobra.Command, args []string) error {
		err := db.Disconnect(context.Background())
		if err == nil {
			os.Exit(0)
		}
		return err
	}
}

func parsePersistentArgs(app *app, cmd *cobra.Command) {
	var redisDsn string
	var dbDsn string
	var queue string
	var configFile string

	cmd.PersistentFlags().StringVar(&configFile, "config", "./convoy.json", "Configuration file for convoy")
	cmd.PersistentFlags().StringVar(&queue, "queue", "", "Queue provider (\"redis\")")
	cmd.PersistentFlags().StringVar(&dbDsn, "db", "", "Database dsn or path to in-memory file")
	cmd.PersistentFlags().StringVar(&redisDsn, "redis", "", "Redis dsn")

	cmd.AddCommand(addVersionCommand())
	cmd.AddCommand(addServerCommand(app))
	cmd.AddCommand(addWorkerCommand(app))
	cmd.AddCommand(addRetryCommand(app))
	cmd.AddCommand(addSchedulerCommand(app))
	cmd.AddCommand(addMigrateCommand(app))
	cmd.AddCommand(addConfigCommand(app))
	cmd.AddCommand(addListenCommand(app))
	cmd.AddCommand(addLoginCommand())
	cmd.AddCommand(addListAppsCommand())
	cmd.AddCommand(addStreamCommand(app))
	cmd.AddCommand(addSwitchCommand())

}

type ConvoyCli struct {
	cmd *cobra.Command
}

func NewCli(app *app, db *cm.Client) ConvoyCli {
	cmd := &cobra.Command{
		Use:     "Convoy",
		Version: convoy.GetVersion(),
		Short:   "Fast & reliable webhooks service",
	}

	cmd.PersistentPreRunE = preRun(app, db)
	cmd.PersistentPostRunE = postRun(app, db)
	parsePersistentArgs(app, cmd)

	return ConvoyCli{cmd: cmd}
}

func (c *ConvoyCli) SetArgs(args []string) {
	c.cmd.SetArgs(args)
}

func (c *ConvoyCli) Execute() error {
	return c.cmd.Execute()
}

func buildCliConfiguration(cmd *cobra.Command) (*config.Configuration, error) {
	c := &config.Configuration{}

	// CONVOY_DB_DSN, CONVOY_DB_TYPE
	dbDsn, err := cmd.Flags().GetString("db")
	if err != nil {
		return nil, err
	}

	if !util.IsStringEmpty(dbDsn) {
		c.Database = config.DatabaseConfiguration{
			Type: config.MongodbDatabaseProvider,
			Dsn:  dbDsn,
		}
	}

	// CONVOY_REDIS_DSN
	redisDsn, err := cmd.Flags().GetString("redis")
	if err != nil {
		return nil, err
	}

	// CONVOY_QUEUE_PROVIDER
	queueDsn, err := cmd.Flags().GetString("queue")
	if err != nil {
		return nil, err
	}

	if !util.IsStringEmpty(queueDsn) {
		c.Queue.Type = config.QueueProvider(queueDsn)
		if queueDsn == "redis" && !util.IsStringEmpty(redisDsn) {
			c.Queue.Redis.Dsn = redisDsn
		}
	}

	return c, nil
}

func checkPendingMigrations(dbDsn string, db *cm.Client) error {
	c := db.Client().(*mongo.Database).Client()
	u, err := url.Parse(dbDsn)
	if err != nil {
		return err
	}

	dbName := strings.TrimPrefix(u.Path, "/")
	opts := &migrate.Options{
		DatabaseName: dbName,
	}

	m := migrate.NewMigrator(c, opts, migrate.Migrations, nil)

	pm, err := m.CheckPendingMigrations(context.Background())
	if err != nil {
		return err
	}

	if pm {
		return migrate.ErrPendingMigrationsFound
	}

	return nil
}<|MERGE_RESOLUTION|>--- conflicted
+++ resolved
@@ -106,7 +106,6 @@
 }
 
 type app struct {
-<<<<<<< HEAD
 	store    datastore.Store
 	queue    queue.Queuer
 	logger   logger.Logger
@@ -114,27 +113,6 @@
 	cache    cache.Cache
 	limiter  limiter.RateLimiter
 	searcher searcher.Searcher
-=======
-	apiKeyRepo        datastore.APIKeyRepository
-	groupRepo         datastore.GroupRepository
-	applicationRepo   datastore.ApplicationRepository
-	deviceRepo        datastore.DeviceRepository
-	eventRepo         datastore.EventRepository
-	eventDeliveryRepo datastore.EventDeliveryRepository
-	subRepo           datastore.SubscriptionRepository
-	orgRepo           datastore.OrganisationRepository
-	orgMemberRepo     datastore.OrganisationMemberRepository
-	orgInviteRepo     datastore.OrganisationInviteRepository
-	sourceRepo        datastore.SourceRepository
-	userRepo          datastore.UserRepository
-	configRepo        datastore.ConfigurationRepository
-	queue             queue.Queuer
-	logger            logger.Logger
-	tracer            tracer.Tracer
-	cache             cache.Cache
-	limiter           limiter.RateLimiter
-	searcher          searcher.Searcher
->>>>>>> f1e7a5b6
 }
 
 func getCtx() (context.Context, context.CancelFunc) {
@@ -255,24 +233,7 @@
 			return err
 		}
 
-<<<<<<< HEAD
 		s := datastore.New(db.Database())
-=======
-		app.subRepo = db.SubRepo()
-		app.apiKeyRepo = db.APIRepo()
-		app.groupRepo = db.GroupRepo()
-		app.eventRepo = db.EventRepo()
-		app.applicationRepo = db.AppRepo()
-		app.eventDeliveryRepo = db.EventDeliveryRepo()
-		app.sourceRepo = db.SourceRepo()
-		app.deviceRepo = db.DeviceRepo()
-		app.userRepo = db.UserRepo()
-		app.configRepo = db.ConfigurationRepo()
-		app.orgRepo = db.OrganisationRepo()
-		app.orgMemberRepo = db.OrganisationMemberRepo()
-		app.orgInviteRepo = db.OrganisationInviteRepo()
-		app.deviceRepo = db.DeviceRepo()
->>>>>>> f1e7a5b6
 
 		app.store = s
 		app.queue = q
