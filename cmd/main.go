package main

import (
	"context"
	"errors"
	"os"
	"time"
	_ "time/tzdata"

	"github.com/frain-dev/convoy/cache"
	"github.com/frain-dev/convoy/datastore/badger"
	"github.com/frain-dev/convoy/searcher"
	"github.com/go-redis/redis/v8"

	"github.com/frain-dev/convoy/logger"
	memqueue "github.com/frain-dev/convoy/queue/memqueue"
	redisqueue "github.com/frain-dev/convoy/queue/redis"
	"github.com/frain-dev/convoy/tracer"
	"github.com/getsentry/sentry-go"
	prefixed "github.com/x-cray/logrus-prefixed-formatter"

	log "github.com/sirupsen/logrus"

	"github.com/frain-dev/convoy"
	"github.com/frain-dev/convoy/config"
	"github.com/frain-dev/convoy/datastore"
	"github.com/frain-dev/convoy/limiter"
	"github.com/frain-dev/convoy/queue"
	"github.com/spf13/cobra"

	"github.com/frain-dev/convoy/datastore/mongo"
)

func main() {
	log.SetLevel(log.InfoLevel)

	log.SetFormatter(&prefixed.TextFormatter{
		DisableColors:   false,
		TimestampFormat: "2006-01-02 15:04:05",
		FullTimestamp:   true,
		ForceFormatting: true,
	})
	log.SetReportCaller(true)

	err := os.Setenv("TZ", "") // Use UTC by default :)
	if err != nil {
		log.Fatal("failed to set env - ", err)
	}

	app := &app{}
	var db datastore.DatabaseClient

	cli := NewCli(app, db)
	if err := cli.Execute(); err != nil {
		log.Fatal(err)
	}
}

func NewQueue(opts queue.QueueOptions, name string) queue.Queuer {
	optsType := opts.Type
	var convoyQueue queue.Queuer
	switch optsType {
	case "in-memory":
		opts.Name = name
		convoyQueue = memqueue.NewQueue(opts)

	case "redis":
		opts.Name = name
		convoyQueue = redisqueue.NewQueue(opts)
	default:
		log.Errorf("Invalid queue type: %v", optsType)
	}
	return convoyQueue
}

<<<<<<< HEAD
func ensureDefaultGroup(ctx context.Context, cfg config.Configuration, a *app) error {
	var filter *datastore.GroupFilter
	var groups []*datastore.Group
	var group *datastore.Group
	var err error

	filter = &datastore.GroupFilter{}
	groups, err = a.groupRepo.LoadGroups(ctx, filter)
	if err != nil {
		return fmt.Errorf("failed to load groups - %w", err)
	}

	// return if a group already exists or it's a multi tenant app
	if cfg.MultipleTenants {
		return nil
	}

	if len(groups) > 1 {
		filter = &datastore.GroupFilter{Names: []string{"default-group"}}
		groups, err = a.groupRepo.LoadGroups(ctx, filter)
		if err != nil {
			return fmt.Errorf("failed to load groups - %w", err)
		}
	}

	groupCfg := &datastore.GroupConfig{
		Strategy: datastore.StrategyConfiguration{
			Type: cfg.GroupConfig.Strategy.Type,
			Default: datastore.LinearStrategyConfiguration{
				IntervalSeconds: cfg.GroupConfig.Strategy.Default.IntervalSeconds,
				RetryLimit:      cfg.GroupConfig.Strategy.Default.RetryLimit,
			},
		},
		Signature: datastore.SignatureConfiguration{
			Header: config.SignatureHeaderProvider(cfg.GroupConfig.Signature.Header),
			Hash:   cfg.GroupConfig.Signature.Hash,
		},
		DisableEndpoint: cfg.GroupConfig.DisableEndpoint,
		ReplayAttacks:   cfg.GroupConfig.ReplayAttacks,
	}

	if len(groups) == 0 {
		defaultGroup := &datastore.Group{
			UID:               uuid.New().String(),
			Name:              "default-group",
			Config:            groupCfg,
			RateLimit:         convoy.RATE_LIMIT,
			RateLimitDuration: convoy.RATE_LIMIT_DURATION,
			CreatedAt:         primitive.NewDateTimeFromTime(time.Now()),
			UpdatedAt:         primitive.NewDateTimeFromTime(time.Now()),
			DocumentStatus:    datastore.ActiveDocumentStatus,
		}

		err = a.groupRepo.CreateGroup(ctx, defaultGroup)
		if err != nil {
			return fmt.Errorf("failed to create default group - %w", err)
		}

		groups = append(groups, defaultGroup)
	}

	group = groups[0]

	group.Config = groupCfg
	err = a.groupRepo.UpdateGroup(ctx, group)
	if err != nil {
		log.WithError(err).Error("Default group update failed.")
		return err
	}

	return nil
}

=======
>>>>>>> b377ed70
type app struct {
	apiKeyRepo        datastore.APIKeyRepository
	groupRepo         datastore.GroupRepository
	applicationRepo   datastore.ApplicationRepository
	eventRepo         datastore.EventRepository
	eventDeliveryRepo datastore.EventDeliveryRepository
<<<<<<< HEAD
	subRepo           datastore.SubscriptionRepository
=======
>>>>>>> b377ed70
	sourceRepo        datastore.SourceRepository
	eventQueue        queue.Queuer
	createEventQueue  queue.Queuer
	logger            logger.Logger
	tracer            tracer.Tracer
	cache             cache.Cache
	limiter           limiter.RateLimiter
	searcher          searcher.Searcher
}

func getCtx() (context.Context, context.CancelFunc) {
	return context.WithTimeout(context.Background(), time.Second*1)
}

func NewDB(cfg config.Configuration) (datastore.DatabaseClient, error) {
	switch cfg.Database.Type {
	case config.MongodbDatabaseProvider:
		db, err := mongo.New(cfg)
		if err != nil {
			return nil, err
		}
		return db, nil
	case config.InMemoryDatabaseProvider:
		bolt, err := badger.New(cfg)
		if err != nil {
			return nil, err
		}
		return bolt, nil
	default:
		return nil, errors.New("invalid database type")
	}
}

func preRun(app *app, db datastore.DatabaseClient) func(cmd *cobra.Command, args []string) error {
	return func(cmd *cobra.Command, args []string) error {
		cfgPath, err := cmd.Flags().GetString("config")
		if err != nil {
			return err
		}

		err = config.LoadConfig(cfgPath)
		if err != nil {
			return err
		}

		cfg, err := config.Get()
		if err != nil {
			return err
		}

		err = config.OverrideConfigWithCliFlags(cmd, &cfg)
		if err != nil {
			return err
		}

		db, err := NewDB(cfg)
		if err != nil {
			return err
		}

		err = sentry.Init(sentry.ClientOptions{
			Debug:       true,
			Dsn:         cfg.Sentry.Dsn,
			Environment: cfg.Environment,
		})
		if err != nil {
			return err
		}

		defer sentry.Recover()              // recover any panic and report to sentry
		defer sentry.Flush(2 * time.Second) // send any events in sentry before exiting

		sentryHook := convoy.NewSentryHook(convoy.DefaultLevels)
		log.AddHook(sentryHook)

		var rC *redis.Client
		var tr tracer.Tracer
		var opts queue.QueueOptions
		var ca cache.Cache
		var li limiter.RateLimiter

		if cfg.Queue.Type == config.RedisQueueProvider {
			rC, err = redisqueue.NewClient(cfg)
			if err != nil {
				return err
			}
			opts = queue.QueueOptions{
				Type:  "redis",
				Redis: rC,
			}
		}

		if cfg.Queue.Type == config.InMemoryQueueProvider {
			opts = queue.QueueOptions{
				Type: "in-memory",
			}
		}

		lo, err := logger.NewLogger(cfg.Logger)
		if err != nil {
			return err
		}

		if cfg.Tracer.Type == config.NewRelicTracerProvider {
			tr, err = tracer.NewTracer(cfg, lo.WithLogger())
			if err != nil {
				return err
			}
		}

		ca, err = cache.NewCache(cfg.Cache)
		if err != nil {
			return err
		}

		li, err = limiter.NewLimiter(cfg.Limiter)
		if err != nil {
			return err
		}

		se, err := searcher.NewSearchClient(cfg)
		if err != nil {
			return err
		}

		app.subRepo = db.SubRepo()
		app.apiKeyRepo = db.APIRepo()
		app.groupRepo = db.GroupRepo()
		app.eventRepo = db.EventRepo()
		app.applicationRepo = db.AppRepo()
		app.eventDeliveryRepo = db.EventDeliveryRepo()
		app.sourceRepo = db.SourceRepo()

		app.eventQueue = NewQueue(opts, "EventQueue")
		app.createEventQueue = NewQueue(opts, "CreateEventQueue")

		app.logger = lo
		app.tracer = tr
		app.cache = ca
		app.limiter = li
		app.searcher = se

		return nil
	}
}

func postRun(app *app, db datastore.DatabaseClient) func(cmd *cobra.Command, args []string) error {
	return func(cmd *cobra.Command, args []string) error {
		defer func() {
			err := app.eventQueue.Stop()
			if err != nil {
				log.Errorln("failed to close app queue - ", err)
			}
		}()
		err := db.Disconnect(context.Background())
		if err == nil {
			os.Exit(0)
		}
		return err
	}
}

func parsePersistentArgs(app *app, cmd *cobra.Command) {
	var redisDsn string
	var dbDsn string
	var queue string
	var configFile string

	cmd.PersistentFlags().StringVar(&configFile, "config", "./convoy.json", "Configuration file for convoy")
	cmd.PersistentFlags().StringVar(&queue, "queue", "", "Queue provider (\"redis\" or \"in-memory\")")
	cmd.PersistentFlags().StringVar(&dbDsn, "db", "", "Database dsn or path to in-memory file")
	cmd.PersistentFlags().StringVar(&redisDsn, "redis", "", "Redis dsn")

	cmd.AddCommand(addVersionCommand())
	cmd.AddCommand(addCreateCommand(app))
	cmd.AddCommand(addGetComamnd(app))
	cmd.AddCommand(addServerCommand(app))
	cmd.AddCommand(addWorkerCommand(app))
	cmd.AddCommand(addQueueCommand(app))
	cmd.AddCommand(addRetryCommand(app))
	cmd.AddCommand(addSchedulerCommand(app))
	cmd.AddCommand(addUpgradeCommand(app))
	cmd.AddCommand(addIndexCommand(app))
}

type ConvoyCli struct {
	cmd *cobra.Command
}

func NewCli(app *app, db datastore.DatabaseClient) ConvoyCli {
	cmd := &cobra.Command{
		Use:     "Convoy",
		Version: convoy.GetVersion(),
		Short:   "Fast & reliable webhooks service",
	}

	cmd.PersistentPreRunE = preRun(app, db)
	cmd.PersistentPostRunE = postRun(app, db)
	parsePersistentArgs(app, cmd)

	return ConvoyCli{cmd: cmd}
}

func (c *ConvoyCli) SetArgs(args []string) {
	c.cmd.SetArgs(args)
}

func (c *ConvoyCli) Execute() error {
	return c.cmd.Execute()
}<|MERGE_RESOLUTION|>--- conflicted
+++ resolved
@@ -73,92 +73,13 @@
 	return convoyQueue
 }
 
-<<<<<<< HEAD
-func ensureDefaultGroup(ctx context.Context, cfg config.Configuration, a *app) error {
-	var filter *datastore.GroupFilter
-	var groups []*datastore.Group
-	var group *datastore.Group
-	var err error
-
-	filter = &datastore.GroupFilter{}
-	groups, err = a.groupRepo.LoadGroups(ctx, filter)
-	if err != nil {
-		return fmt.Errorf("failed to load groups - %w", err)
-	}
-
-	// return if a group already exists or it's a multi tenant app
-	if cfg.MultipleTenants {
-		return nil
-	}
-
-	if len(groups) > 1 {
-		filter = &datastore.GroupFilter{Names: []string{"default-group"}}
-		groups, err = a.groupRepo.LoadGroups(ctx, filter)
-		if err != nil {
-			return fmt.Errorf("failed to load groups - %w", err)
-		}
-	}
-
-	groupCfg := &datastore.GroupConfig{
-		Strategy: datastore.StrategyConfiguration{
-			Type: cfg.GroupConfig.Strategy.Type,
-			Default: datastore.LinearStrategyConfiguration{
-				IntervalSeconds: cfg.GroupConfig.Strategy.Default.IntervalSeconds,
-				RetryLimit:      cfg.GroupConfig.Strategy.Default.RetryLimit,
-			},
-		},
-		Signature: datastore.SignatureConfiguration{
-			Header: config.SignatureHeaderProvider(cfg.GroupConfig.Signature.Header),
-			Hash:   cfg.GroupConfig.Signature.Hash,
-		},
-		DisableEndpoint: cfg.GroupConfig.DisableEndpoint,
-		ReplayAttacks:   cfg.GroupConfig.ReplayAttacks,
-	}
-
-	if len(groups) == 0 {
-		defaultGroup := &datastore.Group{
-			UID:               uuid.New().String(),
-			Name:              "default-group",
-			Config:            groupCfg,
-			RateLimit:         convoy.RATE_LIMIT,
-			RateLimitDuration: convoy.RATE_LIMIT_DURATION,
-			CreatedAt:         primitive.NewDateTimeFromTime(time.Now()),
-			UpdatedAt:         primitive.NewDateTimeFromTime(time.Now()),
-			DocumentStatus:    datastore.ActiveDocumentStatus,
-		}
-
-		err = a.groupRepo.CreateGroup(ctx, defaultGroup)
-		if err != nil {
-			return fmt.Errorf("failed to create default group - %w", err)
-		}
-
-		groups = append(groups, defaultGroup)
-	}
-
-	group = groups[0]
-
-	group.Config = groupCfg
-	err = a.groupRepo.UpdateGroup(ctx, group)
-	if err != nil {
-		log.WithError(err).Error("Default group update failed.")
-		return err
-	}
-
-	return nil
-}
-
-=======
->>>>>>> b377ed70
 type app struct {
 	apiKeyRepo        datastore.APIKeyRepository
 	groupRepo         datastore.GroupRepository
 	applicationRepo   datastore.ApplicationRepository
 	eventRepo         datastore.EventRepository
 	eventDeliveryRepo datastore.EventDeliveryRepository
-<<<<<<< HEAD
 	subRepo           datastore.SubscriptionRepository
-=======
->>>>>>> b377ed70
 	sourceRepo        datastore.SourceRepository
 	eventQueue        queue.Queuer
 	createEventQueue  queue.Queuer
