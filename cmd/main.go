--- conflicted
+++ resolved
@@ -109,13 +109,8 @@
 	orgRepo           datastore.OrganisationRepository
 	sourceRepo        datastore.SourceRepository
 	userRepo          datastore.UserRepository
-<<<<<<< HEAD
 	configRepo        datastore.ConfigurationRepository
-	eventQueue        queue.Queuer
-	createEventQueue  queue.Queuer
-=======
 	queue             queue.Queuer
->>>>>>> 3bebacc2
 	logger            logger.Logger
 	tracer            tracer.Tracer
 	cache             cache.Cache
