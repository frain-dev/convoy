package main

import (
	"context"
	"errors"
	"fmt"
	"os"
	"time"
	_ "time/tzdata"

	"github.com/frain-dev/convoy/cache"
	"github.com/frain-dev/convoy/datastore/badger"
	"github.com/go-redis/redis/v8"

	"github.com/frain-dev/convoy/logger"
	memqueue "github.com/frain-dev/convoy/queue/memqueue"
	redisqueue "github.com/frain-dev/convoy/queue/redis"
	"github.com/frain-dev/convoy/tracer"
	"github.com/frain-dev/convoy/worker/task"
	"github.com/getsentry/sentry-go"
	"github.com/google/uuid"
	prefixed "github.com/x-cray/logrus-prefixed-formatter"
	"go.mongodb.org/mongo-driver/bson/primitive"

	"github.com/frain-dev/convoy/util"
	"github.com/frain-dev/taskq/v3"
	log "github.com/sirupsen/logrus"

	"github.com/frain-dev/convoy"
	"github.com/frain-dev/convoy/config"
	"github.com/frain-dev/convoy/datastore"
	"github.com/frain-dev/convoy/limiter"
	"github.com/frain-dev/convoy/queue"
	"github.com/spf13/cobra"

	"github.com/frain-dev/convoy/datastore/mongo"
)

func main() {
	log.SetLevel(log.InfoLevel)

	log.SetFormatter(&prefixed.TextFormatter{
		DisableColors:   false,
		TimestampFormat: "2006-01-02 15:04:05",
		FullTimestamp:   true,
		ForceFormatting: true,
	})
	log.SetReportCaller(true)

	err := os.Setenv("TZ", "") // Use UTC by default :)
	if err != nil {
		log.Fatal("failed to set env - ", err)
	}

	app := &app{}
	var db datastore.DatabaseClient

<<<<<<< HEAD
	cmd := &cobra.Command{
		Use:     "Convoy",
		Version: convoy.GetVersion(),
		Short:   "Fast & reliable webhooks service",
		PersistentPreRunE: func(cmd *cobra.Command, args []string) error {
			cfgPath, err := cmd.Flags().GetString("config")
			if err != nil {
				return err
			}

			override := new(config.Configuration)

			// override config with cli flags
			redisCliDsn, err := cmd.Flags().GetString("queue")
			if err != nil {
				return err
			}
			override.Queue.Redis.DSN = redisCliDsn

			mongoCliDsn, err := cmd.Flags().GetString("db")
			if err != nil {
				return err
			}
			override.Database.Dsn = mongoCliDsn

			err = config.LoadConfig(cfgPath, override)
			if err != nil {
				return err
			}

			cfg, err := config.Get()
			if err != nil {
				return err
			}

			db, err = NewDB(cfg)
			if err != nil {
				return err
			}

			err = sentry.Init(sentry.ClientOptions{
				Debug:       true,
				Dsn:         cfg.Sentry.Dsn,
				Environment: cfg.Environment,
			})
			if err != nil {
				return err
			}

			defer sentry.Recover()              // recover any panic and report to sentry
			defer sentry.Flush(2 * time.Second) // send any events in sentry before exiting

			sentryHook := convoy.NewSentryHook(convoy.DefaultLevels)
			log.AddHook(sentryHook)

			var qFn taskq.Factory
			var rC *redis.Client
			var lo logger.Logger
			var tr tracer.Tracer
			var lS queue.Storage
			var opts queue.QueueOptions
			var ca cache.Cache

			if cfg.Queue.Type == config.RedisQueueProvider {
				rC, qFn, err = redisqueue.NewClient(cfg)
				if err != nil {
					return err
				}
				opts = queue.QueueOptions{
					Type:    "redis",
					Redis:   rC,
					Factory: qFn,
				}
			}

			if cfg.Queue.Type == config.InMemoryQueueProvider {
				lS, qFn, err = memqueue.NewClient(cfg)
				if err != nil {
					return err
				}
				opts = queue.QueueOptions{
					Type:    "in-memory",
					Storage: lS,
					Factory: qFn,
				}
			}

			lo, err = logger.NewLogger(cfg.Logger)
			if err != nil {
				return err
			}

			if cfg.Tracer.Type == config.NewRelicTracerProvider {
				tr, err = tracer.NewTracer(cfg, lo.WithLogger())
				if err != nil {
					return err
				}
			}

			if util.IsStringEmpty(string(cfg.GroupConfig.Signature.Header)) {
				cfg.GroupConfig.Signature.Header = config.DefaultSignatureHeader
				log.Warnf("signature header is blank. setting default %s", config.DefaultSignatureHeader)
			}

			ca, err = cache.NewCache(cfg.Cache)
			if err != nil {
				return err
			}

			app.apiKeyRepo = db.APIRepo()
			app.groupRepo = db.GroupRepo()
			app.eventRepo = db.EventRepo()
			app.applicationRepo = db.AppRepo()
			app.eventDeliveryRepo = db.EventDeliveryRepo()

			app.eventQueue = NewQueue(opts, "EventQueue")
			app.deadLetterQueue = NewQueue(opts, "DeadLetterQueue")
			app.logger = lo
			app.tracer = tr
			app.cache = ca

			return ensureDefaultGroup(context.Background(), cfg, app)

		},
		PersistentPostRunE: func(cmd *cobra.Command, args []string) error {
			defer func() {
				err := app.eventQueue.Close()
				if err != nil {
					log.Errorln("failed to close app queue - ", err)
				}

				err = app.deadLetterQueue.Close()
				if err != nil {
					log.Errorln("failed to close app queue - ", err)
				}
			}()
			err := db.Disconnect(context.Background())
			if err == nil {
				os.Exit(0)
			}
			return err
		},
	}

	var configFile string
	var redisDsn string
	var mongoDsn string

	cmd.PersistentFlags().StringVar(&configFile, "config", "./convoy.json", "Configuration file for convoy")
	cmd.PersistentFlags().StringVar(&redisDsn, "queue", "", "Redis DSN")
	cmd.PersistentFlags().StringVar(&mongoDsn, "db", "", "MongoDB DSN")

	cmd.AddCommand(addVersionCommand())
	cmd.AddCommand(addCreateCommand(app))
	cmd.AddCommand(addGetComamnd(app))
	cmd.AddCommand(addServerCommand(app))
	cmd.AddCommand(addWorkerCommand(app))
	cmd.AddCommand(addQueueCommand(app))
	cmd.AddCommand(addRetryCommand(app))
	cmd.AddCommand(addSchedulerCommand(app))
	if err := cmd.Execute(); err != nil {
=======
	cli := NewCli(app, db)
	if err := cli.Execute(); err != nil {
>>>>>>> 72d538c7
		log.Fatal(err)
	}
}

func NewQueue(opts queue.QueueOptions, name string) queue.Queuer {
	optsType := opts.Type
	var convoyQueue queue.Queuer
	switch optsType {
	case "in-memory":
		opts.Name = name
		convoyQueue = memqueue.NewQueue(opts)

	case "redis":
		opts.Name = name
		convoyQueue = redisqueue.NewQueue(opts)
	default:
		log.Errorf("Invalid queue type: %v", optsType)
	}
	return convoyQueue
}

func ensureDefaultGroup(ctx context.Context, cfg config.Configuration, a *app) error {
	var filter *datastore.GroupFilter
	var groups []*datastore.Group
	var group *datastore.Group
	var err error

	filter = &datastore.GroupFilter{}
	groups, err = a.groupRepo.LoadGroups(ctx, filter)
	if err != nil {
		return fmt.Errorf("failed to load groups - %w", err)
	}

	// return if a group already exists or it's a multi tenant app
	if cfg.MultipleTenants {
		return nil
	}

	if len(groups) > 1 {
		filter = &datastore.GroupFilter{Names: []string{"default-group"}}
		groups, err = a.groupRepo.LoadGroups(ctx, filter)
		if err != nil {
			return fmt.Errorf("failed to load groups - %w", err)
		}
	}

	groupCfg := &datastore.GroupConfig{
		Strategy: datastore.StrategyConfiguration{
			Type: cfg.GroupConfig.Strategy.Type,
			Default: datastore.DefaultStrategyConfiguration{
				IntervalSeconds: cfg.GroupConfig.Strategy.Default.IntervalSeconds,
				RetryLimit:      cfg.GroupConfig.Strategy.Default.RetryLimit,
			},
		},
		Signature: datastore.SignatureConfiguration{
			Header: config.SignatureHeaderProvider(cfg.GroupConfig.Signature.Header),
			Hash:   cfg.GroupConfig.Signature.Hash,
		},
		DisableEndpoint: cfg.GroupConfig.DisableEndpoint,
	}

	if len(groups) == 0 {
		defaultGroup := &datastore.Group{
			UID:               uuid.New().String(),
			Name:              "default-group",
			Config:            groupCfg,
			RateLimit:         convoy.RATE_LIMIT,
			RateLimitDuration: convoy.RATE_LIMIT_DURATION,
			CreatedAt:         primitive.NewDateTimeFromTime(time.Now()),
			UpdatedAt:         primitive.NewDateTimeFromTime(time.Now()),
			DocumentStatus:    datastore.ActiveDocumentStatus,
		}

		err = a.groupRepo.CreateGroup(ctx, defaultGroup)
		if err != nil {
			return fmt.Errorf("failed to create default group - %w", err)
		}

		groups = append(groups, defaultGroup)
	}

	group = groups[0]

	group.Config = groupCfg
	err = a.groupRepo.UpdateGroup(ctx, group)
	if err != nil {
		log.WithError(err).Error("Default group update failed.")
		return err
	}

	taskName := convoy.EventProcessor.SetPrefix(group.Name)
	task.CreateTask(taskName, *group, task.ProcessEventDelivery(a.applicationRepo, a.eventDeliveryRepo, a.groupRepo, a.limiter))

	return nil
}

type app struct {
	apiKeyRepo        datastore.APIKeyRepository
	groupRepo         datastore.GroupRepository
	applicationRepo   datastore.ApplicationRepository
	eventRepo         datastore.EventRepository
	eventDeliveryRepo datastore.EventDeliveryRepository
	eventQueue        queue.Queuer
	deadLetterQueue   queue.Queuer
	logger            logger.Logger
	tracer            tracer.Tracer
	cache             cache.Cache
	limiter           limiter.RateLimiter
}

func getCtx() (context.Context, context.CancelFunc) {
	return context.WithTimeout(context.Background(), time.Second*1)
}

func NewDB(cfg config.Configuration) (datastore.DatabaseClient, error) {
	switch cfg.Database.Type {
	case config.MongodbDatabaseProvider:
		db, err := mongo.New(cfg)
		if err != nil {
			return nil, err
		}
		return db, nil
	case config.InMemoryDatabaseProvider:
		bolt, err := badger.New(cfg)
		if err != nil {
			return nil, err
		}
		return bolt, nil
	default:
		return nil, errors.New("invalid database type")
	}
}

func preRun(app *app, db datastore.DatabaseClient) func(cmd *cobra.Command, args []string) error {
	return func(cmd *cobra.Command, args []string) error {
		cfgPath, err := cmd.Flags().GetString("config")
		if err != nil {
			return err
		}

		err = config.LoadConfig(cfgPath)
		if err != nil {
			return err
		}

		cfg, err := config.Get()
		if err != nil {
			return err
		}

		err = config.OverrideConfigWithCliFlags(cmd, &cfg)
		if err != nil {
			return err
		}

		db, err := NewDB(cfg)
		if err != nil {
			return err
		}

		err = sentry.Init(sentry.ClientOptions{
			Debug:       true,
			Dsn:         cfg.Sentry.Dsn,
			Environment: cfg.Environment,
		})
		if err != nil {
			return err
		}

		defer sentry.Recover()              // recover any panic and report to sentry
		defer sentry.Flush(2 * time.Second) // send any events in sentry before exiting

		sentryHook := convoy.NewSentryHook(convoy.DefaultLevels)
		log.AddHook(sentryHook)

		var qFn taskq.Factory
		var rC *redis.Client
		var lo logger.Logger
		var tr tracer.Tracer
		var lS queue.Storage
		var opts queue.QueueOptions
		var ca cache.Cache
		var li limiter.RateLimiter

		if cfg.Queue.Type == config.RedisQueueProvider {
			rC, qFn, err = redisqueue.NewClient(cfg)
			if err != nil {
				return err
			}
			opts = queue.QueueOptions{
				Type:    "redis",
				Redis:   rC,
				Factory: qFn,
			}
		}

		if cfg.Queue.Type == config.InMemoryQueueProvider {
			lS, qFn, err = memqueue.NewClient(cfg)
			if err != nil {
				return err
			}
			opts = queue.QueueOptions{
				Type:    "in-memory",
				Storage: lS,
				Factory: qFn,
			}
		}

		lo, err = logger.NewLogger(cfg.Logger)
		if err != nil {
			return err
		}

		if cfg.Tracer.Type == config.NewRelicTracerProvider {
			tr, err = tracer.NewTracer(cfg, lo.WithLogger())
			if err != nil {
				return err
			}
		}

		if util.IsStringEmpty(string(cfg.GroupConfig.Signature.Header)) {
			cfg.GroupConfig.Signature.Header = config.DefaultSignatureHeader
			log.Warnf("signature header is blank. setting default %s", config.DefaultSignatureHeader)
		}

		ca, err = cache.NewCache(cfg.Cache)
		if err != nil {
			return err
		}

		li, err = limiter.NewLimiter(cfg.Limiter)
		if err != nil {
			return err
		}

		app.apiKeyRepo = db.APIRepo()
		app.groupRepo = db.GroupRepo()
		app.eventRepo = db.EventRepo()
		app.applicationRepo = db.AppRepo()
		app.eventDeliveryRepo = db.EventDeliveryRepo()

		app.eventQueue = NewQueue(opts, "EventQueue")
		app.deadLetterQueue = NewQueue(opts, "DeadLetterQueue")
		app.logger = lo
		app.tracer = tr
		app.cache = ca
		app.limiter = li

		return ensureDefaultGroup(context.Background(), cfg, app)
	}
}

func postRun(app *app, db datastore.DatabaseClient) func(cmd *cobra.Command, args []string) error {
	return func(cmd *cobra.Command, args []string) error {
		defer func() {
			err := app.eventQueue.Close()
			if err != nil {
				log.Errorln("failed to close app queue - ", err)
			}

			err = app.deadLetterQueue.Close()
			if err != nil {
				log.Errorln("failed to close app queue - ", err)
			}
		}()
		err := db.Disconnect(context.Background())
		if err == nil {
			os.Exit(0)
		}
		return err
	}
}

func parsePersistentArgs(app *app, cmd *cobra.Command) {
	var redisDsn string
	var dbDsn string
	var queue string
	var configFile string

	cmd.PersistentFlags().StringVar(&configFile, "config", "./convoy.json", "Configuration file for convoy")
	cmd.PersistentFlags().StringVar(&queue, "queue", "redis", "Queue provider (\"redis\" or \"in-memory\")")
	cmd.PersistentFlags().StringVar(&dbDsn, "db", "", "Database dsn or path to in-memory file")
	cmd.PersistentFlags().StringVar(&redisDsn, "redis", "", "Redis dsn")

	cmd.AddCommand(addVersionCommand())
	cmd.AddCommand(addCreateCommand(app))
	cmd.AddCommand(addGetComamnd(app))
	cmd.AddCommand(addServerCommand(app))
	cmd.AddCommand(addWorkerCommand(app))
	cmd.AddCommand(addQueueCommand(app))
	cmd.AddCommand(addRetryCommand(app))
}

type ConvoyCli struct {
	cmd *cobra.Command
}

func NewCli(app *app, db datastore.DatabaseClient) ConvoyCli {
	cmd := &cobra.Command{
		Use:     "Convoy",
		Version: convoy.GetVersion(),
		Short:   "Fast & reliable webhooks service",
	}

	cmd.PersistentPreRunE = preRun(app, db)
	cmd.PersistentPostRunE = postRun(app, db)
	parsePersistentArgs(app, cmd)

	return ConvoyCli{cmd: cmd}
}

func (c *ConvoyCli) SetArgs(args []string) {
	c.cmd.SetArgs(args)
}

func (c *ConvoyCli) Execute() error {
	return c.cmd.Execute()
}<|MERGE_RESOLUTION|>--- conflicted
+++ resolved
@@ -55,172 +55,8 @@
 	app := &app{}
 	var db datastore.DatabaseClient
 
-<<<<<<< HEAD
-	cmd := &cobra.Command{
-		Use:     "Convoy",
-		Version: convoy.GetVersion(),
-		Short:   "Fast & reliable webhooks service",
-		PersistentPreRunE: func(cmd *cobra.Command, args []string) error {
-			cfgPath, err := cmd.Flags().GetString("config")
-			if err != nil {
-				return err
-			}
-
-			override := new(config.Configuration)
-
-			// override config with cli flags
-			redisCliDsn, err := cmd.Flags().GetString("queue")
-			if err != nil {
-				return err
-			}
-			override.Queue.Redis.DSN = redisCliDsn
-
-			mongoCliDsn, err := cmd.Flags().GetString("db")
-			if err != nil {
-				return err
-			}
-			override.Database.Dsn = mongoCliDsn
-
-			err = config.LoadConfig(cfgPath, override)
-			if err != nil {
-				return err
-			}
-
-			cfg, err := config.Get()
-			if err != nil {
-				return err
-			}
-
-			db, err = NewDB(cfg)
-			if err != nil {
-				return err
-			}
-
-			err = sentry.Init(sentry.ClientOptions{
-				Debug:       true,
-				Dsn:         cfg.Sentry.Dsn,
-				Environment: cfg.Environment,
-			})
-			if err != nil {
-				return err
-			}
-
-			defer sentry.Recover()              // recover any panic and report to sentry
-			defer sentry.Flush(2 * time.Second) // send any events in sentry before exiting
-
-			sentryHook := convoy.NewSentryHook(convoy.DefaultLevels)
-			log.AddHook(sentryHook)
-
-			var qFn taskq.Factory
-			var rC *redis.Client
-			var lo logger.Logger
-			var tr tracer.Tracer
-			var lS queue.Storage
-			var opts queue.QueueOptions
-			var ca cache.Cache
-
-			if cfg.Queue.Type == config.RedisQueueProvider {
-				rC, qFn, err = redisqueue.NewClient(cfg)
-				if err != nil {
-					return err
-				}
-				opts = queue.QueueOptions{
-					Type:    "redis",
-					Redis:   rC,
-					Factory: qFn,
-				}
-			}
-
-			if cfg.Queue.Type == config.InMemoryQueueProvider {
-				lS, qFn, err = memqueue.NewClient(cfg)
-				if err != nil {
-					return err
-				}
-				opts = queue.QueueOptions{
-					Type:    "in-memory",
-					Storage: lS,
-					Factory: qFn,
-				}
-			}
-
-			lo, err = logger.NewLogger(cfg.Logger)
-			if err != nil {
-				return err
-			}
-
-			if cfg.Tracer.Type == config.NewRelicTracerProvider {
-				tr, err = tracer.NewTracer(cfg, lo.WithLogger())
-				if err != nil {
-					return err
-				}
-			}
-
-			if util.IsStringEmpty(string(cfg.GroupConfig.Signature.Header)) {
-				cfg.GroupConfig.Signature.Header = config.DefaultSignatureHeader
-				log.Warnf("signature header is blank. setting default %s", config.DefaultSignatureHeader)
-			}
-
-			ca, err = cache.NewCache(cfg.Cache)
-			if err != nil {
-				return err
-			}
-
-			app.apiKeyRepo = db.APIRepo()
-			app.groupRepo = db.GroupRepo()
-			app.eventRepo = db.EventRepo()
-			app.applicationRepo = db.AppRepo()
-			app.eventDeliveryRepo = db.EventDeliveryRepo()
-
-			app.eventQueue = NewQueue(opts, "EventQueue")
-			app.deadLetterQueue = NewQueue(opts, "DeadLetterQueue")
-			app.logger = lo
-			app.tracer = tr
-			app.cache = ca
-
-			return ensureDefaultGroup(context.Background(), cfg, app)
-
-		},
-		PersistentPostRunE: func(cmd *cobra.Command, args []string) error {
-			defer func() {
-				err := app.eventQueue.Close()
-				if err != nil {
-					log.Errorln("failed to close app queue - ", err)
-				}
-
-				err = app.deadLetterQueue.Close()
-				if err != nil {
-					log.Errorln("failed to close app queue - ", err)
-				}
-			}()
-			err := db.Disconnect(context.Background())
-			if err == nil {
-				os.Exit(0)
-			}
-			return err
-		},
-	}
-
-	var configFile string
-	var redisDsn string
-	var mongoDsn string
-
-	cmd.PersistentFlags().StringVar(&configFile, "config", "./convoy.json", "Configuration file for convoy")
-	cmd.PersistentFlags().StringVar(&redisDsn, "queue", "", "Redis DSN")
-	cmd.PersistentFlags().StringVar(&mongoDsn, "db", "", "MongoDB DSN")
-
-	cmd.AddCommand(addVersionCommand())
-	cmd.AddCommand(addCreateCommand(app))
-	cmd.AddCommand(addGetComamnd(app))
-	cmd.AddCommand(addServerCommand(app))
-	cmd.AddCommand(addWorkerCommand(app))
-	cmd.AddCommand(addQueueCommand(app))
-	cmd.AddCommand(addRetryCommand(app))
-	cmd.AddCommand(addSchedulerCommand(app))
-	if err := cmd.Execute(); err != nil {
-=======
 	cli := NewCli(app, db)
 	if err := cli.Execute(); err != nil {
->>>>>>> 72d538c7
 		log.Fatal(err)
 	}
 }
