package main

import (
	"context"
	"errors"
	"fmt"
	"os"
	"time"
	_ "time/tzdata"

<<<<<<< HEAD
=======
	"github.com/frain-dev/convoy/cache"
>>>>>>> 0b557a55
	"github.com/frain-dev/convoy/datastore/badger"

	"github.com/frain-dev/convoy/logger"
	memqueue "github.com/frain-dev/convoy/queue/memqueue"
	redisqueue "github.com/frain-dev/convoy/queue/redis"
	"github.com/frain-dev/convoy/tracer"
	"github.com/frain-dev/convoy/worker/task"
	"github.com/getsentry/sentry-go"
	"github.com/go-redis/redis/v8"
	"github.com/google/uuid"
	prefixed "github.com/x-cray/logrus-prefixed-formatter"
	"go.mongodb.org/mongo-driver/bson/primitive"

	"github.com/frain-dev/convoy/util"
	log "github.com/sirupsen/logrus"
	"github.com/vmihailenco/taskq/v3"

	"github.com/frain-dev/convoy"
	"github.com/frain-dev/convoy/config"
	"github.com/frain-dev/convoy/datastore"
	"github.com/frain-dev/convoy/queue"
	"github.com/spf13/cobra"

	"github.com/frain-dev/convoy/datastore/mongo"
)

func main() {
	log.SetLevel(log.InfoLevel)

	log.SetFormatter(&prefixed.TextFormatter{
		DisableColors:   false,
		TimestampFormat: "2006-01-02 15:04:05",
		FullTimestamp:   true,
		ForceFormatting: true,
	})
	log.SetReportCaller(true)

	err := os.Setenv("TZ", "") // Use UTC by default :)
	if err != nil {
		log.Fatal("failed to set env - ", err)
	}

	app := &app{}

	var db datastore.DatabaseClient

	cmd := &cobra.Command{
		Use:     "Convoy",
<<<<<<< HEAD
		Short:   "Fast & reliable webhooks service",
		Version: convoy.GetVersion(),
=======
		Version: convoy.GetVersion(),
		Short:   "Fast & reliable webhooks service",
>>>>>>> 0b557a55
		PersistentPreRunE: func(cmd *cobra.Command, args []string) error {
			cfgPath, err := cmd.Flags().GetString("config")
			if err != nil {
				return err
			}

			override := new(config.Configuration)

			// override config with cli flags
			redisCliDsn, err := cmd.Flags().GetString("queue")
			if err != nil {
				return err
			}
			override.Queue.Redis.DSN = redisCliDsn

			mongoCliDsn, err := cmd.Flags().GetString("db")
			if err != nil {
				return err
			}
			override.Database.Dsn = mongoCliDsn

			err = config.LoadConfig(cfgPath, override)
			if err != nil {
				return err
			}

			cfg, err := config.Get()
			if err != nil {
				return err
			}

			db, err = NewDB(cfg)
			if err != nil {
				return err
			}

			err = sentry.Init(sentry.ClientOptions{
				Debug:       true,
				Dsn:         cfg.Sentry.Dsn,
				Environment: cfg.Environment,
			})
			if err != nil {
				return err
			}

			defer sentry.Recover()              // recover any panic and report to sentry
			defer sentry.Flush(2 * time.Second) // send any events in sentry before exiting

			sentryHook := convoy.NewSentryHook(convoy.DefaultLevels)
			log.AddHook(sentryHook)

			var qFn taskq.Factory
			var rC *redis.Client
			var lo logger.Logger
			var tr tracer.Tracer
			var lS queue.Storage
			var opts queue.QueueOptions
			var ca cache.Cache

			if cfg.Queue.Type == config.RedisQueueProvider {
				rC, qFn, err = redisqueue.NewClient(cfg)
				if err != nil {
					return err
				}
				opts = queue.QueueOptions{
					Type:    "redis",
					Redis:   rC,
					Factory: qFn,
				}
			}

			if cfg.Queue.Type == config.InMemoryQueueProvider {
				lS, qFn, err = memqueue.NewClient(cfg)
				if err != nil {
					return err
				}
				opts = queue.QueueOptions{
					Type:    "in-memory",
					Storage: lS,
					Factory: qFn,
				}
			}

			lo, err = logger.NewLogger(cfg.Logger)
			if err != nil {
				return err
			}

			if cfg.Tracer.Type == config.NewRelicTracerProvider {
				tr, err = tracer.NewTracer(cfg, lo.WithLogger())
				if err != nil {
					return err
				}
			}

			if util.IsStringEmpty(string(cfg.GroupConfig.Signature.Header)) {
				cfg.GroupConfig.Signature.Header = config.DefaultSignatureHeader
				log.Warnf("signature header is blank. setting default %s", config.DefaultSignatureHeader)
			}

			ca, err = cache.NewCache(cfg.Cache)
			if err != nil {
				return err
			}

			app.apiKeyRepo = db.APIRepo()
			app.groupRepo = db.GroupRepo()
			app.eventRepo = db.EventRepo()
			app.applicationRepo = db.AppRepo()
			app.eventDeliveryRepo = db.EventDeliveryRepo()

			app.eventQueue = NewQueue(opts, "EventQueue")
			app.deadLetterQueue = NewQueue(opts, "DeadLetterQueue")
			app.logger = lo
			app.tracer = tr
			app.cache = ca

			return ensureDefaultGroup(context.Background(), cfg, app)

		},
		PersistentPostRunE: func(cmd *cobra.Command, args []string) error {
			defer func() {
				err := app.eventQueue.Close()
				if err != nil {
					log.Errorln("failed to close app queue - ", err)
				}

				err = app.deadLetterQueue.Close()
				if err != nil {
					log.Errorln("failed to close app queue - ", err)
				}
			}()
			err := db.Disconnect(context.Background())
			if err == nil {
				os.Exit(0)
			}
			return err
		},
	}

	var configFile string
	var redisDsn string
	var mongoDsn string

	cmd.PersistentFlags().StringVar(&configFile, "config", "./convoy.json", "Configuration file for convoy")
	cmd.PersistentFlags().StringVar(&redisDsn, "queue", "", "Redis DSN")
	cmd.PersistentFlags().StringVar(&mongoDsn, "db", "", "MongoDB DSN")

	cmd.AddCommand(addVersionCommand())
	cmd.AddCommand(addCreateCommand(app))
	cmd.AddCommand(addGetComamnd(app))
	cmd.AddCommand(addServerCommand(app))
	cmd.AddCommand(addWorkerCommand(app))
	cmd.AddCommand(addQueueCommand(app))
	cmd.AddCommand(addRetryCommand(app))
	if err := cmd.Execute(); err != nil {
		log.Fatal(err)
	}
}

func NewQueue(opts queue.QueueOptions, name string) queue.Queuer {
	optsType := opts.Type
	var convoyQueue queue.Queuer
	switch optsType {
	case "in-memory":
		opts.Name = name
		convoyQueue = memqueue.NewQueue(opts)

	case "redis":
		opts.Name = name
		convoyQueue = redisqueue.NewQueue(opts)
	default:
		log.Errorf("Invalid queue type: %v", optsType)
	}
	return convoyQueue
}

func ensureDefaultGroup(ctx context.Context, cfg config.Configuration, a *app) error {
	var filter *datastore.GroupFilter
	var groups []*datastore.Group
	var group *datastore.Group
	var err error

	filter = &datastore.GroupFilter{}
	groups, err = a.groupRepo.LoadGroups(ctx, filter)
	if err != nil {
		return fmt.Errorf("failed to load groups - %w", err)
	}

	// return if a group already exists or it's a multi tenant app
	if cfg.MultipleTenants {
		return nil
	}

	if len(groups) > 1 {
		filter = &datastore.GroupFilter{Names: []string{"default-group"}}
		groups, err = a.groupRepo.LoadGroups(ctx, filter)
		if err != nil {
			return fmt.Errorf("failed to load groups - %w", err)
		}
	}

	groupCfg := &datastore.GroupConfig{
		Strategy: datastore.StrategyConfiguration{
			Type: cfg.GroupConfig.Strategy.Type,
			Default: datastore.DefaultStrategyConfiguration{
				IntervalSeconds: cfg.GroupConfig.Strategy.Default.IntervalSeconds,
				RetryLimit:      cfg.GroupConfig.Strategy.Default.RetryLimit,
			},
		},
		Signature: datastore.SignatureConfiguration{
			Header: config.SignatureHeaderProvider(cfg.GroupConfig.Signature.Header),
			Hash:   cfg.GroupConfig.Signature.Hash,
		},
		DisableEndpoint: cfg.GroupConfig.DisableEndpoint,
	}

	if len(groups) == 0 {
		defaultGroup := &datastore.Group{
			UID:            uuid.New().String(),
			Name:           "default-group",
			Config:         groupCfg,
			CreatedAt:      primitive.NewDateTimeFromTime(time.Now()),
			UpdatedAt:      primitive.NewDateTimeFromTime(time.Now()),
			DocumentStatus: datastore.ActiveDocumentStatus,
		}

		err = a.groupRepo.CreateGroup(ctx, defaultGroup)
		if err != nil {
			return fmt.Errorf("failed to create default group - %w", err)
		}

		groups = append(groups, defaultGroup)
	}

	group = groups[0]

	group.Config = groupCfg
	err = a.groupRepo.UpdateGroup(ctx, group)
	if err != nil {
		log.WithError(err).Error("Default group update failed.")
		return err
	}

	taskName := convoy.EventProcessor.SetPrefix(group.Name)
	task.CreateTask(taskName, *group, task.ProcessEventDelivery(a.applicationRepo, a.eventDeliveryRepo, a.groupRepo))

	return nil
}

type app struct {
	apiKeyRepo        datastore.APIKeyRepository
	groupRepo         datastore.GroupRepository
	applicationRepo   datastore.ApplicationRepository
	eventRepo         datastore.EventRepository
	eventDeliveryRepo datastore.EventDeliveryRepository
	eventQueue        queue.Queuer
	deadLetterQueue   queue.Queuer
	logger            logger.Logger
	tracer            tracer.Tracer
	cache             cache.Cache
}

func getCtx() (context.Context, context.CancelFunc) {
	return context.WithTimeout(context.Background(), time.Second*1)
}

func NewDB(cfg config.Configuration) (datastore.DatabaseClient, error) {
	switch cfg.Database.Type {
	case "mongodb":
		db, err := mongo.New(cfg)
		if err != nil {
			return nil, err
		}
		return db, nil
	case "in-memory":
		bolt, err := badger.New(cfg)
		if err != nil {
			return nil, err
		}
		return bolt, nil
	default:
		return nil, errors.New("invalid database type")
	}
}<|MERGE_RESOLUTION|>--- conflicted
+++ resolved
@@ -8,10 +8,7 @@
 	"time"
 	_ "time/tzdata"
 
-<<<<<<< HEAD
-=======
 	"github.com/frain-dev/convoy/cache"
->>>>>>> 0b557a55
 	"github.com/frain-dev/convoy/datastore/badger"
 
 	"github.com/frain-dev/convoy/logger"
@@ -60,13 +57,8 @@
 
 	cmd := &cobra.Command{
 		Use:     "Convoy",
-<<<<<<< HEAD
-		Short:   "Fast & reliable webhooks service",
-		Version: convoy.GetVersion(),
-=======
 		Version: convoy.GetVersion(),
 		Short:   "Fast & reliable webhooks service",
->>>>>>> 0b557a55
 		PersistentPreRunE: func(cmd *cobra.Command, args []string) error {
 			cfgPath, err := cmd.Flags().GetString("config")
 			if err != nil {
