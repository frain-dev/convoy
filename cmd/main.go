package main

import (
	"context"
	"errors"
	"fmt"
	"os"
	"time"
	_ "time/tzdata"

	"github.com/frain-dev/convoy/notification"
	"github.com/frain-dev/convoy/notification/email"
	"github.com/frain-dev/convoy/notification/noop"

	"github.com/frain-dev/convoy/cache"
	"github.com/frain-dev/convoy/datastore/badger"
	"github.com/frain-dev/convoy/searcher"
<<<<<<< HEAD
	"github.com/go-redis/redis/v8"
=======
	"github.com/google/uuid"
	"github.com/hibiken/asynq"
	"go.mongodb.org/mongo-driver/bson/primitive"
>>>>>>> baeff25f

	"github.com/frain-dev/convoy/logger"
	redisqueue "github.com/frain-dev/convoy/queue/redis"
	"github.com/frain-dev/convoy/tracer"
	"github.com/getsentry/sentry-go"
	prefixed "github.com/x-cray/logrus-prefixed-formatter"

	log "github.com/sirupsen/logrus"

	"github.com/frain-dev/convoy"
	"github.com/frain-dev/convoy/config"
	"github.com/frain-dev/convoy/datastore"
	"github.com/frain-dev/convoy/limiter"
	"github.com/frain-dev/convoy/queue"
	"github.com/spf13/cobra"

	"github.com/frain-dev/convoy/datastore/mongo"
)

func main() {
	log.SetLevel(log.InfoLevel)

	log.SetFormatter(&prefixed.TextFormatter{
		DisableColors:   false,
		TimestampFormat: "2006-01-02 15:04:05",
		FullTimestamp:   true,
		ForceFormatting: true,
	})
	log.SetReportCaller(true)

	err := os.Setenv("TZ", "") // Use UTC by default :)
	if err != nil {
		log.Fatal("failed to set env - ", err)
	}

	app := &app{}
	var db datastore.DatabaseClient

	cli := NewCli(app, db)
	if err := cli.Execute(); err != nil {
		log.Fatal(err)
	}
}

func ensureDefaultUser(ctx context.Context, a *app) error {
	pageable := datastore.Pageable{}

	users, _, err := a.userRepo.LoadUsersPaged(ctx, pageable)

	if err != nil {
		return fmt.Errorf("failed to load users - %w", err)
	}

	if len(users) > 0 {
		return nil
	}

	p := datastore.Password{Plaintext: "default"}
	err = p.GenerateHash()

	if err != nil {
		return err
	}

	defaultUser := &datastore.User{
		UID:            uuid.NewString(),
		FirstName:      "default",
		LastName:       "default",
		Email:          "superuser@default.com",
		Password:       string(p.Hash),
		CreatedAt:      primitive.NewDateTimeFromTime(time.Now()),
		UpdatedAt:      primitive.NewDateTimeFromTime(time.Now()),
		DocumentStatus: datastore.ActiveDocumentStatus,
	}

	err = a.userRepo.CreateUser(ctx, defaultUser)
	if err != nil {
		return fmt.Errorf("failed to create user - %w", err)
	}

	log.Infof("Created Superuser with username: %s and password: %s", defaultUser.Email, p.Plaintext)

	return nil
}

type app struct {
<<<<<<< HEAD
	apiKeyRepo        datastore.APIKeyRepository
	groupRepo         datastore.GroupRepository
	applicationRepo   datastore.ApplicationRepository
	eventRepo         datastore.EventRepository
	eventDeliveryRepo datastore.EventDeliveryRepository
	eventQueue        queue.Queuer
	deadLetterQueue   queue.Queuer
	createEventQueue  queue.Queuer
	logger            logger.Logger
	tracer            tracer.Tracer
	cache             cache.Cache
	limiter           limiter.RateLimiter
	searcher          searcher.Searcher
=======
	apiKeyRepo              datastore.APIKeyRepository
	groupRepo               datastore.GroupRepository
	applicationRepo         datastore.ApplicationRepository
	eventRepo               datastore.EventRepository
	eventDeliveryRepo       datastore.EventDeliveryRepository
	subRepo                 datastore.SubscriptionRepository
	orgRepo                 datastore.OrganisationRepository
	orgMemberRepo           datastore.OrganisationMemberRepository
	orgInviteRepo           datastore.OrganisationInviteRepository
	sourceRepo              datastore.SourceRepository
	userRepo                datastore.UserRepository
	configRepo              datastore.ConfigurationRepository
	emailNotificationSender notification.Sender
	queue                   queue.Queuer
	logger                  logger.Logger
	tracer                  tracer.Tracer
	cache                   cache.Cache
	limiter                 limiter.RateLimiter
	searcher                searcher.Searcher
>>>>>>> baeff25f
}

func getCtx() (context.Context, context.CancelFunc) {
	return context.WithTimeout(context.Background(), time.Second*1)
}

func NewDB(cfg config.Configuration) (datastore.DatabaseClient, error) {
	switch cfg.Database.Type {
	case config.MongodbDatabaseProvider:
		db, err := mongo.New(cfg)
		if err != nil {
			return nil, err
		}
		return db, nil
	case config.InMemoryDatabaseProvider:
		bolt, err := badger.New(cfg)
		if err != nil {
			return nil, err
		}
		return bolt, nil
	default:
		return nil, errors.New("invalid database type")
	}
}

func preRun(app *app, db datastore.DatabaseClient) func(cmd *cobra.Command, args []string) error {
	return func(cmd *cobra.Command, args []string) error {
		cfgPath, err := cmd.Flags().GetString("config")
		if err != nil {
			return err
		}

		err = config.LoadConfig(cfgPath)
		if err != nil {
			return err
		}

		cfg, err := config.Get()
		if err != nil {
			return err
		}

		err = config.OverrideConfigWithCliFlags(cmd, &cfg)
		if err != nil {
			return err
		}

		db, err := NewDB(cfg)
		if err != nil {
			return err
		}

		err = sentry.Init(sentry.ClientOptions{
			Debug:       true,
			Dsn:         cfg.Sentry.Dsn,
			Environment: cfg.Environment,
		})
		if err != nil {
			return err
		}

		defer sentry.Recover()              // recover any panic and report to sentry
		defer sentry.Flush(2 * time.Second) // send any events in sentry before exiting

		sentryHook := convoy.NewSentryHook(convoy.DefaultLevels)
		log.AddHook(sentryHook)

<<<<<<< HEAD
		var qFn taskq.Factory
		var rC *redis.Client
=======
		var aC *asynq.Client
>>>>>>> baeff25f
		var tr tracer.Tracer
		var ca cache.Cache
		var li limiter.RateLimiter
		var q queue.Queuer

		if cfg.Queue.Type == config.RedisQueueProvider {
			aC, err = redisqueue.NewClient(cfg)
			if err != nil {
				return err
			}
			queueNames := map[string]int{
				string(convoy.PriorityQueue):    5,
				string(convoy.EventQueue):       2,
				string(convoy.CreateEventQueue): 2,
				string(convoy.ScheduleQueue):    1,
			}
			opts := queue.QueueOptions{
				Names:             queueNames,
				Client:            aC,
				RedisAddress:      cfg.Queue.Redis.Dsn,
				Type:              string(config.RedisQueueProvider),
				PrometheusAddress: cfg.Prometheus.Dsn,
			}
			q = redisqueue.NewQueue(opts)
		}

		lo, err := logger.NewLogger(cfg.Logger)
		if err != nil {
			return err
		}

		if cfg.Tracer.Type == config.NewRelicTracerProvider {
			tr, err = tracer.NewTracer(cfg, lo.WithLogger())
			if err != nil {
				return err
			}
		}

		ca, err = cache.NewCache(cfg.Cache)
		if err != nil {
			return err
		}

		li, err = limiter.NewLimiter(cfg.Limiter)
		if err != nil {
			return err
		}

<<<<<<< HEAD
		se, err := searcher.NewSearchClient(cfg.Search)
=======
		se, err := searcher.NewSearchClient(cfg)
>>>>>>> baeff25f
		if err != nil {
			return err
		}

<<<<<<< HEAD
=======
		em := noop.NewNoopNotificationSender()
		if (cfg.SMTP != config.SMTPConfiguration{}) {
			em, err = email.NewEmailNotificationSender(&cfg.SMTP)
			if err != nil {
				return fmt.Errorf("failed to initialize new email notification sender: %v", err)
			}
		}

		app.subRepo = db.SubRepo()
>>>>>>> baeff25f
		app.apiKeyRepo = db.APIRepo()
		app.groupRepo = db.GroupRepo()
		app.eventRepo = db.EventRepo()
		app.applicationRepo = db.AppRepo()
		app.eventDeliveryRepo = db.EventDeliveryRepo()
		app.sourceRepo = db.SourceRepo()
		app.userRepo = db.UserRepo()
		app.configRepo = db.ConfigurationRepo()
		app.orgRepo = db.OrganisationRepo()
		app.orgMemberRepo = db.OrganisationMemberRepo()
		app.orgInviteRepo = db.OrganisationInviteRepo()

		app.queue = q
		app.logger = lo
		app.tracer = tr
		app.cache = ca
		app.limiter = li
		app.searcher = se
<<<<<<< HEAD
=======
		app.emailNotificationSender = em
>>>>>>> baeff25f

		return ensureDefaultUser(context.Background(), app)
	}
}

func postRun(app *app, db datastore.DatabaseClient) func(cmd *cobra.Command, args []string) error {
	return func(cmd *cobra.Command, args []string) error {
		err := db.Disconnect(context.Background())
		if err == nil {
			os.Exit(0)
		}
		return err
	}
}

func parsePersistentArgs(app *app, cmd *cobra.Command) {
	var redisDsn string
	var dbDsn string
	var queue string
	var configFile string

	cmd.PersistentFlags().StringVar(&configFile, "config", "./convoy.json", "Configuration file for convoy")
	cmd.PersistentFlags().StringVar(&queue, "queue", "", "Queue provider (\"redis\")")
	cmd.PersistentFlags().StringVar(&dbDsn, "db", "", "Database dsn or path to in-memory file")
	cmd.PersistentFlags().StringVar(&redisDsn, "redis", "", "Redis dsn")

	cmd.AddCommand(addVersionCommand())
	cmd.AddCommand(addCreateCommand(app))
	cmd.AddCommand(addGetComamnd(app))
	cmd.AddCommand(addServerCommand(app))
	cmd.AddCommand(addWorkerCommand(app))
	cmd.AddCommand(addRetryCommand(app))
	cmd.AddCommand(addSchedulerCommand(app))
	cmd.AddCommand(addUpgradeCommand(app))
	cmd.AddCommand(addIndexCommand(app))
}

type ConvoyCli struct {
	cmd *cobra.Command
}

func NewCli(app *app, db datastore.DatabaseClient) ConvoyCli {
	cmd := &cobra.Command{
		Use:     "Convoy",
		Version: convoy.GetVersion(),
		Short:   "Fast & reliable webhooks service",
	}

	cmd.PersistentPreRunE = preRun(app, db)
	cmd.PersistentPostRunE = postRun(app, db)
	parsePersistentArgs(app, cmd)

	return ConvoyCli{cmd: cmd}
}

func (c *ConvoyCli) SetArgs(args []string) {
	c.cmd.SetArgs(args)
}

func (c *ConvoyCli) Execute() error {
	return c.cmd.Execute()
}<|MERGE_RESOLUTION|>--- conflicted
+++ resolved
@@ -15,13 +15,9 @@
 	"github.com/frain-dev/convoy/cache"
 	"github.com/frain-dev/convoy/datastore/badger"
 	"github.com/frain-dev/convoy/searcher"
-<<<<<<< HEAD
-	"github.com/go-redis/redis/v8"
-=======
 	"github.com/google/uuid"
 	"github.com/hibiken/asynq"
 	"go.mongodb.org/mongo-driver/bson/primitive"
->>>>>>> baeff25f
 
 	"github.com/frain-dev/convoy/logger"
 	redisqueue "github.com/frain-dev/convoy/queue/redis"
@@ -108,21 +104,6 @@
 }
 
 type app struct {
-<<<<<<< HEAD
-	apiKeyRepo        datastore.APIKeyRepository
-	groupRepo         datastore.GroupRepository
-	applicationRepo   datastore.ApplicationRepository
-	eventRepo         datastore.EventRepository
-	eventDeliveryRepo datastore.EventDeliveryRepository
-	eventQueue        queue.Queuer
-	deadLetterQueue   queue.Queuer
-	createEventQueue  queue.Queuer
-	logger            logger.Logger
-	tracer            tracer.Tracer
-	cache             cache.Cache
-	limiter           limiter.RateLimiter
-	searcher          searcher.Searcher
-=======
 	apiKeyRepo              datastore.APIKeyRepository
 	groupRepo               datastore.GroupRepository
 	applicationRepo         datastore.ApplicationRepository
@@ -142,7 +123,6 @@
 	cache                   cache.Cache
 	limiter                 limiter.RateLimiter
 	searcher                searcher.Searcher
->>>>>>> baeff25f
 }
 
 func getCtx() (context.Context, context.CancelFunc) {
@@ -210,12 +190,7 @@
 		sentryHook := convoy.NewSentryHook(convoy.DefaultLevels)
 		log.AddHook(sentryHook)
 
-<<<<<<< HEAD
-		var qFn taskq.Factory
-		var rC *redis.Client
-=======
 		var aC *asynq.Client
->>>>>>> baeff25f
 		var tr tracer.Tracer
 		var ca cache.Cache
 		var li limiter.RateLimiter
@@ -264,17 +239,11 @@
 			return err
 		}
 
-<<<<<<< HEAD
-		se, err := searcher.NewSearchClient(cfg.Search)
-=======
 		se, err := searcher.NewSearchClient(cfg)
->>>>>>> baeff25f
-		if err != nil {
-			return err
-		}
-
-<<<<<<< HEAD
-=======
+		if err != nil {
+			return err
+		}
+
 		em := noop.NewNoopNotificationSender()
 		if (cfg.SMTP != config.SMTPConfiguration{}) {
 			em, err = email.NewEmailNotificationSender(&cfg.SMTP)
@@ -284,7 +253,6 @@
 		}
 
 		app.subRepo = db.SubRepo()
->>>>>>> baeff25f
 		app.apiKeyRepo = db.APIRepo()
 		app.groupRepo = db.GroupRepo()
 		app.eventRepo = db.EventRepo()
@@ -303,10 +271,7 @@
 		app.cache = ca
 		app.limiter = li
 		app.searcher = se
-<<<<<<< HEAD
-=======
 		app.emailNotificationSender = em
->>>>>>> baeff25f
 
 		return ensureDefaultUser(context.Background(), app)
 	}
