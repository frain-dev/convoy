package main

import (
	"errors"
	"github.com/hookcamp/hookcamp/config"
	"github.com/hookcamp/hookcamp/server"
	"github.com/hookcamp/hookcamp/util"
	"github.com/hookcamp/hookcamp/worker"
	log "github.com/sirupsen/logrus"
	"github.com/spf13/cobra"
	"time"
)

func addServerCommand(a *app) *cobra.Command {

	cmd := &cobra.Command{
		Use:     "server",
		Aliases: []string{"serve", "s"},
		Short:   "Start the HTTP server",
		RunE: func(cmd *cobra.Command, args []string) error {
			start := time.Now()
			log.Info("Starting Hookcamp server...")

			cfg, err := config.Get()
			if err != nil {
				return err
			}

			if util.IsStringEmpty(string(cfg.Signature.Header)) {
				cfg.Signature.Header = config.DefaultSignatureHeader
				log.Warnf("signature header is blank. setting default %s", config.DefaultSignatureHeader)
			}

			if cfg.Server.HTTP.Port <= 0 {
				return errors.New("please provide the HTTP port in the hookcamp.json file")
			}

			srv := server.New(cfg, a.messageRepo, a.applicationRepo, a.orgRepo)
<<<<<<< HEAD
=======

			worker.NewCleaner(&a.queue, &a.messageRepo).Start()
			worker.NewScheduler(&a.queue, &a.messageRepo).Start()
			worker.NewProducer(&a.queue, &a.messageRepo, cfg.Signature.Header).Start()

			log.Infof("Started Hookcamp server in %s", time.Since(start))
>>>>>>> 2c0de810
			return srv.ListenAndServe()
		},
	}

	return cmd
}<|MERGE_RESOLUTION|>--- conflicted
+++ resolved
@@ -36,15 +36,12 @@
 			}
 
 			srv := server.New(cfg, a.messageRepo, a.applicationRepo, a.orgRepo)
-<<<<<<< HEAD
-=======
 
 			worker.NewCleaner(&a.queue, &a.messageRepo).Start()
 			worker.NewScheduler(&a.queue, &a.messageRepo).Start()
 			worker.NewProducer(&a.queue, &a.messageRepo, cfg.Signature.Header).Start()
 
 			log.Infof("Started Hookcamp server in %s", time.Since(start))
->>>>>>> 2c0de810
 			return srv.ListenAndServe()
 		},
 	}
