--- conflicted
+++ resolved
@@ -160,11 +160,8 @@
 		a.applicationRepo,
 		a.apiKeyRepo,
 		a.groupRepo,
-<<<<<<< HEAD
 		a.subRepo,
-=======
 		a.orgRepo,
->>>>>>> 43d3a045
 		a.sourceRepo,
 		a.userRepo,
 		a.eventQueue,
