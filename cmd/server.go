--- conflicted
+++ resolved
@@ -30,14 +30,7 @@
 				return err
 			}
 
-<<<<<<< HEAD
-			if util.IsStringEmpty(string(cfg.Signature.Header)) {
-				cfg.Signature.Header = config.DefaultSignatureHeader
-				log.Warnf("signature header is blank. setting default %s", config.DefaultSignatureHeader)
-			}
-=======
 			err = StartConvoyServer(a, cfg, withWorkers)
->>>>>>> 2527bf0c
 
 			if err != nil {
 				log.Printf("Error starting convoy server: %v", err)
@@ -56,8 +49,8 @@
 	start := time.Now()
 	log.Info("Starting Convoy server...")
 
-	if util.IsStringEmpty(string(cfg.GroupConfig.Signature.Header)) {
-		cfg.GroupConfig.Signature.Header = config.DefaultSignatureHeader
+	if util.IsStringEmpty(string(cfg.Signature.Header)) {
+		cfg.Signature.Header = config.DefaultSignatureHeader
 		log.Warnf("signature header is blank. setting default %s", config.DefaultSignatureHeader)
 	}
 
