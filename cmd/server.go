package main

import (
	"context"
	"errors"
	"time"

	"github.com/frain-dev/convoy/auth/realm_chain"
	"github.com/frain-dev/convoy/worker"
	"github.com/frain-dev/convoy/worker/task"

	"github.com/frain-dev/convoy/config"
	"github.com/frain-dev/convoy/server"
	"github.com/frain-dev/convoy/util"
	log "github.com/sirupsen/logrus"
	"github.com/spf13/cobra"
)

func addServerCommand(a *app) *cobra.Command {

	var withWorkers bool

	cmd := &cobra.Command{
		Use:     "server",
		Aliases: []string{"serve", "s"},
		Short:   "Start the HTTP server",
		RunE: func(cmd *cobra.Command, args []string) error {
			cfg, err := config.Get()
			if err != nil {
				return err
			}

			err = StartConvoyServer(a, cfg, withWorkers)

			if err != nil {
				log.Printf("Error starting convoy server: %v", err)
				return err
			}
			return nil
		},
	}

	cmd.Flags().BoolVarP(&withWorkers, "with-workers", "w", true, "Should run workers")

<<<<<<< HEAD
			srv := server.New(cfg, a.eventRepo, a.eventDeliveryRepo, a.applicationRepo, a.apiKeyRepo, a.groupRepo, a.eventQueue, a.logger, a.tracer)
=======
	return cmd
}
>>>>>>> f5809e8e

func StartConvoyServer(a *app, cfg config.Configuration, withWorkers bool) error {
	start := time.Now()
	log.Info("Starting Convoy server...")

	if util.IsStringEmpty(string(cfg.GroupConfig.Signature.Header)) {
		cfg.GroupConfig.Signature.Header = config.DefaultSignatureHeader
		log.Warnf("signature header is blank. setting default %s", config.DefaultSignatureHeader)
	}

	err := realm_chain.Init(&cfg.Auth, a.apiKeyRepo)
	if err != nil {
		log.WithError(err).Fatal("failed to initialize realm chain")
	}

	if cfg.Server.HTTP.Port <= 0 {
		return errors.New("please provide the HTTP port in the convoy.json file")
	}

	srv := server.New(cfg, a.eventRepo, a.eventDeliveryRepo, a.applicationRepo, a.apiKeyRepo, a.groupRepo, a.eventQueue)

	// register tasks.
	handler := task.ProcessEventDelivery(a.applicationRepo, a.eventDeliveryRepo, a.groupRepo)
	if err := task.CreateTasks(a.groupRepo, handler); err != nil {
		log.WithError(err).Error("failed to register tasks")
		return err
	}
	if withWorkers {
		log.Infof("Starting Convoy workers...")
		// register workers.
		ctx := context.Background()
		producer := worker.NewProducer(a.eventQueue)

		if cfg.Queue.Type != config.InMemoryQueueProvider {
			producer.Start(ctx)
		}

	}

	log.Infof("Started convoy server in %s", time.Since(start))

	httpConfig := cfg.Server.HTTP
	if httpConfig.SSL {
		log.Infof("Started server with SSL: cert_file: %s, key_file: %s", httpConfig.SSLCertFile, httpConfig.SSLKeyFile)
		return srv.ListenAndServeTLS(httpConfig.SSLCertFile, httpConfig.SSLKeyFile)
	}
	return srv.ListenAndServe()
}<|MERGE_RESOLUTION|>--- conflicted
+++ resolved
@@ -42,12 +42,8 @@
 
 	cmd.Flags().BoolVarP(&withWorkers, "with-workers", "w", true, "Should run workers")
 
-<<<<<<< HEAD
-			srv := server.New(cfg, a.eventRepo, a.eventDeliveryRepo, a.applicationRepo, a.apiKeyRepo, a.groupRepo, a.eventQueue, a.logger, a.tracer)
-=======
 	return cmd
 }
->>>>>>> f5809e8e
 
 func StartConvoyServer(a *app, cfg config.Configuration, withWorkers bool) error {
 	start := time.Now()
@@ -67,7 +63,7 @@
 		return errors.New("please provide the HTTP port in the convoy.json file")
 	}
 
-	srv := server.New(cfg, a.eventRepo, a.eventDeliveryRepo, a.applicationRepo, a.apiKeyRepo, a.groupRepo, a.eventQueue)
+	srv := server.New(cfg, a.eventRepo, a.eventDeliveryRepo, a.applicationRepo, a.apiKeyRepo, a.groupRepo, a.eventQueue, a.logger, a.tracer)
 
 	// register tasks.
 	handler := task.ProcessEventDelivery(a.applicationRepo, a.eventDeliveryRepo, a.groupRepo)
