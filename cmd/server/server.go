--- conflicted
+++ resolved
@@ -2,11 +2,8 @@
 
 import (
 	"errors"
-<<<<<<< HEAD
+	"fmt"
 	"github.com/frain-dev/convoy/internal/pkg/keys"
-=======
-	"fmt"
->>>>>>> 6a59c3a5
 	"github.com/frain-dev/convoy/internal/pkg/metrics"
 	_ "net/http/pprof"
 	"strings"
