--- conflicted
+++ resolved
@@ -143,18 +143,8 @@
 			consumer.RegisterHandlers(convoy.DailyAnalytics, analytics.TrackDailyAnalytics(a.DB, cfg, rd))
 			consumer.RegisterHandlers(convoy.EmailProcessor, task.ProcessEmails(sc))
 
-<<<<<<< HEAD
-			if cfg.Search.Type == config.TypesenseSearchProvider {
-				indexDocument, err := task.NewIndexDocument(cfg)
-				if err != nil {
-					return err
-				}
-				consumer.RegisterHandlers(convoy.IndexDocument, indexDocument.ProcessTask)
-			}
-=======
 			consumer.RegisterHandlers(convoy.TokenizeSearch, task.GeneralTokenizerHandler(projectRepo, eventRepo, jobRepo))
 			consumer.RegisterHandlers(convoy.TokenizeSearchForProject, task.TokenizerHandler(eventRepo, jobRepo))
->>>>>>> 77016ace
 
 			consumer.RegisterHandlers(convoy.NotificationProcessor, task.ProcessNotifications(sc))
 			consumer.RegisterHandlers(convoy.MetaEventProcessor, task.ProcessMetaEvent(projectRepo, metaEventRepo))
@@ -191,14 +181,11 @@
 
 	cmd.Flags().Uint32Var(&workerPort, "worker-port", 5006, "Worker port")
 	cmd.Flags().StringVar(&logLevel, "log-level", "", "scheduler log level")
-<<<<<<< HEAD
 	cmd.Flags().IntVar(&consumerPoolSize, "consumers", -1, "Size of the consumers pool.")
-=======
 	cmd.Flags().BoolVar(&newRelicConfigEnabled, "new-relic-config-enabled", false, "Enable new-relic config")
 	cmd.Flags().BoolVar(&newRelicTracerEnabled, "new-relic-tracer-enabled", false, "Enable new-relic distributed tracer")
 	cmd.Flags().StringVar(&newRelicApp, "new-relic-app", "", "NewRelic application name")
 	cmd.Flags().StringVar(&newRelicKey, "new-relic-key", "", "NewRelic application license key")
->>>>>>> 77016ace
 
 	return cmd
 }
@@ -232,10 +219,10 @@
 
 	c.Server.HTTP.WorkerPort = workerPort
 
-<<<<<<< HEAD
 	if consumerPoolSize >= 0 {
 		c.ConsumerPoolSize = consumerPoolSize
-=======
+	}
+
 	// CONVOY_NEWRELIC_APP_NAME
 	newReplicApp, err := cmd.Flags().GetString("new-relic-app")
 	if err != nil {
@@ -276,7 +263,6 @@
 		}
 
 		c.Tracer.NewRelic.DistributedTracerEnabled = newReplicTracerEnabled
->>>>>>> 77016ace
 	}
 
 	return c, nil
