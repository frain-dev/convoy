--- conflicted
+++ resolved
@@ -29,16 +29,10 @@
 // @Success 200 {object} util.ServerResponse{data=pagedResponse{content=[]models.ConfigurationResponse}}
 // @Failure 400,401,500 {object} util.ServerResponse{data=Stub}
 // @Security ApiKeyAuth
-<<<<<<< HEAD
-// @Router /configuration [get]
-func (a *ApplicationHandler) LoadConfiguration(w http.ResponseWriter, r *http.Request) {
-	config, err := a.S.ConfigService.LoadConfiguration(r.Context())
-=======
 // @Router /ui/configuration [get]
 func (a *ApplicationHandler) LoadConfiguration(w http.ResponseWriter, r *http.Request) {
 	configService := createConfigService(a)
 	config, err := configService.LoadConfiguration(r.Context())
->>>>>>> 2456fdfc
 	if err != nil {
 		_ = render.Render(w, r, util.NewServiceErrResponse(err))
 		return
@@ -73,11 +67,7 @@
 // @Success 200 {object} util.ServerResponse{data=models.ConfigurationResponse}
 // @Failure 400,401,500 {object} util.ServerResponse{data=Stub}
 // @Security ApiKeyAuth
-<<<<<<< HEAD
-// @Router /configuration [post]
-=======
 // @Router /ui/configuration [post]
->>>>>>> 2456fdfc
 func (a *ApplicationHandler) CreateConfiguration(w http.ResponseWriter, r *http.Request) {
 	var newConfig models.Configuration
 	if err := util.ReadJSON(r, &newConfig); err != nil {
@@ -85,12 +75,8 @@
 		return
 	}
 
-<<<<<<< HEAD
-	config, err := a.S.ConfigService.CreateConfiguration(r.Context(), &newConfig)
-=======
 	configService := createConfigService(a)
 	config, err := configService.CreateConfiguration(r.Context(), &newConfig)
->>>>>>> 2456fdfc
 	if err != nil {
 		_ = render.Render(w, r, util.NewServiceErrResponse(err))
 		return
@@ -120,11 +106,7 @@
 // @Success 202 {object} util.ServerResponse{data=models.ConfigurationResponse}
 // @Failure 400,401,500 {object} util.ServerResponse{data=Stub}
 // @Security ApiKeyAuth
-<<<<<<< HEAD
-// @Router /configuration [put]
-=======
 // @Router /ui/configuration [put]
->>>>>>> 2456fdfc
 func (a *ApplicationHandler) UpdateConfiguration(w http.ResponseWriter, r *http.Request) {
 	var newConfig models.Configuration
 	if err := util.ReadJSON(r, &newConfig); err != nil {
@@ -132,12 +114,8 @@
 		return
 	}
 
-<<<<<<< HEAD
-	config, err := a.S.ConfigService.UpdateConfiguration(r.Context(), &newConfig)
-=======
 	configService := createConfigService(a)
 	config, err := configService.UpdateConfiguration(r.Context(), &newConfig)
->>>>>>> 2456fdfc
 	if err != nil {
 		log.Println(err)
 		_ = render.Render(w, r, util.NewServiceErrResponse(err))
