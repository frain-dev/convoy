package server

import (
	"context"
	"encoding/base64"
	"errors"
	"fmt"
	"net/http"
	"strconv"
	"strings"
	"time"

	"github.com/frain-dev/convoy"
	"github.com/frain-dev/convoy/cache"
	"github.com/frain-dev/convoy/logger"
	"github.com/frain-dev/convoy/tracer"
	"github.com/newrelic/go-agent/v3/newrelic"

	"github.com/frain-dev/convoy/auth"

	"go.mongodb.org/mongo-driver/mongo"

	"github.com/felixge/httpsnoop"
	"github.com/frain-dev/convoy/auth/realm_chain"
	"github.com/frain-dev/convoy/config"
	"github.com/frain-dev/convoy/datastore"
	"github.com/frain-dev/convoy/server/models"
	"github.com/frain-dev/convoy/util"

	log "github.com/sirupsen/logrus"

	"github.com/go-chi/chi/v5"
	"github.com/go-chi/chi/v5/middleware"
	"github.com/go-chi/render"
)

type contextKey string

const (
<<<<<<< HEAD
	groupCtx            contextKey = "group"
	appCtx              contextKey = "app"
	endpointCtx         contextKey = "endpoint"
	eventCtx            contextKey = "event"
	eventDeliveryCtx    contextKey = "eventDelivery"
	configCtx           contextKey = "configCtx"
=======
	groupCtx         contextKey = "group"
	appCtx           contextKey = "app"
	orgCtx           contextKey = "organisation"
	endpointCtx      contextKey = "endpoint"
	eventCtx         contextKey = "event"
	eventDeliveryCtx contextKey = "eventDelivery"
	configCtx        contextKey = "configCtx"
	//authConfigCtx       contextKey = "authConfig"
>>>>>>> 43d3a045
	authLoginCtx        contextKey = "authLogin"
	authUserCtx         contextKey = "authUser"
	pageableCtx         contextKey = "pageable"
	pageDataCtx         contextKey = "pageData"
	dashboardCtx        contextKey = "dashboard"
	deliveryAttemptsCtx contextKey = "deliveryAttempts"
	baseUrlCtx          contextKey = "baseUrl"
	appIdCtx            contextKey = "appId"
)

func instrumentPath(path string) func(http.Handler) http.Handler {
	return func(next http.Handler) http.Handler {
		return http.HandlerFunc(func(w http.ResponseWriter, r *http.Request) {
			m := httpsnoop.CaptureMetrics(next, w, r)
			requestDuration.WithLabelValues(r.Method, path,
				strconv.Itoa(m.Code)).Observe(m.Duration.Seconds())
		})
	}
}

func instrumentRequests(tr tracer.Tracer) func(next http.Handler) http.Handler {
	return func(next http.Handler) http.Handler {
		return http.HandlerFunc(func(w http.ResponseWriter, r *http.Request) {
			cfg, err := config.Get()

			if err != nil {
				log.WithError(err).Error("failed to load configuration")
				return
			}

			if cfg.Tracer.Type == config.NewRelicTracerProvider {
				txn := tr.StartTransaction(r.URL.Path)
				defer txn.End()

				tr.SetWebRequestHTTP(r, txn)
				w = tr.SetWebResponse(w, txn)
				r = tr.RequestWithTransactionContext(r, txn)
			}

			next.ServeHTTP(w, r)
		})
	}
}

func writeRequestIDHeader(next http.Handler) http.Handler {
	return http.HandlerFunc(func(w http.ResponseWriter, r *http.Request) {
		w.Header().Set("X-Request-ID", r.Context().Value(middleware.RequestIDKey).(string))
		next.ServeHTTP(w, r)
	})
}

func setupCORS(next http.Handler) http.Handler {
	return http.HandlerFunc(func(w http.ResponseWriter, r *http.Request) {
		cfg, err := config.Get()
		if err != nil {
			log.WithError(err).Error("failed to load configuration")
			return
		}

		if env := cfg.Environment; string(env) == "development" {
			w.Header().Set("Access-Control-Allow-Origin", "*")
			w.Header().Set("Access-Control-Allow-Methods", "POST, GET, OPTIONS, PUT, DELETE")
			w.Header().Set("Access-Control-Allow-Headers", "Accept, Content-Type, Content-Length, Accept-Encoding, X-CSRF-Token, Authorization")
		}

		if r.Method == "OPTIONS" {
			return
		}
		next.ServeHTTP(w, r)
	})
}

func jsonResponse(next http.Handler) http.Handler {
	return http.HandlerFunc(func(w http.ResponseWriter, r *http.Request) {
		w.Header().Set("Content-Type", "application/json")
		next.ServeHTTP(w, r)
	})
}

func requireApp(appRepo datastore.ApplicationRepository, cache cache.Cache) func(next http.Handler) http.Handler {
	return func(next http.Handler) http.Handler {

		return http.HandlerFunc(func(w http.ResponseWriter, r *http.Request) {

			appID := chi.URLParam(r, "appID")

			var app *datastore.Application
			appCacheKey := convoy.ApplicationsCacheKey.Get(appID).String()

			event := "an error occurred while retrieving app details"
			statusCode := http.StatusBadRequest

			err := cache.Get(r.Context(), appCacheKey, &app)
			if err != nil {
				_ = render.Render(w, r, newErrorResponse(err.Error(), statusCode))
				return
			}

			if app == nil {
				app, err = appRepo.FindApplicationByID(r.Context(), appID)
				if err != nil {
					if errors.Is(err, datastore.ErrApplicationNotFound) {
						event = err.Error()
						statusCode = http.StatusNotFound
					}
					_ = render.Render(w, r, newErrorResponse(event, statusCode))
					return
				}

				err = cache.Set(r.Context(), appCacheKey, &app, time.Minute*5)
				if err != nil {
					_ = render.Render(w, r, newErrorResponse(err.Error(), statusCode))
					return
				}
			}

			r = r.WithContext(setApplicationInContext(r.Context(), app))
			next.ServeHTTP(w, r)
		})
	}
}

func requireAppID() func(next http.Handler) http.Handler {
	return func(next http.Handler) http.Handler {

		return http.HandlerFunc(func(w http.ResponseWriter, r *http.Request) {
			authUser := getAuthUserFromContext(r.Context())

			if len(authUser.Role.Apps) > 0 {
				appID := authUser.Role.Apps[0]
				r = r.WithContext(setAppIDInContext(r.Context(), appID))
			}

			next.ServeHTTP(w, r)
		})
	}
}

func requireAppPortalApplication(appRepo datastore.ApplicationRepository) func(next http.Handler) http.Handler {
	return func(next http.Handler) http.Handler {

		return http.HandlerFunc(func(w http.ResponseWriter, r *http.Request) {

			appID := chi.URLParam(r, "appID")

			if util.IsStringEmpty(appID) {
				appID = r.URL.Query().Get("appId")
			}

			if util.IsStringEmpty(appID) {
				appID = getAppIDFromContext(r.Context())
			}

			app, err := appRepo.FindApplicationByID(r.Context(), appID)
			if err != nil {

				event := "an error occurred while retrieving app details"
				statusCode := http.StatusBadRequest

				if errors.Is(err, datastore.ErrApplicationNotFound) {
					event = err.Error()
					statusCode = http.StatusBadRequest
				}

				_ = render.Render(w, r, newErrorResponse(event, statusCode))
				return
			}

			r = r.WithContext(setApplicationInContext(r.Context(), app))
			next.ServeHTTP(w, r)
		})
	}
}

func requireAppPortalPermission(role auth.RoleType) func(next http.Handler) http.Handler {
	return func(next http.Handler) http.Handler {
		return http.HandlerFunc(func(w http.ResponseWriter, r *http.Request) {
			authUser := getAuthUserFromContext(r.Context())
			if authUser.Role.Type.Is(auth.RoleSuperUser) {
				// superuser has access to everything
				next.ServeHTTP(w, r)
				return
			}

			if !authUser.Role.Type.Is(role) {
				_ = render.Render(w, r, newErrorResponse("unauthorized role", http.StatusUnauthorized))
				return
			}

			group := getGroupFromContext(r.Context())
			for _, v := range authUser.Role.Groups {
				if group.Name == v || group.UID == v {

					if len(authUser.Role.Apps) > 0 { //we're dealing with an app portal token at this point
						app := getApplicationFromContext(r.Context())

						for _, ap := range authUser.Role.Apps {
							if app.Title == ap || app.UID == ap {
								next.ServeHTTP(w, r)
								return
							}
						}

						_ = render.Render(w, r, newErrorResponse("unauthorized access", http.StatusUnauthorized))
						return
					}

					next.ServeHTTP(w, r)
					return
				}
			}

			_ = render.Render(w, r, newErrorResponse("unauthorized to access group", http.StatusUnauthorized))
		})
	}
}

func filterDeletedEndpoints(endpoints []datastore.Endpoint) []datastore.Endpoint {
	activeEndpoints := make([]datastore.Endpoint, 0)
	for _, endpoint := range endpoints {
		if endpoint.DeletedAt == 0 {
			activeEndpoints = append(activeEndpoints, endpoint)
		}
	}
	return activeEndpoints
}

func parseEndpointFromBody(r *http.Request) (models.Endpoint, error) {
	var e models.Endpoint
	err := util.ReadJSON(r, &e)
	if err != nil {
		return e, err
	}

	description := e.Description
	if util.IsStringEmpty(description) {
		return e, errors.New("please provide a description")
	}

	e.URL, err = util.CleanEndpoint(e.URL)
	if err != nil {
		return e, err
	}

	return e, nil
}

func requireAppEndpoint() func(next http.Handler) http.Handler {
	return func(next http.Handler) http.Handler {

		return http.HandlerFunc(func(w http.ResponseWriter, r *http.Request) {

			app := getApplicationFromContext(r.Context())
			endPointId := chi.URLParam(r, "endpointID")

			endpoint, err := findEndpoint(&app.Endpoints, endPointId)
			if err != nil {
				_ = render.Render(w, r, newErrorResponse(err.Error(), http.StatusBadRequest))
				return
			}

			r = r.WithContext(setApplicationEndpointInContext(r.Context(), endpoint))
			next.ServeHTTP(w, r)
		})
	}
}

func requireEvent(eventRepo datastore.EventRepository) func(next http.Handler) http.Handler {
	return func(next http.Handler) http.Handler {

		return http.HandlerFunc(func(w http.ResponseWriter, r *http.Request) {

			eventId := chi.URLParam(r, "eventID")

			event, err := eventRepo.FindEventByID(r.Context(), eventId)
			if err != nil {

				event := "an error occurred while retrieving event details"
				statusCode := http.StatusInternalServerError

				if errors.Is(err, datastore.ErrEventNotFound) {
					event = err.Error()
					statusCode = http.StatusNotFound
				}

				_ = render.Render(w, r, newErrorResponse(event, statusCode))
				return
			}

			r = r.WithContext(setEventInContext(r.Context(), event))
			next.ServeHTTP(w, r)
		})
	}
}

func requireOrganisation(orgRepo datastore.OrganisationRepository) func(next http.Handler) http.Handler {
	return func(next http.Handler) http.Handler {

		return http.HandlerFunc(func(w http.ResponseWriter, r *http.Request) {

			orgID := chi.URLParam(r, "orgID")

			org, err := orgRepo.FetchOrganisationByID(r.Context(), orgID)
			if err != nil {
				log.WithError(err).Error("failed to fetch organisation")
				_ = render.Render(w, r, newErrorResponse("failed to fetch organisation", http.StatusBadRequest))
				return
			}

			r = r.WithContext(setOrganisationInContext(r.Context(), org))
			next.ServeHTTP(w, r)
		})
	}
}

func requireEventDelivery(eventRepo datastore.EventDeliveryRepository) func(next http.Handler) http.Handler {
	return func(next http.Handler) http.Handler {
		return http.HandlerFunc(func(w http.ResponseWriter, r *http.Request) {
			eventDeliveryID := chi.URLParam(r, "eventDeliveryID")

			eventDelivery, err := eventRepo.FindEventDeliveryByID(r.Context(), eventDeliveryID)
			if err != nil {

				eventDelivery := "an error occurred while retrieving event delivery details"
				statusCode := http.StatusInternalServerError

				if errors.Is(err, datastore.ErrEventDeliveryNotFound) {
					eventDelivery = err.Error()
					statusCode = http.StatusNotFound
				}

				_ = render.Render(w, r, newErrorResponse(eventDelivery, statusCode))
				return
			}

			r = r.WithContext(setEventDeliveryInContext(r.Context(), eventDelivery))
			next.ServeHTTP(w, r)
		})
	}
}

func requireDeliveryAttempt() func(next http.Handler) http.Handler {
	return func(next http.Handler) http.Handler {

		return http.HandlerFunc(func(w http.ResponseWriter, r *http.Request) {

			id := chi.URLParam(r, "deliveryAttemptID")

			attempts := getDeliveryAttemptsFromContext(r.Context())

			attempt, err := findMessageDeliveryAttempt(attempts, id)
			if err != nil {
				_ = render.Render(w, r, newErrorResponse(err.Error(), http.StatusBadRequest))
				return
			}

			r = r.WithContext(setDeliveryAttemptInContext(r.Context(), attempt))
			next.ServeHTTP(w, r)
		})
	}
}

func findEndpoint(endpoints *[]datastore.Endpoint, id string) (*datastore.Endpoint, error) {
	for _, endpoint := range *endpoints {
		if endpoint.UID == id && endpoint.DeletedAt == 0 {
			return &endpoint, nil
		}
	}
	return nil, datastore.ErrEndpointNotFound
}

func getDefaultGroup(r *http.Request, groupRepo datastore.GroupRepository) (*datastore.Group, error) {

	groups, err := groupRepo.LoadGroups(r.Context(), &datastore.GroupFilter{Names: []string{"default-group"}})
	if err != nil {
		return nil, err
	}

	if !(len(groups) > 0) {
		return nil, errors.New("no default group, please your config")
	}

	return groups[0], err
}

func requireGroup(groupRepo datastore.GroupRepository, cache cache.Cache) func(next http.Handler) http.Handler {
	return func(next http.Handler) http.Handler {
		return http.HandlerFunc(func(w http.ResponseWriter, r *http.Request) {
			var group *datastore.Group
			var err error
			var groupID string

			groupID = r.URL.Query().Get("groupId")

			if util.IsStringEmpty(groupID) {
				groupID = r.URL.Query().Get("groupID")
			}

			if util.IsStringEmpty(groupID) {
				groupID = chi.URLParam(r, "groupID")
			}

			if util.IsStringEmpty(groupID) {
				authUser := getAuthUserFromContext(r.Context())

				if len(authUser.Role.Groups) > 0 && authUser.Credential.Type == auth.CredentialTypeAPIKey {
					groupID = authUser.Role.Groups[0]
				}
			}

			if !util.IsStringEmpty(groupID) {
				groupCacheKey := convoy.GroupsCacheKey.Get(groupID).String()
				err = cache.Get(r.Context(), groupCacheKey, &group)
				if err != nil {
					_ = render.Render(w, r, newErrorResponse(err.Error(), http.StatusBadRequest))
					return
				}

				if group == nil {
					group, err = groupRepo.FetchGroupByID(r.Context(), groupID)
					if err != nil {
						_ = render.Render(w, r, newErrorResponse("failed to fetch group by id", http.StatusNotFound))
						return
					}

					err = cache.Set(r.Context(), groupCacheKey, &group, time.Minute*5)
					if err != nil {
						_ = render.Render(w, r, newErrorResponse(err.Error(), http.StatusBadRequest))
						return
					}
				}
			} else {
				// TODO(all): maybe we should only use default-group if require_auth is false?
				groupCacheKey := convoy.GroupsCacheKey.Get("default-group").String()
				err = cache.Get(r.Context(), groupCacheKey, &group)
				if err != nil {
					_ = render.Render(w, r, newErrorResponse(err.Error(), http.StatusNotFound))
					return
				}

				if group == nil {
					group, err = getDefaultGroup(r, groupRepo)
					if err != nil {
						event := "an error occurred while loading default group"
						statusCode := http.StatusBadRequest

						// TODO(daniel,subomi): this should be impossible, because we call ensureDefaultGroup on app startup, find a better way to report this?
						if errors.Is(err, mongo.ErrNoDocuments) {
							event = err.Error()
							statusCode = http.StatusNotFound
						}

						_ = render.Render(w, r, newErrorResponse(event, statusCode))
						return
					}

					err = cache.Set(r.Context(), groupCacheKey, &group, time.Minute*5)
					if err != nil {
						_ = render.Render(w, r, newErrorResponse(err.Error(), http.StatusBadRequest))
						return
					}
				}
			}

			r = r.WithContext(setGroupInContext(r.Context(), group))
			next.ServeHTTP(w, r)
		})
	}
}

func requireAuth() func(next http.Handler) http.Handler {
	return func(next http.Handler) http.Handler {
		return http.HandlerFunc(func(w http.ResponseWriter, r *http.Request) {
			creds, err := getAuthFromRequest(r)
			if err != nil {
				log.WithError(err).Error("failed to get auth from request")
				_ = render.Render(w, r, newErrorResponse(err.Error(), http.StatusUnauthorized))
				return
			}

			rc, err := realm_chain.Get()
			if err != nil {
				log.WithError(err).Error("failed to get realm chain")
				_ = render.Render(w, r, newErrorResponse("internal server error", http.StatusInternalServerError))
				return
			}

			authUser, err := rc.Authenticate(r.Context(), creds)
			if err != nil {
				log.WithError(err).Error("failed to authenticate")
				_ = render.Render(w, r, newErrorResponse("authorization failed", http.StatusUnauthorized))
				return
			}

			r = r.WithContext(setAuthUserInContext(r.Context(), authUser))
			next.ServeHTTP(w, r)
		})
	}
}

func requireBaseUrl() func(next http.Handler) http.Handler {
	return func(next http.Handler) http.Handler {
		return http.HandlerFunc(func(w http.ResponseWriter, r *http.Request) {
			cfg, err := config.Get()
			if err != nil {
				log.WithError(err).Error("failed to load configuration")
				return
			}

			r = r.WithContext(setBaseUrlInContext(r.Context(), cfg.BaseUrl))
			next.ServeHTTP(w, r)
		})
	}
}

func requirePermission(role auth.RoleType) func(next http.Handler) http.Handler {
	return func(next http.Handler) http.Handler {
		return http.HandlerFunc(func(w http.ResponseWriter, r *http.Request) {
			authUser := getAuthUserFromContext(r.Context())
			if authUser.Role.Type.Is(auth.RoleSuperUser) {
				// superuser has access to everything
				next.ServeHTTP(w, r)
				return
			}

			if !authUser.Role.Type.Is(role) {
				_ = render.Render(w, r, newErrorResponse("unauthorized role", http.StatusUnauthorized))
				return
			}

			group := getGroupFromContext(r.Context())
			for _, v := range authUser.Role.Groups {
				if group.Name == v || group.UID == v {

					if len(authUser.Role.Apps) > 0 { //we're dealing with an app portal token at this point
						_ = render.Render(w, r, newErrorResponse("unauthorized to access group", http.StatusUnauthorized))
						return
					}

					next.ServeHTTP(w, r)
					return
				}
			}

			_ = render.Render(w, r, newErrorResponse("unauthorized to access group", http.StatusUnauthorized))
		})
	}
}

func getAuthFromRequest(r *http.Request) (*auth.Credential, error) {
	cfg, err := config.Get()
	if err != nil {
		log.WithError(err)
		return nil, err
	}

	if !cfg.Auth.RequireAuth {
		return nil, nil
	}

	val := r.Header.Get("Authorization")
	authInfo := strings.Split(val, " ")

	if len(authInfo) != 2 {
		return nil, errors.New("invalid header structure")
	}

	credType := auth.CredentialType(strings.ToUpper(authInfo[0]))
	switch credType {
	case auth.CredentialTypeBasic:

		credentials, err := base64.StdEncoding.DecodeString(authInfo[1])
		if err != nil {
			return nil, errors.New("invalid credentials")
		}

		creds := strings.Split(string(credentials), ":")

		if len(creds) != 2 {
			return nil, errors.New("invalid basic credentials")
		}

		return &auth.Credential{
			Type:     auth.CredentialTypeBasic,
			Username: creds[0],
			Password: creds[1],
		}, nil
	case auth.CredentialTypeAPIKey:
		authToken := authInfo[1]

		if util.IsStringEmpty(authToken) {
			return nil, errors.New("empty api key or token")
		}

		prefix := fmt.Sprintf("%s%s", util.Prefix, util.Seperator)
		if strings.HasPrefix(authToken, prefix) {
			return &auth.Credential{
				Type:   auth.CredentialTypeAPIKey,
				APIKey: authToken,
			}, nil
		}

		return &auth.Credential{
			Type:  auth.CredentialTypeJWT,
			Token: authToken}, nil

	default:
		return nil, fmt.Errorf("unknown credential type: %s", credType.String())
	}
}

func pagination(next http.Handler) http.Handler {
	return http.HandlerFunc(func(w http.ResponseWriter, r *http.Request) {
		rawPerPage := r.URL.Query().Get("perPage")
		rawPage := r.URL.Query().Get("page")
		rawSort := r.URL.Query().Get("sort")

		if len(rawPerPage) == 0 {
			rawPerPage = "20"
		}
		if len(rawPage) == 0 {
			rawPage = "0"
		}
		if len(rawSort) == 0 {
			rawSort = "-1"
		}

		var err error
		var sort = -1 // desc by default
		order := strings.ToLower(rawSort)
		if order == "asc" {
			sort = 1
		}

		var perPage int
		if perPage, err = strconv.Atoi(rawPerPage); err != nil {
			perPage = 20
		}

		var page int
		if page, err = strconv.Atoi(rawPage); err != nil {
			page = 0
		}
		pageable := datastore.Pageable{
			Page:    page,
			PerPage: perPage,
			Sort:    sort,
		}
		r = r.WithContext(setPageableInContext(r.Context(), pageable))
		next.ServeHTTP(w, r)
	})
}

func logHttpRequest(log logger.Logger) func(next http.Handler) http.Handler {
	return func(next http.Handler) http.Handler {
		return http.HandlerFunc(func(w http.ResponseWriter, r *http.Request) {

			ww := middleware.NewWrapResponseWriter(w, r.ProtoMajor)

			if logger.CanLogHttpRequest(log) {
				start := time.Now()

				defer func() {
					requestFields := requestLogFields(r)
					responseFields := responseLogFields(ww, start)

					logFields := map[string]interface{}{
						"httpRequest":  requestFields,
						"httpResponse": responseFields,
					}

					log.WithLogger().WithFields(logFields).Log(statusLevel(ww.Status()), requestFields["requestURL"])
				}()

			}
			next.ServeHTTP(ww, r)
		})
	}
}

func requestLogFields(r *http.Request) map[string]interface{} {
	scheme := "http"

	if r.TLS != nil {
		scheme = "https"
	}

	requestURL := fmt.Sprintf("%s://%s%s", scheme, r.Host, r.RequestURI)

	requestFields := map[string]interface{}{
		"requestURL":    requestURL,
		"requestMethod": r.Method,
		"requestPath":   r.URL.Path,
		"remoteIP":      r.RemoteAddr,
		"proto":         r.Proto,
		"scheme":        scheme,
	}

	if reqID := middleware.GetReqID(r.Context()); reqID != "" {
		requestFields["x-request-id"] = reqID
	}

	if len(r.Header) > 0 {
		requestFields["header"] = headerFields(r.Header)
	}

	cfg, err := config.Get()
	if err != nil {
		log.WithError(err).Error("failed to load configuration")
		return nil
	}

	if cfg.Tracer.Type == config.NewRelicTracerProvider {
		txn := newrelic.FromContext(r.Context()).GetLinkingMetadata()

		if cfg.Tracer.NewRelic.DistributedTracerEnabled {
			requestFields["traceID"] = txn.TraceID
			requestFields["spanID"] = txn.SpanID
		}

		requestFields["entityGUID"] = txn.EntityGUID
		requestFields["entityType"] = txn.EntityType
	}

	return requestFields
}

func responseLogFields(w middleware.WrapResponseWriter, t time.Time) map[string]interface{} {
	responseFields := map[string]interface{}{
		"status":  w.Status(),
		"byes":    w.BytesWritten(),
		"latency": time.Since(t),
	}

	if len(w.Header()) > 0 {
		responseFields["header"] = headerFields(w.Header())
	}

	return responseFields
}

func statusLevel(status int) log.Level {
	switch {
	case status <= 0:
		return log.WarnLevel
	case status < 400:
		return log.InfoLevel
	case status >= 400 && status < 500:
		return log.WarnLevel
	case status >= 500:
		return log.ErrorLevel
	default:
		return log.InfoLevel
	}
}

func headerFields(header http.Header) map[string]string {
	headerField := map[string]string{}

	for k, v := range header {
		k = strings.ToLower(k)
		switch {
		case len(v) == 0:
			continue
		case len(v) == 1:
			headerField[k] = v[0]
		default:
			headerField[k] = fmt.Sprintf("[%s]", strings.Join(v, "], ["))
		}
		if k == "authorization" || k == "cookie" || k == "set-cookie" {
			headerField[k] = "***"
		}
	}

	return headerField
}

func fetchGroupApps(appRepo datastore.ApplicationRepository) func(next http.Handler) http.Handler {
	return func(next http.Handler) http.Handler {

		return http.HandlerFunc(func(w http.ResponseWriter, r *http.Request) {

			pageable := getPageableFromContext(r.Context())

			group := getGroupFromContext(r.Context())

			apps, paginationData, err := appRepo.LoadApplicationsPagedByGroupId(r.Context(), group.UID, pageable)
			if err != nil {
				_ = render.Render(w, r, newErrorResponse("an error occurred while fetching apps", http.StatusInternalServerError))
				return
			}

			r = r.WithContext(setApplicationsInContext(r.Context(), &apps))
			r = r.WithContext(setPaginationDataInContext(r.Context(), &paginationData))
			next.ServeHTTP(w, r)
		})
	}
}

func shouldAuthRoute(r *http.Request) bool {
	guestRoutes := []string{"/ui/auth/login", "/ui/auth/token/refresh"}

	for _, route := range guestRoutes {
		if r.URL.Path == route {
			return false
		}
	}

	return true
}

func ensurePeriod(start time.Time, end time.Time) error {
	if start.Unix() > end.Unix() {
		return errors.New("startDate cannot be greater than endDate")
	}

	return nil
}

func computeDashboardMessages(ctx context.Context, orgId string, eventRepo datastore.EventRepository, searchParams datastore.SearchParams, period datastore.Period) (uint64, []datastore.EventInterval, error) {

	var messagesSent uint64

	messages, err := eventRepo.LoadEventIntervals(ctx, orgId, searchParams, period, 1)
	if err != nil {
		log.Errorln("failed to load message intervals - ", err)
		return 0, nil, err
	}

	for _, m := range messages {
		messagesSent += m.Count
	}

	return messagesSent, messages, nil
}

func setApplicationInContext(ctx context.Context,
	app *datastore.Application) context.Context {
	return context.WithValue(ctx, appCtx, app)
}

func getApplicationFromContext(ctx context.Context) *datastore.Application {
	return ctx.Value(appCtx).(*datastore.Application)
}

func setOrganisationInContext(ctx context.Context,
	org *datastore.Organisation) context.Context {
	return context.WithValue(ctx, orgCtx, org)
}

func getOrganisationFromContext(ctx context.Context) *datastore.Organisation {
	return ctx.Value(orgCtx).(*datastore.Organisation)
}

func setEventInContext(ctx context.Context,
	event *datastore.Event) context.Context {
	return context.WithValue(ctx, eventCtx, event)
}

func getEventFromContext(ctx context.Context) *datastore.Event {
	return ctx.Value(eventCtx).(*datastore.Event)
}

func setEventDeliveryInContext(ctx context.Context,
	eventDelivery *datastore.EventDelivery) context.Context {
	return context.WithValue(ctx, eventDeliveryCtx, eventDelivery)
}

func getEventDeliveryFromContext(ctx context.Context) *datastore.EventDelivery {
	return ctx.Value(eventDeliveryCtx).(*datastore.EventDelivery)
}

func setApplicationsInContext(ctx context.Context,
	apps *[]datastore.Application) context.Context {
	return context.WithValue(ctx, appCtx, apps)
}

func getApplicationsFromContext(ctx context.Context) *[]datastore.Application {
	return ctx.Value(appCtx).(*[]datastore.Application)
}

func setApplicationEndpointInContext(ctx context.Context,
	endpoint *datastore.Endpoint) context.Context {
	return context.WithValue(ctx, endpointCtx, endpoint)
}

func getApplicationEndpointFromContext(ctx context.Context) *datastore.Endpoint {
	return ctx.Value(endpointCtx).(*datastore.Endpoint)
}

func setGroupInContext(ctx context.Context, group *datastore.Group) context.Context {
	return context.WithValue(ctx, groupCtx, group)
}

func getGroupFromContext(ctx context.Context) *datastore.Group {
	return ctx.Value(groupCtx).(*datastore.Group)
}

func setPageableInContext(ctx context.Context, pageable datastore.Pageable) context.Context {
	return context.WithValue(ctx, pageableCtx, pageable)
}

func getPageableFromContext(ctx context.Context) datastore.Pageable {
	return ctx.Value(pageableCtx).(datastore.Pageable)
}

func setPaginationDataInContext(ctx context.Context, p *datastore.PaginationData) context.Context {
	return context.WithValue(ctx, pageDataCtx, p)
}

func getPaginationDataFromContext(ctx context.Context) *datastore.PaginationData {
	return ctx.Value(pageDataCtx).(*datastore.PaginationData)
}

func setDashboardSummaryInContext(ctx context.Context, d *models.DashboardSummary) context.Context {
	return context.WithValue(ctx, dashboardCtx, d)
}

func getDashboardSummaryFromContext(ctx context.Context) *models.DashboardSummary {
	return ctx.Value(dashboardCtx).(*models.DashboardSummary)
}

func setDeliveryAttemptInContext(ctx context.Context,
	attempt *datastore.DeliveryAttempt) context.Context {
	return context.WithValue(ctx, deliveryAttemptsCtx, attempt)
}

func getDeliveryAttemptFromContext(ctx context.Context) *datastore.DeliveryAttempt {
	return ctx.Value(deliveryAttemptsCtx).(*datastore.DeliveryAttempt)
}

func setDeliveryAttemptsInContext(ctx context.Context,
	attempts *[]datastore.DeliveryAttempt) context.Context {
	return context.WithValue(ctx, deliveryAttemptsCtx, attempts)
}

func getDeliveryAttemptsFromContext(ctx context.Context) *[]datastore.DeliveryAttempt {
	return ctx.Value(deliveryAttemptsCtx).(*[]datastore.DeliveryAttempt)
}

func setAuthUserInContext(ctx context.Context, a *auth.AuthenticatedUser) context.Context {
	return context.WithValue(ctx, authUserCtx, a)
}

func getAuthUserFromContext(ctx context.Context) *auth.AuthenticatedUser {
	return ctx.Value(authUserCtx).(*auth.AuthenticatedUser)
}

func getAuthLoginFromContext(ctx context.Context) *AuthorizedLogin {
	return ctx.Value(authLoginCtx).(*AuthorizedLogin)
}

func setConfigInContext(ctx context.Context, c *ViewableConfiguration) context.Context {
	return context.WithValue(ctx, configCtx, c)
}

func getConfigFromContext(ctx context.Context) *ViewableConfiguration {
	return ctx.Value(configCtx).(*ViewableConfiguration)
}

func setBaseUrlInContext(ctx context.Context, baseUrl string) context.Context {
	return context.WithValue(ctx, baseUrlCtx, baseUrl)
}

func getBaseUrlFromContext(ctx context.Context) string {
	return ctx.Value(baseUrlCtx).(string)
}

func setAppIDInContext(ctx context.Context, appId string) context.Context {
	return context.WithValue(ctx, appIdCtx, appId)
}

func getAppIDFromContext(ctx context.Context) string {
	var appID string

	if appID, ok := ctx.Value(appIdCtx).(string); ok {
		return appID
	}

	return appID
}<|MERGE_RESOLUTION|>--- conflicted
+++ resolved
@@ -37,23 +37,13 @@
 type contextKey string
 
 const (
-<<<<<<< HEAD
 	groupCtx            contextKey = "group"
 	appCtx              contextKey = "app"
+	orgCtx              contextKey = "organisation"
 	endpointCtx         contextKey = "endpoint"
 	eventCtx            contextKey = "event"
 	eventDeliveryCtx    contextKey = "eventDelivery"
 	configCtx           contextKey = "configCtx"
-=======
-	groupCtx         contextKey = "group"
-	appCtx           contextKey = "app"
-	orgCtx           contextKey = "organisation"
-	endpointCtx      contextKey = "endpoint"
-	eventCtx         contextKey = "event"
-	eventDeliveryCtx contextKey = "eventDelivery"
-	configCtx        contextKey = "configCtx"
-	//authConfigCtx       contextKey = "authConfig"
->>>>>>> 43d3a045
 	authLoginCtx        contextKey = "authLogin"
 	authUserCtx         contextKey = "authUser"
 	pageableCtx         contextKey = "pageable"
