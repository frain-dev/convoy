--- conflicted
+++ resolved
@@ -13,11 +13,7 @@
 
 	"github.com/frain-dev/convoy/config"
 	"github.com/frain-dev/convoy/datastore"
-<<<<<<< HEAD
-	convoyMongo "github.com/frain-dev/convoy/datastore/mongo"
-=======
 	cm "github.com/frain-dev/convoy/datastore/mongo"
->>>>>>> 2456fdfc
 	"github.com/frain-dev/convoy/server/testdb"
 	"github.com/stretchr/testify/require"
 
@@ -26,27 +22,16 @@
 
 type IngestIntegrationTestSuite struct {
 	suite.Suite
-<<<<<<< HEAD
-	DB           convoyMongo.Client
-=======
 	DB           cm.Client
->>>>>>> 2456fdfc
 	Router       http.Handler
 	ConvoyApp    *ApplicationHandler
 	DefaultGroup *datastore.Group
 }
 
-<<<<<<< HEAD
-func (s *IngestIntegrationTestSuite) SetupSuite() {
-	s.DB = getDB()
-	s.ConvoyApp = buildServer()
-	s.Router = s.ConvoyApp.BuildRoutes()
-=======
 func (i *IngestIntegrationTestSuite) SetupSuite() {
 	i.DB = getDB()
 	i.ConvoyApp = buildServer()
 	i.Router = i.ConvoyApp.BuildRoutes()
->>>>>>> 2456fdfc
 }
 
 func (i *IngestIntegrationTestSuite) SetupTest() {
@@ -59,13 +44,9 @@
 	err := config.LoadConfig("./testdata/Auth_Config/full-convoy.json")
 	require.NoError(i.T(), err)
 
-<<<<<<< HEAD
-	initRealmChain(i.T(), i.DB.APIRepo(), i.DB.UserRepo(), i.ConvoyApp.S.Cache)
-=======
 	apiRepo := cm.NewApiKeyRepo(i.ConvoyApp.A.Store)
 	userRepo := cm.NewUserRepo(i.ConvoyApp.A.Store)
 	initRealmChain(i.T(), apiRepo, userRepo, i.ConvoyApp.A.Cache)
->>>>>>> 2456fdfc
 }
 
 func (i *IngestIntegrationTestSuite) TearDownTest() {
@@ -104,11 +85,7 @@
 			Encoding: "hex",
 		},
 	}
-<<<<<<< HEAD
-	_, _ = testdb.SeedSource(i.DB, i.DefaultGroup, sourceID, maskID, "non-http", v)
-=======
 	_, _ = testdb.SeedSource(i.ConvoyApp.A.Store, i.DefaultGroup, sourceID, maskID, "non-http", v)
->>>>>>> 2456fdfc
 
 	// Arrange Request.
 	url := fmt.Sprintf("/ingest/%s", maskID)
@@ -137,11 +114,7 @@
 			Encoding: "hex",
 		},
 	}
-<<<<<<< HEAD
-	_, _ = testdb.SeedSource(i.DB, i.DefaultGroup, sourceID, maskID, "", v)
-=======
-	_, _ = testdb.SeedSource(i.ConvoyApp.A.Store, i.DefaultGroup, sourceID, maskID, "", v)
->>>>>>> 2456fdfc
+	_, _ = testdb.SeedSource(i.ConvoyApp.A.Store, i.DefaultGroup, sourceID, maskID, "", v)
 
 	bodyStr := `{ "name": "convoy" }`
 	body := serialize(bodyStr)
@@ -177,11 +150,7 @@
 			Encoding: "hex",
 		},
 	}
-<<<<<<< HEAD
-	_, _ = testdb.SeedSource(i.DB, i.DefaultGroup, sourceID, maskID, "", v)
-=======
-	_, _ = testdb.SeedSource(i.ConvoyApp.A.Store, i.DefaultGroup, sourceID, maskID, "", v)
->>>>>>> 2456fdfc
+	_, _ = testdb.SeedSource(i.ConvoyApp.A.Store, i.DefaultGroup, sourceID, maskID, "", v)
 
 	bodyStr := `{ "name": "convoy" }`
 	body := serialize(bodyStr)
@@ -214,11 +183,7 @@
 			HeaderValue: "Convoy",
 		},
 	}
-<<<<<<< HEAD
-	_, _ = testdb.SeedSource(i.DB, i.DefaultGroup, sourceID, maskID, "", v)
-=======
-	_, _ = testdb.SeedSource(i.ConvoyApp.A.Store, i.DefaultGroup, sourceID, maskID, "", v)
->>>>>>> 2456fdfc
+	_, _ = testdb.SeedSource(i.ConvoyApp.A.Store, i.DefaultGroup, sourceID, maskID, "", v)
 
 	bodyStr := `{ "name": "convoy" }`
 	body := serialize(bodyStr)
@@ -250,11 +215,7 @@
 			HeaderValue: "Convoy",
 		},
 	}
-<<<<<<< HEAD
-	_, _ = testdb.SeedSource(i.DB, i.DefaultGroup, sourceID, maskID, "", v)
-=======
-	_, _ = testdb.SeedSource(i.ConvoyApp.A.Store, i.DefaultGroup, sourceID, maskID, "", v)
->>>>>>> 2456fdfc
+	_, _ = testdb.SeedSource(i.ConvoyApp.A.Store, i.DefaultGroup, sourceID, maskID, "", v)
 
 	bodyStr := `{ "name": "convoy" }`
 	body := serialize(bodyStr)
@@ -286,11 +247,7 @@
 			Password: "Convoy",
 		},
 	}
-<<<<<<< HEAD
-	_, _ = testdb.SeedSource(i.DB, i.DefaultGroup, sourceID, maskID, "", v)
-=======
-	_, _ = testdb.SeedSource(i.ConvoyApp.A.Store, i.DefaultGroup, sourceID, maskID, "", v)
->>>>>>> 2456fdfc
+	_, _ = testdb.SeedSource(i.ConvoyApp.A.Store, i.DefaultGroup, sourceID, maskID, "", v)
 
 	bodyStr := `{ "name": "convoy" }`
 	body := serialize(bodyStr)
@@ -322,11 +279,7 @@
 			Password: "Convoy",
 		},
 	}
-<<<<<<< HEAD
-	_, _ = testdb.SeedSource(i.DB, i.DefaultGroup, sourceID, maskID, "", v)
-=======
-	_, _ = testdb.SeedSource(i.ConvoyApp.A.Store, i.DefaultGroup, sourceID, maskID, "", v)
->>>>>>> 2456fdfc
+	_, _ = testdb.SeedSource(i.ConvoyApp.A.Store, i.DefaultGroup, sourceID, maskID, "", v)
 
 	bodyStr := `{ "name": "convoy" }`
 	body := serialize(bodyStr)
@@ -354,11 +307,7 @@
 	v := &datastore.VerifierConfig{
 		Type: datastore.NoopVerifier,
 	}
-<<<<<<< HEAD
-	_, _ = testdb.SeedSource(i.DB, i.DefaultGroup, sourceID, maskID, "", v)
-=======
-	_, _ = testdb.SeedSource(i.ConvoyApp.A.Store, i.DefaultGroup, sourceID, maskID, "", v)
->>>>>>> 2456fdfc
+	_, _ = testdb.SeedSource(i.ConvoyApp.A.Store, i.DefaultGroup, sourceID, maskID, "", v)
 
 	bodyStr := `{ "name": "convoy" }`
 	body := serialize(bodyStr)
