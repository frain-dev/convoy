--- conflicted
+++ resolved
@@ -36,12 +36,7 @@
 }
 
 func (i *IngestIntegrationTestSuite) SetupTest() {
-<<<<<<< HEAD
 	testdb.PurgeDB(i.T(), i.DB)
-=======
-	testdb.PurgeDB(i.DB)
-	var err error = nil
->>>>>>> 608fd832
 
 	// Setup Default Group.
 	i.DefaultGroup, err = testdb.SeedDefaultGroup(i.ConvoyApp.A.Store, "")
