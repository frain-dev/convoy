package server

import (
	"encoding/json"
	"errors"
	"fmt"
	"net/http"
	"time"

	"github.com/frain-dev/convoy/config"
	"github.com/frain-dev/convoy/datastore"
	"github.com/frain-dev/convoy/server/models"
	"github.com/frain-dev/convoy/util"
	"github.com/go-chi/render"
	log "github.com/sirupsen/logrus"

	m "github.com/frain-dev/convoy/internal/pkg/middleware"
)

// CreateAppEvent
// @Summary Create app event
// @Description This endpoint creates an app event
// @Tags Events
// @Accept  json
// @Produce  json
// @Param groupId query string true "group id"
// @Param event body models.Event true "Event Details"
// @Success 200 {object} serverResponse{data=datastore.Event{data=Stub}}
// @Failure 400,401,500 {object} serverResponse{data=Stub}
// @Security ApiKeyAuth
// @Router /events [post]
func (a *ApplicationHandler) CreateAppEvent(w http.ResponseWriter, r *http.Request) {
	var newMessage models.Event
	err := util.ReadJSON(r, &newMessage)
	if err != nil {
		_ = render.Render(w, r, util.NewErrorResponse(err.Error(), http.StatusBadRequest))
		return
	}

<<<<<<< HEAD
	g := GetGroupFromContext(r.Context())
=======
	g := m.GetGroupFromContext(r.Context())
>>>>>>> 1b32d7d6

	event, err := a.S.EventService.CreateAppEvent(r.Context(), &newMessage, g)
	if err != nil {
		_ = render.Render(w, r, util.NewServiceErrResponse(err))
		return
	}

	_ = render.Render(w, r, util.NewServerResponse("App event created successfully", event, http.StatusCreated))
}

// ReplayAppEvent
// @Summary Replay app event
// @Description This endpoint replays an app event
// @Tags Events
// @Accept  json
// @Produce  json
// @Param groupId query string true "group id"
// @Param eventID path string true "event id"
// @Success 200 {object} serverResponse{data=datastore.Event{data=Stub}}
// @Failure 400,401,500 {object} serverResponse{data=Stub}
// @Security ApiKeyAuth
// @Router /events/{eventID}/replay [put]
<<<<<<< HEAD
func (a *applicationHandler) ReplayAppEvent(w http.ResponseWriter, r *http.Request) {
	g := GetGroupFromContext(r.Context())
	event := getEventFromContext(r.Context())
=======
func (a *ApplicationHandler) ReplayAppEvent(w http.ResponseWriter, r *http.Request) {
	g := m.GetGroupFromContext(r.Context())
	event := m.GetEventFromContext(r.Context())
>>>>>>> 1b32d7d6

	err := a.S.EventService.ReplayAppEvent(r.Context(), event, g)
	if err != nil {
		_ = render.Render(w, r, util.NewServiceErrResponse(err))
		return
	}

	_ = render.Render(w, r, util.NewServerResponse("App event replayed successfully", event, http.StatusOK))
}

// GetAppEvent
// @Summary Get app event
// @Description This endpoint fetches an app event
// @Tags Events
// @Accept  json
// @Produce  json
// @Param groupId query string true "group id"
// @Param eventID path string true "event id"
// @Success 200 {object} serverResponse{data=datastore.Event{data=Stub}}
// @Failure 400,401,500 {object} serverResponse{data=Stub}
// @Security ApiKeyAuth
// @Router /events/{eventID} [get]
func (a *ApplicationHandler) GetAppEvent(w http.ResponseWriter, r *http.Request) {

	_ = render.Render(w, r, util.NewServerResponse("App event fetched successfully",
		*m.GetEventFromContext(r.Context()), http.StatusOK))
}

// GetEventDelivery
// @Summary Get event delivery
// @Description This endpoint fetches an event delivery.
// @Tags EventDelivery
// @Accept json
// @Produce json
// @Param groupId query string true "group id"
// @Param eventDeliveryID path string true "event delivery id"
// @Success 200 {object} serverResponse{data=datastore.Event{data=Stub}}
// @Failure 400,401,500 {object} serverResponse{data=Stub}
// @Security ApiKeyAuth
// @Router /eventdeliveries/{eventDeliveryID} [get]
func (a *ApplicationHandler) GetEventDelivery(w http.ResponseWriter, r *http.Request) {

	_ = render.Render(w, r, util.NewServerResponse("Event Delivery fetched successfully",
		*m.GetEventDeliveryFromContext(r.Context()), http.StatusOK))
}

// ResendEventDelivery
// @Summary Resend an app event
// @Description This endpoint resends an app event
// @Tags EventDelivery
// @Accept  json
// @Produce  json
// @Param groupId query string true "group id"
// @Param eventDeliveryID path string true "event delivery id"
// @Success 200 {object} serverResponse{data=datastore.Event{data=Stub}}
// @Failure 400,401,500 {object} serverResponse{data=Stub}
// @Security ApiKeyAuth
// @Router /eventdeliveries/{eventDeliveryID}/resend [put]
func (a *ApplicationHandler) ResendEventDelivery(w http.ResponseWriter, r *http.Request) {

	eventDelivery := m.GetEventDeliveryFromContext(r.Context())

<<<<<<< HEAD
	err := a.eventService.ResendEventDelivery(r.Context(), eventDelivery, GetGroupFromContext(r.Context()))
=======
	err := a.S.EventService.ResendEventDelivery(r.Context(), eventDelivery, m.GetGroupFromContext(r.Context()))
>>>>>>> 1b32d7d6
	if err != nil {
		_ = render.Render(w, r, util.NewServiceErrResponse(err))
		return
	}

	_ = render.Render(w, r, util.NewServerResponse("App event processed for retry successfully",
		eventDelivery, http.StatusOK))
}

// BatchRetryEventDelivery
// @Summary Batch Resend app events
// @Description This endpoint resends multiple app events
// @Tags EventDelivery
// @Accept json
// @Produce json
// @Param groupId query string true "group id"
// @Param delivery ids body Stub{ids=[]string} true "event delivery ids"
// @Success 200 {object} serverResponse{data=Stub}
// @Failure 400,401,500 {object} serverResponse{data=Stub}
// @Security ApiKeyAuth
// @Router /eventdeliveries/batchretry [post]
func (a *ApplicationHandler) BatchRetryEventDelivery(w http.ResponseWriter, r *http.Request) {
	status := make([]datastore.EventDeliveryStatus, 0)

	for _, s := range r.URL.Query()["status"] {
		if !util.IsStringEmpty(s) {
			status = append(status, datastore.EventDeliveryStatus(s))
		}
	}

	searchParams, err := getSearchParams(r)
	if err != nil {
		_ = render.Render(w, r, util.NewErrorResponse(err.Error(), http.StatusBadRequest))
		return
	}

	f := &datastore.Filter{
<<<<<<< HEAD
		Group:   GetGroupFromContext(r.Context()),
=======
		Group:   m.GetGroupFromContext(r.Context()),
>>>>>>> 1b32d7d6
		AppID:   r.URL.Query().Get("appId"),
		EventID: r.URL.Query().Get("eventId"),
		Status:  status,
		Pageable: datastore.Pageable{
			Page:    0,
			PerPage: 1000000000000, // large number so we get everything in most cases
			Sort:    -1,
		},
		SearchParams: searchParams,
	}

	successes, failures, err := a.S.EventService.BatchRetryEventDelivery(r.Context(), f)
	if err != nil {
		_ = render.Render(w, r, util.NewServiceErrResponse(err))
		return
	}

	_ = render.Render(w, r, util.NewServerResponse(fmt.Sprintf("%d successful, %d failed", successes, failures), nil, http.StatusOK))
}

// CountAffectedEventDeliveries
// @Summary Count affected eventDeliveries
// @Description This endpoint counts app events that will be affected by a batch retry operation
// @Tags EventDelivery
// @Accept  json
// @Produce  json
// @Param appId query string false "application id"
// @Param groupId query string true "group Id"
// @Param startDate query string false "start date"
// @Param endDate query string false "end date"
// @Param perPage query string false "results per page"
// @Param page query string false "page number"
// @Param sort query string false "sort order"
// @Success 200 {object} serverResponse{data=Stub{num=integer}}
// @Failure 400,401,500 {object} serverResponse{data=Stub}
// @Security ApiKeyAuth
// @Router /eventdeliveries/countbatchretryevents [get]
func (a *ApplicationHandler) CountAffectedEventDeliveries(w http.ResponseWriter, r *http.Request) {
	status := make([]datastore.EventDeliveryStatus, 0)
	for _, s := range r.URL.Query()["status"] {
		if !util.IsStringEmpty(s) {
			status = append(status, datastore.EventDeliveryStatus(s))
		}
	}

	searchParams, err := getSearchParams(r)
	if err != nil {
		_ = render.Render(w, r, util.NewErrorResponse(err.Error(), http.StatusBadRequest))
		return
	}

	f := &datastore.Filter{
<<<<<<< HEAD
		Group:        GetGroupFromContext(r.Context()),
=======
		Group:        m.GetGroupFromContext(r.Context()),
>>>>>>> 1b32d7d6
		AppID:        r.URL.Query().Get("appId"),
		EventID:      r.URL.Query().Get("eventId"),
		Status:       status,
		SearchParams: searchParams,
	}

	count, err := a.S.EventService.CountAffectedEventDeliveries(r.Context(), f)
	if err != nil {
		_ = render.Render(w, r, util.NewServiceErrResponse(err))
		return
	}

	_ = render.Render(w, r, util.NewServerResponse("event deliveries count successful", map[string]interface{}{"num": count}, http.StatusOK))
}

// ForceResendEventDeliveries
// @Summary Force Resend app events
// @Description This endpoint force resends multiple app events
// @Tags EventDelivery
// @Accept json
// @Produce json
// @Param groupId query string true "group Id"
// @Param delivery ids body Stub{ids=[]string} true "event delivery ids"
// @Success 200 {object} serverResponse{data=Stub}
// @Failure 400,401,500 {object} serverResponse{data=Stub}
// @Security ApiKeyAuth
// @Router /eventdeliveries/forceresend [post]
func (a *ApplicationHandler) ForceResendEventDeliveries(w http.ResponseWriter, r *http.Request) {
	eventDeliveryIDs := models.IDs{}

	err := json.NewDecoder(r.Body).Decode(&eventDeliveryIDs)
	if err != nil {
		_ = render.Render(w, r, util.NewErrorResponse("Request is invalid", http.StatusBadRequest))
		return
	}

<<<<<<< HEAD
	successes, failures, err := a.eventService.ForceResendEventDeliveries(r.Context(), eventDeliveryIDs.IDs, GetGroupFromContext(r.Context()))
=======
	successes, failures, err := a.S.EventService.ForceResendEventDeliveries(r.Context(), eventDeliveryIDs.IDs, m.GetGroupFromContext(r.Context()))
>>>>>>> 1b32d7d6
	if err != nil {
		_ = render.Render(w, r, util.NewServiceErrResponse(err))
		return
	}

	_ = render.Render(w, r, util.NewServerResponse(fmt.Sprintf("%d successful, %d failed", successes, failures), nil, http.StatusOK))
}

// GetEventsPaged
// @Summary Get app events with pagination
// @Description This endpoint fetches app events with pagination
// @Tags Events
// @Accept  json
// @Produce  json
// @Param appId query string false "application id"
// @Param groupId query string true "group id"
// @Param startDate query string false "start date"
// @Param endDate query string false "end date"
// @Param perPage query string false "results per page"
// @Param page query string false "page number"
// @Param sort query string false "sort order"
// @Success 200 {object} serverResponse{data=pagedResponse{content=[]datastore.Event{data=Stub}}}
// @Failure 400,401,500 {object} serverResponse{data=Stub}
// @Security ApiKeyAuth
// @Router /events [get]
func (a *ApplicationHandler) GetEventsPaged(w http.ResponseWriter, r *http.Request) {
	config, err := config.Get()
	if err != nil {
		_ = render.Render(w, r, util.NewErrorResponse(err.Error(), http.StatusBadRequest))
		return
	}

	searchParams, err := getSearchParams(r)
	if err != nil {
		_ = render.Render(w, r, util.NewErrorResponse(err.Error(), http.StatusBadRequest))
		return
	}

<<<<<<< HEAD
	pageable := getPageableFromContext(r.Context())
	group := GetGroupFromContext(r.Context())
=======
	pageable := m.GetPageableFromContext(r.Context())
	group := m.GetGroupFromContext(r.Context())
>>>>>>> 1b32d7d6
	query := r.URL.Query().Get("query")
	app := r.URL.Query().Get("appId")

	// if pageable.Page == 0 {
	// 	pageable.Page = 1
	// }

	f := &datastore.Filter{
		Query:        query,
		Group:        group,
		AppID:        app,
		Pageable:     pageable,
		SearchParams: searchParams,
	}

	if config.Search.Type == "typesense" && !util.IsStringEmpty(query) {
		m, paginationData, err := a.S.EventService.Search(r.Context(), f)
		if err != nil {
			_ = render.Render(w, r, util.NewErrorResponse(err.Error(), http.StatusBadRequest))
			return
		}
		_ = render.Render(w, r, util.NewServerResponse("App events fetched successfully",
			pagedResponse{Content: &m, Pagination: &paginationData}, http.StatusOK))

		return
	}

	m, paginationData, err := a.S.EventService.GetEventsPaged(r.Context(), f)
	if err != nil {
		_ = render.Render(w, r, util.NewErrorResponse("an error occurred while fetching app events", http.StatusInternalServerError))
		return
	}

	_ = render.Render(w, r, util.NewServerResponse("App events fetched successfully",
		pagedResponse{Content: &m, Pagination: &paginationData}, http.StatusOK))
}

// GetEventDeliveriesPaged
// @Summary Get event deliveries
// @Description This endpoint fetch event deliveries.
// @Tags EventDelivery
// @Accept json
// @Produce json
// @Param appId query string false "application id"
// @Param groupId query string true "group id"
// @Param eventId query string false "event id"
// @Param startDate query string false "start date"
// @Param endDate query string false "end date"
// @Param perPage query string false "results per page"
// @Param page query string false "page number"
// @Param sort query string false "sort order"
// @Param status query []string false "status"
// @Success 200 {object} serverResponse{data=pagedResponse{content=[]datastore.EventDelivery{data=Stub}}}
// @Failure 400,401,500 {object} serverResponse{data=Stub}
// @Security ApiKeyAuth
// @Router /eventdeliveries [get]
func (a *ApplicationHandler) GetEventDeliveriesPaged(w http.ResponseWriter, r *http.Request) {
	status := make([]datastore.EventDeliveryStatus, 0)
	for _, s := range r.URL.Query()["status"] {
		if !util.IsStringEmpty(s) {
			status = append(status, datastore.EventDeliveryStatus(s))
		}
	}

	searchParams, err := getSearchParams(r)
	if err != nil {
		_ = render.Render(w, r, util.NewErrorResponse(err.Error(), http.StatusBadRequest))
		return
	}

	f := &datastore.Filter{
<<<<<<< HEAD
		Group:        GetGroupFromContext(r.Context()),
=======
		Group:        m.GetGroupFromContext(r.Context()),
>>>>>>> 1b32d7d6
		AppID:        r.URL.Query().Get("appId"),
		EventID:      r.URL.Query().Get("eventId"),
		Status:       status,
		Pageable:     m.GetPageableFromContext(r.Context()),
		SearchParams: searchParams,
	}

	ed, paginationData, err := a.S.EventService.GetEventDeliveriesPaged(r.Context(), f)
	if err != nil {
		_ = render.Render(w, r, util.NewErrorResponse("an error occurred while fetching event deliveries", http.StatusInternalServerError))
		return
	}

	_ = render.Render(w, r, util.NewServerResponse("Event deliveries fetched successfully",
		pagedResponse{Content: &ed, Pagination: &paginationData}, http.StatusOK))
}

func getSearchParams(r *http.Request) (datastore.SearchParams, error) {
	var searchParams datastore.SearchParams
	format := "2006-01-02T15:04:05"
	startDate := r.URL.Query().Get("startDate")
	endDate := r.URL.Query().Get("endDate")

	var err error

	var startT time.Time
	if len(startDate) == 0 {
		startT = time.Unix(0, 0)
	} else {
		startT, err = time.Parse(format, startDate)
		if err != nil {
			log.Errorln("error parsing startDate - ", err)
			return searchParams, errors.New("please specify a startDate in the format " + format)
		}
	}
	var endT time.Time
	if len(endDate) == 0 {
		now := time.Now()
		endT = time.Date(now.Year(), now.Month(), now.Day(), 23, 59, 59, 999999999, now.Location())
	} else {
		endT, err = time.Parse(format, endDate)
		if err != nil {
			return searchParams, errors.New("please specify a correct endDate in the format " + format + " or none at all")
		}
	}

	if err := m.EnsurePeriod(startT, endT); err != nil {
		return searchParams, err
	}

	searchParams = datastore.SearchParams{
		CreatedAtStart: startT.Unix(),
		CreatedAtEnd:   endT.Unix(),
	}

	return searchParams, nil
}

func fetchDeliveryAttempts() func(next http.Handler) http.Handler {
	return func(next http.Handler) http.Handler {

		return http.HandlerFunc(func(w http.ResponseWriter, r *http.Request) {

			e := m.GetEventDeliveryFromContext(r.Context())

			r = r.WithContext(m.SetDeliveryAttemptsInContext(r.Context(), &e.DeliveryAttempts))
			next.ServeHTTP(w, r)
		})
	}
}

func findMessageDeliveryAttempt(attempts *[]datastore.DeliveryAttempt, id string) (*datastore.DeliveryAttempt, error) {
	for _, a := range *attempts {
		if a.UID == id {
			return &a, nil
		}
	}
	return nil, datastore.ErrEventDeliveryAttemptNotFound
}<|MERGE_RESOLUTION|>--- conflicted
+++ resolved
@@ -37,11 +37,7 @@
 		return
 	}
 
-<<<<<<< HEAD
-	g := GetGroupFromContext(r.Context())
-=======
 	g := m.GetGroupFromContext(r.Context())
->>>>>>> 1b32d7d6
 
 	event, err := a.S.EventService.CreateAppEvent(r.Context(), &newMessage, g)
 	if err != nil {
@@ -64,15 +60,9 @@
 // @Failure 400,401,500 {object} serverResponse{data=Stub}
 // @Security ApiKeyAuth
 // @Router /events/{eventID}/replay [put]
-<<<<<<< HEAD
-func (a *applicationHandler) ReplayAppEvent(w http.ResponseWriter, r *http.Request) {
-	g := GetGroupFromContext(r.Context())
-	event := getEventFromContext(r.Context())
-=======
 func (a *ApplicationHandler) ReplayAppEvent(w http.ResponseWriter, r *http.Request) {
 	g := m.GetGroupFromContext(r.Context())
 	event := m.GetEventFromContext(r.Context())
->>>>>>> 1b32d7d6
 
 	err := a.S.EventService.ReplayAppEvent(r.Context(), event, g)
 	if err != nil {
@@ -135,11 +125,7 @@
 
 	eventDelivery := m.GetEventDeliveryFromContext(r.Context())
 
-<<<<<<< HEAD
-	err := a.eventService.ResendEventDelivery(r.Context(), eventDelivery, GetGroupFromContext(r.Context()))
-=======
 	err := a.S.EventService.ResendEventDelivery(r.Context(), eventDelivery, m.GetGroupFromContext(r.Context()))
->>>>>>> 1b32d7d6
 	if err != nil {
 		_ = render.Render(w, r, util.NewServiceErrResponse(err))
 		return
@@ -177,11 +163,7 @@
 	}
 
 	f := &datastore.Filter{
-<<<<<<< HEAD
-		Group:   GetGroupFromContext(r.Context()),
-=======
 		Group:   m.GetGroupFromContext(r.Context()),
->>>>>>> 1b32d7d6
 		AppID:   r.URL.Query().Get("appId"),
 		EventID: r.URL.Query().Get("eventId"),
 		Status:  status,
@@ -234,11 +216,7 @@
 	}
 
 	f := &datastore.Filter{
-<<<<<<< HEAD
-		Group:        GetGroupFromContext(r.Context()),
-=======
 		Group:        m.GetGroupFromContext(r.Context()),
->>>>>>> 1b32d7d6
 		AppID:        r.URL.Query().Get("appId"),
 		EventID:      r.URL.Query().Get("eventId"),
 		Status:       status,
@@ -275,11 +253,7 @@
 		return
 	}
 
-<<<<<<< HEAD
-	successes, failures, err := a.eventService.ForceResendEventDeliveries(r.Context(), eventDeliveryIDs.IDs, GetGroupFromContext(r.Context()))
-=======
 	successes, failures, err := a.S.EventService.ForceResendEventDeliveries(r.Context(), eventDeliveryIDs.IDs, m.GetGroupFromContext(r.Context()))
->>>>>>> 1b32d7d6
 	if err != nil {
 		_ = render.Render(w, r, util.NewServiceErrResponse(err))
 		return
@@ -318,13 +292,8 @@
 		return
 	}
 
-<<<<<<< HEAD
-	pageable := getPageableFromContext(r.Context())
-	group := GetGroupFromContext(r.Context())
-=======
 	pageable := m.GetPageableFromContext(r.Context())
 	group := m.GetGroupFromContext(r.Context())
->>>>>>> 1b32d7d6
 	query := r.URL.Query().Get("query")
 	app := r.URL.Query().Get("appId")
 
@@ -396,11 +365,7 @@
 	}
 
 	f := &datastore.Filter{
-<<<<<<< HEAD
-		Group:        GetGroupFromContext(r.Context()),
-=======
 		Group:        m.GetGroupFromContext(r.Context()),
->>>>>>> 1b32d7d6
 		AppID:        r.URL.Query().Get("appId"),
 		EventID:      r.URL.Query().Get("eventId"),
 		Status:       status,
