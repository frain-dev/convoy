package server

import (
	"context"
	"encoding/json"
	"errors"
	"fmt"
	"net/http"
	"time"

	"github.com/frain-dev/convoy"
	"github.com/frain-dev/convoy/config"
	"github.com/frain-dev/convoy/datastore"
	"github.com/frain-dev/convoy/server/models"
	"github.com/frain-dev/convoy/util"
	"github.com/go-chi/render"
	"github.com/google/uuid"
	log "github.com/sirupsen/logrus"
	"go.mongodb.org/mongo-driver/bson/primitive"
)

// CreateAppEvent
// @Summary Create app event
// @Description This endpoint creates an app event
// @Tags Events
// @Accept  json
// @Produce  json
// @Param event body models.Event true "Event Details"
// @Success 200 {object} serverResponse{data=datastore.Event{data=Stub}}
// @Failure 400,401,500 {object} serverResponse{data=Stub}
// @Security ApiKeyAuth
// @Router /events [post]
func (a *applicationHandler) CreateAppEvent(w http.ResponseWriter, r *http.Request) {

	var newMessage models.Event
	err := json.NewDecoder(r.Body).Decode(&newMessage)
	if err != nil {
		_ = render.Render(w, r, newErrorResponse("Request is invalid", http.StatusBadRequest))
		return
	}

	eventType := newMessage.EventType
	if util.IsStringEmpty(eventType) {
		_ = render.Render(w, r, newErrorResponse("please provide an event_type", http.StatusBadRequest))
		return
	}
	d := newMessage.Data
	if d == nil {
		_ = render.Render(w, r, newErrorResponse("please provide your data", http.StatusBadRequest))
		return
	}

	app, err := a.appRepo.FindApplicationByID(r.Context(), newMessage.AppID)
	if err != nil {

		msg := "an error occurred while retrieving app details"
		statusCode := http.StatusInternalServerError

		if errors.Is(err, datastore.ErrApplicationNotFound) {
			msg = err.Error()
			statusCode = http.StatusNotFound
		}

		log.Debugln("error while fetching app - ", err)

		_ = render.Render(w, r, newErrorResponse(msg, statusCode))
		return
	}

	if len(app.Endpoints) == 0 {
		_ = render.Render(w, r, newErrorResponse("app has no configured endpoints", http.StatusBadRequest))
		return
	}

	matchedEndpoints := matchEndpointsForDelivery(eventType, app.Endpoints, nil)

	event := &datastore.Event{
		UID:              uuid.New().String(),
		EventType:        datastore.EventType(eventType),
		MatchedEndpoints: len(matchedEndpoints),
		Data:             d,
		CreatedAt:        primitive.NewDateTimeFromTime(time.Now()),
		UpdatedAt:        primitive.NewDateTimeFromTime(time.Now()),
		AppMetadata: &datastore.AppMetadata{
			Title:        app.Title,
			UID:          app.UID,
			GroupID:      app.GroupID,
			SupportEmail: app.SupportEmail,
		},
		DocumentStatus: datastore.ActiveDocumentStatus,
	}

	err = a.eventRepo.CreateEvent(r.Context(), event)
	if err != nil {
		_ = render.Render(w, r, newErrorResponse("an error occurred while creating event", http.StatusInternalServerError))
		return
	}

	g := getGroupFromContext(r.Context())

	var intervalSeconds uint64
	var retryLimit uint64
	if string(g.Config.Strategy.Type) == string(config.DefaultStrategyProvider) {
		intervalSeconds = g.Config.Strategy.Default.IntervalSeconds
		retryLimit = g.Config.Strategy.Default.RetryLimit
	} else {
		_ = render.Render(w, r, newErrorResponse("retry strategy not defined in configuration", http.StatusInternalServerError))
		return
	}

	eventStatus := datastore.ScheduledEventStatus

	for _, v := range matchedEndpoints {
		// TODO(daniel,subomi): what if the first endpoint is inactive, and then the second one is active?
		// how do we reset eventStatus?
		if v.Status != datastore.ActiveEndpointStatus {
			eventStatus = datastore.DiscardedEventStatus
		}

		eventDelivery := &datastore.EventDelivery{
			UID: uuid.New().String(),
			EventMetadata: &datastore.EventMetadata{
				UID:       event.UID,
				EventType: event.EventType,
			},
			EndpointMetadata: &datastore.EndpointMetadata{
				UID:       v.UID,
				TargetURL: v.TargetURL,
				Status:    v.Status,
				Secret:    v.Secret,
				Sent:      false,
			},
			AppMetadata: &datastore.AppMetadata{
				UID:          app.UID,
				Title:        app.Title,
				GroupID:      app.GroupID,
				SupportEmail: app.SupportEmail,
			},
			Metadata: &datastore.Metadata{
				Data:            event.Data,
				Strategy:        g.Config.Strategy.Type,
				NumTrials:       0,
				IntervalSeconds: intervalSeconds,
				RetryLimit:      retryLimit,
				NextSendTime:    primitive.NewDateTimeFromTime(time.Now()),
			},
			Status:           eventStatus,
			DeliveryAttempts: make([]datastore.DeliveryAttempt, 0),
			DocumentStatus:   datastore.ActiveDocumentStatus,
			CreatedAt:        primitive.NewDateTimeFromTime(time.Now()),
			UpdatedAt:        primitive.NewDateTimeFromTime(time.Now()),
		}
		err = a.eventDeliveryRepo.CreateEventDelivery(r.Context(), eventDelivery)
		if err != nil {
			log.WithError(err).Error("error occurred creating event delivery")
		}

		taskName := convoy.EventProcessor.SetPrefix(g.Name)

		if eventDelivery.Status != datastore.DiscardedEventStatus {
			err = a.eventQueue.Write(r.Context(), taskName, eventDelivery, 1*time.Second)
			if err != nil {
				log.Errorf("Error occurred sending new event to the queue %s", err)
			}
		}

	}

	_ = render.Render(w, r, newServerResponse("App event created successfully", event, http.StatusCreated))
}

// GetAppEvent
// @Summary Get app event
// @Description This endpoint fetches an app event
// @Tags Events
// @Accept  json
// @Produce  json
// @Param eventID path string true "event id"
// @Success 200 {object} serverResponse{data=datastore.Event{data=Stub}}
// @Failure 400,401,500 {object} serverResponse{data=Stub}
// @Security ApiKeyAuth
// @Router /events/{eventID} [get]
func (a *applicationHandler) GetAppEvent(w http.ResponseWriter, r *http.Request) {

	_ = render.Render(w, r, newServerResponse("App event fetched successfully",
		*getEventFromContext(r.Context()), http.StatusOK))
}

// GetEventDelivery
// @Summary Get event delivery
// @Description This endpoint fetches an event delivery.
// @Tags EventDelivery
// @Accept json
// @Produce json
// @Param eventDeliveryID path string true "event delivery id"
// @Success 200 {object} serverResponse{data=datastore.Event{data=Stub}}
// @Failure 400,401,500 {object} serverResponse{data=Stub}
// @Security ApiKeyAuth
// @Router /eventdeliveries/{eventDeliveryID} [get]
func (a *applicationHandler) GetEventDelivery(w http.ResponseWriter, r *http.Request) {

	_ = render.Render(w, r, newServerResponse("Event Delivery fetched successfully",
		*getEventDeliveryFromContext(r.Context()), http.StatusOK))
}

// ResendEventDelivery
// @Summary Resend an app event
// @Description This endpoint resends an app event
// @Tags EventDelivery
// @Accept  json
// @Produce  json
<<<<<<< HEAD
// @Param eventID path string true "event id"
// @Success 200 {object} serverResponse{data=datastore.Event{data=Stub}}
=======
// @Param eventDeliveryID path string true "event delivery id"
// @Success 200 {object} serverResponse{data=convoy.Event{data=Stub}}
>>>>>>> dc4b6aee
// @Failure 400,401,500 {object} serverResponse{data=Stub}
// @Security ApiKeyAuth
// @Router /eventdeliveries/{eventDeliveryID}/resend [put]
func (a *applicationHandler) ResendEventDelivery(w http.ResponseWriter, r *http.Request) {

	eventDelivery := getEventDeliveryFromContext(r.Context())

	endpointError := a.resendEventDelivery(r.Context(), eventDelivery)
	if endpointError != nil {
		_ = render.Render(w, r, newErrorResponse(endpointError.Error(), endpointError.StatusCode))
		return
	}

	_ = render.Render(w, r, newServerResponse("App event processed for retry successfully",
		eventDelivery, http.StatusOK))
}

// BatchRetryEventDelivery
// @Summary Batch Resend app events
// @Description This endpoint resends multiple app events
// @Tags EventDelivery
// @Accept json
// @Produce json
// @Param delivery ids body Stub{ids=[]string} true "event delivery ids"
// @Success 200 {object} serverResponse{data=Stub}
// @Failure 400,401,500 {object} serverResponse{data=Stub}
// @Security ApiKeyAuth
// @Router /eventdeliveries/batchretry [post]
func (a *applicationHandler) BatchRetryEventDelivery(w http.ResponseWriter, r *http.Request) {
	eventDeliveryIDs := models.IDs{}

	err := json.NewDecoder(r.Body).Decode(&eventDeliveryIDs)
	if err != nil {
		_ = render.Render(w, r, newErrorResponse("Request is invalid", http.StatusBadRequest))
		return
	}

	var deliveries []datastore.EventDelivery

	deliveries, err = a.eventDeliveryRepo.FindEventDeliveriesByIDs(r.Context(), eventDeliveryIDs.IDs)
	if err != nil {
		log.WithError(err).Error("failed to fetch event deliveries by ids")
		_ = render.Render(w, r, newErrorResponse("failed to fetch event deliveries", http.StatusInternalServerError))
		return
	}

	ctx := r.Context()
	failures := 0

	for _, delivery := range deliveries {
		err := a.resendEventDelivery(ctx, &delivery)
		if err != nil {
			failures++
			log.WithError(err).Error("an item in the batch retry failed")
		}
	}

	_ = render.Render(w, r, newServerResponse(fmt.Sprintf("%d successful, %d failed", len(deliveries)-failures, failures), nil, http.StatusOK))
}

func (a *applicationHandler) resendEventDelivery(ctx context.Context, eventDelivery *datastore.EventDelivery) *EndpointError {

	if eventDelivery.Status == datastore.SuccessEventStatus {
		return &EndpointError{
			Err:        errors.New("event already sent"),
			StatusCode: http.StatusBadRequest,
		}
	}

	switch eventDelivery.Status {
	case datastore.ScheduledEventStatus,
		datastore.ProcessingEventStatus,
		datastore.SuccessEventStatus,
		datastore.RetryEventStatus:
		return &EndpointError{
			Err:        errors.New("cannot resend event that did not fail previously"),
			StatusCode: http.StatusBadRequest,
		}
	}

	e := eventDelivery.EndpointMetadata
	endpoint, err := a.appRepo.FindApplicationEndpointByID(context.Background(), eventDelivery.AppMetadata.UID, e.UID)
	if err != nil {
		return &EndpointError{
			Err:        errors.New("cannot find endpoint"),
			StatusCode: http.StatusInternalServerError,
		}
	}

	if endpoint.Status == datastore.PendingEndpointStatus {
		return &EndpointError{
			Err:        errors.New("endpoint is being re-activated"),
			StatusCode: http.StatusBadRequest,
		}
	}

	if endpoint.Status == datastore.InactiveEndpointStatus {
		pendingEndpoints := []string{e.UID}

		err = a.appRepo.UpdateApplicationEndpointsStatus(context.Background(), eventDelivery.AppMetadata.UID, pendingEndpoints, datastore.PendingEndpointStatus)
		if err != nil {
			return &EndpointError{
				Err:        errors.New("failed to update endpoint status"),
				StatusCode: http.StatusInternalServerError,
			}
		}
	}

	eventDelivery.Status = datastore.ScheduledEventStatus
	err = a.eventDeliveryRepo.UpdateStatusOfEventDelivery(ctx, *eventDelivery, datastore.ScheduledEventStatus)
	if err != nil {
		return &EndpointError{
			Err:        errors.New("an error occurred while trying to resend event"),
			StatusCode: http.StatusInternalServerError,
		}
	}

	g := getGroupFromContext(ctx)
	taskName := convoy.EventProcessor.SetPrefix(g.Name)

	err = a.eventQueue.Write(ctx, taskName, eventDelivery, 1*time.Second)
	if err != nil {
		log.WithError(err).Errorf("error occurred re-enqueing old event - %s", eventDelivery.UID)
	}

	return nil
}

// GetEventsPaged
// @Summary Get app events with pagination
// @Description This endpoint fetches app events with pagination
// @Tags Events
// @Accept  json
// @Produce  json
// @Param appId query string false "application id"
// @Param groupId query string false "group id"
// @Param startDate query string false "start date"
// @Param endDate query string false "end date"
// @Param perPage query string false "results per page"
// @Param page query string false "page number"
// @Param sort query string false "sort order"
// @Success 200 {object} serverResponse{data=pagedResponse{content=[]datastore.Event{data=Stub}}}
// @Failure 400,401,500 {object} serverResponse{data=Stub}
// @Security ApiKeyAuth
// @Router /events [get]
func (a *applicationHandler) GetEventsPaged(w http.ResponseWriter, r *http.Request) {

	pageable := getPageableFromContext(r.Context())
	group := getGroupFromContext(r.Context())
	appID := r.URL.Query().Get("appId")

	searchParams, err := getSearchParams(r)
	if err != nil {
		_ = render.Render(w, r, newErrorResponse(err.Error(), http.StatusBadRequest))
		return
	}

	m, paginationData, err := a.eventRepo.LoadEventsPaged(r.Context(), group.UID, appID, searchParams, pageable)
	if err != nil {
		_ = render.Render(w, r, newErrorResponse("an error occurred while fetching app events", http.StatusInternalServerError))
		log.Errorln("error while fetching events - ", err)
		return
	}

	_ = render.Render(w, r, newServerResponse("App events fetched successfully",
		pagedResponse{Content: &m, Pagination: &paginationData}, http.StatusOK))
}

// GetEventDeliveriesPaged
// @Summary Get event deliveries
// @Description This endpoint fetch event deliveries.
// @Tags EventDelivery
// @Accept json
// @Produce json
// @Param appId query string false "application id"
// @Param groupId query string false "group id"
// @Param eventId query string false "event id"
// @Param startDate query string false "start date"
// @Param endDate query string false "end date"
// @Param perPage query string false "results per page"
// @Param page query string false "page number"
// @Param sort query string false "sort order"
// @Param status query []string false "status"
// @Success 200 {object} serverResponse{data=pagedResponse{content=[]datastore.EventDelivery{data=Stub}}}
// @Failure 400,401,500 {object} serverResponse{data=Stub}
// @Security ApiKeyAuth
// @Router /eventdeliveries [get]
func (a *applicationHandler) GetEventDeliveriesPaged(w http.ResponseWriter, r *http.Request) {

	pageable := getPageableFromContext(r.Context())
	group := getGroupFromContext(r.Context())
	appID := r.URL.Query().Get("appId")
	eventID := r.URL.Query().Get("eventId")
	status := make([]datastore.EventDeliveryStatus, 0)

	for _, s := range r.URL.Query()["status"] {
		if !util.IsStringEmpty(s) {
			status = append(status, datastore.EventDeliveryStatus(s))
		}
	}

	searchParams, err := getSearchParams(r)
	if err != nil {
		_ = render.Render(w, r, newErrorResponse(err.Error(), http.StatusBadRequest))
		return
	}

	ed, paginationData, err := a.eventDeliveryRepo.LoadEventDeliveriesPaged(r.Context(), group.UID, appID, eventID, status, searchParams, pageable)
	if err != nil {
		_ = render.Render(w, r, newErrorResponse("an error occurred while fetching event deliveries", http.StatusInternalServerError))
		log.WithError(err)
		return
	}

	_ = render.Render(w, r, newServerResponse("Event deliveries fetched successfully",
		pagedResponse{Content: &ed, Pagination: &paginationData}, http.StatusOK))
}

func getSearchParams(r *http.Request) (convoy.SearchParams, error) {
	var searchParams convoy.SearchParams
	format := "2006-01-02T15:04:05"
	startDate := r.URL.Query().Get("startDate")
	endDate := r.URL.Query().Get("endDate")

	var err error

	var startT time.Time
	if len(startDate) == 0 {
		startT = time.Unix(0, 0)
	} else {
		startT, err = time.Parse(format, startDate)
		if err != nil {
			log.Errorln("error parsing startDate - ", err)
			return searchParams, errors.New("please specify a startDate in the format " + format)
		}
	}
	var endT time.Time
	if len(endDate) == 0 {
		now := time.Now()
		endT = time.Date(now.Year(), now.Month(), now.Day(), 23, 59, 59, 999999999, now.Location())
	} else {
		endT, err = time.Parse(format, endDate)
		if err != nil {
			return searchParams, errors.New("please specify a correct endDate in the format " + format + " or none at all")
		}
	}

	if err := ensurePeriod(startT, endT); err != nil {
		return searchParams, err
	}

	searchParams = convoy.SearchParams{
		CreatedAtStart: startT.Unix(),
		CreatedAtEnd:   endT.Unix(),
	}

	return searchParams, nil
}

func fetchDeliveryAttempts() func(next http.Handler) http.Handler {
	return func(next http.Handler) http.Handler {

		return http.HandlerFunc(func(w http.ResponseWriter, r *http.Request) {

			e := getEventDeliveryFromContext(r.Context())

			r = r.WithContext(setDeliveryAttemptsInContext(r.Context(), &e.DeliveryAttempts))
			next.ServeHTTP(w, r)
		})
	}
}

func findMessageDeliveryAttempt(attempts *[]datastore.DeliveryAttempt, id string) (*datastore.DeliveryAttempt, error) {
	for _, a := range *attempts {
		if a.UID == id {
			return &a, nil
		}
	}
	return nil, datastore.ErrEventDeliveryAttemptNotFound
}

func matchEndpointsForDelivery(ev string, endpoints, matched []datastore.Endpoint) []datastore.Endpoint {
	if len(endpoints) == 0 {
		return matched
	}

	if matched == nil {
		matched = make([]datastore.Endpoint, 0)
	}

	e := endpoints[0]
	for _, v := range e.Events {
		if v == ev || v == "*" {
			matched = append(matched, e)
			break
		}
	}

	return matchEndpointsForDelivery(ev, endpoints[1:], matched)
}<|MERGE_RESOLUTION|>--- conflicted
+++ resolved
@@ -209,13 +209,8 @@
 // @Tags EventDelivery
 // @Accept  json
 // @Produce  json
-<<<<<<< HEAD
-// @Param eventID path string true "event id"
+// @Param eventDeliveryID path string true "event delivery id"
 // @Success 200 {object} serverResponse{data=datastore.Event{data=Stub}}
-=======
-// @Param eventDeliveryID path string true "event delivery id"
-// @Success 200 {object} serverResponse{data=convoy.Event{data=Stub}}
->>>>>>> dc4b6aee
 // @Failure 400,401,500 {object} serverResponse{data=Stub}
 // @Security ApiKeyAuth
 // @Router /eventdeliveries/{eventDeliveryID}/resend [put]
@@ -434,8 +429,8 @@
 		pagedResponse{Content: &ed, Pagination: &paginationData}, http.StatusOK))
 }
 
-func getSearchParams(r *http.Request) (convoy.SearchParams, error) {
-	var searchParams convoy.SearchParams
+func getSearchParams(r *http.Request) (datastore.SearchParams, error) {
+	var searchParams datastore.SearchParams
 	format := "2006-01-02T15:04:05"
 	startDate := r.URL.Query().Get("startDate")
 	endDate := r.URL.Query().Get("endDate")
@@ -467,7 +462,7 @@
 		return searchParams, err
 	}
 
-	searchParams = convoy.SearchParams{
+	searchParams = datastore.SearchParams{
 		CreatedAtStart: startT.Unix(),
 		CreatedAtEnd:   endT.Unix(),
 	}
