package server

import (
	"encoding/json"
	"errors"
	"fmt"
	"net/http"
	"time"

	"github.com/frain-dev/convoy/config"
	"github.com/frain-dev/convoy/datastore"
	"github.com/frain-dev/convoy/datastore/mongo"
	"github.com/frain-dev/convoy/server/models"
	"github.com/frain-dev/convoy/services"
	"github.com/frain-dev/convoy/util"
	"github.com/go-chi/render"
	log "github.com/sirupsen/logrus"

	m "github.com/frain-dev/convoy/internal/pkg/middleware"
)

func createEventService(a *ApplicationHandler) *services.EventService {
	sourceRepo := mongo.NewSourceRepo(a.A.Store)
	appRepo := mongo.NewApplicationRepo(a.A.Store)
	subRepo := mongo.NewSubscriptionRepo(a.A.Store)
	eventRepo := mongo.NewEventRepository(a.A.Store)
	eventDeliveryRepo := mongo.NewEventDeliveryRepository(a.A.Store)
	deviceRepo := mongo.NewDeviceRepository(a.A.Store)

	return services.NewEventService(
		appRepo, eventRepo, eventDeliveryRepo,
		a.A.Queue, a.A.Cache, a.A.Searcher, subRepo, sourceRepo, deviceRepo,
	)
}

// CreateAppEvent
// @Summary Create app event
// @Description This endpoint creates an app event
// @Tags Events
// @Accept  json
// @Produce  json
// @Param groupId query string true "group id"
// @Param event body models.Event true "Event Details"
// @Success 200 {object} util.ServerResponse{data=datastore.Event{data=Stub}}
// @Failure 400,401,500 {object} util.ServerResponse{data=Stub}
// @Security ApiKeyAuth
<<<<<<< HEAD
// @Router /events [post]
=======
// @Router /api/v1/events [post]
>>>>>>> 2456fdfc
func (a *ApplicationHandler) CreateAppEvent(w http.ResponseWriter, r *http.Request) {
	var newMessage models.Event
	err := util.ReadJSON(r, &newMessage)
	if err != nil {
		_ = render.Render(w, r, util.NewErrorResponse(err.Error(), http.StatusBadRequest))
		return
	}

	g := m.GetGroupFromContext(r.Context())
<<<<<<< HEAD

	event, err := a.S.EventService.CreateAppEvent(r.Context(), &newMessage, g)
=======
	eventService := createEventService(a)

	event, err := eventService.CreateAppEvent(r.Context(), &newMessage, g)
>>>>>>> 2456fdfc
	if err != nil {
		_ = render.Render(w, r, util.NewServiceErrResponse(err))
		return
	}

	_ = render.Render(w, r, util.NewServerResponse("App event created successfully", event, http.StatusCreated))
}

// ReplayAppEvent
// @Summary Replay app event
// @Description This endpoint replays an app event
// @Tags Events
// @Accept  json
// @Produce  json
// @Param groupId query string true "group id"
// @Param eventID path string true "event id"
// @Success 200 {object} util.ServerResponse{data=datastore.Event{data=Stub}}
// @Failure 400,401,500 {object} util.ServerResponse{data=Stub}
// @Security ApiKeyAuth
<<<<<<< HEAD
// @Router /events/{eventID}/replay [put]
func (a *ApplicationHandler) ReplayAppEvent(w http.ResponseWriter, r *http.Request) {
	g := m.GetGroupFromContext(r.Context())
	event := m.GetEventFromContext(r.Context())

	err := a.S.EventService.ReplayAppEvent(r.Context(), event, g)
=======
// @Router /api/v1/events/{eventID}/replay [put]
func (a *ApplicationHandler) ReplayAppEvent(w http.ResponseWriter, r *http.Request) {
	g := m.GetGroupFromContext(r.Context())
	event := m.GetEventFromContext(r.Context())
	eventService := createEventService(a)

	err := eventService.ReplayAppEvent(r.Context(), event, g)
>>>>>>> 2456fdfc
	if err != nil {
		_ = render.Render(w, r, util.NewServiceErrResponse(err))
		return
	}

	_ = render.Render(w, r, util.NewServerResponse("App event replayed successfully", event, http.StatusOK))
}

// GetAppEvent
// @Summary Get app event
// @Description This endpoint fetches an app event
// @Tags Events
// @Accept  json
// @Produce  json
// @Param groupId query string true "group id"
// @Param eventID path string true "event id"
// @Success 200 {object} util.ServerResponse{data=datastore.Event{data=Stub}}
// @Failure 400,401,500 {object} util.ServerResponse{data=Stub}
// @Security ApiKeyAuth
<<<<<<< HEAD
// @Router /events/{eventID} [get]
=======
// @Router /api/v1/events/{eventID} [get]
>>>>>>> 2456fdfc
func (a *ApplicationHandler) GetAppEvent(w http.ResponseWriter, r *http.Request) {

	_ = render.Render(w, r, util.NewServerResponse("App event fetched successfully",
		*m.GetEventFromContext(r.Context()), http.StatusOK))
}

// GetEventDelivery
// @Summary Get event delivery
// @Description This endpoint fetches an event delivery.
// @Tags EventDelivery
// @Accept json
// @Produce json
// @Param groupId query string true "group id"
// @Param eventDeliveryID path string true "event delivery id"
// @Success 200 {object} util.ServerResponse{data=datastore.Event{data=Stub}}
// @Failure 400,401,500 {object} util.ServerResponse{data=Stub}
// @Security ApiKeyAuth
<<<<<<< HEAD
// @Router /eventdeliveries/{eventDeliveryID} [get]
=======
// @Router /api/v1/eventdeliveries/{eventDeliveryID} [get]
>>>>>>> 2456fdfc
func (a *ApplicationHandler) GetEventDelivery(w http.ResponseWriter, r *http.Request) {

	_ = render.Render(w, r, util.NewServerResponse("Event Delivery fetched successfully",
		*m.GetEventDeliveryFromContext(r.Context()), http.StatusOK))
}

// ResendEventDelivery
// @Summary Resend an app event
// @Description This endpoint resends an app event
// @Tags EventDelivery
// @Accept  json
// @Produce  json
// @Param groupId query string true "group id"
// @Param eventDeliveryID path string true "event delivery id"
// @Success 200 {object} util.ServerResponse{data=datastore.Event{data=Stub}}
// @Failure 400,401,500 {object} util.ServerResponse{data=Stub}
// @Security ApiKeyAuth
<<<<<<< HEAD
// @Router /eventdeliveries/{eventDeliveryID}/resend [put]
func (a *ApplicationHandler) ResendEventDelivery(w http.ResponseWriter, r *http.Request) {

	eventDelivery := m.GetEventDeliveryFromContext(r.Context())

	err := a.S.EventService.ResendEventDelivery(r.Context(), eventDelivery, m.GetGroupFromContext(r.Context()))
=======
// @Router /api/v1/eventdeliveries/{eventDeliveryID}/resend [put]
func (a *ApplicationHandler) ResendEventDelivery(w http.ResponseWriter, r *http.Request) {

	eventDelivery := m.GetEventDeliveryFromContext(r.Context())
	eventService := createEventService(a)

	err := eventService.ResendEventDelivery(r.Context(), eventDelivery, m.GetGroupFromContext(r.Context()))
>>>>>>> 2456fdfc
	if err != nil {
		_ = render.Render(w, r, util.NewServiceErrResponse(err))
		return
	}

	_ = render.Render(w, r, util.NewServerResponse("App event processed for retry successfully",
		eventDelivery, http.StatusOK))
}

// BatchRetryEventDelivery
// @Summary Batch Resend app events
// @Description This endpoint resends multiple app events
// @Tags EventDelivery
// @Accept json
// @Produce json
// @Param groupId query string true "group id"
// @Param delivery ids body Stub{ids=[]string} true "event delivery ids"
// @Success 200 {object} util.ServerResponse{data=Stub}
// @Failure 400,401,500 {object} util.ServerResponse{data=Stub}
// @Security ApiKeyAuth
<<<<<<< HEAD
// @Router /eventdeliveries/batchretry [post]
=======
// @Router /api/v1/eventdeliveries/batchretry [post]
>>>>>>> 2456fdfc
func (a *ApplicationHandler) BatchRetryEventDelivery(w http.ResponseWriter, r *http.Request) {
	status := make([]datastore.EventDeliveryStatus, 0)

	for _, s := range r.URL.Query()["status"] {
		if !util.IsStringEmpty(s) {
			status = append(status, datastore.EventDeliveryStatus(s))
		}
	}

	searchParams, err := getSearchParams(r)
	if err != nil {
		_ = render.Render(w, r, util.NewErrorResponse(err.Error(), http.StatusBadRequest))
		return
	}

	f := &datastore.Filter{
		Group:   m.GetGroupFromContext(r.Context()),
		AppID:   m.GetAppIDFromContext(r),
		EventID: r.URL.Query().Get("eventId"),
		Status:  status,
		Pageable: datastore.Pageable{
			Page:    0,
			PerPage: 1000000000000, // large number so we get everything in most cases
			Sort:    -1,
		},
		SearchParams: searchParams,
	}

<<<<<<< HEAD
	successes, failures, err := a.S.EventService.BatchRetryEventDelivery(r.Context(), f)
=======
	eventService := createEventService(a)
	successes, failures, err := eventService.BatchRetryEventDelivery(r.Context(), f)
>>>>>>> 2456fdfc
	if err != nil {
		_ = render.Render(w, r, util.NewServiceErrResponse(err))
		return
	}

	_ = render.Render(w, r, util.NewServerResponse(fmt.Sprintf("%d successful, %d failed", successes, failures), nil, http.StatusOK))
}

// CountAffectedEventDeliveries
// @Summary Count affected eventDeliveries
// @Description This endpoint counts app events that will be affected by a batch retry operation
// @Tags EventDelivery
// @Accept  json
// @Produce  json
// @Param appId query string false "application id"
// @Param groupId query string true "group Id"
// @Param startDate query string false "start date"
// @Param endDate query string false "end date"
// @Param perPage query string false "results per page"
// @Param page query string false "page number"
// @Param sort query string false "sort order"
// @Success 200 {object} util.ServerResponse{data=Stub{num=integer}}
// @Failure 400,401,500 {object} util.ServerResponse{data=Stub}
// @Security ApiKeyAuth
<<<<<<< HEAD
// @Router /eventdeliveries/countbatchretryevents [get]
=======
// @Router /api/v1/eventdeliveries/countbatchretryevents [get]
>>>>>>> 2456fdfc
func (a *ApplicationHandler) CountAffectedEventDeliveries(w http.ResponseWriter, r *http.Request) {
	status := make([]datastore.EventDeliveryStatus, 0)
	for _, s := range r.URL.Query()["status"] {
		if !util.IsStringEmpty(s) {
			status = append(status, datastore.EventDeliveryStatus(s))
		}
	}

	searchParams, err := getSearchParams(r)
	if err != nil {
		_ = render.Render(w, r, util.NewErrorResponse(err.Error(), http.StatusBadRequest))
		return
	}

	f := &datastore.Filter{
		Group:        m.GetGroupFromContext(r.Context()),
		AppID:        m.GetAppIDFromContext(r),
		EventID:      r.URL.Query().Get("eventId"),
		Status:       status,
		SearchParams: searchParams,
	}

<<<<<<< HEAD
	count, err := a.S.EventService.CountAffectedEventDeliveries(r.Context(), f)
=======
	eventService := createEventService(a)
	count, err := eventService.CountAffectedEventDeliveries(r.Context(), f)
>>>>>>> 2456fdfc
	if err != nil {
		_ = render.Render(w, r, util.NewServiceErrResponse(err))
		return
	}

	_ = render.Render(w, r, util.NewServerResponse("event deliveries count successful", map[string]interface{}{"num": count}, http.StatusOK))
}

// ForceResendEventDeliveries
// @Summary Force Resend app events
// @Description This endpoint force resends multiple app events
// @Tags EventDelivery
// @Accept json
// @Produce json
// @Param groupId query string true "group Id"
// @Param delivery ids body Stub{ids=[]string} true "event delivery ids"
// @Success 200 {object} util.ServerResponse{data=Stub}
// @Failure 400,401,500 {object} util.ServerResponse{data=Stub}
// @Security ApiKeyAuth
<<<<<<< HEAD
// @Router /eventdeliveries/forceresend [post]
=======
// @Router /api/v1/eventdeliveries/forceresend [post]
>>>>>>> 2456fdfc
func (a *ApplicationHandler) ForceResendEventDeliveries(w http.ResponseWriter, r *http.Request) {
	eventDeliveryIDs := models.IDs{}

	err := json.NewDecoder(r.Body).Decode(&eventDeliveryIDs)
	if err != nil {
		_ = render.Render(w, r, util.NewErrorResponse("Request is invalid", http.StatusBadRequest))
		return
	}

<<<<<<< HEAD
	successes, failures, err := a.S.EventService.ForceResendEventDeliveries(r.Context(), eventDeliveryIDs.IDs, m.GetGroupFromContext(r.Context()))
=======
	eventService := createEventService(a)
	successes, failures, err := eventService.ForceResendEventDeliveries(r.Context(), eventDeliveryIDs.IDs, m.GetGroupFromContext(r.Context()))
>>>>>>> 2456fdfc
	if err != nil {
		_ = render.Render(w, r, util.NewServiceErrResponse(err))
		return
	}

	_ = render.Render(w, r, util.NewServerResponse(fmt.Sprintf("%d successful, %d failed", successes, failures), nil, http.StatusOK))
}

// GetEventsPaged
// @Summary Get app events with pagination
// @Description This endpoint fetches app events with pagination
// @Tags Events
// @Accept  json
// @Produce  json
// @Param appId query string false "application id"
// @Param groupId query string true "group id"
// @Param startDate query string false "start date"
// @Param endDate query string false "end date"
// @Param perPage query string false "results per page"
// @Param page query string false "page number"
// @Param sort query string false "sort order"
// @Success 200 {object} util.ServerResponse{data=pagedResponse{content=[]datastore.Event{data=Stub}}}
// @Failure 400,401,500 {object} util.ServerResponse{data=Stub}
// @Security ApiKeyAuth
<<<<<<< HEAD
// @Router /events [get]
=======
// @Router /api/v1/events [get]
>>>>>>> 2456fdfc
func (a *ApplicationHandler) GetEventsPaged(w http.ResponseWriter, r *http.Request) {
	config, err := config.Get()
	if err != nil {
		_ = render.Render(w, r, util.NewErrorResponse(err.Error(), http.StatusBadRequest))
		return
	}

	searchParams, err := getSearchParams(r)
	if err != nil {
		_ = render.Render(w, r, util.NewErrorResponse(err.Error(), http.StatusBadRequest))
		return
	}

	pageable := m.GetPageableFromContext(r.Context())
	group := m.GetGroupFromContext(r.Context())
	query := r.URL.Query().Get("query")

	f := &datastore.Filter{
		Query:        query,
		Group:        group,
		AppID:        m.GetAppIDFromContext(r),
		Pageable:     pageable,
		SearchParams: searchParams,
	}

	if config.Search.Type == "typesense" && !util.IsStringEmpty(query) {
<<<<<<< HEAD
		m, paginationData, err := a.S.EventService.Search(r.Context(), f)
=======
		eventService := createEventService(a)
		m, paginationData, err := eventService.Search(r.Context(), f)
>>>>>>> 2456fdfc
		if err != nil {
			_ = render.Render(w, r, util.NewErrorResponse(err.Error(), http.StatusBadRequest))
			return
		}
		_ = render.Render(w, r, util.NewServerResponse("App events fetched successfully",
			pagedResponse{Content: &m, Pagination: &paginationData}, http.StatusOK))

		return
	}

<<<<<<< HEAD
	m, paginationData, err := a.S.EventService.GetEventsPaged(r.Context(), f)
=======
	eventService := createEventService(a)
	m, paginationData, err := eventService.GetEventsPaged(r.Context(), f)
>>>>>>> 2456fdfc
	if err != nil {
		_ = render.Render(w, r, util.NewErrorResponse("an error occurred while fetching app events", http.StatusInternalServerError))
		return
	}

	_ = render.Render(w, r, util.NewServerResponse("App events fetched successfully",
		pagedResponse{Content: &m, Pagination: &paginationData}, http.StatusOK))
}

// GetEventDeliveriesPaged
// @Summary Get event deliveries
// @Description This endpoint fetch event deliveries.
// @Tags EventDelivery
// @Accept json
// @Produce json
// @Param appId query string false "application id"
// @Param groupId query string true "group id"
// @Param eventId query string false "event id"
// @Param startDate query string false "start date"
// @Param endDate query string false "end date"
// @Param perPage query string false "results per page"
// @Param page query string false "page number"
// @Param sort query string false "sort order"
// @Param status query []string false "status"
// @Success 200 {object} util.ServerResponse{data=pagedResponse{content=[]datastore.EventDelivery{data=Stub}}}
// @Failure 400,401,500 {object} util.ServerResponse{data=Stub}
// @Security ApiKeyAuth
<<<<<<< HEAD
// @Router /eventdeliveries [get]
=======
// @Router /api/v1/eventdeliveries [get]
>>>>>>> 2456fdfc
func (a *ApplicationHandler) GetEventDeliveriesPaged(w http.ResponseWriter, r *http.Request) {
	status := make([]datastore.EventDeliveryStatus, 0)
	for _, s := range r.URL.Query()["status"] {
		if !util.IsStringEmpty(s) {
			status = append(status, datastore.EventDeliveryStatus(s))
		}
	}

	searchParams, err := getSearchParams(r)
	if err != nil {
		_ = render.Render(w, r, util.NewErrorResponse(err.Error(), http.StatusBadRequest))
		return
	}

	f := &datastore.Filter{
		Group:        m.GetGroupFromContext(r.Context()),
		AppID:        m.GetAppIDFromContext(r),
		EventID:      r.URL.Query().Get("eventId"),
		Status:       status,
		Pageable:     m.GetPageableFromContext(r.Context()),
		SearchParams: searchParams,
	}

<<<<<<< HEAD
	ed, paginationData, err := a.S.EventService.GetEventDeliveriesPaged(r.Context(), f)
=======
	eventService := createEventService(a)
	ed, paginationData, err := eventService.GetEventDeliveriesPaged(r.Context(), f)
>>>>>>> 2456fdfc
	if err != nil {
		_ = render.Render(w, r, util.NewErrorResponse("an error occurred while fetching event deliveries", http.StatusInternalServerError))
		return
	}

	_ = render.Render(w, r, util.NewServerResponse("Event deliveries fetched successfully",
		pagedResponse{Content: &ed, Pagination: &paginationData}, http.StatusOK))
}

func getSearchParams(r *http.Request) (datastore.SearchParams, error) {
	var searchParams datastore.SearchParams
	format := "2006-01-02T15:04:05"
	startDate := r.URL.Query().Get("startDate")
	endDate := r.URL.Query().Get("endDate")

	var err error

	var startT time.Time
	if len(startDate) == 0 {
		startT = time.Unix(0, 0)
	} else {
		startT, err = time.Parse(format, startDate)
		if err != nil {
			log.Errorln("error parsing startDate - ", err)
			return searchParams, errors.New("please specify a startDate in the format " + format)
		}
	}
	var endT time.Time
	if len(endDate) == 0 {
		now := time.Now()
		endT = time.Date(now.Year(), now.Month(), now.Day(), 23, 59, 59, 999999999, now.Location())
	} else {
		endT, err = time.Parse(format, endDate)
		if err != nil {
			return searchParams, errors.New("please specify a correct endDate in the format " + format + " or none at all")
		}
	}

	if err := m.EnsurePeriod(startT, endT); err != nil {
		return searchParams, err
	}

	searchParams = datastore.SearchParams{
		CreatedAtStart: startT.Unix(),
		CreatedAtEnd:   endT.Unix(),
	}

	return searchParams, nil
}

func fetchDeliveryAttempts() func(next http.Handler) http.Handler {
	return func(next http.Handler) http.Handler {

		return http.HandlerFunc(func(w http.ResponseWriter, r *http.Request) {

			e := m.GetEventDeliveryFromContext(r.Context())

			r = r.WithContext(m.SetDeliveryAttemptsInContext(r.Context(), &e.DeliveryAttempts))
			next.ServeHTTP(w, r)
		})
	}
}

func FindMessageDeliveryAttempt(attempts *[]datastore.DeliveryAttempt, id string) (*datastore.DeliveryAttempt, error) {
	for _, a := range *attempts {
		if a.UID == id {
			return &a, nil
		}
	}
	return nil, datastore.ErrEventDeliveryAttemptNotFound
}<|MERGE_RESOLUTION|>--- conflicted
+++ resolved
@@ -44,11 +44,7 @@
 // @Success 200 {object} util.ServerResponse{data=datastore.Event{data=Stub}}
 // @Failure 400,401,500 {object} util.ServerResponse{data=Stub}
 // @Security ApiKeyAuth
-<<<<<<< HEAD
-// @Router /events [post]
-=======
 // @Router /api/v1/events [post]
->>>>>>> 2456fdfc
 func (a *ApplicationHandler) CreateAppEvent(w http.ResponseWriter, r *http.Request) {
 	var newMessage models.Event
 	err := util.ReadJSON(r, &newMessage)
@@ -58,14 +54,9 @@
 	}
 
 	g := m.GetGroupFromContext(r.Context())
-<<<<<<< HEAD
-
-	event, err := a.S.EventService.CreateAppEvent(r.Context(), &newMessage, g)
-=======
 	eventService := createEventService(a)
 
 	event, err := eventService.CreateAppEvent(r.Context(), &newMessage, g)
->>>>>>> 2456fdfc
 	if err != nil {
 		_ = render.Render(w, r, util.NewServiceErrResponse(err))
 		return
@@ -85,14 +76,6 @@
 // @Success 200 {object} util.ServerResponse{data=datastore.Event{data=Stub}}
 // @Failure 400,401,500 {object} util.ServerResponse{data=Stub}
 // @Security ApiKeyAuth
-<<<<<<< HEAD
-// @Router /events/{eventID}/replay [put]
-func (a *ApplicationHandler) ReplayAppEvent(w http.ResponseWriter, r *http.Request) {
-	g := m.GetGroupFromContext(r.Context())
-	event := m.GetEventFromContext(r.Context())
-
-	err := a.S.EventService.ReplayAppEvent(r.Context(), event, g)
-=======
 // @Router /api/v1/events/{eventID}/replay [put]
 func (a *ApplicationHandler) ReplayAppEvent(w http.ResponseWriter, r *http.Request) {
 	g := m.GetGroupFromContext(r.Context())
@@ -100,7 +83,6 @@
 	eventService := createEventService(a)
 
 	err := eventService.ReplayAppEvent(r.Context(), event, g)
->>>>>>> 2456fdfc
 	if err != nil {
 		_ = render.Render(w, r, util.NewServiceErrResponse(err))
 		return
@@ -120,11 +102,7 @@
 // @Success 200 {object} util.ServerResponse{data=datastore.Event{data=Stub}}
 // @Failure 400,401,500 {object} util.ServerResponse{data=Stub}
 // @Security ApiKeyAuth
-<<<<<<< HEAD
-// @Router /events/{eventID} [get]
-=======
 // @Router /api/v1/events/{eventID} [get]
->>>>>>> 2456fdfc
 func (a *ApplicationHandler) GetAppEvent(w http.ResponseWriter, r *http.Request) {
 
 	_ = render.Render(w, r, util.NewServerResponse("App event fetched successfully",
@@ -142,11 +120,7 @@
 // @Success 200 {object} util.ServerResponse{data=datastore.Event{data=Stub}}
 // @Failure 400,401,500 {object} util.ServerResponse{data=Stub}
 // @Security ApiKeyAuth
-<<<<<<< HEAD
-// @Router /eventdeliveries/{eventDeliveryID} [get]
-=======
 // @Router /api/v1/eventdeliveries/{eventDeliveryID} [get]
->>>>>>> 2456fdfc
 func (a *ApplicationHandler) GetEventDelivery(w http.ResponseWriter, r *http.Request) {
 
 	_ = render.Render(w, r, util.NewServerResponse("Event Delivery fetched successfully",
@@ -164,14 +138,6 @@
 // @Success 200 {object} util.ServerResponse{data=datastore.Event{data=Stub}}
 // @Failure 400,401,500 {object} util.ServerResponse{data=Stub}
 // @Security ApiKeyAuth
-<<<<<<< HEAD
-// @Router /eventdeliveries/{eventDeliveryID}/resend [put]
-func (a *ApplicationHandler) ResendEventDelivery(w http.ResponseWriter, r *http.Request) {
-
-	eventDelivery := m.GetEventDeliveryFromContext(r.Context())
-
-	err := a.S.EventService.ResendEventDelivery(r.Context(), eventDelivery, m.GetGroupFromContext(r.Context()))
-=======
 // @Router /api/v1/eventdeliveries/{eventDeliveryID}/resend [put]
 func (a *ApplicationHandler) ResendEventDelivery(w http.ResponseWriter, r *http.Request) {
 
@@ -179,7 +145,6 @@
 	eventService := createEventService(a)
 
 	err := eventService.ResendEventDelivery(r.Context(), eventDelivery, m.GetGroupFromContext(r.Context()))
->>>>>>> 2456fdfc
 	if err != nil {
 		_ = render.Render(w, r, util.NewServiceErrResponse(err))
 		return
@@ -200,11 +165,7 @@
 // @Success 200 {object} util.ServerResponse{data=Stub}
 // @Failure 400,401,500 {object} util.ServerResponse{data=Stub}
 // @Security ApiKeyAuth
-<<<<<<< HEAD
-// @Router /eventdeliveries/batchretry [post]
-=======
 // @Router /api/v1/eventdeliveries/batchretry [post]
->>>>>>> 2456fdfc
 func (a *ApplicationHandler) BatchRetryEventDelivery(w http.ResponseWriter, r *http.Request) {
 	status := make([]datastore.EventDeliveryStatus, 0)
 
@@ -233,12 +194,8 @@
 		SearchParams: searchParams,
 	}
 
-<<<<<<< HEAD
-	successes, failures, err := a.S.EventService.BatchRetryEventDelivery(r.Context(), f)
-=======
 	eventService := createEventService(a)
 	successes, failures, err := eventService.BatchRetryEventDelivery(r.Context(), f)
->>>>>>> 2456fdfc
 	if err != nil {
 		_ = render.Render(w, r, util.NewServiceErrResponse(err))
 		return
@@ -263,11 +220,7 @@
 // @Success 200 {object} util.ServerResponse{data=Stub{num=integer}}
 // @Failure 400,401,500 {object} util.ServerResponse{data=Stub}
 // @Security ApiKeyAuth
-<<<<<<< HEAD
-// @Router /eventdeliveries/countbatchretryevents [get]
-=======
 // @Router /api/v1/eventdeliveries/countbatchretryevents [get]
->>>>>>> 2456fdfc
 func (a *ApplicationHandler) CountAffectedEventDeliveries(w http.ResponseWriter, r *http.Request) {
 	status := make([]datastore.EventDeliveryStatus, 0)
 	for _, s := range r.URL.Query()["status"] {
@@ -290,12 +243,8 @@
 		SearchParams: searchParams,
 	}
 
-<<<<<<< HEAD
-	count, err := a.S.EventService.CountAffectedEventDeliveries(r.Context(), f)
-=======
 	eventService := createEventService(a)
 	count, err := eventService.CountAffectedEventDeliveries(r.Context(), f)
->>>>>>> 2456fdfc
 	if err != nil {
 		_ = render.Render(w, r, util.NewServiceErrResponse(err))
 		return
@@ -315,11 +264,7 @@
 // @Success 200 {object} util.ServerResponse{data=Stub}
 // @Failure 400,401,500 {object} util.ServerResponse{data=Stub}
 // @Security ApiKeyAuth
-<<<<<<< HEAD
-// @Router /eventdeliveries/forceresend [post]
-=======
 // @Router /api/v1/eventdeliveries/forceresend [post]
->>>>>>> 2456fdfc
 func (a *ApplicationHandler) ForceResendEventDeliveries(w http.ResponseWriter, r *http.Request) {
 	eventDeliveryIDs := models.IDs{}
 
@@ -329,12 +274,8 @@
 		return
 	}
 
-<<<<<<< HEAD
-	successes, failures, err := a.S.EventService.ForceResendEventDeliveries(r.Context(), eventDeliveryIDs.IDs, m.GetGroupFromContext(r.Context()))
-=======
 	eventService := createEventService(a)
 	successes, failures, err := eventService.ForceResendEventDeliveries(r.Context(), eventDeliveryIDs.IDs, m.GetGroupFromContext(r.Context()))
->>>>>>> 2456fdfc
 	if err != nil {
 		_ = render.Render(w, r, util.NewServiceErrResponse(err))
 		return
@@ -359,11 +300,7 @@
 // @Success 200 {object} util.ServerResponse{data=pagedResponse{content=[]datastore.Event{data=Stub}}}
 // @Failure 400,401,500 {object} util.ServerResponse{data=Stub}
 // @Security ApiKeyAuth
-<<<<<<< HEAD
-// @Router /events [get]
-=======
 // @Router /api/v1/events [get]
->>>>>>> 2456fdfc
 func (a *ApplicationHandler) GetEventsPaged(w http.ResponseWriter, r *http.Request) {
 	config, err := config.Get()
 	if err != nil {
@@ -390,12 +327,8 @@
 	}
 
 	if config.Search.Type == "typesense" && !util.IsStringEmpty(query) {
-<<<<<<< HEAD
-		m, paginationData, err := a.S.EventService.Search(r.Context(), f)
-=======
 		eventService := createEventService(a)
 		m, paginationData, err := eventService.Search(r.Context(), f)
->>>>>>> 2456fdfc
 		if err != nil {
 			_ = render.Render(w, r, util.NewErrorResponse(err.Error(), http.StatusBadRequest))
 			return
@@ -406,12 +339,8 @@
 		return
 	}
 
-<<<<<<< HEAD
-	m, paginationData, err := a.S.EventService.GetEventsPaged(r.Context(), f)
-=======
 	eventService := createEventService(a)
 	m, paginationData, err := eventService.GetEventsPaged(r.Context(), f)
->>>>>>> 2456fdfc
 	if err != nil {
 		_ = render.Render(w, r, util.NewErrorResponse("an error occurred while fetching app events", http.StatusInternalServerError))
 		return
@@ -439,11 +368,7 @@
 // @Success 200 {object} util.ServerResponse{data=pagedResponse{content=[]datastore.EventDelivery{data=Stub}}}
 // @Failure 400,401,500 {object} util.ServerResponse{data=Stub}
 // @Security ApiKeyAuth
-<<<<<<< HEAD
-// @Router /eventdeliveries [get]
-=======
 // @Router /api/v1/eventdeliveries [get]
->>>>>>> 2456fdfc
 func (a *ApplicationHandler) GetEventDeliveriesPaged(w http.ResponseWriter, r *http.Request) {
 	status := make([]datastore.EventDeliveryStatus, 0)
 	for _, s := range r.URL.Query()["status"] {
@@ -467,12 +392,8 @@
 		SearchParams: searchParams,
 	}
 
-<<<<<<< HEAD
-	ed, paginationData, err := a.S.EventService.GetEventDeliveriesPaged(r.Context(), f)
-=======
 	eventService := createEventService(a)
 	ed, paginationData, err := eventService.GetEventDeliveriesPaged(r.Context(), f)
->>>>>>> 2456fdfc
 	if err != nil {
 		_ = render.Render(w, r, util.NewErrorResponse("an error occurred while fetching event deliveries", http.StatusInternalServerError))
 		return
