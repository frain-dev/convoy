--- conflicted
+++ resolved
@@ -69,6 +69,39 @@
 	initRealmChain(s.T(), apiRepo, userRepo, s.ConvoyApp.A.Cache)
 }
 
+func (s *SecurityIntegrationTestSuite) Test_CreateAPIKey() {
+	expectedStatusCode := http.StatusCreated
+
+	// Arrange Request.
+	bodyStr := `{"name":"default_api_key","role":{"type":"admin","group":"%s"},"key_type":"api_key","expires_at":"%s"}`
+	body := serialize(bodyStr, s.DefaultGroup.UID, time.Now().Add(time.Hour).Format(time.RFC3339))
+
+	url := fmt.Sprintf("/ui/organisations/%s/security/keys", s.DefaultOrg.UID)
+
+	req := createRequest(http.MethodPost, url, "", body)
+	err := s.AuthenticatorFn(req, s.Router)
+	require.NoError(s.T(), err)
+
+	w := httptest.NewRecorder()
+
+	// Act.
+	s.Router.ServeHTTP(w, req)
+
+	// Assert.
+	require.Equal(s.T(), expectedStatusCode, w.Code)
+
+	// Deep Assert.
+	var apiKeyResponse models.APIKeyResponse
+	parseResponse(s.T(), w.Result(), &apiKeyResponse)
+
+	apiRepo := cm.NewApiKeyRepo(s.ConvoyApp.A.Store)
+	apiKey, err := apiRepo.FindAPIKeyByID(context.Background(), apiKeyResponse.UID)
+	require.NoError(s.T(), err)
+
+	require.NotEmpty(s.T(), apiKeyResponse.Key)
+	require.Equal(s.T(), apiKey.UID, apiKeyResponse.UID)
+}
+
 func (s *SecurityIntegrationTestSuite) Test_CreatePersonalAPIKey() {
 	expectedStatusCode := http.StatusCreated
 
@@ -241,13 +274,17 @@
 	require.Equal(s.T(), expectedStatusCode, w.Code)
 }
 
-func (s *SecurityIntegrationTestSuite) Test_RevokePersonalAPIKey() {
-	expectedStatusCode := http.StatusOK
-
-	// Just Before.
-	apiKey, _, _ := testdb.SeedAPIKey(s.ConvoyApp.A.Store, auth.Role{}, uuid.NewString(), "test", string(datastore.PersonalKey), s.DefaultUser.UID)
-
-	url := fmt.Sprintf("/ui/users/%s/security/personal_api_keys/%s/revoke", s.DefaultUser.UID, apiKey.UID)
+func (s *SecurityIntegrationTestSuite) Test_RevokeAPIKey() {
+	expectedStatusCode := http.StatusOK
+
+	role := auth.Role{
+		Type:  auth.RoleAdmin,
+		Group: s.DefaultGroup.UID,
+	}
+	// Just Before.
+	apiKey, _, _ := testdb.SeedAPIKey(s.ConvoyApp.A.Store, role, uuid.NewString(), "test", "api", "")
+
+	url := fmt.Sprintf("/ui/organisations/%s/security/keys/%s/revoke", s.DefaultOrg.UID, apiKey.UID)
 
 	req := createRequest(http.MethodPut, url, "", nil)
 	err := s.AuthenticatorFn(req, s.Router)
@@ -262,11 +299,38 @@
 	require.Equal(s.T(), expectedStatusCode, w.Code)
 
 	// Deep assert
+
 	apiRepo := cm.NewApiKeyRepo(s.ConvoyApp.A.Store)
 	_, err = apiRepo.FindAPIKeyByID(context.Background(), apiKey.UID)
 	require.Equal(s.T(), datastore.ErrAPIKeyNotFound, err)
 }
 
+func (s *SecurityIntegrationTestSuite) Test_RevokePersonalAPIKey() {
+	expectedStatusCode := http.StatusOK
+
+	// Just Before.
+	apiKey, _, _ := testdb.SeedAPIKey(s.ConvoyApp.A.Store, auth.Role{}, uuid.NewString(), "test", string(datastore.PersonalKey), s.DefaultUser.UID)
+
+	url := fmt.Sprintf("/ui/users/%s/security/personal_api_keys/%s/revoke", s.DefaultUser.UID, apiKey.UID)
+
+	req := createRequest(http.MethodPut, url, "", nil)
+	err := s.AuthenticatorFn(req, s.Router)
+	require.NoError(s.T(), err)
+
+	w := httptest.NewRecorder()
+
+	// Act.
+	s.Router.ServeHTTP(w, req)
+
+	// Assert.
+	require.Equal(s.T(), expectedStatusCode, w.Code)
+
+	// Deep assert
+	apiRepo := cm.NewApiKeyRepo(s.ConvoyApp.A.Store)
+	_, err = apiRepo.FindAPIKeyByID(context.Background(), apiKey.UID)
+	require.Equal(s.T(), datastore.ErrAPIKeyNotFound, err)
+}
+
 func (s *SecurityIntegrationTestSuite) Test_RevokePersonalAPIKey_UnauthorizedUser() {
 	expectedStatusCode := http.StatusUnauthorized
 
@@ -293,8 +357,36 @@
 	require.Nil(s.T(), err)
 }
 
-<<<<<<< HEAD
-=======
+func (s *SecurityIntegrationTestSuite) Test_GetAPIKeyByID() {
+	expectedStatusCode := http.StatusOK
+
+	role := auth.Role{
+		Type:  auth.RoleAdmin,
+		Group: s.DefaultGroup.UID,
+	}
+	// Just Before.
+	apiKey, _, _ := testdb.SeedAPIKey(s.ConvoyApp.A.Store, role, uuid.NewString(), "test", "api", "")
+
+	url := fmt.Sprintf("/ui/organisations/%s/security/keys/%s", s.DefaultOrg.UID, apiKey.UID)
+
+	req := createRequest(http.MethodGet, url, "", nil)
+	err := s.AuthenticatorFn(req, s.Router)
+	require.NoError(s.T(), err)
+
+	w := httptest.NewRecorder()
+
+	// Act.
+	s.Router.ServeHTTP(w, req)
+
+	// Assert.
+	require.Equal(s.T(), expectedStatusCode, w.Code)
+
+	// Deep Assert.
+	var apiKeyResponse models.APIKeyByIDResponse
+	parseResponse(s.T(), w.Result(), &apiKeyResponse)
+	require.Equal(s.T(), apiKeyResponse.UID, apiKey.UID)
+}
+
 func (s *SecurityIntegrationTestSuite) Test_GetAPIKeyByID_APIKeyNotFound() {
 	expectedStatusCode := http.StatusBadRequest
 
@@ -313,7 +405,99 @@
 	require.Equal(s.T(), expectedStatusCode, w.Code)
 }
 
->>>>>>> 508a0dc5
+func (s *SecurityIntegrationTestSuite) Test_UpdateAPIKey() {
+	expectedStatusCode := http.StatusOK
+
+	role := auth.Role{
+		Type:  auth.RoleAdmin,
+		Group: s.DefaultGroup.UID,
+	}
+	// Just Before.
+	apiKey, _, _ := testdb.SeedAPIKey(s.ConvoyApp.A.Store, role, uuid.NewString(), "test", "api", "")
+
+	bodyStr := `{"role":{"type":"api","group":"%s"}}`
+	body := serialize(bodyStr, s.DefaultGroup.UID)
+
+	url := fmt.Sprintf("/ui/organisations/%s/security/keys/%s", s.DefaultOrg.UID, apiKey.UID)
+	req := createRequest(http.MethodPut, url, "", body)
+	err := s.AuthenticatorFn(req, s.Router)
+	require.NoError(s.T(), err)
+
+	w := httptest.NewRecorder()
+
+	// Act.
+	s.Router.ServeHTTP(w, req)
+
+	// Assert.
+	require.Equal(s.T(), expectedStatusCode, w.Code)
+
+	// Deep Assert.
+
+	apiRepo := cm.NewApiKeyRepo(s.ConvoyApp.A.Store)
+	a, err := apiRepo.FindAPIKeyByID(context.Background(), apiKey.UID)
+	require.NoError(s.T(), err)
+
+	var apiKeyResponse models.APIKeyByIDResponse
+	parseResponse(s.T(), w.Result(), &apiKeyResponse)
+	require.Equal(s.T(), a.Role, apiKeyResponse.Role)
+	require.Equal(s.T(), apiKeyResponse.UID, apiKey.UID)
+}
+
+func (s *SecurityIntegrationTestSuite) Test_UpdateAPIKey_APIKeyNotFound() {
+	expectedStatusCode := http.StatusBadRequest
+
+	bodyStr := `{"role":{"type":"api","groups":["%s"]}}`
+	body := serialize(bodyStr, s.DefaultGroup.UID)
+
+	url := fmt.Sprintf("/ui/organisations/%s/security/keys/%s", s.DefaultOrg.UID, uuid.NewString())
+
+	req := createRequest(http.MethodPut, url, "", body)
+	err := s.AuthenticatorFn(req, s.Router)
+	require.NoError(s.T(), err)
+
+	w := httptest.NewRecorder()
+
+	// Act.
+	s.Router.ServeHTTP(w, req)
+
+	// Assert.
+	require.Equal(s.T(), expectedStatusCode, w.Code)
+}
+
+func (s *SecurityIntegrationTestSuite) Test_GetAPIKeys() {
+	expectedStatusCode := http.StatusOK
+
+	role := auth.Role{
+		Type:  auth.RoleAdmin,
+		Group: s.DefaultGroup.UID,
+	}
+	// Just Before.
+	_, _, _ = testdb.SeedAPIKey(s.ConvoyApp.A.Store, role, uuid.NewString(), "test", "api", "")
+	_, _, _ = testdb.SeedAPIKey(s.ConvoyApp.A.Store, role, uuid.NewString(), "test", "api", "")
+	_, _, _ = testdb.SeedAPIKey(s.ConvoyApp.A.Store, role, uuid.NewString(), "test", "api", "")
+
+	bodyStr := `{"role":{"type":"api","groups":["%s"]}}`
+	body := serialize(bodyStr, uuid.NewString())
+
+	url := fmt.Sprintf("/ui/organisations/%s/security/keys", s.DefaultOrg.UID)
+	req := createRequest(http.MethodGet, url, "", body)
+	err := s.AuthenticatorFn(req, s.Router)
+	require.NoError(s.T(), err)
+
+	w := httptest.NewRecorder()
+
+	// Act.
+	s.Router.ServeHTTP(w, req)
+
+	// Assert.
+	require.Equal(s.T(), expectedStatusCode, w.Code)
+
+	var apiKeyResponse []models.APIKeyByIDResponse
+	pagedResp := &pagedResponse{Content: &apiKeyResponse}
+	parseResponse(s.T(), w.Result(), pagedResp)
+	require.Equal(s.T(), 3, len(apiKeyResponse))
+}
+
 func (s *SecurityIntegrationTestSuite) Test_GetPersonalAPIKeys() {
 	expectedStatusCode := http.StatusOK
 
@@ -356,7 +540,7 @@
 	_, _, _ = testdb.SeedAPIKey(s.ConvoyApp.A.Store, role, uuid.NewString(), "test", string(datastore.CLIKey), "")
 	_, _, _ = testdb.SeedAPIKey(s.ConvoyApp.A.Store, role, uuid.NewString(), "test", string(datastore.AppPortalKey), "")
 
-	url := fmt.Sprintf("/ui/organisations/%s/projects/%s/apps/%s/keys", s.DefaultOrg.UID, s.DefaultGroup.UID, app.UID)
+	url := fmt.Sprintf("/ui/organisations/%s/groups/%s/apps/%s/keys", s.DefaultOrg.UID, s.DefaultGroup.UID, app.UID)
 	req := createRequest(http.MethodGet, url, "", nil)
 	err := s.AuthenticatorFn(req, s.Router)
 	require.NoError(s.T(), err)
@@ -389,7 +573,7 @@
 
 	apiKey, _, _ := testdb.SeedAPIKey(s.ConvoyApp.A.Store, role, uuid.NewString(), "test", string(datastore.CLIKey), "")
 
-	url := fmt.Sprintf("/ui/organisations/%s/projects/%s/apps/%s/keys/%s/revoke", s.DefaultOrg.UID, s.DefaultGroup.UID, app.UID, apiKey.UID)
+	url := fmt.Sprintf("/ui/organisations/%s/groups/%s/apps/%s/keys/%s/revoke", s.DefaultOrg.UID, s.DefaultGroup.UID, app.UID, apiKey.UID)
 	req := createRequest(http.MethodPut, url, "", nil)
 	err := s.AuthenticatorFn(req, s.Router)
 	require.NoError(s.T(), err)
