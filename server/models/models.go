package models

import (
	"encoding/json"
)

type Organisation struct {
	Name string `json:"name" bson:"name"`
}

type Application struct {
	OrgID   string `json:"orgId" bson:"orgId"`
	AppName string `json:"name" bson:"name"`
	Secret  string `json:"secret" bson:"secret"`
}

type Message struct {
	MessageID  string          `json:"msgId" bson:"msg_id"`
	AppID      string          `json:"appId" bson:"app_id"`
	EventType  string          `json:"eventType" bson:"event_type"`
	ProviderID string          `json:"providerId" bson:"provider_id"`
	Data       json.RawMessage `json:"data" bson:"data"`

	Status    string `json:"status" bson:"status"`
	CreatedAt int64  `json:"createdAt" bson:"created_at"`
}

type MessageAttempt struct {
	MessageID  string `json:"msgId" bson:"msg_id"`
	APIVersion string `json:"apiVersion" bson:"api_version"`
	IPAddress  string `json:"ip" bson:"ip"`

	Status    string `json:"status" bson:"status"`
	CreatedAt int64  `json:"createdAt" bson:"created_at"`

	MessageResponse MessageResponse `json:"response" bson:"response"`
}

type MessageResponse struct {
	Status int             `json:"status" bson:"status"`
	Data   json.RawMessage `json:"data" bson:"data"`
}

type Message struct {
	MessageID  string          `json:"msgId" bson:"msg_id"`
	AppID      string          `json:"appId" bson:"app_id"`
	EventType  string          `json:"eventType" bson:"event_type"`
	ProviderID string          `json:"providerId" bson:"provider_id"`
	Data       json.RawMessage `json:"data" bson:"data"`

	Status    string `json:"status" bson:"status"`
	CreatedAt int64  `json:"createdAt" bson:"created_at"`
}

type MessageAttempt struct {
	MessageID  string `json:"msgId" bson:"msg_id"`
	APIVersion string `json:"apiVersion" bson:"api_version"`
	IPAddress  string `json:"ip" bson:"ip"`

	Status    string `json:"status" bson:"status"`
	CreatedAt int64  `json:"createdAt" bson:"created_at"`

	MessageResponse MessageResponse `json:"response" bson:"response"`
}

type MessageResponse struct {
	Status int             `json:"status" bson:"status"`
	Data   json.RawMessage `json:"data" bson:"data"`
}

type Endpoint struct {
	URL         string `json:"url" bson:"url"`
	Secret      string `json:"secret" bson:"secret"`
	Description string `json:"description" bson:"description"`
}

type Pageable struct {
	Page    int `json:"page" bson:"page"`
	PerPage int `json:"perPage" bson:"perPage"`
	Sort    int `json:"sort" bson:"sort"`
}

type SearchParams struct {
	CreatedAtStart int64 `json:"createdAtStart" bson:"created_at_start"`
	CreatedAtEnd   int64 `json:"createdAtEnd" bson:"created_at_end"`
}

type DashboardSummary struct {
	MessagesSent uint64             `json:"messagesSent" bson:"messages_sent"`
	Applications int                `json:"apps" bson:"apps"`
	Period       string             `json:"period" bson:"period"`
	PeriodData   *[]MessageInterval `json:"messageData,omitempty" bson:"message_data"`
}

type MessageInterval struct {
	Data  MessageIntervalData `json:"data" bson:"_id"`
	Count uint64              `json:"count" bson:"count"`
<<<<<<< HEAD
}

type MessageIntervalData struct {
	Interval int64  `json:"index" bson:"index"`
	Time     string `json:"date" bson:"total_time"`
=======
}

type MessageIntervalData struct {
	Interval int64  `json:"index" bson:"index"`
	Time     string `json:"date" bson:"total_time"`
}

type WebhookRequest struct {
	Event string          `json:"event" bson:"event"`
	Data  json.RawMessage `json:"data" bson:"data"`
>>>>>>> 3c27d959
}<|MERGE_RESOLUTION|>--- conflicted
+++ resolved
@@ -95,13 +95,6 @@
 type MessageInterval struct {
 	Data  MessageIntervalData `json:"data" bson:"_id"`
 	Count uint64              `json:"count" bson:"count"`
-<<<<<<< HEAD
-}
-
-type MessageIntervalData struct {
-	Interval int64  `json:"index" bson:"index"`
-	Time     string `json:"date" bson:"total_time"`
-=======
 }
 
 type MessageIntervalData struct {
@@ -112,5 +105,4 @@
 type WebhookRequest struct {
 	Event string          `json:"event" bson:"event"`
 	Data  json.RawMessage `json:"data" bson:"data"`
->>>>>>> 3c27d959
 }