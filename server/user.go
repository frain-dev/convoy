package server

import (
	"net/http"

	"github.com/frain-dev/convoy/datastore"
	"github.com/frain-dev/convoy/server/models"
	"github.com/frain-dev/convoy/util"
	"github.com/go-chi/render"
)

// LoginUser
// @Summary Login a user
// @Description This endpoint logs in a user
// @Tags User
// @Accept  json
// @Produce  json
// @Param user body models.LoginUser true "User Details"
// @Success 200 {object} serverResponse{data=models.LoginUserResponse}
// @Failure 400,401,500 {object} serverResponse{data=Stub}
// @Router /auth/login [post]
func (a *applicationHandler) LoginUser(w http.ResponseWriter, r *http.Request) {
	var newUser models.LoginUser
	if err := util.ReadJSON(r, &newUser); err != nil {
		_ = render.Render(w, r, newErrorResponse(err.Error(), http.StatusBadRequest))
		return
	}

	user, token, err := a.userService.LoginUser(r.Context(), &newUser)
	if err != nil {
		_ = render.Render(w, r, newServiceErrResponse(err))
		return
	}

	u := &models.LoginUserResponse{
		UID:       user.UID,
		FirstName: user.FirstName,
		LastName:  user.LastName,
		Email:     user.Email,
		Role:      user.Role,
		Token:     models.Token{AccessToken: token.AccessToken, RefreshToken: token.RefreshToken},
		CreatedAt: user.CreatedAt,
		UpdatedAt: user.UpdatedAt,
		DeletedAt: user.DeletedAt,
	}

	_ = render.Render(w, r, newServerResponse("Login successful", u, http.StatusOK))
}

// RefreshToken
// @Summary Refresh an access token
// @Description This endpoint refreshes an access token
// @Tags User
// @Accept  json
// @Produce  json
// @Param token body models.Token true "Token Details"
// @Success 200 {object} serverResponse{data=models.Token}
// @Failure 400,401,500 {object} serverResponse{data=Stub}
// @Router /auth/token/refresh [post]
func (a *applicationHandler) RefreshToken(w http.ResponseWriter, r *http.Request) {
	var refreshToken models.Token
	if err := util.ReadJSON(r, &refreshToken); err != nil {
		_ = render.Render(w, r, newErrorResponse(err.Error(), http.StatusBadRequest))
		return
	}

	token, err := a.userService.RefreshToken(r.Context(), &refreshToken)
	if err != nil {
		_ = render.Render(w, r, newServiceErrResponse(err))
		return
	}

	_ = render.Render(w, r, newServerResponse("Token refresh successful", token, http.StatusOK))
}

// LogoutUser
// @Summary Logs out a user
// @Description This endpoint logs out a user
// @Tags User
// @Accept  json
// @Produce  json
// @Success 200 {object} serverResponse{data=Stub}
// @Failure 400,401,500 {object} serverResponse{data=Stub}
// @Security ApiKeyAuth
// @Router /auth/logout [post]
func (a *applicationHandler) LogoutUser(w http.ResponseWriter, r *http.Request) {
	auth, err := getAuthFromRequest(r)
	if err != nil {
		_ = render.Render(w, r, newErrorResponse(err.Error(), http.StatusUnauthorized))
		return
	}

	err = a.userService.LogoutUser(auth.Token)
	if err != nil {
		_ = render.Render(w, r, newServiceErrResponse(err))
		return
	}

	_ = render.Render(w, r, newServerResponse("Logout successful", nil, http.StatusOK))
}

// GetUser
// @Summary Gets a user
// @Description This endpoint fetches a user
// @Tags User
// @Accept  json
// @Produce  json
// @Param userID path string true "user id"
// @Success 200 {object} serverResponse{data=datastore.User}
// @Failure 400,401,500 {object} serverResponse{data=Stub}
// @Security ApiKeyAuth
// @Router /users/{userID}/profile [get]
func (a *applicationHandler) GetUser(w http.ResponseWriter, r *http.Request) {
	user, ok := getUser(r)
	if !ok {
		_ = render.Render(w, r, newErrorResponse("unauthorized", http.StatusUnauthorized))
		return
	}

	_ = render.Render(w, r, newServerResponse("User fetched successfully", user, http.StatusOK))
}

// UpdateUser
// @Summary Updates a user
// @Description This endpoint updates a user
// @Tags User
// @Accept  json
// @Produce  json
// @Param userID path string true "user id"
// @Param group body models.UpdateUser true "User Details"
// @Success 200 {object} serverResponse{data=datastore.User}
// @Failure 400,401,500 {object} serverResponse{data=Stub}
// @Security ApiKeyAuth
// @Router /users/{userID}/profile [put]
func (a *applicationHandler) UpdateUser(w http.ResponseWriter, r *http.Request) {
	var userUpdate models.UpdateUser
	err := util.ReadJSON(r, &userUpdate)
	if err != nil {
		_ = render.Render(w, r, newErrorResponse(err.Error(), http.StatusBadRequest))
		return
	}

	user, ok := getUser(r)
	if !ok {
		_ = render.Render(w, r, newErrorResponse("unauthorized", http.StatusUnauthorized))
		return
	}

	user, err = a.userService.UpdateUser(r.Context(), &userUpdate, user)
	if err != nil {
		_ = render.Render(w, r, newServiceErrResponse(err))
		return
	}

	_ = render.Render(w, r, newServerResponse("User updated successfully", user, http.StatusOK))
}

// UpdatePassword
// @Summary Updates a user's password
// @Description This endpoint updates a user's password
// @Tags User
// @Accept  json
// @Produce  json
// @Param userID path string true "user id"
// @Param group body models.UpdatePassword true "Password Details"
// @Success 200 {object} serverResponse{data=datastore.User}
// @Failure 400,401,500 {object} serverResponse{data=Stub}
// @Security ApiKeyAuth
// @Router /users/{userID}/password [put]
func (a *applicationHandler) UpdatePassword(w http.ResponseWriter, r *http.Request) {
	var updatePassword models.UpdatePassword
	err := util.ReadJSON(r, &updatePassword)
	if err != nil {
		_ = render.Render(w, r, newErrorResponse(err.Error(), http.StatusBadRequest))
		return
	}

	user, ok := getUser(r)
	if !ok {
		_ = render.Render(w, r, newErrorResponse("unauthorized", http.StatusUnauthorized))
		return
	}

	user, err = a.userService.UpdatePassword(r.Context(), &updatePassword, user)
	if err != nil {
		_ = render.Render(w, r, newServiceErrResponse(err))
		return
	}

	_ = render.Render(w, r, newServerResponse("Password updated successfully", user, http.StatusOK))

}

<<<<<<< HEAD
// CheckUserExists
// @Summary Checks If a user exists
// @Description This endpoint checks if a user exists
// @Tags User
// @Accept  json
// @Produce  json
// @Param group body models.UserExists true "User Exists Details"
// @Success 200 {object} serverResponse{data=bool}
// @Failure 400,401,500 {object} serverResponse{data=Stub}
// @Security ApiKeyAuth
// @Router /users/exists [post]
func (a *applicationHandler) CheckUserExists(w http.ResponseWriter, r *http.Request) {
	var userExists models.UserExists
	err := util.ReadJSON(r, &userExists)
	if err != nil {
		_ = render.Render(w, r, newErrorResponse(err.Error(), http.StatusBadRequest))
		return
	}

	exists, err := a.userService.CheckUserExists(r.Context(), &userExists)
	if err != nil {
		_ = render.Render(w, r, newServiceErrResponse(err))
		return
	}

	_ = render.Render(w, r, newServerResponse("Checked user exists successfully", exists, http.StatusOK))

}

// ForgotPassword
// @Summary Generate password reset token
// @Description This endpoint generates a password reset token
// @Tags User
// @Accept  json
// @Produce  json
// @Param email body models.ForgotPassword true "Forgot Password Details"
// @Success 200 {object} serverResponse{data=stub}
// @Failure 400,401,500 {object} serverResponse{data=Stub}
// @Router /users/forgot-password [post]
func (a *applicationHandler) ForgotPassword(w http.ResponseWriter, r *http.Request) {
	var forgotPassword models.ForgotPassword
	baseUrl := getBaseUrlFromContext(r.Context())

	err := util.ReadJSON(r, &forgotPassword)
	if err != nil {
		_ = render.Render(w, r, newErrorResponse(err.Error(), http.StatusBadRequest))
		return
	}

	err = a.userService.GeneratePasswordResetToken(r.Context(), baseUrl, &forgotPassword)
	if err != nil {
		_ = render.Render(w, r, newServiceErrResponse(err))
		return
	}
	_ = render.Render(w, r, newServerResponse("Password reset token generated succesfully", nil, http.StatusOK))
}

// ResetPassword
// @Summary Reset user password
// @Description This endpoint resets a users password
// @Tags User
// @Accept  json
// @Produce  json
// @Param token query string true "reset token"
// @Param password body models.ResetPassword true "Reset Password Details"
// @Success 200 {object} serverResponse{data=datastore.User}
// @Failure 400,401,500 {object} serverResponse{data=Stub}
// @Router /users/reset-password [post]
func (a *applicationHandler) ResetPassword(w http.ResponseWriter, r *http.Request) {
	token := r.URL.Query().Get("token")
	var resetPassword models.ResetPassword
	err := util.ReadJSON(r, &resetPassword)
	if err != nil {
		_ = render.Render(w, r, newErrorResponse(err.Error(), http.StatusBadRequest))
		return
	}

	user, err := a.userService.ResetPassword(r.Context(), token, &resetPassword)
	if err != nil {
		_ = render.Render(w, r, newServiceErrResponse(err))
		return
	}
	_ = render.Render(w, r, newServerResponse("password reset succesful", user, http.StatusOK))
}

=======
>>>>>>> 0233c976
func getUser(r *http.Request) (*datastore.User, bool) {
	authUser := getAuthUserFromContext(r.Context())
	user, ok := authUser.Metadata.(*datastore.User)

	return user, ok
}<|MERGE_RESOLUTION|>--- conflicted
+++ resolved
@@ -191,36 +191,6 @@
 
 }
 
-<<<<<<< HEAD
-// CheckUserExists
-// @Summary Checks If a user exists
-// @Description This endpoint checks if a user exists
-// @Tags User
-// @Accept  json
-// @Produce  json
-// @Param group body models.UserExists true "User Exists Details"
-// @Success 200 {object} serverResponse{data=bool}
-// @Failure 400,401,500 {object} serverResponse{data=Stub}
-// @Security ApiKeyAuth
-// @Router /users/exists [post]
-func (a *applicationHandler) CheckUserExists(w http.ResponseWriter, r *http.Request) {
-	var userExists models.UserExists
-	err := util.ReadJSON(r, &userExists)
-	if err != nil {
-		_ = render.Render(w, r, newErrorResponse(err.Error(), http.StatusBadRequest))
-		return
-	}
-
-	exists, err := a.userService.CheckUserExists(r.Context(), &userExists)
-	if err != nil {
-		_ = render.Render(w, r, newServiceErrResponse(err))
-		return
-	}
-
-	_ = render.Render(w, r, newServerResponse("Checked user exists successfully", exists, http.StatusOK))
-
-}
-
 // ForgotPassword
 // @Summary Generate password reset token
 // @Description This endpoint generates a password reset token
@@ -277,8 +247,6 @@
 	_ = render.Render(w, r, newServerResponse("password reset succesful", user, http.StatusOK))
 }
 
-=======
->>>>>>> 0233c976
 func getUser(r *http.Request) (*datastore.User, bool) {
 	authUser := getAuthUserFromContext(r.Context())
 	user, ok := authUser.Metadata.(*datastore.User)
