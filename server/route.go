package server

import (
	"embed"
	"io/fs"
	"net/http"
	"path"
	"strings"

	"github.com/frain-dev/convoy/auth"
	"github.com/frain-dev/convoy/cache"
	"github.com/frain-dev/convoy/datastore"
	cm "github.com/frain-dev/convoy/datastore/mongo"
	"github.com/frain-dev/convoy/internal/pkg/fflag"
	"github.com/frain-dev/convoy/internal/pkg/fflag/flipt"
	"github.com/frain-dev/convoy/internal/pkg/metrics"
	"github.com/frain-dev/convoy/internal/pkg/middleware"
	"github.com/frain-dev/convoy/internal/pkg/searcher"
	"github.com/frain-dev/convoy/limiter"
	"github.com/frain-dev/convoy/pkg/log"
	"github.com/frain-dev/convoy/queue"
	redisqueue "github.com/frain-dev/convoy/queue/redis"
	"github.com/frain-dev/convoy/tracer"
	"github.com/go-chi/chi/v5"
	chiMiddleware "github.com/go-chi/chi/v5/middleware"
	"github.com/prometheus/client_golang/prometheus"
	"github.com/prometheus/client_golang/prometheus/promhttp"
)

type ApplicationHandler struct {
	M      *middleware.Middleware
	Router http.Handler
	A      App
}

type App struct {
	Store    datastore.Store
	Queue    queue.Queuer
	Logger   log.StdLogger
	Tracer   tracer.Tracer
	Cache    cache.Cache
	Limiter  limiter.RateLimiter
	Searcher searcher.Searcher
}

//go:embed ui/build
var reactFS embed.FS

func reactRootHandler(rw http.ResponseWriter, req *http.Request) {
	p := req.URL.Path
	if !strings.HasPrefix(p, "/") {
		p = "/" + p
		req.URL.Path = p
	}
	p = path.Clean(p)
	f := fs.FS(reactFS)
	static, err := fs.Sub(f, "ui/build")
	if err != nil {
		return
	}
	if _, err := static.Open(strings.TrimLeft(p, "/")); err != nil { // If file not found server index/html from root
		req.URL.Path = "/"
	}
	http.FileServer(http.FS(static)).ServeHTTP(rw, req)
}

func NewApplicationHandler(a App) *ApplicationHandler {
	m := middleware.NewMiddleware(&middleware.CreateMiddleware{
		Cache:             a.Cache,
		Logger:            a.Logger,
		Limiter:           a.Limiter,
		Tracer:            a.Tracer,
		EventRepo:         cm.NewEventRepository(a.Store),
		EventDeliveryRepo: cm.NewEventDeliveryRepository(a.Store),
		AppRepo:           cm.NewApplicationRepo(a.Store),
		GroupRepo:         cm.NewGroupRepo(a.Store),
		ApiKeyRepo:        cm.NewApiKeyRepo(a.Store),
		SubRepo:           cm.NewSubscriptionRepo(a.Store),
		SourceRepo:        cm.NewSourceRepo(a.Store),
		OrgRepo:           cm.NewOrgRepo(a.Store),
		OrgMemberRepo:     cm.NewOrgMemberRepo(a.Store),
		OrgInviteRepo:     cm.NewOrgInviteRepo(a.Store),
		UserRepo:          cm.NewUserRepo(a.Store),
		ConfigRepo:        cm.NewConfigRepo(a.Store),
		DeviceRepo:        cm.NewDeviceRepository(a.Store),
	})

	return &ApplicationHandler{
		M: m,
		A: App{
			Store:    a.Store,
			Queue:    a.Queue,
			Cache:    a.Cache,
			Searcher: a.Searcher,
			Logger:   a.Logger,
			Tracer:   a.Tracer,
			Limiter:  a.Limiter,
		},
	}
}

func (a *ApplicationHandler) BuildRoutes() http.Handler {
	router := chi.NewRouter()

	router.Use(chiMiddleware.RequestID)
	router.Use(chiMiddleware.Recoverer)
	router.Use(a.M.WriteRequestIDHeader)
	router.Use(a.M.InstrumentRequests())
	router.Use(a.M.LogHttpRequest())

	// Ingestion API
	router.Route("/ingest", func(ingestRouter chi.Router) {
		ingestRouter.Get("/{maskID}", a.HandleCrcCheck)
		ingestRouter.Post("/{maskID}", a.IngestEvent)
	})

	// Public API.
	router.Route("/api", func(v1Router chi.Router) {
		v1Router.Route("/v1", func(r chi.Router) {
			r.Use(chiMiddleware.AllowContentType("application/json"))
			r.Use(a.M.JsonResponse)
			r.Use(a.M.RequireAuth())

			r.With(a.M.Pagination, a.M.RequireAuthUserMetadata()).Get("/organisations", a.GetOrganisationsPaged)

			r.Route("/projects", func(projectRouter chi.Router) {
				projectRouter.Use(a.M.RejectAppPortalKey())
				// projectWithAuthUserRouter routes require a Personal API Key or JWT Token to work

				projectRouter.With(
					a.M.RequireAuthUserMetadata(),
					a.M.RequireOrganisation(),
					a.M.RequireOrganisationMembership(),
					a.M.RequireOrganisationMemberRole(auth.RoleSuperUser),
				).Post("/", a.CreateGroup)

				projectRouter.With(
					a.M.RequireAuthUserMetadata(),
					a.M.RequireOrganisation(),
					a.M.RequireOrganisationMembership(),
				).Get("/", a.GetGroups)

				projectRouter.Route("/{projectID}", func(projectSubRouter chi.Router) {
					projectSubRouter.Use(a.M.RequireGroup())
					projectSubRouter.Use(a.M.RequireGroupAccess())

					projectSubRouter.With().Get("/", a.GetGroup)
					projectSubRouter.Put("/", a.UpdateGroup)
					projectSubRouter.Delete("/", a.DeleteGroup)

					projectSubRouter.Route("/applications", func(appRouter chi.Router) {
						appRouter.Use(a.M.RateLimitByGroupID())

						appRouter.Post("/", a.CreateApp)
						appRouter.With(a.M.Pagination).Get("/", a.GetApps)

						appRouter.Route("/{appID}", func(appSubRouter chi.Router) {
							appSubRouter.Use(a.M.RequireApp())
							appSubRouter.Use(a.M.RequireAppBelongsToGroup())

							appSubRouter.Get("/", a.GetApp)
							appSubRouter.Put("/", a.UpdateApp)
							appSubRouter.Delete("/", a.DeleteApp)

							appSubRouter.Route("/endpoints", func(endpointAppSubRouter chi.Router) {
								endpointAppSubRouter.Post("/", a.CreateAppEndpoint)
								endpointAppSubRouter.Get("/", a.GetAppEndpoints)

								endpointAppSubRouter.Route("/{endpointID}", func(e chi.Router) {
									e.Use(a.M.RequireAppEndpoint())

									e.Get("/", a.GetAppEndpoint)
									e.Put("/", a.UpdateAppEndpoint)
									e.Delete("/", a.DeleteAppEndpoint)
									e.Put("/expire_secret", a.ExpireSecret)

								})
							})
						})
					})

					projectSubRouter.Route("/events", func(eventRouter chi.Router) {
						eventRouter.Use(a.M.RateLimitByGroupID())

						// TODO(all): should the InstrumentPath change?
						eventRouter.With(a.M.InstrumentPath("/events")).Post("/", a.CreateAppEvent)
						eventRouter.With(a.M.Pagination).Get("/", a.GetEventsPaged)

						eventRouter.Route("/{eventID}", func(eventSubRouter chi.Router) {
							eventSubRouter.Use(a.M.RequireEvent())
							eventSubRouter.Get("/", a.GetAppEvent)
							eventSubRouter.Put("/replay", a.ReplayAppEvent)
						})
					})

					projectSubRouter.Route("/eventdeliveries", func(eventDeliveryRouter chi.Router) {
						eventDeliveryRouter.With(a.M.Pagination).Get("/", a.GetEventDeliveriesPaged)
						eventDeliveryRouter.Post("/forceresend", a.ForceResendEventDeliveries)
						eventDeliveryRouter.Post("/batchretry", a.BatchRetryEventDelivery)
						eventDeliveryRouter.Get("/countbatchretryevents", a.CountAffectedEventDeliveries)

						eventDeliveryRouter.Route("/{eventDeliveryID}", func(eventDeliverySubRouter chi.Router) {
							eventDeliverySubRouter.Use(a.M.RequireEventDelivery())

							eventDeliverySubRouter.Get("/", a.GetEventDelivery)
							eventDeliverySubRouter.Put("/resend", a.ResendEventDelivery)

							eventDeliverySubRouter.Route("/deliveryattempts", func(deliveryRouter chi.Router) {
								deliveryRouter.Use(fetchDeliveryAttempts())

								deliveryRouter.Get("/", a.GetDeliveryAttempts)
								deliveryRouter.With(a.M.RequireDeliveryAttempt()).Get("/{deliveryAttemptID}", a.GetDeliveryAttempt)
							})
						})
					})

					//
					projectSubRouter.Route("/security", func(securityRouter chi.Router) {
						securityRouter.Route("/applications/{appID}/keys", func(securitySubRouter chi.Router) {
							securitySubRouter.Use(a.M.RequireApp())
							securitySubRouter.Use(a.M.RequireAppBelongsToGroup())
							securitySubRouter.Use(a.M.RequireBaseUrl())
							securitySubRouter.With(fflag.CanAccessFeature(fflag.Features[fflag.CanCreateCLIAPIKey])).Post("/", a.CreateAppAPIKey)
						})
					})

					projectSubRouter.Route("/subscriptions", func(subscriptionRouter chi.Router) {
						subscriptionRouter.Use(a.M.RateLimitByGroupID())

						subscriptionRouter.Post("/", a.CreateSubscription)
						subscriptionRouter.Post("/test_filter", a.TestSubscriptionFilter)
						subscriptionRouter.With(a.M.Pagination).Get("/", a.GetSubscriptions)
						subscriptionRouter.Delete("/{subscriptionID}", a.DeleteSubscription)
						subscriptionRouter.Get("/{subscriptionID}", a.GetSubscription)
						subscriptionRouter.Put("/{subscriptionID}", a.UpdateSubscription)
						subscriptionRouter.Put("/{subscriptionID}/toggle_status", a.ToggleSubscriptionStatus)
					})

					projectSubRouter.Route("/sources", func(sourceRouter chi.Router) {
						sourceRouter.Use(a.M.RequireBaseUrl())

						sourceRouter.Post("/", a.CreateSource)
						sourceRouter.Get("/{sourceID}", a.GetSourceByID)
						sourceRouter.With(a.M.Pagination).Get("/", a.LoadSourcesPaged)
						sourceRouter.Put("/{sourceID}", a.UpdateSource)
						sourceRouter.Delete("/{sourceID}", a.DeleteSource)
					})
				})
			})

			r.HandleFunc("/*", a.RedirectToProjects)
		})
	})

	// UI API.
	router.Route("/ui", func(uiRouter chi.Router) {
		uiRouter.Use(a.M.JsonResponse)
		uiRouter.Use(a.M.SetupCORS)
		uiRouter.Use(chiMiddleware.Maybe(a.M.RequireAuth(), middleware.ShouldAuthRoute))
		uiRouter.Use(a.M.RequireBaseUrl())

		uiRouter.Post("/organisations/process_invite", a.ProcessOrganisationMemberInvite)
		uiRouter.Get("/users/token", a.FindUserByInviteToken)

		uiRouter.Route("/users", func(userRouter chi.Router) {
			userRouter.Use(a.M.RequireAuthUserMetadata())
			userRouter.Route("/{userID}", func(userSubRouter chi.Router) {
				userSubRouter.Use(a.M.RequireAuthorizedUser())
				userSubRouter.Get("/profile", a.GetUser)
				userSubRouter.Put("/profile", a.UpdateUser)
				userSubRouter.Put("/password", a.UpdatePassword)

				userSubRouter.Route("/security/personal_api_keys", func(securityRouter chi.Router) {
					securityRouter.Post("/", a.CreatePersonalAPIKey)
					securityRouter.Put("/{keyID}/revoke", a.RevokePersonalAPIKey)
					securityRouter.With(a.M.Pagination).Get("/", a.GetAPIKeys)
				})
			})
		})

		uiRouter.Post("/users/forgot-password", a.ForgotPassword)
		uiRouter.Post("/users/reset-password", a.ResetPassword)

		uiRouter.Route("/auth", func(authRouter chi.Router) {
			authRouter.Post("/login", a.LoginUser)
			authRouter.Post("/register", a.RegisterUser)
			authRouter.Post("/token/refresh", a.RefreshToken)
			authRouter.Post("/logout", a.LogoutUser)
		})

		uiRouter.Route("/organisations", func(orgRouter chi.Router) {
			orgRouter.Use(a.M.RequireAuthUserMetadata())
			orgRouter.Use(a.M.RequireBaseUrl())

			orgRouter.Post("/", a.CreateOrganisation)
			orgRouter.With(a.M.Pagination).Get("/", a.GetOrganisationsPaged)

			orgRouter.Route("/{orgID}", func(orgSubRouter chi.Router) {
				orgSubRouter.Use(a.M.RequireOrganisation())
				orgSubRouter.Use(a.M.RequireOrganisationMembership())

				orgSubRouter.Get("/", a.GetOrganisation)
				orgSubRouter.With(a.M.RequireOrganisationMemberRole(auth.RoleSuperUser)).Put("/", a.UpdateOrganisation)
				orgSubRouter.With(a.M.RequireOrganisationMemberRole(auth.RoleSuperUser)).Delete("/", a.DeleteOrganisation)

				orgSubRouter.Route("/invites", func(orgInvitesRouter chi.Router) {
					orgInvitesRouter.With(a.M.RequireOrganisationMemberRole(auth.RoleSuperUser)).Post("/", a.InviteUserToOrganisation)
					orgInvitesRouter.With(a.M.RequireOrganisationMemberRole(auth.RoleSuperUser)).Post("/{inviteID}/resend", a.ResendOrganizationInvite)
					orgInvitesRouter.With(a.M.RequireOrganisationMemberRole(auth.RoleSuperUser)).Post("/{inviteID}/cancel", a.CancelOrganizationInvite)
					orgInvitesRouter.With(a.M.RequireOrganisationMemberRole(auth.RoleSuperUser)).With(a.M.Pagination).Get("/pending", a.GetPendingOrganisationInvites)
				})

				orgSubRouter.Route("/members", func(orgMemberRouter chi.Router) {
					orgMemberRouter.Use(a.M.RequireOrganisationMemberRole(auth.RoleSuperUser))

					orgMemberRouter.With(a.M.Pagination).Get("/", a.GetOrganisationMembers)

					orgMemberRouter.Route("/{memberID}", func(orgMemberSubRouter chi.Router) {
						orgMemberSubRouter.Get("/", a.GetOrganisationMember)
						orgMemberSubRouter.Put("/", a.UpdateOrganisationMember)
						orgMemberSubRouter.Delete("/", a.DeleteOrganisationMember)
					})
				})

				orgSubRouter.Route("/projects", func(groupRouter chi.Router) {
					groupRouter.Route("/", func(orgSubRouter chi.Router) {
						groupRouter.With(a.M.RequireOrganisationMemberRole(auth.RoleSuperUser)).Post("/", a.CreateGroup)
						groupRouter.Get("/", a.GetGroups)
					})

					groupRouter.Route("/{projectID}", func(groupSubRouter chi.Router) {
						groupSubRouter.Use(a.M.RequireGroup())
						groupSubRouter.Use(a.M.RateLimitByGroupID())
						groupSubRouter.Use(a.M.RequireOrganisationGroupMember())

						groupSubRouter.With(a.M.RequireOrganisationMemberRole(auth.RoleSuperUser)).Get("/", a.GetGroup)
						groupSubRouter.With(a.M.RequireOrganisationMemberRole(auth.RoleSuperUser)).Put("/", a.UpdateGroup)
						groupSubRouter.With(a.M.RequireOrganisationMemberRole(auth.RoleSuperUser)).Delete("/", a.DeleteGroup)

						groupSubRouter.Route("/apps", func(appRouter chi.Router) {
							appRouter.Use(a.M.RequireOrganisationMemberRole(auth.RoleSuperUser))

							appRouter.Route("/", func(appSubRouter chi.Router) {
								appSubRouter.Post("/", a.CreateApp)
								appRouter.With(a.M.Pagination).Get("/", a.GetApps)
							})

							appRouter.Route("/{appID}", func(appSubRouter chi.Router) {
								appSubRouter.Use(a.M.RequireApp())
								appSubRouter.Get("/", a.GetApp)
								appSubRouter.Put("/", a.UpdateApp)
								appSubRouter.Delete("/", a.DeleteApp)

								appSubRouter.Route("/keys", func(keySubRouter chi.Router) {
									keySubRouter.Use(a.M.RequireBaseUrl())
									keySubRouter.With(fflag.CanAccessFeature(fflag.Features[fflag.CanCreateCLIAPIKey])).Post("/", a.CreateAppAPIKey)
									keySubRouter.With(a.M.Pagination).Get("/", a.LoadAppAPIKeysPaged)
									keySubRouter.Put("/{keyID}/revoke", a.RevokeAppAPIKey)
								})

								appSubRouter.Route("/endpoints", func(endpointAppSubRouter chi.Router) {
									endpointAppSubRouter.Post("/", a.CreateAppEndpoint)
									endpointAppSubRouter.Get("/", a.GetAppEndpoints)

									endpointAppSubRouter.Route("/{endpointID}", func(e chi.Router) {
										e.Use(a.M.RequireAppEndpoint())

										e.Get("/", a.GetAppEndpoint)
										e.Put("/", a.UpdateAppEndpoint)
										e.Delete("/", a.DeleteAppEndpoint)
										e.Put("/expire_secret", a.ExpireSecret)

									})
								})

								appSubRouter.Route("/devices", func(deviceRouter chi.Router) {
									deviceRouter.With(a.M.Pagination).Get("/", a.FindDevicesByAppID)
								})
							})
						})

						groupSubRouter.Route("/events", func(eventRouter chi.Router) {
							eventRouter.Use(a.M.RequireOrganisationMemberRole(auth.RoleAdmin))

							eventRouter.Post("/", a.CreateAppEvent)
							eventRouter.With(a.M.Pagination).Get("/", a.GetEventsPaged)

							eventRouter.Route("/{eventID}", func(eventSubRouter chi.Router) {
								eventSubRouter.Use(a.M.RequireEvent())
								eventSubRouter.Get("/", a.GetAppEvent)
								eventSubRouter.Put("/replay", a.ReplayAppEvent)
							})
						})

						groupSubRouter.Route("/eventdeliveries", func(eventDeliveryRouter chi.Router) {
							eventDeliveryRouter.Use(a.M.RequireOrganisationMemberRole(auth.RoleSuperUser))

							eventDeliveryRouter.With(a.M.Pagination).Get("/", a.GetEventDeliveriesPaged)
							eventDeliveryRouter.Post("/forceresend", a.ForceResendEventDeliveries)
							eventDeliveryRouter.Post("/batchretry", a.BatchRetryEventDelivery)
							eventDeliveryRouter.Get("/countbatchretryevents", a.CountAffectedEventDeliveries)

							eventDeliveryRouter.Route("/{eventDeliveryID}", func(eventDeliverySubRouter chi.Router) {
								eventDeliverySubRouter.Use(a.M.RequireEventDelivery())

								eventDeliverySubRouter.Get("/", a.GetEventDelivery)
								eventDeliverySubRouter.Put("/resend", a.ResendEventDelivery)

								eventDeliverySubRouter.Route("/deliveryattempts", func(deliveryRouter chi.Router) {
									deliveryRouter.Use(fetchDeliveryAttempts())

									deliveryRouter.Get("/", a.GetDeliveryAttempts)
									deliveryRouter.With(a.M.RequireDeliveryAttempt()).Get("/{deliveryAttemptID}", a.GetDeliveryAttempt)
								})
							})
						})

						groupSubRouter.Route("/subscriptions", func(subscriptionRouter chi.Router) {
							subscriptionRouter.Use(a.M.RequireOrganisationMemberRole(auth.RoleAdmin))

							subscriptionRouter.Post("/", a.CreateSubscription)
<<<<<<< HEAD
						    subscriptionRouter.Post("/test_filter", a.TestSubscriptionFilter)
=======
							subscriptionRouter.Post("/test_filter", a.TestSubscriptionFilter)
>>>>>>> 10863377
							subscriptionRouter.With(a.M.Pagination).Get("/", a.GetSubscriptions)
							subscriptionRouter.Delete("/{subscriptionID}", a.DeleteSubscription)
							subscriptionRouter.Get("/{subscriptionID}", a.GetSubscription)
							subscriptionRouter.Put("/{subscriptionID}", a.UpdateSubscription)
						})

						groupSubRouter.Route("/sources", func(sourceRouter chi.Router) {
							sourceRouter.Use(a.M.RequireOrganisationMemberRole(auth.RoleAdmin))
							sourceRouter.Use(a.M.RequireBaseUrl())

							sourceRouter.Post("/", a.CreateSource)
							sourceRouter.Get("/{sourceID}", a.GetSourceByID)
							sourceRouter.With(a.M.Pagination).Get("/", a.LoadSourcesPaged)
							sourceRouter.Put("/{sourceID}", a.UpdateSource)
							sourceRouter.Delete("/{sourceID}", a.DeleteSource)
						})

						groupSubRouter.Route("/dashboard", func(dashboardRouter chi.Router) {
							dashboardRouter.Get("/summary", a.GetDashboardSummary)
							dashboardRouter.Get("/config", a.GetAllConfigDetails)
						})
					})
				})
			})
		})

		uiRouter.Route("/configuration", func(configRouter chi.Router) {
			configRouter.Use(a.M.RequireAuthUserMetadata())

			configRouter.Get("/", a.LoadConfiguration)
			configRouter.Post("/", a.CreateConfiguration)
			configRouter.Put("/", a.UpdateConfiguration)
		})

		uiRouter.Post("/flags", flipt.BatchEvaluate)
	})

	// App Portal API.
	router.Route("/portal", func(portalRouter chi.Router) {
		portalRouter.Use(a.M.JsonResponse)
		portalRouter.Use(a.M.SetupCORS)
		portalRouter.Use(a.M.RequireAuth())
		portalRouter.Use(a.M.RequireAppPortalApplication())
		portalRouter.Use(a.M.RequireAppPortalPermission(auth.RoleAdmin))

		portalRouter.Route("/apps", func(appRouter chi.Router) {
			appRouter.Get("/", a.GetApp)

			appRouter.Route("/endpoints", func(endpointAppSubRouter chi.Router) {
				endpointAppSubRouter.Get("/", a.GetAppEndpoints)
				endpointAppSubRouter.Post("/", a.CreateAppEndpoint)

				endpointAppSubRouter.Route("/{endpointID}", func(e chi.Router) {
					e.Use(a.M.RequireAppEndpoint())

					e.Get("/", a.GetAppEndpoint)
					e.Put("/", a.UpdateAppEndpoint)
				})
			})

			appRouter.Route("/keys", func(keySubRouter chi.Router) {
				keySubRouter.Use(a.M.RequireBaseUrl())
				keySubRouter.With(fflag.CanAccessFeature(fflag.Features[fflag.CanCreateCLIAPIKey])).Post("/", a.CreateAppAPIKey)
				keySubRouter.With(a.M.Pagination).Get("/", a.LoadAppAPIKeysPaged)
				keySubRouter.Put("/{keyID}/revoke", a.RevokeAppAPIKey)
			})

			appRouter.Route("/devices", func(deviceRouter chi.Router) {
				deviceRouter.With(a.M.Pagination).Get("/", a.FindDevicesByAppID)
			})
		})

		portalRouter.Route("/events", func(eventRouter chi.Router) {
			eventRouter.With(a.M.Pagination).Get("/", a.GetEventsPaged)

			eventRouter.Route("/{eventID}", func(eventSubRouter chi.Router) {
				eventSubRouter.Use(a.M.RequireEvent())
				eventSubRouter.Get("/", a.GetAppEvent)
				eventSubRouter.Put("/replay", a.ReplayAppEvent)
			})
		})

		portalRouter.Route("/subscriptions", func(subsriptionRouter chi.Router) {
			subsriptionRouter.Post("/", a.CreateSubscription)
			subsriptionRouter.With(a.M.Pagination).Get("/", a.GetSubscriptions)
			subsriptionRouter.Delete("/{subscriptionID}", a.DeleteSubscription)
			subsriptionRouter.Get("/{subscriptionID}", a.GetSubscription)
			subsriptionRouter.Put("/{subscriptionID}", a.UpdateSubscription)
		})

		portalRouter.Route("/eventdeliveries", func(eventDeliveryRouter chi.Router) {
			eventDeliveryRouter.With(a.M.Pagination).Get("/", a.GetEventDeliveriesPaged)
			eventDeliveryRouter.Post("/forceresend", a.ForceResendEventDeliveries)
			eventDeliveryRouter.Post("/batchretry", a.BatchRetryEventDelivery)
			eventDeliveryRouter.Get("/countbatchretryevents", a.CountAffectedEventDeliveries)

			eventDeliveryRouter.Route("/{eventDeliveryID}", func(eventDeliverySubRouter chi.Router) {
				eventDeliverySubRouter.Use(a.M.RequireEventDelivery())

				eventDeliverySubRouter.Get("/", a.GetEventDelivery)
				eventDeliverySubRouter.Put("/resend", a.ResendEventDelivery)

				eventDeliverySubRouter.Route("/deliveryattempts", func(deliveryRouter chi.Router) {
					deliveryRouter.Use(fetchDeliveryAttempts())

					deliveryRouter.Get("/", a.GetDeliveryAttempts)
					deliveryRouter.With(a.M.RequireDeliveryAttempt()).Get("/{deliveryAttemptID}", a.GetDeliveryAttempt)
				})
			})
		})

		portalRouter.Get("/project", a.GetGroup)
		portalRouter.Post("/flags", flipt.BatchEvaluate)
	})

	router.Handle("/queue/monitoring/*", a.A.Queue.(*redisqueue.RedisQueue).Monitor())
	router.Handle("/metrics", promhttp.HandlerFor(metrics.Reg(), promhttp.HandlerOpts{}))
	router.HandleFunc("/*", reactRootHandler)

	metrics.RegisterQueueMetrics(a.A.Queue)
	prometheus.MustRegister(metrics.RequestDuration())
	a.Router = router
	return router
}<|MERGE_RESOLUTION|>--- conflicted
+++ resolved
@@ -419,11 +419,7 @@
 							subscriptionRouter.Use(a.M.RequireOrganisationMemberRole(auth.RoleAdmin))
 
 							subscriptionRouter.Post("/", a.CreateSubscription)
-<<<<<<< HEAD
-						    subscriptionRouter.Post("/test_filter", a.TestSubscriptionFilter)
-=======
 							subscriptionRouter.Post("/test_filter", a.TestSubscriptionFilter)
->>>>>>> 10863377
 							subscriptionRouter.With(a.M.Pagination).Get("/", a.GetSubscriptions)
 							subscriptionRouter.Delete("/{subscriptionID}", a.DeleteSubscription)
 							subscriptionRouter.Get("/{subscriptionID}", a.GetSubscription)
