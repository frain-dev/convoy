--- conflicted
+++ resolved
@@ -13,10 +13,7 @@
 	"github.com/frain-dev/convoy/auth"
 	"github.com/frain-dev/convoy/cache"
 	"github.com/frain-dev/convoy/logger"
-<<<<<<< HEAD
-=======
 	redisqueue "github.com/frain-dev/convoy/queue/redis"
->>>>>>> baeff25f
 	"github.com/frain-dev/convoy/searcher"
 	"github.com/frain-dev/convoy/tracer"
 
@@ -322,15 +319,8 @@
 							})
 						})
 
-<<<<<<< HEAD
-			eventRouter.With(pagination).Get("/search", app.SearchAppEvents)
-
-			eventRouter.Post("/", app.CreateAppEvent)
-			eventRouter.With(pagination).Get("/", app.GetEventsPaged)
-=======
 						groupSubRouter.Route("/events", func(eventRouter chi.Router) {
 							eventRouter.Use(requireOrganisationMemberRole(auth.RoleUIAdmin))
->>>>>>> baeff25f
 
 							eventRouter.Post("/", app.CreateAppEvent)
 							eventRouter.With(pagination).Get("/", app.GetEventsPaged)
@@ -507,13 +497,9 @@
 	logger logger.Logger,
 	tracer tracer.Tracer,
 	cache cache.Cache,
-<<<<<<< HEAD
-	limiter limiter.RateLimiter, searcher searcher.Searcher) *http.Server {
-=======
 	limiter limiter.RateLimiter,
 	searcher searcher.Searcher,
 ) *http.Server {
->>>>>>> baeff25f
 
 	app := newApplicationHandler(
 		eventRepo,
@@ -533,12 +519,8 @@
 		tracer,
 		cache,
 		limiter,
-<<<<<<< HEAD
-		searcher)
-=======
 		searcher,
 	)
->>>>>>> baeff25f
 
 	srv := &http.Server{
 		Handler:      buildRoutes(app),
