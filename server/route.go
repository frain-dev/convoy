--- conflicted
+++ resolved
@@ -179,16 +179,6 @@
 	router.Route("/api", func(v1Router chi.Router) {
 
 		v1Router.Route("/v1", func(r chi.Router) {
-<<<<<<< HEAD
-			r.Use(middleware.AllowContentType("application/json"))
-			r.Use(jsonResponse)
-			r.Use(RequireAuth())
-
-			r.Route("/applications", func(appRouter chi.Router) {
-				appRouter.Use(RequireGroup(app.groupRepo, app.cache))
-				appRouter.Use(rateLimitByGroupID(app.limiter))
-				appRouter.Use(requirePermission(auth.RoleAdmin))
-=======
 			r.Use(chiMiddleware.AllowContentType("application/json"))
 			r.Use(a.M.JsonResponse)
 			r.Use(a.M.RequireAuth())
@@ -197,7 +187,6 @@
 				appRouter.Use(a.M.RequireGroup())
 				appRouter.Use(a.M.RateLimitByGroupID())
 				appRouter.Use(a.M.RequirePermission(auth.RoleAdmin))
->>>>>>> 1b32d7d6
 
 				appRouter.Route("/", func(appSubRouter chi.Router) {
 					appSubRouter.Post("/", a.CreateApp)
@@ -227,15 +216,9 @@
 			})
 
 			r.Route("/events", func(eventRouter chi.Router) {
-<<<<<<< HEAD
-				eventRouter.Use(RequireGroup(app.groupRepo, app.cache))
-				eventRouter.Use(rateLimitByGroupID(app.limiter))
-				eventRouter.Use(requirePermission(auth.RoleAdmin))
-=======
 				eventRouter.Use(a.M.RequireGroup())
 				eventRouter.Use(a.M.RateLimitByGroupID())
 				eventRouter.Use(a.M.RequirePermission(auth.RoleAdmin))
->>>>>>> 1b32d7d6
 
 				eventRouter.With(a.M.InstrumentPath("/events")).Post("/", a.CreateAppEvent)
 				eventRouter.With(a.M.Pagination).Get("/", a.GetEventsPaged)
@@ -248,13 +231,8 @@
 			})
 
 			r.Route("/eventdeliveries", func(eventDeliveryRouter chi.Router) {
-<<<<<<< HEAD
-				eventDeliveryRouter.Use(RequireGroup(app.groupRepo, app.cache))
-				eventDeliveryRouter.Use(requirePermission(auth.RoleAdmin))
-=======
 				eventDeliveryRouter.Use(a.M.RequireGroup())
 				eventDeliveryRouter.Use(a.M.RequirePermission(auth.RoleAdmin))
->>>>>>> 1b32d7d6
 
 				eventDeliveryRouter.With(a.M.Pagination).Get("/", a.GetEventDeliveriesPaged)
 				eventDeliveryRouter.Post("/forceresend", a.ForceResendEventDeliveries)
@@ -278,39 +256,6 @@
 
 			r.Route("/security", func(securityRouter chi.Router) {
 				securityRouter.Route("/applications/{appID}/keys", func(securitySubRouter chi.Router) {
-<<<<<<< HEAD
-					securitySubRouter.Use(RequireGroup(app.groupRepo, app.cache))
-					securitySubRouter.Use(requirePermission(auth.RoleAdmin))
-					securitySubRouter.Use(requireApp(app.appRepo, app.cache))
-					securitySubRouter.Use(requireBaseUrl())
-					securitySubRouter.Post("/", app.CreateAppPortalAPIKey)
-				})
-			})
-
-			r.Route("/subscriptions", func(subsriptionRouter chi.Router) {
-				subsriptionRouter.Use(RequireGroup(app.groupRepo, app.cache))
-				subsriptionRouter.Use(rateLimitByGroupID(app.limiter))
-				subsriptionRouter.Use(requirePermission(auth.RoleAdmin))
-
-				subsriptionRouter.Post("/", app.CreateSubscription)
-				subsriptionRouter.With(pagination).Get("/", app.GetSubscriptions)
-				subsriptionRouter.Delete("/{subscriptionID}", app.DeleteSubscription)
-				subsriptionRouter.Get("/{subscriptionID}", app.GetSubscription)
-				subsriptionRouter.Put("/{subscriptionID}", app.UpdateSubscription)
-				subsriptionRouter.Put("/{subscriptionID}/toggle_status", app.ToggleSubscriptionStatus)
-			})
-
-			r.Route("/sources", func(sourceRouter chi.Router) {
-				sourceRouter.Use(RequireGroup(app.groupRepo, app.cache))
-				sourceRouter.Use(requirePermission(auth.RoleAdmin))
-				sourceRouter.Use(requireBaseUrl())
-
-				sourceRouter.Post("/", app.CreateSource)
-				sourceRouter.Get("/{sourceID}", app.GetSourceByID)
-				sourceRouter.With(pagination).Get("/", app.LoadSourcesPaged)
-				sourceRouter.Put("/{sourceID}", app.UpdateSource)
-				sourceRouter.Delete("/{sourceID}", app.DeleteSource)
-=======
 					securitySubRouter.Use(a.M.RequireGroup())
 					securitySubRouter.Use(a.M.RequirePermission(auth.RoleAdmin))
 					securitySubRouter.Use(a.M.RequireApp())
@@ -342,24 +287,16 @@
 				sourceRouter.With(a.M.Pagination).Get("/", a.LoadSourcesPaged)
 				sourceRouter.Put("/{sourceID}", a.UpdateSource)
 				sourceRouter.Delete("/{sourceID}", a.DeleteSource)
->>>>>>> 1b32d7d6
 			})
 		})
 	})
 
 	// UI API.
 	router.Route("/ui", func(uiRouter chi.Router) {
-<<<<<<< HEAD
-		uiRouter.Use(jsonResponse)
-		uiRouter.Use(setupCORS)
-		uiRouter.Use(middleware.Maybe(RequireAuth(), shouldAuthRoute))
-		uiRouter.Use(requireBaseUrl())
-=======
 		uiRouter.Use(a.M.JsonResponse)
 		uiRouter.Use(a.M.SetupCORS)
 		uiRouter.Use(chiMiddleware.Maybe(a.M.RequireAuth(), middleware.ShouldAuthRoute))
 		uiRouter.Use(a.M.RequireBaseUrl())
->>>>>>> 1b32d7d6
 
 		uiRouter.Post("/organisations/process_invite", a.ProcessOrganisationMemberInvite)
 		uiRouter.Get("/users/token", a.FindUserByInviteToken)
@@ -436,15 +373,9 @@
 					})
 
 					groupRouter.Route("/{groupID}", func(groupSubRouter chi.Router) {
-<<<<<<< HEAD
-						groupSubRouter.Use(RequireGroup(app.groupRepo, app.cache))
-						groupSubRouter.Use(rateLimitByGroupID(app.limiter))
-						groupSubRouter.Use(requireOrganisationGroupMember())
-=======
 						groupSubRouter.Use(a.M.RequireGroup())
 						groupSubRouter.Use(a.M.RateLimitByGroupID())
 						groupSubRouter.Use(a.M.RequireOrganisationGroupMember())
->>>>>>> 1b32d7d6
 
 						groupSubRouter.With(a.M.RequireOrganisationMemberRole(auth.RoleSuperUser)).Get("/", a.GetGroup)
 						groupSubRouter.With(a.M.RequireOrganisationMemberRole(auth.RoleSuperUser)).Put("/", a.UpdateGroup)
@@ -563,17 +494,6 @@
 
 	//App Portal API.
 	router.Route("/portal", func(portalRouter chi.Router) {
-<<<<<<< HEAD
-		portalRouter.Use(jsonResponse)
-		portalRouter.Use(setupCORS)
-		portalRouter.Use(RequireAuth())
-		portalRouter.Use(RequireGroup(app.groupRepo, app.cache))
-		portalRouter.Use(RequireAppID())
-
-		portalRouter.Route("/apps", func(appRouter chi.Router) {
-			appRouter.Use(RequireAppPortalApplication(app.appRepo))
-			appRouter.Use(requireAppPortalPermission(auth.RoleAdmin))
-=======
 		portalRouter.Use(a.M.JsonResponse)
 		portalRouter.Use(a.M.SetupCORS)
 		portalRouter.Use(a.M.RequireAuth())
@@ -583,7 +503,6 @@
 		portalRouter.Route("/apps", func(appRouter chi.Router) {
 			appRouter.Use(a.M.RequireAppPortalApplication())
 			appRouter.Use(a.M.RequireAppPortalPermission(auth.RoleAdmin))
->>>>>>> 1b32d7d6
 
 			appRouter.Get("/", a.GetApp)
 
@@ -601,13 +520,8 @@
 		})
 
 		portalRouter.Route("/events", func(eventRouter chi.Router) {
-<<<<<<< HEAD
-			eventRouter.Use(RequireAppPortalApplication(app.appRepo))
-			eventRouter.Use(requireAppPortalPermission(auth.RoleAdmin))
-=======
 			eventRouter.Use(a.M.RequireAppPortalApplication())
 			eventRouter.Use(a.M.RequireAppPortalPermission(auth.RoleAdmin))
->>>>>>> 1b32d7d6
 
 			eventRouter.With(a.M.Pagination).Get("/", a.GetEventsPaged)
 
@@ -619,21 +533,6 @@
 		})
 
 		portalRouter.Route("/subscriptions", func(subsriptionRouter chi.Router) {
-<<<<<<< HEAD
-			subsriptionRouter.Use(RequireAppPortalApplication(app.appRepo))
-			subsriptionRouter.Use(requireAppPortalPermission(auth.RoleAdmin))
-
-			subsriptionRouter.Post("/", app.CreateSubscription)
-			subsriptionRouter.With(pagination).Get("/", app.GetSubscriptions)
-			subsriptionRouter.Delete("/{subscriptionID}", app.DeleteSubscription)
-			subsriptionRouter.Get("/{subscriptionID}", app.GetSubscription)
-			subsriptionRouter.Put("/{subscriptionID}", app.UpdateSubscription)
-		})
-
-		portalRouter.Route("/eventdeliveries", func(eventDeliveryRouter chi.Router) {
-			eventDeliveryRouter.Use(RequireAppPortalApplication(app.appRepo))
-			eventDeliveryRouter.Use(requireAppPortalPermission(auth.RoleAdmin))
-=======
 			subsriptionRouter.Use(a.M.RequireAppPortalApplication())
 			subsriptionRouter.Use(a.M.RequireAppPortalPermission(auth.RoleAdmin))
 
@@ -647,7 +546,6 @@
 		portalRouter.Route("/eventdeliveries", func(eventDeliveryRouter chi.Router) {
 			eventDeliveryRouter.Use(a.M.RequireAppPortalApplication())
 			eventDeliveryRouter.Use(a.M.RequireAppPortalPermission(auth.RoleAdmin))
->>>>>>> 1b32d7d6
 
 			eventDeliveryRouter.With(a.M.Pagination).Get("/", a.GetEventDeliveriesPaged)
 			eventDeliveryRouter.Post("/forceresend", a.ForceResendEventDeliveries)
