--- conflicted
+++ resolved
@@ -32,11 +32,7 @@
 		return
 	}
 
-<<<<<<< HEAD
-	group := GetGroupFromContext(r.Context())
-=======
 	group := m.GetGroupFromContext(r.Context())
->>>>>>> 1b32d7d6
 
 	source, err := a.S.SourceService.CreateSource(r.Context(), &newSource, group)
 	if err != nil {
@@ -61,13 +57,8 @@
 // @Failure 400,401,500 {object} serverResponse{data=Stub}
 // @Security ApiKeyAuth
 // @Router /sources/{sourceID} [get]
-<<<<<<< HEAD
-func (a *applicationHandler) GetSourceByID(w http.ResponseWriter, r *http.Request) {
-	group := GetGroupFromContext(r.Context())
-=======
 func (a *ApplicationHandler) GetSourceByID(w http.ResponseWriter, r *http.Request) {
 	group := m.GetGroupFromContext(r.Context())
->>>>>>> 1b32d7d6
 
 	source, err := a.S.SourceService.FindSourceByID(r.Context(), group, chi.URLParam(r, "sourceID"))
 	if err != nil {
@@ -102,13 +93,8 @@
 		return
 	}
 
-<<<<<<< HEAD
-	group := GetGroupFromContext(r.Context())
-	source, err := a.sourceService.FindSourceByID(r.Context(), group, chi.URLParam(r, "sourceID"))
-=======
 	group := m.GetGroupFromContext(r.Context())
 	source, err := a.S.SourceService.FindSourceByID(r.Context(), group, chi.URLParam(r, "sourceID"))
->>>>>>> 1b32d7d6
 	if err != nil {
 		_ = render.Render(w, r, util.NewServiceErrResponse(err))
 		return
@@ -138,15 +124,9 @@
 // @Failure 400,401,500 {object} serverResponse{data=Stub}
 // @Security ApiKeyAuth
 // @Router /sources/{sourceID} [delete]
-<<<<<<< HEAD
-func (a *applicationHandler) DeleteSource(w http.ResponseWriter, r *http.Request) {
-	group := GetGroupFromContext(r.Context())
-	source, err := a.sourceService.FindSourceByID(r.Context(), group, chi.URLParam(r, "sourceID"))
-=======
 func (a *ApplicationHandler) DeleteSource(w http.ResponseWriter, r *http.Request) {
 	group := m.GetGroupFromContext(r.Context())
 	source, err := a.S.SourceService.FindSourceByID(r.Context(), group, chi.URLParam(r, "sourceID"))
->>>>>>> 1b32d7d6
 	if err != nil {
 		_ = render.Render(w, r, util.NewServiceErrResponse(err))
 		return
@@ -174,15 +154,9 @@
 // @Failure 400,401,500 {object} serverResponse{data=Stub}
 // @Security ApiKeyAuth
 // @Router /sources [get]
-<<<<<<< HEAD
-func (a *applicationHandler) LoadSourcesPaged(w http.ResponseWriter, r *http.Request) {
-	pageable := getPageableFromContext(r.Context())
-	group := GetGroupFromContext(r.Context())
-=======
 func (a *ApplicationHandler) LoadSourcesPaged(w http.ResponseWriter, r *http.Request) {
 	pageable := m.GetPageableFromContext(r.Context())
 	group := m.GetGroupFromContext(r.Context())
->>>>>>> 1b32d7d6
 
 	f := &datastore.SourceFilter{
 		Type: r.URL.Query().Get("type"),
