--- conflicted
+++ resolved
@@ -86,11 +86,7 @@
 
 	cfg, err := config.Get()
 	if err != nil {
-<<<<<<< HEAD
-		log.WithError(err).Error("failed to load config")
-=======
 		a.A.Logger.WithError(err).Error("failed to load config")
->>>>>>> 27b30a97
 		_ = render.Render(w, r, util.NewErrorResponse("failed to load config", http.StatusBadRequest))
 		return
 	}
