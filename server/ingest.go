package server

import (
	"encoding/json"
	"io"
	"net/http"
	"time"

	"github.com/frain-dev/convoy"
	"github.com/frain-dev/convoy/config"
	"github.com/frain-dev/convoy/datastore"
<<<<<<< HEAD
=======
	"github.com/frain-dev/convoy/datastore/mongo"
>>>>>>> 2456fdfc
	"github.com/frain-dev/convoy/internal/pkg/crc"
	"github.com/frain-dev/convoy/pkg/httpheader"
	"github.com/frain-dev/convoy/pkg/verifier"
	"github.com/frain-dev/convoy/queue"
	"github.com/frain-dev/convoy/util"
	"github.com/go-chi/chi/v5"
	"github.com/go-chi/render"
	"github.com/google/uuid"
	log "github.com/sirupsen/logrus"
	"go.mongodb.org/mongo-driver/bson/primitive"
)

func (a *ApplicationHandler) IngestEvent(w http.ResponseWriter, r *http.Request) {
	// s.AppService.CountGroupApplications()
	// 1. Retrieve mask ID
	maskID := chi.URLParam(r, "maskID")

	// 2. Retrieve source using mask ID.
<<<<<<< HEAD
	source, err := a.S.SourceService.FindSourceByMaskID(r.Context(), maskID)
=======
	sourceService := createSourceService(a)
	source, err := sourceService.FindSourceByMaskID(r.Context(), maskID)
>>>>>>> 2456fdfc
	if err != nil {
		_ = render.Render(w, r, util.NewServiceErrResponse(err))
		return
	}

	if source.Type != datastore.HTTPSource {
		_ = render.Render(w, r, util.NewErrorResponse("Source type needs to be HTTP",
			http.StatusBadRequest))
		return
	}

	// 3. Select verifier based of source config.
	// TODO(subomi): Can verifier be nil?
	var v verifier.Verifier
	verifierConfig := source.Verifier

	if !util.IsStringEmpty(string(source.Provider)) {
		switch source.Provider {
		case datastore.GithubSourceProvider:
			v = verifier.NewGithubVerifier(verifierConfig.HMac.Secret)
		case datastore.TwitterSourceProvider:
			v = verifier.NewTwitterVerifier(verifierConfig.HMac.Secret)
		case datastore.ShopifySourceProvider:
			v = verifier.NewShopifyVerifier(verifierConfig.HMac.Secret)
		default:
			_ = render.Render(w, r, util.NewErrorResponse("Provider type undefined",
				http.StatusBadRequest))
			return
		}
	} else {
		switch verifierConfig.Type {
		case datastore.HMacVerifier:
			opts := &verifier.HmacOptions{
				Header:   verifierConfig.HMac.Header,
				Hash:     verifierConfig.HMac.Hash,
				Secret:   verifierConfig.HMac.Secret,
				Encoding: string(verifierConfig.HMac.Encoding),
			}
			v = verifier.NewHmacVerifier(opts)

		case datastore.BasicAuthVerifier:
			v = verifier.NewBasicAuthVerifier(
				verifierConfig.BasicAuth.UserName,
				verifierConfig.BasicAuth.Password,
			)
		case datastore.APIKeyVerifier:
			v = verifier.NewAPIKeyVerifier(
				verifierConfig.ApiKey.HeaderValue,
				verifierConfig.ApiKey.HeaderName,
			)
		default:
			v = &verifier.NoopVerifier{}
		}
	}

	// 3.1 On Failure
	// Return 400 Bad Request.
	body := io.LimitReader(r.Body, config.MaxRequestSize)
	payload, err := io.ReadAll(body)
	if err != nil {
		_ = render.Render(w, r, util.NewErrorResponse(err.Error(), http.StatusBadRequest))
		return
	}

	if err = v.VerifyRequest(r, payload); err != nil {
		_ = render.Render(w, r, util.NewErrorResponse(err.Error(), http.StatusBadRequest))
		return
	}

	// 3.2 On success
	// Attach Source to Event.
	// Write Event to the Ingestion Queue.
	event := &datastore.Event{
		UID:            uuid.New().String(),
		EventType:      datastore.EventType(maskID),
		SourceID:       source.UID,
		GroupID:        source.GroupID,
		Data:           payload,
		Headers:        httpheader.HTTPHeader(r.Header),
		CreatedAt:      primitive.NewDateTimeFromTime(time.Now()),
		UpdatedAt:      primitive.NewDateTimeFromTime(time.Now()),
		DocumentStatus: datastore.ActiveDocumentStatus,
	}

	eventByte, err := json.Marshal(event)
	if err != nil {
		_ = render.Render(w, r, util.NewErrorResponse(err.Error(), http.StatusBadRequest))
		return
	}

	job := &queue.Job{
		ID:      event.UID,
		Payload: eventByte,
		Delay:   0,
	}

<<<<<<< HEAD
	err = a.S.Queue.Write(convoy.CreateEventProcessor, convoy.CreateEventQueue, job)
=======
	err = a.A.Queue.Write(convoy.CreateEventProcessor, convoy.CreateEventQueue, job)
>>>>>>> 2456fdfc
	if err != nil {
		log.Errorf("Error occurred sending new event to the queue %s", err)
	}

	// 4. Return 200
	_ = render.Render(w, r, util.NewServerResponse("Event received", nil, http.StatusOK))
}

func (a *ApplicationHandler) HandleCrcCheck(w http.ResponseWriter, r *http.Request) {
	maskID := chi.URLParam(r, "maskID")

	var source *datastore.Source
	sourceCacheKey := convoy.SourceCacheKey.Get(maskID).String()

<<<<<<< HEAD
	err := a.S.Cache.Get(r.Context(), sourceCacheKey, &source)
=======
	err := a.A.Cache.Get(r.Context(), sourceCacheKey, &source)
>>>>>>> 2456fdfc
	if err != nil {
		log.Error(err)
	}

	if source == nil {
<<<<<<< HEAD
		source, err = a.S.SourceService.FindSourceByMaskID(r.Context(), maskID)
=======
		sourceService := createSourceService(a)
		source, err = sourceService.FindSourceByMaskID(r.Context(), maskID)
>>>>>>> 2456fdfc
		if err != nil {
			_ = render.Render(w, r, util.NewErrorResponse(err.Error(), http.StatusBadRequest))
			return
		}

<<<<<<< HEAD
		err = a.S.Cache.Set(r.Context(), sourceCacheKey, &source, time.Hour*24)
=======
		err = a.A.Cache.Set(r.Context(), sourceCacheKey, &source, time.Hour*24)
>>>>>>> 2456fdfc
		if err != nil {
			log.Error(err)
		}

	}

	if source.Type != datastore.HTTPSource {
		_ = render.Render(w, r, util.NewErrorResponse("Source type needs to be HTTP", http.StatusBadRequest))
		return
	}

	if util.IsStringEmpty(string(source.Provider)) {
		_ = render.Render(w, r, util.NewErrorResponse("Provider type undefined", http.StatusBadRequest))
		return
	}

	var c crc.Crc

	switch source.Provider {
	case datastore.TwitterSourceProvider:
		c = crc.NewTwitterCrc(source.Verifier.HMac.Secret)
	default:
		_ = render.Render(w, r, util.NewErrorResponse("Provider type is not supported", http.StatusBadRequest))
		return
	}

<<<<<<< HEAD
	err = c.HandleRequest(w, r, source, a.R.SourceRepo)
=======
	sourceRepo := mongo.NewSourceRepo(a.A.Store)
	err = c.HandleRequest(w, r, source, sourceRepo)
>>>>>>> 2456fdfc
	if err != nil {
		_ = render.Render(w, r, util.NewErrorResponse(err.Error(), http.StatusBadRequest))
		return
	}
}<|MERGE_RESOLUTION|>--- conflicted
+++ resolved
@@ -9,10 +9,7 @@
 	"github.com/frain-dev/convoy"
 	"github.com/frain-dev/convoy/config"
 	"github.com/frain-dev/convoy/datastore"
-<<<<<<< HEAD
-=======
 	"github.com/frain-dev/convoy/datastore/mongo"
->>>>>>> 2456fdfc
 	"github.com/frain-dev/convoy/internal/pkg/crc"
 	"github.com/frain-dev/convoy/pkg/httpheader"
 	"github.com/frain-dev/convoy/pkg/verifier"
@@ -31,12 +28,8 @@
 	maskID := chi.URLParam(r, "maskID")
 
 	// 2. Retrieve source using mask ID.
-<<<<<<< HEAD
-	source, err := a.S.SourceService.FindSourceByMaskID(r.Context(), maskID)
-=======
 	sourceService := createSourceService(a)
 	source, err := sourceService.FindSourceByMaskID(r.Context(), maskID)
->>>>>>> 2456fdfc
 	if err != nil {
 		_ = render.Render(w, r, util.NewServiceErrResponse(err))
 		return
@@ -133,11 +126,7 @@
 		Delay:   0,
 	}
 
-<<<<<<< HEAD
-	err = a.S.Queue.Write(convoy.CreateEventProcessor, convoy.CreateEventQueue, job)
-=======
 	err = a.A.Queue.Write(convoy.CreateEventProcessor, convoy.CreateEventQueue, job)
->>>>>>> 2456fdfc
 	if err != nil {
 		log.Errorf("Error occurred sending new event to the queue %s", err)
 	}
@@ -152,32 +141,20 @@
 	var source *datastore.Source
 	sourceCacheKey := convoy.SourceCacheKey.Get(maskID).String()
 
-<<<<<<< HEAD
-	err := a.S.Cache.Get(r.Context(), sourceCacheKey, &source)
-=======
 	err := a.A.Cache.Get(r.Context(), sourceCacheKey, &source)
->>>>>>> 2456fdfc
 	if err != nil {
 		log.Error(err)
 	}
 
 	if source == nil {
-<<<<<<< HEAD
-		source, err = a.S.SourceService.FindSourceByMaskID(r.Context(), maskID)
-=======
 		sourceService := createSourceService(a)
 		source, err = sourceService.FindSourceByMaskID(r.Context(), maskID)
->>>>>>> 2456fdfc
 		if err != nil {
 			_ = render.Render(w, r, util.NewErrorResponse(err.Error(), http.StatusBadRequest))
 			return
 		}
 
-<<<<<<< HEAD
-		err = a.S.Cache.Set(r.Context(), sourceCacheKey, &source, time.Hour*24)
-=======
 		err = a.A.Cache.Set(r.Context(), sourceCacheKey, &source, time.Hour*24)
->>>>>>> 2456fdfc
 		if err != nil {
 			log.Error(err)
 		}
@@ -204,12 +181,8 @@
 		return
 	}
 
-<<<<<<< HEAD
-	err = c.HandleRequest(w, r, source, a.R.SourceRepo)
-=======
 	sourceRepo := mongo.NewSourceRepo(a.A.Store)
 	err = c.HandleRequest(w, r, source, sourceRepo)
->>>>>>> 2456fdfc
 	if err != nil {
 		_ = render.Render(w, r, util.NewErrorResponse(err.Error(), http.StatusBadRequest))
 		return
