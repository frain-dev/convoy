--- conflicted
+++ resolved
@@ -19,11 +19,7 @@
 	"github.com/frain-dev/convoy/auth"
 	"github.com/frain-dev/convoy/config"
 	"github.com/frain-dev/convoy/datastore"
-<<<<<<< HEAD
-	convoyMongo "github.com/frain-dev/convoy/datastore/mongo"
-=======
 	cm "github.com/frain-dev/convoy/datastore/mongo"
->>>>>>> 2456fdfc
 	"github.com/frain-dev/convoy/server/testdb"
 	"github.com/google/uuid"
 	"github.com/jaswdr/faker"
@@ -34,11 +30,7 @@
 
 type ApplicationIntegrationTestSuite struct {
 	suite.Suite
-<<<<<<< HEAD
-	DB           convoyMongo.Client
-=======
 	DB           cm.Client
->>>>>>> 2456fdfc
 	Router       http.Handler
 	ConvoyApp    *ApplicationHandler
 	DefaultGroup *datastore.Group
@@ -69,13 +61,9 @@
 	err := config.LoadConfig("./testdata/Auth_Config/full-convoy.json")
 	require.NoError(s.T(), err)
 
-<<<<<<< HEAD
-	initRealmChain(s.T(), s.DB.APIRepo(), s.DB.UserRepo(), s.ConvoyApp.S.Cache)
-=======
 	apiRepo := cm.NewApiKeyRepo(s.ConvoyApp.A.Store)
 	userRepo := cm.NewUserRepo(s.ConvoyApp.A.Store)
 	initRealmChain(s.T(), apiRepo, userRepo, s.ConvoyApp.A.Cache)
->>>>>>> 2456fdfc
 }
 
 func (s *ApplicationIntegrationTestSuite) TearDownTest() {
