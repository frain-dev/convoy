--- conflicted
+++ resolved
@@ -16,11 +16,7 @@
 	"github.com/frain-dev/convoy/auth"
 	"github.com/frain-dev/convoy/config"
 	"github.com/frain-dev/convoy/datastore"
-<<<<<<< HEAD
-	convoyMongo "github.com/frain-dev/convoy/datastore/mongo"
-=======
 	cm "github.com/frain-dev/convoy/datastore/mongo"
->>>>>>> 2456fdfc
 	"github.com/frain-dev/convoy/server/models"
 	"github.com/frain-dev/convoy/server/testdb"
 	"github.com/google/uuid"
@@ -30,11 +26,7 @@
 
 type OrganisationIntegrationTestSuite struct {
 	suite.Suite
-<<<<<<< HEAD
-	DB              convoyMongo.Client
-=======
 	DB              cm.Client
->>>>>>> 2456fdfc
 	Router          http.Handler
 	ConvoyApp       *ApplicationHandler
 	AuthenticatorFn AuthenticatorFn
@@ -73,13 +65,9 @@
 	err = config.LoadConfig("./testdata/Auth_Config/full-convoy-with-jwt-realm.json")
 	require.NoError(s.T(), err)
 
-<<<<<<< HEAD
-	initRealmChain(s.T(), s.DB.APIRepo(), s.DB.UserRepo(), s.ConvoyApp.S.Cache)
-=======
 	apiRepo := cm.NewApiKeyRepo(s.ConvoyApp.A.Store)
 	userRepo := cm.NewUserRepo(s.ConvoyApp.A.Store)
 	initRealmChain(s.T(), apiRepo, userRepo, s.ConvoyApp.A.Cache)
->>>>>>> 2456fdfc
 }
 
 func (s *OrganisationIntegrationTestSuite) TearDownTest() {
@@ -233,11 +221,7 @@
 	org, err := testdb.SeedOrganisation(s.ConvoyApp.A.Store, uuid.NewString(), "", "test-org")
 	require.NoError(s.T(), err)
 
-<<<<<<< HEAD
-	_, err = testdb.SeedOrganisationMember(s.DB, org, s.DefaultUser, &auth.Role{
-=======
 	_, err = testdb.SeedOrganisationMember(s.ConvoyApp.A.Store, org, s.DefaultUser, &auth.Role{
->>>>>>> 2456fdfc
 		Type:  auth.RoleAdmin,
 		Group: uuid.NewString(),
 		App:   "",
