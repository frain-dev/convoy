//go:build integration
// +build integration

package server

import (
	"context"
	"fmt"
	"net/http"
	"net/http/httptest"
	"testing"

	"github.com/frain-dev/convoy/internal/pkg/metrics"

	"github.com/frain-dev/convoy/auth"
	"github.com/frain-dev/convoy/config"
	"github.com/frain-dev/convoy/datastore"
<<<<<<< HEAD
	convoyMongo "github.com/frain-dev/convoy/datastore/mongo"
=======
	cm "github.com/frain-dev/convoy/datastore/mongo"
>>>>>>> 2456fdfc
	"github.com/frain-dev/convoy/server/models"
	"github.com/frain-dev/convoy/server/testdb"
	"github.com/google/uuid"
	"github.com/stretchr/testify/require"
	"github.com/stretchr/testify/suite"
)

type GroupIntegrationTestSuite struct {
	suite.Suite
<<<<<<< HEAD
	DB              convoyMongo.Client
=======
	DB              cm.Client
>>>>>>> 2456fdfc
	Router          http.Handler
	ConvoyApp       *ApplicationHandler
	AuthenticatorFn AuthenticatorFn
	DefaultOrg      *datastore.Organisation
	DefaultGroup    *datastore.Group
	DefaultUser     *datastore.User
}

func (s *GroupIntegrationTestSuite) SetupSuite() {
	s.DB = getDB()
	s.ConvoyApp = buildServer()
	s.Router = s.ConvoyApp.BuildRoutes()
}

func (s *GroupIntegrationTestSuite) SetupTest() {
	testdb.PurgeDB(s.DB)

	// Setup Default Group.
	s.DefaultGroup, _ = testdb.SeedDefaultGroup(s.ConvoyApp.A.Store, "")

	user, err := testdb.SeedDefaultUser(s.ConvoyApp.A.Store)
	require.NoError(s.T(), err)
	s.DefaultUser = user

	org, err := testdb.SeedDefaultOrganisation(s.ConvoyApp.A.Store, user)
	require.NoError(s.T(), err)
	s.DefaultOrg = org

	s.AuthenticatorFn = authenticateRequest(&models.LoginUser{
		Username: user.Email,
		Password: testdb.DefaultUserPassword,
	})

	// Setup Config.
	err = config.LoadConfig("./testdata/Auth_Config/full-convoy-with-jwt-realm.json")
	require.NoError(s.T(), err)

<<<<<<< HEAD
	initRealmChain(s.T(), s.DB.APIRepo(), s.DB.UserRepo(), s.ConvoyApp.S.Cache)
=======
	apiRepo := cm.NewApiKeyRepo(s.ConvoyApp.A.Store)
	userRepo := cm.NewUserRepo(s.ConvoyApp.A.Store)
	initRealmChain(s.T(), apiRepo, userRepo, s.ConvoyApp.A.Cache)
>>>>>>> 2456fdfc
}

func (s *GroupIntegrationTestSuite) TestGetGroup() {
	groupID := uuid.NewString()
	expectedStatusCode := http.StatusOK

	// Just Before.
	group, err := testdb.SeedGroup(s.ConvoyApp.A.Store, groupID, "", s.DefaultOrg.UID, datastore.OutgoingGroup, nil)
	require.NoError(s.T(), err)
	app, _ := testdb.SeedApplication(s.ConvoyApp.A.Store, group, uuid.NewString(), "test-app", false)
	_, _ = testdb.SeedEndpoint(s.ConvoyApp.A.Store, app, group.UID)
	_, _ = testdb.SeedEvent(s.ConvoyApp.A.Store, app, group.UID, uuid.NewString(), "*", []byte("{}"))

	url := fmt.Sprintf("/ui/organisations/%s/groups/%s", s.DefaultOrg.UID, group.UID)
	req := createRequest(http.MethodGet, url, "", nil)
	err = s.AuthenticatorFn(req, s.Router)
	require.NoError(s.T(), err)
	w := httptest.NewRecorder()

	// Act.
	s.Router.ServeHTTP(w, req)

	// Assert.
	require.Equal(s.T(), expectedStatusCode, w.Code)

	var respGroup datastore.Group
	parseResponse(s.T(), w.Result(), &respGroup)
	require.Equal(s.T(), group.UID, respGroup.UID)
	require.Equal(s.T(), datastore.GroupStatistics{
		MessagesSent: 1,
		TotalApps:    1,
	}, *respGroup.Statistics)
}

func (s *GroupIntegrationTestSuite) TestGetGroup_GroupNotFound() {
	expectedStatusCode := http.StatusNotFound

	url := fmt.Sprintf("/ui/organisations/%s/groups/%s", s.DefaultOrg.UID, uuid.NewString())
	req := createRequest(http.MethodGet, url, "", nil)
	err := s.AuthenticatorFn(req, s.Router)
	require.NoError(s.T(), err)
	w := httptest.NewRecorder()

	// Act.
	s.Router.ServeHTTP(w, req)

	// Assert.
	require.Equal(s.T(), expectedStatusCode, w.Code)
}

func (s *GroupIntegrationTestSuite) TestDeleteGroup() {
	groupID := uuid.NewString()
	expectedStatusCode := http.StatusOK

	// Just Before.
	group, err := testdb.SeedGroup(s.ConvoyApp.A.Store, groupID, "", "", datastore.OutgoingGroup, nil)
	require.NoError(s.T(), err)

	url := fmt.Sprintf("/ui/organisations/%s/groups/%s", s.DefaultOrg.UID, group.UID)
	req := createRequest(http.MethodDelete, url, "", nil)
	err = s.AuthenticatorFn(req, s.Router)
	require.NoError(s.T(), err)
	w := httptest.NewRecorder()

	// Act.
	s.Router.ServeHTTP(w, req)

	// Assert.
	require.Equal(s.T(), expectedStatusCode, w.Code)
	groupRepo := cm.NewGroupRepo(s.ConvoyApp.A.Store)
	_, err = groupRepo.FetchGroupByID(context.Background(), group.UID)
	require.Equal(s.T(), datastore.ErrGroupNotFound, err)
}

func (s *GroupIntegrationTestSuite) TestDeleteGroup_GroupNotFound() {
	expectedStatusCode := http.StatusNotFound

	url := fmt.Sprintf("/ui/organisations/%s/groups/%s", s.DefaultOrg.UID, uuid.NewString())
	req := createRequest(http.MethodDelete, url, "", nil)
	err := s.AuthenticatorFn(req, s.Router)
	require.NoError(s.T(), err)
	w := httptest.NewRecorder()

	// Act.
	s.Router.ServeHTTP(w, req)

	// Assert.
	require.Equal(s.T(), expectedStatusCode, w.Code)
}

func (s *GroupIntegrationTestSuite) TestCreateGroup() {
	expectedStatusCode := http.StatusCreated

	bodyStr := `{
    "name": "test-group",
	"type": "outgoing",
    "logo_url": "",
    "config": {
        "strategy": {
            "type": "linear",
            "duration": 10,
            "retry_count": 2
        },
        "signature": {
            "header": "X-Convoy-Signature",
            "hash": "SHA512"
        },
        "disable_endpoint": false,
        "replay_attacks": false
    },
    "rate_limit": 5000,
    "rate_limit_duration": "1m"
}`

	body := serialize(bodyStr)
	url := fmt.Sprintf("/ui/organisations/%s/groups", s.DefaultOrg.UID)

	req := createRequest(http.MethodPost, url, "", body)
	err := s.AuthenticatorFn(req, s.Router)
	require.NoError(s.T(), err)

	w := httptest.NewRecorder()

	// Act.
	s.Router.ServeHTTP(w, req)

	// Assert.
	require.Equal(s.T(), expectedStatusCode, w.Code)

	var respGroup models.CreateGroupResponse
	parseResponse(s.T(), w.Result(), &respGroup)
	require.NotEmpty(s.T(), respGroup.Group.UID)
	require.Equal(s.T(), 5000, respGroup.Group.RateLimit)
	require.Equal(s.T(), "1m", respGroup.Group.RateLimitDuration)
	require.Equal(s.T(), "test-group", respGroup.Group.Name)
	require.Equal(s.T(), "test-group's default key", respGroup.APIKey.Name)

	require.Equal(s.T(), auth.RoleAdmin, respGroup.APIKey.Role.Type)
	require.Equal(s.T(), respGroup.Group.UID, respGroup.APIKey.Role.Group)
	require.Equal(s.T(), "test-group's default key", respGroup.APIKey.Name)
	require.NotEmpty(s.T(), respGroup.APIKey.Key)
}

func (s *GroupIntegrationTestSuite) TestUpdateGroup() {
	groupID := uuid.NewString()
	expectedStatusCode := http.StatusAccepted

	// Just Before.
	group, err := testdb.SeedGroup(s.ConvoyApp.A.Store, groupID, "", "test-group", datastore.OutgoingGroup, nil)
	require.NoError(s.T(), err)

	url := fmt.Sprintf("/ui/organisations/%s/groups/%s", s.DefaultOrg.UID, group.UID)

	bodyStr := `{
    "name": "group_1",
	"type": "outgoing",
    "config": {
        "strategy": {
            "type": "exponential",
            "duration": 10,
            "retry_count": 2
        },
        "signature": {
            "header": "X-Convoy-Signature",
            "hash": "SHA512"
        },
        "disable_endpoint": false,
        "replay_attacks": false
    }
}`
	req := createRequest(http.MethodPut, url, "", serialize(bodyStr))
	err = s.AuthenticatorFn(req, s.Router)
	require.NoError(s.T(), err)
	w := httptest.NewRecorder()

	// Act.
	s.Router.ServeHTTP(w, req)

	// Assert.
	require.Equal(s.T(), expectedStatusCode, w.Code)
	groupRepo := cm.NewGroupRepo(s.ConvoyApp.A.Store)
	g, err := groupRepo.FetchGroupByID(context.Background(), group.UID)
	require.NoError(s.T(), err)
	require.Equal(s.T(), "group_1", g.Name)
}

func (s *GroupIntegrationTestSuite) TestGetGroups() {
	expectedStatusCode := http.StatusOK

	// Just Before.
	group1, _ := testdb.SeedGroup(s.ConvoyApp.A.Store, uuid.NewString(), "", s.DefaultOrg.UID, datastore.OutgoingGroup, nil)
	group2, _ := testdb.SeedGroup(s.ConvoyApp.A.Store, uuid.NewString(), "", s.DefaultOrg.UID, datastore.OutgoingGroup, nil)
	group3, _ := testdb.SeedGroup(s.ConvoyApp.A.Store, uuid.NewString(), "", s.DefaultOrg.UID, datastore.OutgoingGroup, nil)

	url := fmt.Sprintf("/ui/organisations/%s/groups", s.DefaultOrg.UID)
	req := createRequest(http.MethodGet, url, "", nil)
	err := s.AuthenticatorFn(req, s.Router)
	require.NoError(s.T(), err)
	w := httptest.NewRecorder()

	// Act.
	s.Router.ServeHTTP(w, req)

	// Assert.
	require.Equal(s.T(), expectedStatusCode, w.Code)

	var groups []*datastore.Group
	parseResponse(s.T(), w.Result(), &groups)
	require.Equal(s.T(), 3, len(groups))

	v := []string{group1.UID, group2.UID, group3.UID}
	require.Contains(s.T(), v, group1.UID)
	require.Contains(s.T(), v, group2.UID)
	require.Contains(s.T(), v, group3.UID)

}

func (s *GroupIntegrationTestSuite) TestGetGroups_FilterByName() {
	expectedStatusCode := http.StatusOK

	// Just Before.
	group1, _ := testdb.SeedGroup(s.ConvoyApp.A.Store, uuid.NewString(), "abcdef", s.DefaultOrg.UID, datastore.OutgoingGroup, nil)
	_, _ = testdb.SeedGroup(s.ConvoyApp.A.Store, uuid.NewString(), "test-group-2", "", datastore.OutgoingGroup, nil)
	_, _ = testdb.SeedGroup(s.ConvoyApp.A.Store, uuid.NewString(), "test-group-3", "", datastore.OutgoingGroup, nil)

	url := fmt.Sprintf("/ui/organisations/%s/groups?name=%s", s.DefaultOrg.UID, group1.Name)
	req := createRequest(http.MethodGet, url, "", nil)
	err := s.AuthenticatorFn(req, s.Router)
	require.NoError(s.T(), err)
	w := httptest.NewRecorder()

	// Act.
	s.Router.ServeHTTP(w, req)

	// Assert.
	require.Equal(s.T(), expectedStatusCode, w.Code)

	var groups []*datastore.Group
	parseResponse(s.T(), w.Result(), &groups)
	require.Equal(s.T(), 1, len(groups))

	require.Equal(s.T(), group1.UID, groups[0].UID)
}

func (s *GroupIntegrationTestSuite) TearDownTest() {
	testdb.PurgeDB(s.DB)
	metrics.Reset()
}

func TestGroupIntegrationTestSuite(t *testing.T) {
	suite.Run(t, new(GroupIntegrationTestSuite))
}<|MERGE_RESOLUTION|>--- conflicted
+++ resolved
@@ -15,11 +15,7 @@
 	"github.com/frain-dev/convoy/auth"
 	"github.com/frain-dev/convoy/config"
 	"github.com/frain-dev/convoy/datastore"
-<<<<<<< HEAD
-	convoyMongo "github.com/frain-dev/convoy/datastore/mongo"
-=======
 	cm "github.com/frain-dev/convoy/datastore/mongo"
->>>>>>> 2456fdfc
 	"github.com/frain-dev/convoy/server/models"
 	"github.com/frain-dev/convoy/server/testdb"
 	"github.com/google/uuid"
@@ -29,11 +25,7 @@
 
 type GroupIntegrationTestSuite struct {
 	suite.Suite
-<<<<<<< HEAD
-	DB              convoyMongo.Client
-=======
 	DB              cm.Client
->>>>>>> 2456fdfc
 	Router          http.Handler
 	ConvoyApp       *ApplicationHandler
 	AuthenticatorFn AuthenticatorFn
@@ -71,13 +63,9 @@
 	err = config.LoadConfig("./testdata/Auth_Config/full-convoy-with-jwt-realm.json")
 	require.NoError(s.T(), err)
 
-<<<<<<< HEAD
-	initRealmChain(s.T(), s.DB.APIRepo(), s.DB.UserRepo(), s.ConvoyApp.S.Cache)
-=======
 	apiRepo := cm.NewApiKeyRepo(s.ConvoyApp.A.Store)
 	userRepo := cm.NewUserRepo(s.ConvoyApp.A.Store)
 	initRealmChain(s.T(), apiRepo, userRepo, s.ConvoyApp.A.Cache)
->>>>>>> 2456fdfc
 }
 
 func (s *GroupIntegrationTestSuite) TestGetGroup() {
