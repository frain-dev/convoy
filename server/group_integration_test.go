--- conflicted
+++ resolved
@@ -42,15 +42,8 @@
 
 func (s *GroupIntegrationTestSuite) SetupTest() {
 	testdb.PurgeDB(s.DB)
-
-<<<<<<< HEAD
-	user, err := testdb.SeedDefaultUser(s.DB)
-=======
-	// Setup Default Group.
-	s.DefaultGroup, _ = testdb.SeedDefaultGroup(s.ConvoyApp.A.Store, "")
-
+ 
 	user, err := testdb.SeedDefaultUser(s.ConvoyApp.A.Store)
->>>>>>> 31fa0a1d
 	require.NoError(s.T(), err)
 	s.DefaultUser = user
 
