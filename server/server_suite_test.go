//go:build integration
// +build integration

package server

import (
	"bytes"
	"encoding/json"
	"fmt"
	"io"
	"math/rand"
	"net/http"
	"net/http/httptest"
	"os"
	"strings"
	"testing"
	"time"

	"github.com/frain-dev/convoy/internal/pkg/rdb"
	"github.com/frain-dev/convoy/server/models"
	"github.com/frain-dev/convoy/util"
	"go.mongodb.org/mongo-driver/mongo"

	"github.com/frain-dev/convoy"
	"github.com/frain-dev/convoy/auth/realm_chain"
	"github.com/frain-dev/convoy/cache"
	ncache "github.com/frain-dev/convoy/cache/noop"
	"github.com/frain-dev/convoy/config"
	"github.com/frain-dev/convoy/datastore"
	convoyMongo "github.com/frain-dev/convoy/datastore/mongo"
	noopsearcher "github.com/frain-dev/convoy/internal/pkg/searcher/noop"
	nooplimiter "github.com/frain-dev/convoy/limiter/noop"
	"github.com/frain-dev/convoy/logger"
	"github.com/frain-dev/convoy/queue"
	redisqueue "github.com/frain-dev/convoy/queue/redis"
	"github.com/frain-dev/convoy/tracer"
)

// TEST HELPERS.
func getMongoDSN() string {
	return os.Getenv("TEST_MONGO_DSN")
}

func getRedisDSN() string {
	return os.Getenv("TEST_REDIS_DSN")
}

func getConfig() config.Configuration {
	return config.Configuration{
		Queue: config.QueueConfiguration{
			Type: config.RedisQueueProvider,
			Redis: config.RedisQueueConfiguration{
				Dsn: getRedisDSN(),
			},
		},
		Database: config.DatabaseConfiguration{
			Type: config.MongodbDatabaseProvider,
			Dsn:  getMongoDSN(),
		},
	}
}

func getDB() convoyMongo.Client {

	db, err := convoyMongo.New(getConfig())
	if err != nil {
		panic(fmt.Sprintf("failed to connect to db: %v", err))
	}
	_ = os.Setenv("TZ", "") // Use UTC by default :)

	return *db
}

func getStore(db *mongo.Database, collection string) datastore.Store {
	store := datastore.New(db, collection)
	return store
}

func getQueueOptions(name string) (queue.QueueOptions, error) {
	var opts queue.QueueOptions
	cfg := getConfig()
	rdb, err := rdb.NewClient(cfg.Queue.Redis.Dsn)
	if err != nil {
		return opts, err
	}
	queueNames := map[string]int{
		string(convoy.PriorityQueue):    6,
		string(convoy.EventQueue):       2,
		string(convoy.CreateEventQueue): 2,
	}
	opts = queue.QueueOptions{
		Names:        queueNames,
		RedisClient:  rdb,
		RedisAddress: cfg.Queue.Redis.Dsn,
		Type:         string(config.RedisQueueProvider),
	}

	return opts, nil
}

func buildServer() *ApplicationHandler {
	var tracer tracer.Tracer
	var qOpts queue.QueueOptions

	db := getDB()
	qOpts, _ = getQueueOptions("EventQueue")

	store := datastore.New(db.Database(), "")
	queue := redisqueue.NewQueue(qOpts)
	logger := logger.NewNoopLogger()
	cache := ncache.NewNoopCache()
	limiter := nooplimiter.NewNoopLimiter()
	searcher := noopsearcher.NewNoopSearcher()
	tracer = nil
<<<<<<< HEAD

	return NewApplicationHandler(
		App{
			Store:    store,
=======
	subRepo := db.SubRepo()
	deviceRepo := db.DeviceRepo()

	return NewApplicationHandler(
		Repos{
			EventRepo:         eventRepo,
			EventDeliveryRepo: eventDeliveryRepo,
			AppRepo:           appRepo,
			GroupRepo:         groupRepo,
			ApiKeyRepo:        apiKeyRepo,
			SubRepo:           subRepo,
			SourceRepo:        sourceRepo,
			OrgRepo:           orgRepo,
			OrgMemberRepo:     orgMemberRepo,
			OrgInviteRepo:     orgInviteRepo,
			UserRepo:          userRepo,
			ConfigRepo:        configRepo,
			DeviceRepo:        deviceRepo,
		}, Services{
>>>>>>> f1e7a5b6
			Queue:    queue,
			Logger:   logger,
			Tracer:   tracer,
			Cache:    cache,
			Limiter:  limiter,
			Searcher: searcher,
		})
}

func initRealmChain(t *testing.T, apiKeyRepo datastore.APIKeyRepository, userRepo datastore.UserRepository, cache cache.Cache) {
	cfg, err := config.Get()
	if err != nil {
		t.Errorf("failed to get config: %v", err)
	}

	err = realm_chain.Init(&cfg.Auth, apiKeyRepo, userRepo, cache)
	if err != nil {
		t.Errorf("failed to initialize realm chain : %v", err)
	}
}

func parseResponse(t *testing.T, w *http.Response, object interface{}) {
	body, err := io.ReadAll(w.Body)
	if err != nil {
		t.Fatalf("err: %s", err)
	}

	var sR util.ServerResponse
	err = json.Unmarshal(body, &sR)
	if err != nil {
		t.Fatalf("err: %s", err)
	}

	err = json.Unmarshal(sR.Data, object)
	if err != nil {
		t.Fatalf("err: %s", err)
	}
}

type AuthenticatorFn func(r *http.Request, router http.Handler) error

func authenticateRequest(auth *models.LoginUser) AuthenticatorFn {
	return func(r *http.Request, router http.Handler) error {
		body, err := json.Marshal(auth)
		if err != nil {
			return err
		}

		req := createRequest(http.MethodPost, "/ui/auth/login", "", bytes.NewBuffer(body))

		w := httptest.NewRecorder()

		// Act
		router.ServeHTTP(w, req)
		if w.Code != http.StatusOK {
			return fmt.Errorf("failed to authenticate: reponse body: %s", w.Body.String())
		}

		loginResp := &models.LoginUserResponse{}
		resp := &struct {
			Data interface{} `json:"data"`
		}{
			Data: loginResp,
		}
		err = json.NewDecoder(w.Body).Decode(resp)
		if err != nil {
			return err
		}

		r.Header.Set("Authorization", fmt.Sprintf("BEARER %s", loginResp.Token.AccessToken))
		return nil
	}
}

func randBool() bool {
	rand.Seed(time.Now().UnixNano())
	return rand.Intn(2) == 1
}

func createRequest(method, url, auth string, body io.Reader) *http.Request {
	req := httptest.NewRequest(method, url, body)
	req.Header.Add("Content-Type", "application/json")
	req.Header.Add("Authorization", fmt.Sprintf("Bearer %s", auth))

	return req
}

func serialize(r string, args ...interface{}) io.Reader {
	v := fmt.Sprintf(r, args...)
	return strings.NewReader(v)
}<|MERGE_RESOLUTION|>--- conflicted
+++ resolved
@@ -112,32 +112,10 @@
 	limiter := nooplimiter.NewNoopLimiter()
 	searcher := noopsearcher.NewNoopSearcher()
 	tracer = nil
-<<<<<<< HEAD
 
 	return NewApplicationHandler(
 		App{
 			Store:    store,
-=======
-	subRepo := db.SubRepo()
-	deviceRepo := db.DeviceRepo()
-
-	return NewApplicationHandler(
-		Repos{
-			EventRepo:         eventRepo,
-			EventDeliveryRepo: eventDeliveryRepo,
-			AppRepo:           appRepo,
-			GroupRepo:         groupRepo,
-			ApiKeyRepo:        apiKeyRepo,
-			SubRepo:           subRepo,
-			SourceRepo:        sourceRepo,
-			OrgRepo:           orgRepo,
-			OrgMemberRepo:     orgMemberRepo,
-			OrgInviteRepo:     orgInviteRepo,
-			UserRepo:          userRepo,
-			ConfigRepo:        configRepo,
-			DeviceRepo:        deviceRepo,
-		}, Services{
->>>>>>> f1e7a5b6
 			Queue:    queue,
 			Logger:   logger,
 			Tracer:   tracer,
