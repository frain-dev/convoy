--- conflicted
+++ resolved
@@ -92,11 +92,8 @@
 	eventDeliveryRepo := db.EventDeliveryRepo()
 	apiKeyRepo := db.APIRepo()
 	sourceRepo := db.SourceRepo()
-<<<<<<< HEAD
 	orgRepo := db.OrganisationRepo()
-=======
 	userRepo := db.UserRepo()
->>>>>>> 7498d2f6
 	eventQueue := redisqueue.NewQueue(qOpts)
 	createEventQueue := redisqueue.NewQueue(cOpts)
 	logger := logger.NewNoopLogger()
@@ -107,11 +104,7 @@
 
 	return newApplicationHandler(
 		eventRepo, eventDeliveryRepo, appRepo,
-<<<<<<< HEAD
-		groupRepo, apiKeyRepo, sourceRepo, orgRepo, eventQueue, createEventQueue,
-=======
-		groupRepo, apiKeyRepo, sourceRepo, userRepo, eventQueue, createEventQueue,
->>>>>>> 7498d2f6
+		groupRepo, apiKeyRepo, sourceRepo, orgRepo, userRepo, eventQueue, createEventQueue,
 		logger, tracer, cache, limiter, searcher,
 	)
 }
