//go:build integration
// +build integration

package server

import (
	"bytes"
	"encoding/json"
	"fmt"
	"io"
	"io/ioutil"
	"math/rand"
	"net/http"
	"net/http/httptest"
	"os"
	"strings"
	"testing"
	"time"

	"github.com/frain-dev/convoy/server/models"

	"github.com/frain-dev/convoy"
	"github.com/frain-dev/convoy/auth/realm_chain"
	"github.com/frain-dev/convoy/cache"
	ncache "github.com/frain-dev/convoy/cache/noop"
	"github.com/frain-dev/convoy/config"
	"github.com/frain-dev/convoy/datastore"
	mongoStore "github.com/frain-dev/convoy/datastore/mongo"
	nooplimiter "github.com/frain-dev/convoy/limiter/noop"
	"github.com/frain-dev/convoy/logger"
	"github.com/frain-dev/convoy/queue"
	redisqueue "github.com/frain-dev/convoy/queue/redis"
	noopsearcher "github.com/frain-dev/convoy/searcher/noop"
	"github.com/frain-dev/convoy/tracer"
)

// TEST HELPERS.
func getMongoDSN() string {
	return os.Getenv("TEST_MONGO_DSN")
}

func getRedisDSN() string {
	return os.Getenv("TEST_REDIS_DSN")
}

func getConfig() config.Configuration {
	return config.Configuration{
		Queue: config.QueueConfiguration{
			Type: config.RedisQueueProvider,
			Redis: config.RedisQueueConfiguration{
				Dsn: getRedisDSN(),
			},
		},
		Database: config.DatabaseConfiguration{
			Type: config.MongodbDatabaseProvider,
			Dsn:  getMongoDSN(),
		},
	}
}

func getDB() datastore.DatabaseClient {

	db, err := mongoStore.New(getConfig())
	if err != nil {
		panic(fmt.Sprintf("failed to connect to db: %v", err))
	}
	_ = os.Setenv("TZ", "") // Use UTC by default :)

	return db.(*mongoStore.Client)
}

func getQueueOptions(name string) (queue.QueueOptions, error) {
	var opts queue.QueueOptions
	cfg := getConfig()
	rC, err := redisqueue.NewClient(cfg)
	if err != nil {
		return opts, err
	}
	queueNames := map[string]int{
		string(convoy.PriorityQueue):    6,
		string(convoy.EventQueue):       2,
		string(convoy.CreateEventQueue): 2,
	}
	opts = queue.QueueOptions{
		Names:        queueNames,
		Client:       rC,
		RedisAddress: cfg.Queue.Redis.Dsn,
		Type:         string(config.RedisQueueProvider),
	}

	return opts, nil
}

func buildApplication() *applicationHandler {
	var tracer tracer.Tracer
	var qOpts queue.QueueOptions

	db := getDB()
	qOpts, _ = getQueueOptions("EventQueue")

	groupRepo := db.GroupRepo()
	appRepo := db.AppRepo()
	eventRepo := db.EventRepo()
	eventDeliveryRepo := db.EventDeliveryRepo()
	apiKeyRepo := db.APIRepo()
	sourceRepo := db.SourceRepo()
	orgRepo := db.OrganisationRepo()
	orgMemberRepo := db.OrganisationMemberRepo()
	orgInviteRepo := db.OrganisationInviteRepo()
	userRepo := db.UserRepo()
	configRepo := db.ConfigurationRepo()
	queue := redisqueue.NewQueue(qOpts)
	logger := logger.NewNoopLogger()
	cache := ncache.NewNoopCache()
	limiter := nooplimiter.NewNoopLimiter()
	searcher := noopsearcher.NewNoopSearcher()
	tracer = nil
	subRepo := db.SubRepo()

	return newApplicationHandler(
		eventRepo, eventDeliveryRepo, appRepo,
<<<<<<< HEAD
		groupRepo, apiKeyRepo, subRepo, sourceRepo, orgRepo, userRepo, configRepo, queue,
		logger, tracer, cache, limiter, searcher,
=======
		groupRepo, apiKeyRepo, subRepo, sourceRepo, orgRepo,
		orgMemberRepo, orgInviteRepo, userRepo, queue, logger, tracer, cache, limiter, searcher,
>>>>>>> 4bb944ef
	)
}

func initRealmChain(t *testing.T, apiKeyRepo datastore.APIKeyRepository, userRepo datastore.UserRepository, cache cache.Cache) {
	cfg, err := config.Get()
	if err != nil {
		t.Errorf("failed to get config: %v", err)
	}

	err = realm_chain.Init(&cfg.Auth, apiKeyRepo, userRepo, cache)
	if err != nil {
		t.Errorf("failed to initialize realm chain : %v", err)
	}
}

func parseResponse(t *testing.T, r *http.Response, object interface{}) {
	body, err := ioutil.ReadAll(r.Body)
	if err != nil {
		t.Fatalf("err: %s", err)
	}

	var sR serverResponse
	err = json.Unmarshal(body, &sR)
	if err != nil {
		t.Fatalf("err: %s", err)
	}

	err = json.Unmarshal(sR.Data, object)
	if err != nil {
		t.Fatalf("err: %s", err)
	}
}

type AuthenticatorFn func(r *http.Request, router http.Handler) error

func authenticateRequest(auth *models.LoginUser) AuthenticatorFn {
	return func(r *http.Request, router http.Handler) error {
		body, err := json.Marshal(auth)
		if err != nil {
			return err
		}

		req := createRequest(http.MethodPost, "/ui/auth/login", bytes.NewBuffer(body))

		w := httptest.NewRecorder()

		// Act
		router.ServeHTTP(w, req)
		if w.Code != http.StatusOK {
			return fmt.Errorf("failed to authenticate: reponse body: %s", w.Body.String())
		}

		loginResp := &models.LoginUserResponse{}
		resp := &struct {
			Data interface{} `json:"data"`
		}{
			Data: loginResp,
		}
		err = json.NewDecoder(w.Body).Decode(resp)
		if err != nil {
			return err
		}

		r.Header.Set("Authorization", fmt.Sprintf("BEARER %s", loginResp.Token.AccessToken))
		return nil
	}
}
func randBool() bool {
	rand.Seed(time.Now().UnixNano())
	return rand.Intn(2) == 1
}

func createRequest(method string, url string, body io.Reader) *http.Request {
	req := httptest.NewRequest(method, url, body)
	req.SetBasicAuth("test", "test")
	req.Header.Add("Content-Type", "application/json")

	return req
}

func serialize(r string, args ...interface{}) io.Reader {
	v := fmt.Sprintf(r, args...)
	return strings.NewReader(v)
}<|MERGE_RESOLUTION|>--- conflicted
+++ resolved
@@ -119,13 +119,8 @@
 
 	return newApplicationHandler(
 		eventRepo, eventDeliveryRepo, appRepo,
-<<<<<<< HEAD
-		groupRepo, apiKeyRepo, subRepo, sourceRepo, orgRepo, userRepo, configRepo, queue,
-		logger, tracer, cache, limiter, searcher,
-=======
 		groupRepo, apiKeyRepo, subRepo, sourceRepo, orgRepo,
-		orgMemberRepo, orgInviteRepo, userRepo, queue, logger, tracer, cache, limiter, searcher,
->>>>>>> 4bb944ef
+		orgMemberRepo, orgInviteRepo, userRepo, configRepo, queue, logger, tracer, cache, limiter, searcher,
 	)
 }
 
