package server

import (
	"net/http"

	"github.com/frain-dev/convoy/datastore"
	"github.com/frain-dev/convoy/datastore/mongo"
	"github.com/frain-dev/convoy/server/models"
	"github.com/frain-dev/convoy/services"
	"github.com/frain-dev/convoy/util"
	"github.com/go-chi/render"

	m "github.com/frain-dev/convoy/internal/pkg/middleware"
)

<<<<<<< HEAD
// GetGroup - this is a duplicate annotation for the api/v1 route of this handler
=======
func createGroupService(a *ApplicationHandler) *services.GroupService {
	apiKeyRepo := mongo.NewApiKeyRepo(a.A.Store)
	appRepo := mongo.NewApplicationRepo(a.A.Store)
	groupRepo := mongo.NewGroupRepo(a.A.Store)
	eventRepo := mongo.NewEventRepository(a.A.Store)
	eventDeliveryRepo := mongo.NewEventDeliveryRepository(a.A.Store)

	return services.NewGroupService(
		apiKeyRepo, appRepo, groupRepo,
		eventRepo, eventDeliveryRepo, a.A.Limiter, a.A.Cache,
	)
}

// GetGroup
>>>>>>> 31fa0a1d
// @Summary Get a group
// @Description This endpoint fetches a group by its id
// @Tags Group
// @Accept  json
// @Produce  json
// @Param projectID path string true "Project id"
// @Success 200 {object} util.ServerResponse{data=datastore.Group}
// @Failure 400,401,500 {object} util.ServerResponse{data=Stub}
// @Security ApiKeyAuth
// @Router /api/v1/projects/{projectID} [get]
func _() {}

// GetGroup
// @Summary Get a group - UI
// @Description This endpoint fetches a group by its id
// @Tags Group
// @Accept  json
// @Produce  json
// @Param groupID path string true "group id"
// @Param orgID path string true "organisation id"
// @Success 200 {object} util.ServerResponse{data=datastore.Group}
// @Failure 400,401,500 {object} util.ServerResponse{data=Stub}
// @Security ApiKeyAuth
// @Router /ui/organisations/{orgID}/groups/{groupID} [get]
func (a *ApplicationHandler) GetGroup(w http.ResponseWriter, r *http.Request) {
	group := m.GetGroupFromContext(r.Context())
	groupService := createGroupService(a)

	err := groupService.FillGroupsStatistics(r.Context(), []*datastore.Group{group})
	if err != nil {
		_ = render.Render(w, r, util.NewServiceErrResponse(err))
		return
	}

	_ = render.Render(w, r, util.NewServerResponse("Group fetched successfully",
		group, http.StatusOK))
}

// DeleteGroup - this is a duplicate annotation for the api/v1 route of this handler
// @Summary Delete a group
// @Description This endpoint deletes a group using its id
// @Tags Group
// @Accept  json
// @Produce  json
// @Param projectID path string true "Project id"
// @Success 200 {object} util.ServerResponse{data=Stub}
// @Failure 400,401,500 {object} util.ServerResponse{data=Stub}
// @Security ApiKeyAuth
// @Router /api/v1/projects/{projectID} [delete]
func _() {}

// DeleteGroup
// @Summary Delete a group - UI
// @Description This endpoint deletes a group using its id
// @Tags Group
// @Accept  json
// @Produce  json
// @Param groupID path string true "group id"
// @Param orgID path string true "organisation id"
// @Success 200 {object} util.ServerResponse{data=Stub}
// @Failure 400,401,500 {object} util.ServerResponse{data=Stub}
// @Security ApiKeyAuth
// @Router /ui/organisations/{orgID}/groups/{groupID} [delete]
func (a *ApplicationHandler) DeleteGroup(w http.ResponseWriter, r *http.Request) {
	group := m.GetGroupFromContext(r.Context())
	groupService := createGroupService(a)

	err := groupService.DeleteGroup(r.Context(), group.UID)
	if err != nil {
		_ = render.Render(w, r, util.NewServiceErrResponse(err))
		return
	}

	_ = render.Render(w, r, util.NewServerResponse("Group deleted successfully",
		nil, http.StatusOK))
}

// CreateGroup - this is a duplicate annotation for the api/v1 route of this handler
// @Summary Create a group
// @Description This endpoint creates a group
// @Tags Group
// @Accept  json
// @Produce  json
// @Param orgID query string true "Organisation id"
// @Param group body models.Group true "Group Details"
// @Success 200 {object} util.ServerResponse{data=datastore.Group}
// @Failure 400,401,500 {object} util.ServerResponse{data=Stub}
// @Security ApiKeyAuth
// @Router /api/v1/projects [post]
func _() {}

// CreateGroup
// @Summary Create a group - UI
// @Description This endpoint creates a group
// @Tags Group
// @Accept  json
// @Produce  json
// @Param orgID path string true "Organisation id"
// @Param group body models.Group true "Group Details"
// @Success 200 {object} util.ServerResponse{data=datastore.Group}
// @Failure 400,401,500 {object} util.ServerResponse{data=Stub}
// @Security ApiKeyAuth
// @Router /ui/organisations/{orgID}/groups [post]
func (a *ApplicationHandler) CreateGroup(w http.ResponseWriter, r *http.Request) {
	var newGroup models.Group
	err := util.ReadJSON(r, &newGroup)
	if err != nil {
		_ = render.Render(w, r, util.NewErrorResponse(err.Error(), http.StatusBadRequest))
		return
	}

	org := m.GetOrganisationFromContext(r.Context())
	member := m.GetOrganisationMemberFromContext(r.Context())
	groupService := createGroupService(a)

	group, apiKey, err := groupService.CreateGroup(r.Context(), &newGroup, org, member)
	if err != nil {
		_ = render.Render(w, r, util.NewServiceErrResponse(err))
		return
	}

	resp := &models.CreateGroupResponse{
		APIKey: apiKey,
		Group:  group,
	}

	_ = render.Render(w, r, util.NewServerResponse("Group created successfully", resp, http.StatusCreated))
}

// UpdateGroup - this is a duplicate annotation for the api/v1 route of this handler
// @Summary Update a group
// @Description This endpoint updates a group
// @Tags Group
// @Accept  json
// @Produce  json
// @Param projectID path string true "Project id"
// @Param group body models.Group true "Group Details"
// @Success 200 {object} util.ServerResponse{data=datastore.Group}
// @Failure 400,401,500 {object} util.ServerResponse{data=Stub}
// @Security ApiKeyAuth
// @Router /api/v1/projects/{projectID} [put]
func _() {}

// UpdateGroup
// @Summary Update a group - UI
// @Description This endpoint updates a group
// @Tags Group
// @Accept  json
// @Produce  json
// @Param groupID path string true "group id"
// @Param orgID path string true "organisation id"
// @Param group body models.Group true "Group Details"
// @Success 200 {object} util.ServerResponse{data=datastore.Group}
// @Failure 400,401,500 {object} util.ServerResponse{data=Stub}
// @Security ApiKeyAuth
// @Router /ui/organisations/{orgID}/groups/{groupID} [put]
func (a *ApplicationHandler) UpdateGroup(w http.ResponseWriter, r *http.Request) {
	var update models.UpdateGroup
	err := util.ReadJSON(r, &update)
	if err != nil {
		_ = render.Render(w, r, util.NewErrorResponse(err.Error(), http.StatusBadRequest))
		return
	}

	g := m.GetGroupFromContext(r.Context())
	groupService := createGroupService(a)

	group, err := groupService.UpdateGroup(r.Context(), g, &update)
	if err != nil {
		_ = render.Render(w, r, util.NewServiceErrResponse(err))
		return
	}

	_ = render.Render(w, r, util.NewServerResponse("Group updated successfully", group, http.StatusAccepted))
}

// GetGroups - this is a duplicate annotation for the api/v1 route of this handler
// @Summary Get groups
// @Description This endpoint fetches groups
// @Tags Group
// @Accept  json
// @Produce  json
// @Param name query string false "group name"
// @Param orgID query string true "organisation id"
// @Success 200 {object} util.ServerResponse{data=[]datastore.Group}
// @Failure 400,401,500 {object} util.ServerResponse{data=Stub}
// @Security ApiKeyAuth
// @Router /api/v1/projects [get]
func _() {}

// GetGroups
// @Summary Get groups - UI
// @Description This endpoint fetches groups
// @Tags Group
// @Accept  json
// @Produce  json
// @Param name query string false "group name"
// @Param orgID path string true "organisation id"
// @Success 200 {object} util.ServerResponse{data=[]datastore.Group}
// @Failure 400,401,500 {object} util.ServerResponse{data=Stub}
// @Security ApiKeyAuth
// @Router /ui/organisations/{orgID}/groups [get]
func (a *ApplicationHandler) GetGroups(w http.ResponseWriter, r *http.Request) {
	org := m.GetOrganisationFromContext(r.Context())
	name := r.URL.Query().Get("name")

	filter := &datastore.GroupFilter{OrgID: org.UID}
	filter.Names = append(filter.Names, name)
	groupService := createGroupService(a)

	groups, err := groupService.GetGroups(r.Context(), filter)
	if err != nil {
		_ = render.Render(w, r, util.NewServiceErrResponse(err))
		return
	}

	_ = render.Render(w, r, util.NewServerResponse("Groups fetched successfully", groups, http.StatusOK))
}<|MERGE_RESOLUTION|>--- conflicted
+++ resolved
@@ -12,10 +12,7 @@
 
 	m "github.com/frain-dev/convoy/internal/pkg/middleware"
 )
-
-<<<<<<< HEAD
-// GetGroup - this is a duplicate annotation for the api/v1 route of this handler
-=======
+ 
 func createGroupService(a *ApplicationHandler) *services.GroupService {
 	apiKeyRepo := mongo.NewApiKeyRepo(a.A.Store)
 	appRepo := mongo.NewApplicationRepo(a.A.Store)
@@ -29,8 +26,7 @@
 	)
 }
 
-// GetGroup
->>>>>>> 31fa0a1d
+// GetGroup - this is a duplicate annotation for the api/v1 route of this handler
 // @Summary Get a group
 // @Description This endpoint fetches a group by its id
 // @Tags Group
