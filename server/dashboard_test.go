package server

import (
	"net/http"
	"net/http/httptest"
	"testing"

	"github.com/frain-dev/convoy/config"
	"github.com/frain-dev/convoy/datastore"
	"github.com/frain-dev/convoy/mocks"
	"github.com/golang/mock/gomock"
	log "github.com/sirupsen/logrus"
)

func Test_fetchAllConfigDetails(t *testing.T) {
	var app *applicationHandler

	ctrl := gomock.NewController(t)
	defer ctrl.Finish()

	groupRepo := mocks.NewMockGroupRepository(ctrl)
	appRepo := mocks.NewMockApplicationRepository(ctrl)
	eventRepo := mocks.NewMockEventRepository(ctrl)
	eventDeliveryRepo := mocks.NewMockEventDeliveryRepository(ctrl)
	eventQueue := mocks.NewMockQueuer(ctrl)
	apiKeyRepo := mocks.NewMockAPIKeyRepository(ctrl)

	app = newApplicationHandler(eventRepo, eventDeliveryRepo, appRepo, groupRepo, apiKeyRepo, eventQueue)

	tests := []struct {
		name       string
		method     string
		statusCode int
		dbFn       func(app *applicationHandler)
	}{
		{
			name:       "successful config fetch",
			method:     http.MethodGet,
			statusCode: http.StatusOK,
			dbFn: func(app *applicationHandler) {
				g, _ := app.groupRepo.(*mocks.MockGroupRepository)

				g.EXPECT().
					FetchGroupByID(gomock.Any(), gomock.Any()).Times(1).
<<<<<<< HEAD
					Return(&datastore.Group{
						Config: &config.GroupConfig{},
=======
					Return(&convoy.Group{
						Config: &convoy.GroupConfig{},
>>>>>>> dc4b6aee
					}, nil)
			},
		},
	}
	for _, tc := range tests {
		t.Run(tc.name, func(t *testing.T) {
			err := config.LoadConfig("./testdata/Auth_Config/none-convoy.json", provideFakeOverride())
			if err != nil {
				t.Errorf("Failed to load config file: %v", err)
			}
			initRealmChain(t, app.apiKeyRepo)

			if tc.dbFn != nil {
				tc.dbFn(app)
			}

			req := httptest.NewRequest(tc.method, "/ui/dashboard/config?groupID=12345", nil)
			responseRecorder := httptest.NewRecorder()

			requireGroup(app.groupRepo)(http.HandlerFunc(app.GetAllConfigDetails)).
				ServeHTTP(responseRecorder, req)

			if responseRecorder.Code != tc.statusCode {
				log.Error(tc.name, responseRecorder.Body)
				t.Errorf("Want status '%d', got '%d'", tc.statusCode, responseRecorder.Code)
			}

		})
	}
}<|MERGE_RESOLUTION|>--- conflicted
+++ resolved
@@ -42,20 +42,15 @@
 
 				g.EXPECT().
 					FetchGroupByID(gomock.Any(), gomock.Any()).Times(1).
-<<<<<<< HEAD
 					Return(&datastore.Group{
 						Config: &config.GroupConfig{},
-=======
-					Return(&convoy.Group{
-						Config: &convoy.GroupConfig{},
->>>>>>> dc4b6aee
 					}, nil)
 			},
 		},
 	}
 	for _, tc := range tests {
 		t.Run(tc.name, func(t *testing.T) {
-			err := config.LoadConfig("./testdata/Auth_Config/none-convoy.json", provideFakeOverride())
+			err := config.LoadConfig("./testdata/Auth_Config/none-datastore.json", provideFakeOverride())
 			if err != nil {
 				t.Errorf("Failed to load config file: %v", err)
 			}
