//go:build integration
// +build integration

package server

import (
	"context"
	"encoding/json"
	"fmt"
	"net/http"
	"net/http/httptest"
	"testing"
	"time"

	"github.com/frain-dev/convoy/internal/pkg/metrics"

	"github.com/frain-dev/convoy/server/testdb"
	"github.com/stretchr/testify/suite"

	"github.com/frain-dev/convoy/config"
	"github.com/frain-dev/convoy/datastore"
	cm "github.com/frain-dev/convoy/datastore/mongo"
	"github.com/frain-dev/convoy/server/models"
	"github.com/google/uuid"
	"github.com/sebdah/goldie/v2"
	"github.com/stretchr/testify/require"
	"go.mongodb.org/mongo-driver/bson/primitive"
)

type DashboardIntegrationTestSuite struct {
	suite.Suite
	DB              cm.Client
	Router          http.Handler
	ConvoyApp       *ApplicationHandler
	AuthenticatorFn AuthenticatorFn
	DefaultUser     *datastore.User
	DefaultOrg      *datastore.Organisation
	DefaultGroup    *datastore.Group
}

func (s *DashboardIntegrationTestSuite) SetupSuite() {
	s.DB = getDB()
	s.ConvoyApp = buildServer()
	s.Router = s.ConvoyApp.BuildRoutes()
}

func (s *DashboardIntegrationTestSuite) SetupTest() {
	testdb.PurgeDB(s.T(), s.DB)

	// Setup Default User
	user, err := testdb.SeedDefaultUser(s.ConvoyApp.A.Store)
	require.NoError(s.T(), err)
	s.DefaultUser = user

	// Setup Default Organisation
	org, err := testdb.SeedDefaultOrganisation(s.ConvoyApp.A.Store, user)
	require.NoError(s.T(), err)
	s.DefaultOrg = org

	// Setup Default Group.
	s.DefaultGroup, _ = testdb.SeedDefaultGroup(s.ConvoyApp.A.Store, s.DefaultOrg.UID)

	s.AuthenticatorFn = authenticateRequest(&models.LoginUser{
		Username: user.Email,
		Password: testdb.DefaultUserPassword,
	})

	// Setup Config.
	err = config.LoadConfig("./testdata/Auth_Config/full-convoy-with-jwt-realm.json")
	require.NoError(s.T(), err)

	apiRepo := cm.NewApiKeyRepo(s.ConvoyApp.A.Store)
	userRepo := cm.NewUserRepo(s.ConvoyApp.A.Store)
	initRealmChain(s.T(), apiRepo, userRepo, s.ConvoyApp.A.Cache)
}

func (s *DashboardIntegrationTestSuite) TearDownTest() {
	testdb.PurgeDB(s.T(), s.DB)
	metrics.Reset()
}

func (s *DashboardIntegrationTestSuite) TestGetDashboardSummary() {
	ctx := context.Background()
<<<<<<< HEAD
	endpoint := &datastore.Endpoint{
		UID:            "abc",
		GroupID:        s.DefaultGroup.UID,
		Title:          "test-app",
		SupportEmail:   "test@suport.com",
		CreatedAt:      primitive.NewDateTimeFromTime(time.Now()),
		UpdatedAt:      primitive.NewDateTimeFromTime(time.Now()),
		DocumentStatus: datastore.ActiveDocumentStatus,
=======
	application := &datastore.Application{
		UID:          "abc",
		GroupID:      s.DefaultGroup.UID,
		Title:        "test-app",
		SupportEmail: "test@suport.com",
		Endpoints:    []datastore.Endpoint{},
		CreatedAt:    primitive.NewDateTimeFromTime(time.Now()),
		UpdatedAt:    primitive.NewDateTimeFromTime(time.Now()),
>>>>>>> 8e14ba87
	}

	endpointRepo := cm.NewEndpointRepo(s.ConvoyApp.A.Store)
	err := endpointRepo.CreateEndpoint(ctx, endpoint, endpoint.GroupID)
	require.NoError(s.T(), err)

	events := []datastore.Event{
		{
			UID:              uuid.New().String(),
			EventType:        "*",
			MatchedEndpoints: 1,
			Data:             json.RawMessage(`{"data":"12345"}`),
			GroupID:          s.DefaultGroup.UID,
			Endpoints:        []string{endpoint.UID},
			CreatedAt:        primitive.NewDateTimeFromTime(time.Date(2021, time.January, 1, 1, 1, 1, 0, time.UTC)),
			UpdatedAt:        primitive.NewDateTimeFromTime(time.Date(2021, time.January, 1, 1, 1, 1, 0, time.UTC)),
		},
		{
			UID:              uuid.New().String(),
			EventType:        "*",
			MatchedEndpoints: 1,
			Data:             json.RawMessage(`{"data":"12345"}`),
			GroupID:          s.DefaultGroup.UID,
			Endpoints:        []string{endpoint.UID},
			CreatedAt:        primitive.NewDateTimeFromTime(time.Date(2021, time.January, 10, 1, 1, 1, 0, time.UTC)),
			UpdatedAt:        primitive.NewDateTimeFromTime(time.Date(2021, time.January, 10, 1, 1, 1, 0, time.UTC)),
		},
		{
			UID:              uuid.New().String(),
			EventType:        "*",
			MatchedEndpoints: 1,
			Data:             json.RawMessage(`{"data":"12345"}`),
			GroupID:          s.DefaultGroup.UID,
			Endpoints:        []string{endpoint.UID},
			CreatedAt:        primitive.NewDateTimeFromTime(time.Date(2022, time.March, 20, 1, 1, 1, 0, time.UTC)),
			UpdatedAt:        primitive.NewDateTimeFromTime(time.Date(2022, time.March, 20, 1, 1, 1, 0, time.UTC)),
		},
		{
			UID:              uuid.New().String(),
			EventType:        "*",
			MatchedEndpoints: 1,
			Data:             json.RawMessage(`{"data":"12345"}`),
			GroupID:          s.DefaultGroup.UID,
			Endpoints:        []string{endpoint.UID},
			CreatedAt:        primitive.NewDateTimeFromTime(time.Date(2022, time.March, 20, 1, 1, 1, 0, time.UTC)),
			UpdatedAt:        primitive.NewDateTimeFromTime(time.Date(2022, time.March, 20, 1, 1, 1, 0, time.UTC)),
		},
		{
			UID:              uuid.New().String(),
			EventType:        "*",
			MatchedEndpoints: 1,
			Data:             json.RawMessage(`{"data":"12345"}`),
			GroupID:          s.DefaultGroup.UID,
			Endpoints:        []string{endpoint.UID},
			CreatedAt:        primitive.NewDateTimeFromTime(time.Date(2022, time.March, 20, 1, 1, 1, 0, time.UTC)),
			UpdatedAt:        primitive.NewDateTimeFromTime(time.Date(2022, time.March, 20, 1, 1, 1, 0, time.UTC)),
		},
		{
			UID:              uuid.New().String(),
			EventType:        "*",
			MatchedEndpoints: 1,
			Data:             json.RawMessage(`{"data":"12345"}`),
			GroupID:          s.DefaultGroup.UID,
			Endpoints:        []string{endpoint.UID},
			CreatedAt:        primitive.NewDateTimeFromTime(time.Date(2022, time.March, 20, 1, 1, 1, 0, time.UTC)),
			UpdatedAt:        primitive.NewDateTimeFromTime(time.Date(2022, time.March, 20, 1, 1, 1, 0, time.UTC)),
		},
	}

	eventRepo := cm.NewEventRepository(s.ConvoyApp.A.Store)
	for i := range events {
		err = eventRepo.CreateEvent(ctx, &events[i])
		require.NoError(s.T(), err)
	}

	type urlQuery struct {
		groupID   string
		startDate string
		endDate   string
		Type      string
	}

	tests := []struct {
		name       string
		method     string
		urlQuery   urlQuery
		statusCode int
	}{
		{
			name:       "should_fetch_yearly_dashboard_summary",
			method:     http.MethodGet,
			statusCode: http.StatusOK,
			urlQuery: urlQuery{
				groupID:   s.DefaultGroup.UID,
				startDate: "2021-01-01T00:00:00",
				endDate:   "2021-01-30T00:00:00",
				Type:      "yearly",
			},
		},
		{
			name:       "should_fetch_monthly_dashboard_summary",
			method:     http.MethodGet,
			statusCode: http.StatusOK,
			urlQuery: urlQuery{
				groupID:   s.DefaultGroup.UID,
				startDate: "2021-01-01T00:00:00",
				endDate:   "2022-12-27T00:00:00",
				Type:      "monthly",
			},
		},
		{
			name:       "should_fetch_weekly_dashboard_summary",
			method:     http.MethodGet,
			statusCode: http.StatusOK,
			urlQuery: urlQuery{
				groupID:   s.DefaultGroup.UID,
				startDate: "2021-01-01T00:00:00",
				endDate:   "2022-12-27T00:00:00",
				Type:      "weekly",
			},
		},
		{
			name:       "should_fetch_daily_dashboard_summary",
			method:     http.MethodGet,
			statusCode: http.StatusOK,
			urlQuery: urlQuery{
				groupID:   s.DefaultGroup.UID,
				startDate: "2021-01-01T00:00:00",
				endDate:   "2022-12-27T00:00:00",
				Type:      "daily",
			},
		},
		{
			name:       "should_error_for_empty_startDate",
			method:     http.MethodGet,
			statusCode: http.StatusBadRequest,
			urlQuery: urlQuery{
				groupID: s.DefaultGroup.UID,
				endDate: "2022-12-27T00:00:00",
				Type:    "daily",
			},
		},
		{
			name:       "should_error_for_invalid_startDate",
			method:     http.MethodGet,
			statusCode: http.StatusBadRequest,
			urlQuery: urlQuery{
				groupID:   s.DefaultGroup.UID,
				startDate: "2021-01-01",
				endDate:   "2022-12-27T00:00:00",
				Type:      "daily",
			},
		},
		{
			name:       "should_error_for_invalid_type",
			method:     http.MethodGet,
			statusCode: http.StatusBadRequest,
			urlQuery: urlQuery{
				groupID:   s.DefaultGroup.UID,
				startDate: "2021-01-01T00:00:00",
				endDate:   "2022-12-27T00:00:00",
				Type:      "abc",
			},
		},
		{
			name:       "should_error_for_startDate_greater_than_endDate",
			method:     http.MethodGet,
			statusCode: http.StatusBadRequest,
			urlQuery: urlQuery{
				groupID:   s.DefaultGroup.UID,
				startDate: "2021-01-01T00:00:00",
				endDate:   "2020-12-27T00:00:00",
				Type:      "daily",
			},
		},
	}
	for _, tc := range tests {
		s.T().Run(tc.name, func(t *testing.T) {
			err := config.LoadConfig("./testdata/Auth_Config/full-convoy-with-jwt-realm.json")
			if err != nil {
				t.Errorf("Failed to load config file: %v", err)
			}
			apiRepo := cm.NewApiKeyRepo(s.ConvoyApp.A.Store)
			userRepo := cm.NewUserRepo(s.ConvoyApp.A.Store)
			initRealmChain(t, apiRepo, userRepo, s.ConvoyApp.A.Cache)

			req := httptest.NewRequest(tc.method, fmt.Sprintf("/ui/organisations/%s/projects/%s/dashboard/summary?startDate=%s&endDate=%s&type=%s", s.DefaultOrg.UID, tc.urlQuery.groupID, tc.urlQuery.startDate, tc.urlQuery.endDate, tc.urlQuery.Type), nil)
			err = s.AuthenticatorFn(req, s.Router)
			require.NoError(s.T(), err)

			w := httptest.NewRecorder()

			s.Router.ServeHTTP(w, req)

			if w.Code != tc.statusCode {
				t.Errorf("Want status '%d', got '%d'", tc.statusCode, w.Code)
			}

			verifyMatch(t, *w)
		})
	}
}

func TestDashboardIntegrationTestSuiteTest(t *testing.T) {
	suite.Run(t, new(DashboardIntegrationTestSuite))
}

func verifyMatch(t *testing.T, w httptest.ResponseRecorder) {
	g := goldie.New(
		t,
		goldie.WithDiffEngine(goldie.ColoredDiff),
	)
	g.Assert(t, t.Name(), w.Body.Bytes())
}<|MERGE_RESOLUTION|>--- conflicted
+++ resolved
@@ -81,25 +81,13 @@
 
 func (s *DashboardIntegrationTestSuite) TestGetDashboardSummary() {
 	ctx := context.Background()
-<<<<<<< HEAD
 	endpoint := &datastore.Endpoint{
-		UID:            "abc",
-		GroupID:        s.DefaultGroup.UID,
-		Title:          "test-app",
-		SupportEmail:   "test@suport.com",
-		CreatedAt:      primitive.NewDateTimeFromTime(time.Now()),
-		UpdatedAt:      primitive.NewDateTimeFromTime(time.Now()),
-		DocumentStatus: datastore.ActiveDocumentStatus,
-=======
-	application := &datastore.Application{
 		UID:          "abc",
 		GroupID:      s.DefaultGroup.UID,
 		Title:        "test-app",
 		SupportEmail: "test@suport.com",
-		Endpoints:    []datastore.Endpoint{},
 		CreatedAt:    primitive.NewDateTimeFromTime(time.Now()),
 		UpdatedAt:    primitive.NewDateTimeFromTime(time.Now()),
->>>>>>> 8e14ba87
 	}
 
 	endpointRepo := cm.NewEndpointRepo(s.ConvoyApp.A.Store)
