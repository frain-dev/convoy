package server

import (
	"bytes"
	"context"
	"encoding/json"
	"errors"
	"fmt"
	"net/http"
	"net/http/httptest"
	"strings"
	"testing"
	"time"

	"go.mongodb.org/mongo-driver/bson/primitive"

	"github.com/frain-dev/convoy/auth/realm_chain"
	nooplimiter "github.com/frain-dev/convoy/limiter/noop"
	"github.com/frain-dev/convoy/logger"

	"github.com/frain-dev/convoy/config"
	"github.com/frain-dev/convoy/datastore"

	"github.com/frain-dev/convoy/mocks"
	"github.com/go-chi/chi/v5"
	"github.com/golang/mock/gomock"
	"github.com/sebdah/goldie/v2"
)

func verifyMatch(t *testing.T, w httptest.ResponseRecorder) {
	g := goldie.New(
		t,
		goldie.WithDiffEngine(goldie.ColoredDiff),
	)
	g.Assert(t, t.Name(), w.Body.Bytes())
}

func initRealmChain(t *testing.T, apiKeyRepo datastore.APIKeyRepository) {
	cfg, err := config.Get()
	if err != nil {
		t.Errorf("failed to get config: %v", err)
	}

	err = realm_chain.Init(&cfg.Auth, apiKeyRepo)
	if err != nil {
		t.Errorf("failed to initialize realm chain : %v", err)
	}
}

func stripTimestamp(t *testing.T, obj string, b *bytes.Buffer) *bytes.Buffer {
	var res serverResponse
	buf := b.Bytes()
	err := json.NewDecoder(b).Decode(&res)
	if err != nil {
		t.Errorf("could not stripTimestamp: %s", err)
		t.FailNow()
	}

	if res.Data == nil {
		return bytes.NewBuffer(buf)
	}

	switch obj {
	case "application":
		var a datastore.Application
		err := json.Unmarshal(res.Data, &a)
		if err != nil {
			t.Errorf("could not stripTimestamp: %s", err)
			t.FailNow()
		}

		a.UID = ""
		a.CreatedAt, a.UpdatedAt, a.DeletedAt = 0, 0, 0

		jsonData, err := json.Marshal(a)
		if err != nil {
			t.Error(err)
		}

		return bytes.NewBuffer(jsonData)
	case "group":
		var g datastore.Group
		err := json.Unmarshal(res.Data, &g)
		if err != nil {
			t.Errorf("could not stripTimestamp: %s", err)
			t.FailNow()
		}

		g.UID = ""
		g.CreatedAt, g.UpdatedAt, g.DeletedAt = 0, 0, 0

		jsonData, err := json.Marshal(g)
		if err != nil {
			t.Error(err)
		}

		return bytes.NewBuffer(jsonData)
	case "endpoint":
		var e datastore.Endpoint
		err := json.Unmarshal(res.Data, &e)
		if err != nil {
			t.Errorf("could not stripTimestamp: %s", err)
			t.FailNow()
		}

		e.UID = ""
		e.CreatedAt, e.UpdatedAt, e.DeletedAt = 0, 0, 0

		jsonData, err := json.Marshal(e)
		if err != nil {
			t.Error(err)
		}

		return bytes.NewBuffer(jsonData)
	case "apiKey":
		var e datastore.APIKey
		err := json.Unmarshal(res.Data, &e)
		if err != nil {
			t.Errorf("could not stripTimestamp: %s", err)
			t.FailNow()
		}

		e.UID = ""
		e.CreatedAt = 0
		e.ExpiresAt = 0

		jsonData, err := json.Marshal(e)
		if err != nil {
			t.Error(err)
		}

		return bytes.NewBuffer(jsonData)
	default:
		t.Errorf("invalid data body - %v of type %T", obj, obj)
		t.FailNow()
	}

	return nil
}

func provideApplication(ctrl *gomock.Controller) *applicationHandler {
	groupRepo := mocks.NewMockGroupRepository(ctrl)
	appRepo := mocks.NewMockApplicationRepository(ctrl)
	eventRepo := mocks.NewMockEventRepository(ctrl)
	eventDeliveryRepo := mocks.NewMockEventDeliveryRepository(ctrl)
	eventQueue := mocks.NewMockQueuer(ctrl)
	createEventQueue := mocks.NewMockQueuer(ctrl)
	logger := logger.NewNoopLogger()
	tracer := mocks.NewMockTracer(ctrl)
	apiKeyRepo := mocks.NewMockAPIKeyRepository(ctrl)
	cache := mocks.NewMockCache(ctrl)
	limiter := nooplimiter.NewNoopLimiter()
	return newApplicationHandler(eventRepo, eventDeliveryRepo, appRepo, groupRepo, apiKeyRepo, eventQueue, createEventQueue, logger, tracer, cache, limiter)
}

func TestApplicationHandler_GetApp(t *testing.T) {

	var app *applicationHandler

	ctrl := gomock.NewController(t)
	defer ctrl.Finish()
	app = provideApplication(ctrl)

	groupID := "1234567890"
	group := &datastore.Group{UID: groupID}

	validID := "123456789"

	tt := []struct {
		name       string
		cfgPath    string
		method     string
		statusCode int
		id         string
		dbFn       func(app *applicationHandler)
	}{
		{
			name:       "app not found",
			cfgPath:    "./testdata/Auth_Config/no-auth-convoy.json",
			method:     http.MethodGet,
			statusCode: http.StatusNotFound,
			id:         "12345",
			dbFn: func(app *applicationHandler) {
				a, _ := app.appRepo.(*mocks.MockApplicationRepository)
				c, _ := app.cache.(*mocks.MockCache)

				c.EXPECT().Get(gomock.Any(), gomock.Any(), gomock.Any()).Times(3).Return(nil)
				a.EXPECT().
					FindApplicationByID(gomock.Any(), gomock.Any()).Times(1).
					Return(nil, datastore.ErrApplicationNotFound)
				c.EXPECT().Set(gomock.Any(), gomock.Any(), gomock.Any(), gomock.Any()).Times(1).Return(nil)

				o, _ := app.groupRepo.(*mocks.MockGroupRepository)

				o.EXPECT().
					LoadGroups(gomock.Any(), gomock.Any()).Times(1).
					Return([]*datastore.Group{group}, nil)
			},
		},
		{
			name:       "valid application",
			cfgPath:    "./testdata/Auth_Config/no-auth-convoy.json",
			method:     http.MethodGet,
			statusCode: http.StatusOK,
			id:         validID,
			dbFn: func(app *applicationHandler) {
				a, _ := app.appRepo.(*mocks.MockApplicationRepository)
				c, _ := app.cache.(*mocks.MockCache)

				c.EXPECT().Get(gomock.Any(), gomock.Any(), gomock.Any()).Times(1).Return(nil)
				a.EXPECT().
					FindApplicationByID(gomock.Any(), gomock.Any()).Times(1).
					Return(&datastore.Application{
						UID:       validID,
						GroupID:   groupID,
						Title:     "Valid application",
						Endpoints: []datastore.Endpoint{},
					}, nil)
				c.EXPECT().Set(gomock.Any(), gomock.Any(), gomock.Any(), gomock.Any()).Times(2)

				o, _ := app.groupRepo.(*mocks.MockGroupRepository)
				o.EXPECT().
					LoadGroups(gomock.Any(), gomock.Any()).Times(1).
					Return([]*datastore.Group{group}, nil)
			},
		},
	}

	for _, tc := range tt {
		t.Run(tc.name, func(t *testing.T) {
			// Arrange
			url := fmt.Sprintf("/api/v1/applications/%s", tc.id)
			req := httptest.NewRequest(tc.method, url, nil)
			req.SetBasicAuth("test", "test")
			w := httptest.NewRecorder()
			rctx := chi.NewRouteContext()
			rctx.URLParams.Add("id", tc.id)

			req = req.WithContext(context.WithValue(req.Context(), chi.RouteCtxKey, rctx))

			// Arrange Expectations
			if tc.dbFn != nil {
				tc.dbFn(app)
			}

			err := config.LoadConfig(tc.cfgPath)
			if err != nil {
				t.Errorf("Failed to load config file: %v", err)
			}

			initRealmChain(t, app.apiKeyRepo)

			router := buildRoutes(app)

			// Act
			router.ServeHTTP(w, req)

			// Assert
			if w.Code != tc.statusCode {
				t.Errorf("Want status '%d', got '%d'", tc.statusCode, w.Code)
			}

			verifyMatch(t, *w)
		})
	}

}

func TestApplicationHandler_GetApps(t *testing.T) {

	var app *applicationHandler

	ctrl := gomock.NewController(t)
	defer ctrl.Finish()
	app = provideApplication(ctrl)

	groupID := "1234567890"
	group := &datastore.Group{UID: groupID}

	validID := "123456789"

	tt := []struct {
		name       string
		cfgPath    string
		method     string
		statusCode int
		dbFn       func(app *applicationHandler)
	}{
		{
			name:       "valid applications",
			cfgPath:    "./testdata/Auth_Config/no-auth-convoy.json",
			method:     http.MethodGet,
			statusCode: http.StatusOK,
			dbFn: func(app *applicationHandler) {
				a, _ := app.appRepo.(*mocks.MockApplicationRepository)
				c, _ := app.cache.(*mocks.MockCache)

				c.EXPECT().Get(gomock.Any(), gomock.Any(), gomock.Any()).Times(1).Return(nil)
				c.EXPECT().Set(gomock.Any(), gomock.Any(), gomock.Any(), gomock.Any()).Times(1).Return(nil)
				a.EXPECT().
					LoadApplicationsPaged(gomock.Any(), gomock.Any(), gomock.Any(), gomock.Any()).Times(1).
					Return([]datastore.Application{
						{
							UID:       validID,
							GroupID:   groupID,
							Title:     "Valid application - 0",
							Endpoints: []datastore.Endpoint{},
						},
					}, datastore.PaginationData{}, nil)

				o, _ := app.groupRepo.(*mocks.MockGroupRepository)
				o.EXPECT().
					LoadGroups(gomock.Any(), gomock.Any()).Times(1).
					Return([]*datastore.Group{group}, nil)
			},
		},
		{
			name:       "should_fail_to_fetch_applications",
			cfgPath:    "./testdata/Auth_Config/no-auth-convoy.json",
			method:     http.MethodGet,
			statusCode: http.StatusBadRequest,
			dbFn: func(app *applicationHandler) {
				a, _ := app.appRepo.(*mocks.MockApplicationRepository)
				a.EXPECT().
					LoadApplicationsPaged(gomock.Any(), gomock.Any(), gomock.Any(), gomock.Any()).Times(1).
					Return(nil, datastore.PaginationData{}, errors.New("failed to load"))

				o, _ := app.groupRepo.(*mocks.MockGroupRepository)
				o.EXPECT().
					LoadGroups(gomock.Any(), gomock.Any()).Times(1).
					Return([]*datastore.Group{group}, nil)
			},
		},
	}

	for _, tc := range tt {
		t.Run(tc.name, func(t *testing.T) {
			// Arrange
			req := httptest.NewRequest(tc.method, "/api/v1/applications", nil)
			req.SetBasicAuth("test", "test")
			w := httptest.NewRecorder()

			pageable := datastore.Pageable{
				Page:    1,
				PerPage: 10,
			}
			req = req.WithContext(context.WithValue(req.Context(), pageableCtx, pageable))

			// Arrange Expectations.
			if tc.dbFn != nil {
				tc.dbFn(app)
			}

			err := config.LoadConfig(tc.cfgPath)
			if err != nil {
				t.Errorf("Failed to load config file: %v", err)
			}

			initRealmChain(t, app.apiKeyRepo)

			router := buildRoutes(app)

			// Act
			router.ServeHTTP(w, req)

			if w.Code != tc.statusCode {
				t.Errorf("Want status '%d', got '%d'", tc.statusCode, w.Code)
			}

			verifyMatch(t, *w)
		})
	}

}

func TestApplicationHandler_CreateApp(t *testing.T) {

	groupID := "1234567890"
	group := &datastore.Group{
		UID: groupID,
	}

	bodyReader := strings.NewReader(`{ "group_id": "` + groupID + `", "name": "ABC_DEF_TEST", "secret": "12345" ,"slack_webhook_url":"https://google.com"}`)

	tt := []struct {
		name       string
		cfgPath    string
		method     string
		statusCode int
		body       *strings.Reader
		dbFn       func(app *applicationHandler)
	}{
		{
			name:       "invalid request",
			cfgPath:    "./testdata/Auth_Config/no-auth-convoy.json",
			method:     http.MethodPost,
			statusCode: http.StatusBadRequest,
			body:       strings.NewReader(``),
			dbFn: func(app *applicationHandler) {
				o, _ := app.groupRepo.(*mocks.MockGroupRepository)
				c, _ := app.cache.(*mocks.MockCache)

				c.EXPECT().Get(gomock.Any(), gomock.Any(), gomock.Any()).Times(1).Return(nil)
				c.EXPECT().Set(gomock.Any(), gomock.Any(), gomock.Any(), gomock.Any()).Times(1).Return(nil)

				o.EXPECT().
					LoadGroups(gomock.Any(), gomock.Any()).Times(1).
					Return([]*datastore.Group{group}, nil)
			},
		},
		{
			name:       "invalid request - no app name",
			cfgPath:    "./testdata/Auth_Config/no-auth-convoy.json",
			method:     http.MethodPost,
			statusCode: http.StatusBadRequest,
			body:       strings.NewReader(`{}`),
			dbFn: func(app *applicationHandler) {
				o, _ := app.groupRepo.(*mocks.MockGroupRepository)
				c, _ := app.cache.(*mocks.MockCache)

				c.EXPECT().Get(gomock.Any(), gomock.Any(), gomock.Any()).Times(1).Return(nil)
				c.EXPECT().Set(gomock.Any(), gomock.Any(), gomock.Any(), gomock.Any()).Times(1).Return(nil)

				o.EXPECT().
					LoadGroups(gomock.Any(), gomock.Any()).Times(1).
					Return([]*datastore.Group{group}, nil)
			},
		},
		{
			name:       "valid application",
			cfgPath:    "./testdata/Auth_Config/no-auth-convoy.json",
			method:     http.MethodPost,
			statusCode: http.StatusCreated,
			body:       bodyReader,
			dbFn: func(app *applicationHandler) {
				a, _ := app.appRepo.(*mocks.MockApplicationRepository)
				c, _ := app.cache.(*mocks.MockCache)

				c.EXPECT().Get(gomock.Any(), gomock.Any(), gomock.Any()).Times(1).Return(nil)
				c.EXPECT().Set(gomock.Any(), gomock.Any(), gomock.Any(), gomock.Any()).Times(1).Return(nil)

				a.EXPECT().
					CreateApplication(gomock.Any(), gomock.Any()).Times(1).
					Return(nil)
				c.EXPECT().Set(gomock.Any(), gomock.Any(), gomock.Any(), gomock.Any()).Times(1).Return(nil)

				o, _ := app.groupRepo.(*mocks.MockGroupRepository)

				o.EXPECT().
					LoadGroups(gomock.Any(), gomock.Any()).Times(1).
					Return([]*datastore.Group{group}, nil)
			},
		},
	}

	for _, tc := range tt {
		t.Run(tc.name, func(t *testing.T) {
			var app *applicationHandler

			ctrl := gomock.NewController(t)
			defer ctrl.Finish()
			app = provideApplication(ctrl)

			// Arrange
			req := httptest.NewRequest(tc.method, "/api/v1/applications", tc.body)
			req.SetBasicAuth("test", "test")
			req.Header.Add("Content-Type", "application/json")
			w := httptest.NewRecorder()

			// Arrange Expectations
			if tc.dbFn != nil {
				tc.dbFn(app)
			}

			err := config.LoadConfig(tc.cfgPath)
			if err != nil {
				t.Errorf("Failed to load config file: %v", err)
			}

			initRealmChain(t, app.apiKeyRepo)

			router := buildRoutes(app)

			// Act.
			router.ServeHTTP(w, req)

			if w.Code != tc.statusCode {
				t.Errorf("Want status '%d', got '%d'", tc.statusCode, w.Code)
			}

			d := stripTimestamp(t, "application", w.Body)

			w.Body = d
			verifyMatch(t, *w)
		})
	}

}

func TestApplicationHandler_UpdateApp(t *testing.T) {

	groupID := "1234567890"
	group := &datastore.Group{UID: groupID}

	appId := "12345"
	bodyReader := strings.NewReader(`{"name": "ABC_DEF_TEST_UPDATE"}`)

	tt := []struct {
		name       string
		cfgPath    string
		method     string
		statusCode int
		appId      string
		body       *strings.Reader
		dbFn       func(app *applicationHandler)
	}{
		{
			name:       "invalid request",
			cfgPath:    "./testdata/Auth_Config/no-auth-convoy.json",
			method:     http.MethodPut,
			statusCode: http.StatusBadRequest,
			appId:      appId,
			body:       strings.NewReader(``),
			dbFn: func(app *applicationHandler) {
				a, _ := app.appRepo.(*mocks.MockApplicationRepository)
				c, _ := app.cache.(*mocks.MockCache)

				c.EXPECT().Get(gomock.Any(), gomock.Any(), gomock.Any()).Times(2).Return(nil)
				c.EXPECT().Set(gomock.Any(), gomock.Any(), gomock.Any(), gomock.Any()).Times(2).Return(nil)

				a.EXPECT().
					FindApplicationByID(gomock.Any(), gomock.Any()).Times(1).
					Return(&datastore.Application{
						UID:       appId,
						GroupID:   groupID,
						Title:     "Valid application update",
						Endpoints: []datastore.Endpoint{},
					}, nil)

				o, _ := app.groupRepo.(*mocks.MockGroupRepository)

				o.EXPECT().
					LoadGroups(gomock.Any(), gomock.Any()).Times(1).
					Return([]*datastore.Group{group}, nil)
			},
		},
		{
			name:       "invalid request - no app name",
			cfgPath:    "./testdata/Auth_Config/no-auth-convoy.json",
			method:     http.MethodPut,
			statusCode: http.StatusBadRequest,
			appId:      appId,
			body:       strings.NewReader(`{}`),
			dbFn: func(app *applicationHandler) {
				a, _ := app.appRepo.(*mocks.MockApplicationRepository)
				c, _ := app.cache.(*mocks.MockCache)

				c.EXPECT().Get(gomock.Any(), gomock.Any(), gomock.Any()).Times(2).Return(nil)
				c.EXPECT().Set(gomock.Any(), gomock.Any(), gomock.Any(), gomock.Any()).Times(2).Return(nil)

				a.EXPECT().
					FindApplicationByID(gomock.Any(), gomock.Any()).Times(1).
					Return(&datastore.Application{
						UID:       appId,
						GroupID:   groupID,
						Title:     "Valid application update",
						Endpoints: []datastore.Endpoint{},
					}, nil)

				o, _ := app.groupRepo.(*mocks.MockGroupRepository)

				o.EXPECT().
					LoadGroups(gomock.Any(), gomock.Any()).Times(1).
					Return([]*datastore.Group{group}, nil)
			},
		},
		{
			name:       "valid request - update secret",
			cfgPath:    "./testdata/Auth_Config/no-auth-convoy.json",
			method:     http.MethodPut,
			statusCode: http.StatusAccepted,
			appId:      appId,
			body:       strings.NewReader(`{ "name": "ABC", "secret": "xyz" }`),
			dbFn: func(app *applicationHandler) {
				a, _ := app.appRepo.(*mocks.MockApplicationRepository)
				c, _ := app.cache.(*mocks.MockCache)

				c.EXPECT().Get(gomock.Any(), gomock.Any(), gomock.Any()).Times(2).Return(nil)
				c.EXPECT().Set(gomock.Any(), gomock.Any(), gomock.Any(), gomock.Any()).Times(3).Return(nil)

				a.EXPECT().
					FindApplicationByID(gomock.Any(), gomock.Any()).Times(1).
					Return(&datastore.Application{
						UID:       appId,
						GroupID:   groupID,
						Title:     "Valid application update",
						Endpoints: []datastore.Endpoint{},
					}, nil)

				a.EXPECT().
					UpdateApplication(gomock.Any(), gomock.Any()).Times(1).
					Return(nil)

				o, _ := app.groupRepo.(*mocks.MockGroupRepository)

				o.EXPECT().
					LoadGroups(gomock.Any(), gomock.Any()).Times(1).
					Return([]*datastore.Group{group}, nil)
			},
		},
		{
			name:       "valid request - update support email",
			cfgPath:    "./testdata/Auth_Config/no-auth-convoy.json",
			method:     http.MethodPut,
			statusCode: http.StatusAccepted,
			appId:      appId,
			body:       strings.NewReader(`{ "name": "ABC", "support_email": "engineering@frain.dev" }`),
			dbFn: func(app *applicationHandler) {
				a, _ := app.appRepo.(*mocks.MockApplicationRepository)
				c, _ := app.cache.(*mocks.MockCache)

				c.EXPECT().Get(gomock.Any(), gomock.Any(), gomock.Any()).Times(2).Return(nil)
				c.EXPECT().Set(gomock.Any(), gomock.Any(), gomock.Any(), gomock.Any()).Times(3).Return(nil)

				a.EXPECT().
					UpdateApplication(gomock.Any(), gomock.Any()).Times(1).
					Return(nil)

				a.EXPECT().
					FindApplicationByID(gomock.Any(), gomock.Any()).Times(1).
					Return(&datastore.Application{
						UID:       appId,
						GroupID:   groupID,
						Title:     "Valid application update",
						Endpoints: []datastore.Endpoint{},
					}, nil)

				o, _ := app.groupRepo.(*mocks.MockGroupRepository)

				o.EXPECT().
					LoadGroups(gomock.Any(), gomock.Any()).Times(1).
					Return([]*datastore.Group{group}, nil)
			},
		},
		{
			name:       "valid application update",
			cfgPath:    "./testdata/Auth_Config/no-auth-convoy.json",
			method:     http.MethodPut,
			statusCode: http.StatusAccepted,
			appId:      appId,
			body:       bodyReader,
			dbFn: func(app *applicationHandler) {
				a, _ := app.appRepo.(*mocks.MockApplicationRepository)
				c, _ := app.cache.(*mocks.MockCache)

				c.EXPECT().Get(gomock.Any(), gomock.Any(), gomock.Any()).Times(2).Return(nil)
				c.EXPECT().Set(gomock.Any(), gomock.Any(), gomock.Any(), gomock.Any()).Times(3).Return(nil)

				a.EXPECT().
					UpdateApplication(gomock.Any(), gomock.Any()).Times(1).
					Return(nil)

				a.EXPECT().
					FindApplicationByID(gomock.Any(), gomock.Any()).Times(1).
					Return(&datastore.Application{
						UID:       appId,
						GroupID:   groupID,
						Title:     "Valid application update",
						Endpoints: []datastore.Endpoint{},
					}, nil)

				o, _ := app.groupRepo.(*mocks.MockGroupRepository)

				o.EXPECT().
					LoadGroups(gomock.Any(), gomock.Any()).Times(1).
					Return([]*datastore.Group{group}, nil)
			},
		},
		{
			name:       "valid request - disable application",
			cfgPath:    "/testdata/Auth_Config/no-auth-convoy.json",
			method:     http.MethodPut,
			statusCode: http.StatusAccepted,
			appId:      appId,
			body:       strings.NewReader(`{"name": "ABC", "is_disabled": true }`),
			dbFn: func(app *applicationHandler) {
				a, _ := app.appRepo.(*mocks.MockApplicationRepository)
				c, _ := app.cache.(*mocks.MockCache)

				c.EXPECT().Get(gomock.Any(), gomock.Any(), gomock.Any()).Times(2).Return(nil)
				c.EXPECT().Set(gomock.Any(), gomock.Any(), gomock.Any(), gomock.Any()).Times(3).Return(nil)

				a.EXPECT().
					UpdateApplication(gomock.Any(), gomock.Any()).Times(1).
					Return(nil)

				a.EXPECT().
					FindApplicationByID(gomock.Any(), gomock.Any()).Times(1).
					Return(&datastore.Application{
						UID:        appId,
						GroupID:    groupID,
						Title:      "Valid application update",
						Endpoints:  []datastore.Endpoint{},
						IsDisabled: false,
					}, nil)

				o, _ := app.groupRepo.(*mocks.MockGroupRepository)

				o.EXPECT().
					LoadGroups(gomock.Any(), gomock.Any()).Times(1).
					Return([]*datastore.Group{group}, nil)
			},
		},
		{
			name:       "valid request - enable disabled application",
			cfgPath:    "/testdata/Auth_Config/no-auth-convoy.json",
			method:     http.MethodPut,
			statusCode: http.StatusAccepted,
			appId:      appId,
			body:       strings.NewReader(`{"name": "ABC", "is_disabled": false }`),
			dbFn: func(app *applicationHandler) {
				a, _ := app.appRepo.(*mocks.MockApplicationRepository)
				c, _ := app.cache.(*mocks.MockCache)

				c.EXPECT().Get(gomock.Any(), gomock.Any(), gomock.Any()).Times(2).Return(nil)
				c.EXPECT().Set(gomock.Any(), gomock.Any(), gomock.Any(), gomock.Any()).Times(3).Return(nil)

				a.EXPECT().
					UpdateApplication(gomock.Any(), gomock.Any()).Times(1).
					Return(nil)

				a.EXPECT().
					FindApplicationByID(gomock.Any(), gomock.Any()).Times(1).
					Return(&datastore.Application{
						UID:        appId,
						GroupID:    groupID,
						Title:      "Valid application update",
						Endpoints:  []datastore.Endpoint{},
						IsDisabled: true,
					}, nil)

				o, _ := app.groupRepo.(*mocks.MockGroupRepository)

				o.EXPECT().
					LoadGroups(gomock.Any(), gomock.Any()).Times(1).
					Return([]*datastore.Group{group}, nil)
			},
		},
	}

	for _, tc := range tt {
		t.Run(tc.name, func(t *testing.T) {
			// Arrange
			var app *applicationHandler

			ctrl := gomock.NewController(t)
			defer ctrl.Finish()
			app = provideApplication(ctrl)

			url := fmt.Sprintf("/api/v1/applications/%s", tc.appId)
			req := httptest.NewRequest(tc.method, url, tc.body)
			req.SetBasicAuth("test", "test")
			req.Header.Add("Content-Type", "application/json")

			w := httptest.NewRecorder()
			rctx := chi.NewRouteContext()
			rctx.URLParams.Add("appID", tc.appId)

			req = req.WithContext(context.WithValue(req.Context(), chi.RouteCtxKey, rctx))
			req = req.WithContext(context.WithValue(req.Context(), appCtx, &datastore.Application{
				UID:       appId,
				GroupID:   groupID,
				Title:     "Valid application update",
				Endpoints: []datastore.Endpoint{},
			}))

			if tc.dbFn != nil {
				tc.dbFn(app)
			}

			err := config.LoadConfig(tc.cfgPath)
			if err != nil {
				t.Errorf("Failed to load config file: %v", err)
			}

			initRealmChain(t, app.apiKeyRepo)

			router := buildRoutes(app)

			// Act.
			router.ServeHTTP(w, req)

			if w.Code != tc.statusCode {
				t.Errorf("Want status '%d', got '%d'", tc.statusCode, w.Code)
			}

			verifyMatch(t, *w)
		})
	}

}

func Test_applicationHandler_DeleteApp(t *testing.T) {

	groupID := "1234567890"
	group := &datastore.Group{UID: groupID}

	appId := "12345"

	tt := []struct {
		name       string
		cfgPath    string
		statusCode int
		appId      string
		dbFn       func(app *applicationHandler)
	}{
		{
			name:       "should_delete_app",
			cfgPath:    "./testdata/Auth_Config/no-auth-convoy.json",
			statusCode: http.StatusOK,
			appId:      appId,
			dbFn: func(app *applicationHandler) {
				a, _ := app.appRepo.(*mocks.MockApplicationRepository)
				obj := &datastore.Application{
					UID:       appId,
					GroupID:   groupID,
					Title:     "Valid application delete",
					Endpoints: []datastore.Endpoint{},
				}

				a.EXPECT().
					DeleteApplication(gomock.Any(), obj).Times(1).
					Return(nil)

				a.EXPECT().
					FindApplicationByID(gomock.Any(), gomock.Any()).Times(1).
					Return(obj, nil)

				o, _ := app.groupRepo.(*mocks.MockGroupRepository)

				o.EXPECT().
					LoadGroups(gomock.Any(), gomock.Any()).Times(1).
					Return([]*datastore.Group{group}, nil)
			},
		},
		{
			name:       "should_fail_to_delete_app",
			cfgPath:    "./testdata/Auth_Config/no-auth-convoy.json",
			statusCode: http.StatusBadRequest,
			appId:      appId,
			dbFn: func(app *applicationHandler) {
				a, _ := app.appRepo.(*mocks.MockApplicationRepository)

				obj := &datastore.Application{
					UID:       appId,
					GroupID:   groupID,
					Title:     "Valid application update",
					Endpoints: []datastore.Endpoint{},
				}

				a.EXPECT().
					DeleteApplication(gomock.Any(), obj).Times(1).
					Return(errors.New("failed to delete app endpoint"))

				a.EXPECT().
					FindApplicationByID(gomock.Any(), gomock.Any()).Times(1).
					Return(obj, nil)

				o, _ := app.groupRepo.(*mocks.MockGroupRepository)

				o.EXPECT().
					LoadGroups(gomock.Any(), gomock.Any()).Times(1).
					Return([]*datastore.Group{group}, nil)
			},
		},
	}

	for _, tc := range tt {
		t.Run(tc.name, func(t *testing.T) {
			// Arrange
			var app *applicationHandler

			ctrl := gomock.NewController(t)
			defer ctrl.Finish()
			app = provideApplication(ctrl)

			url := fmt.Sprintf("/api/v1/applications/%s", tc.appId)
			req := httptest.NewRequest(http.MethodDelete, url, &bytes.Buffer{})
			req.Header.Add("Content-Type", "application/json")

			w := httptest.NewRecorder()

			// Arrange Expectations
			if tc.dbFn != nil {
				tc.dbFn(app)
			}

			err := config.LoadConfig(tc.cfgPath)
			if err != nil {
				t.Errorf("Failed to load config file: %v", err)
			}

			initRealmChain(t, app.apiKeyRepo)

			router := buildRoutes(app)

			// Act
			router.ServeHTTP(w, req)

			if w.Code != tc.statusCode {
				t.Errorf("Want status '%d', got '%d'", tc.statusCode, w.Code)
			}

			verifyMatch(t, *w)
		})
	}

}

func TestApplicationHandler_CreateAppEndpoint(t *testing.T) {

	var app *applicationHandler

	ctrl := gomock.NewController(t)
	defer ctrl.Finish()
	app = provideApplication(ctrl)

	groupID := "1234567890"
	group := &datastore.Group{UID: groupID}

	appId := "123456789"

	tt := []struct {
		name       string
		cfgPath    string
		method     string
		statusCode int
		appId      string
		body       *strings.Reader
		dbFn       func(app *applicationHandler)
	}{
		{
			name:       "valid endpoint",
			cfgPath:    "./testdata/Auth_Config/no-auth-convoy.json",
			method:     http.MethodPost,
			statusCode: http.StatusCreated,
			appId:      appId,
			body:       strings.NewReader(`{"url": "https://google.com", "description": "Test","rate_limit":300,"rate_limit_duration":"1h","secret":"abc"}`),
			dbFn: func(app *applicationHandler) {
				a, _ := app.appRepo.(*mocks.MockApplicationRepository)
				c, _ := app.cache.(*mocks.MockCache)

				c.EXPECT().Get(gomock.Any(), gomock.Any(), gomock.Any()).Times(2).Return(nil)
				c.EXPECT().Set(gomock.Any(), gomock.Any(), gomock.Any(), gomock.Any()).Times(3).Return(nil)

				a.EXPECT().
					UpdateApplication(gomock.Any(), gomock.Any()).Times(1).
					Return(nil)

				a.EXPECT().
					FindApplicationByID(gomock.Any(), gomock.Any()).Times(1).
					Return(&datastore.Application{
						UID:       appId,
						GroupID:   groupID,
						Title:     "Valid application endpoint",
						Endpoints: []datastore.Endpoint{},
					}, nil)

				o, _ := app.groupRepo.(*mocks.MockGroupRepository)

				o.EXPECT().
					LoadGroups(gomock.Any(), gomock.Any()).Times(1).
					Return([]*datastore.Group{group}, nil)
			},
		},
		{
			name:       "should_error_for_invalid_rate_limit_duration",
			cfgPath:    "./testdata/Auth_Config/no-auth-convoy.json",
			method:     http.MethodPost,
			statusCode: http.StatusBadRequest,
			appId:      appId,
			body:       strings.NewReader(`{"url": "https://google.com", "description": "Test","rate_limit":300,"rate_limit_duration":"1"}`),
			dbFn: func(app *applicationHandler) {
				a, _ := app.appRepo.(*mocks.MockApplicationRepository)
				a.EXPECT().
					FindApplicationByID(gomock.Any(), gomock.Any()).Times(1).
					Return(&datastore.Application{
						UID:       appId,
						GroupID:   groupID,
						Title:     "Valid application endpoint",
						Endpoints: []datastore.Endpoint{},
					}, nil)

				o, _ := app.groupRepo.(*mocks.MockGroupRepository)

				o.EXPECT().
					LoadGroups(gomock.Any(), gomock.Any()).Times(1).
					Return([]*datastore.Group{group}, nil)
			},
		},
	}

	for _, tc := range tt {
		t.Run(tc.name, func(t *testing.T) {
			url := fmt.Sprintf("/api/v1/applications/%s/endpoints", tc.appId)
			req := httptest.NewRequest(tc.method, url, tc.body)
			req.SetBasicAuth("test", "test")
			req.Header.Add("Content-Type", "application/json")
			w := httptest.NewRecorder()

			if tc.dbFn != nil {
				tc.dbFn(app)
			}

			err := config.LoadConfig(tc.cfgPath)
			if err != nil {
				t.Errorf("Failed to load config file: %v", err)
			}

			initRealmChain(t, app.apiKeyRepo)

			router := buildRoutes(app)

			// Act
			router.ServeHTTP(w, req)

			if w.Code != tc.statusCode {
				t.Errorf("Want status '%d', got '%d'", tc.statusCode, w.Code)
			}

			w.Body = stripTimestamp(t, "endpoint", w.Body)
			verifyMatch(t, *w)
		})
	}

}

func TestApplicationHandler_UpdateAppEndpoint(t *testing.T) {

	groupID := "1234567890"
	group := &datastore.Group{UID: groupID}

	appId := "12345"
	endpointId := "9999900000-8888"

	tt := []struct {
		name       string
		cfgPath    string
		method     string
		statusCode int
		appId      string
		endpointId string
		body       *strings.Reader
		dbFn       func(app *applicationHandler)
	}{
		{
			name:       "invalid request",
			cfgPath:    "./testdata/Auth_Config/no-auth-convoy.json",
			method:     http.MethodPut,
			statusCode: http.StatusBadRequest,
			appId:      appId,
			endpointId: endpointId,
			body:       strings.NewReader(``),
			dbFn: func(app *applicationHandler) {
				c, _ := app.cache.(*mocks.MockCache)

				c.EXPECT().Get(gomock.Any(), gomock.Any(), gomock.Any()).Times(2).Return(nil)
				c.EXPECT().Set(gomock.Any(), gomock.Any(), gomock.Any(), gomock.Any()).Times(2).Return(nil)

				a, _ := app.appRepo.(*mocks.MockApplicationRepository)
				a.EXPECT().
					UpdateApplication(gomock.Any(), gomock.Any()).Times(0).
					Return(nil)

				a.EXPECT().
					FindApplicationByID(gomock.Any(), gomock.Any()).Times(1).
					Return(&datastore.Application{
						UID:       appId,
						GroupID:   groupID,
						Title:     "invalid application update",
						Endpoints: []datastore.Endpoint{{UID: endpointId}},
					}, nil)

				o, _ := app.groupRepo.(*mocks.MockGroupRepository)

				o.EXPECT().
					LoadGroups(gomock.Any(), gomock.Any()).Times(1).
					Return([]*datastore.Group{group}, nil)
			},
		},
		{
			name:       "valid application",
			cfgPath:    "./testdata/Auth_Config/no-auth-convoy.json",
			method:     http.MethodPut,
			statusCode: http.StatusAccepted,
			appId:      appId,
			endpointId: endpointId,
			body:       strings.NewReader(`{"url": "https://google.com", "description": "Correct endpoint","events":["payment.created"],"rate_limit_duration":"1h","http_timeout":"10s","rate_limit":3000}`),
			dbFn: func(app *applicationHandler) {
				c, _ := app.cache.(*mocks.MockCache)

				c.EXPECT().Get(gomock.Any(), gomock.Any(), gomock.Any()).Times(2).Return(nil)
				c.EXPECT().Set(gomock.Any(), gomock.Any(), gomock.Any(), gomock.Any()).Times(3).Return(nil)

				a, _ := app.appRepo.(*mocks.MockApplicationRepository)
				a.EXPECT().
					UpdateApplication(gomock.Any(), gomock.Any()).Times(1).
					Return(nil)

				a.EXPECT().
					FindApplicationByID(gomock.Any(), gomock.Any()).Times(1).
					Return(&datastore.Application{
						UID:     appId,
						GroupID: groupID,
						Title:   "Valid application update",
						Endpoints: []datastore.Endpoint{
							{
								UID:         endpointId,
								TargetURL:   "http://",
								Description: "desc",
							},
						},
					}, nil)

				o, _ := app.groupRepo.(*mocks.MockGroupRepository)

				o.EXPECT().
					LoadGroups(gomock.Any(), gomock.Any()).Times(1).
					Return([]*datastore.Group{group}, nil)
			},
		},
		{
			name:       "should_error_for_endpoint_not_found",
			cfgPath:    "./testdata/Auth_Config/no-auth-convoy.json",
			method:     http.MethodPut,
			statusCode: http.StatusBadRequest,
			appId:      appId,
			endpointId: endpointId,
			body:       strings.NewReader(`{"url": "https://google.com", "description": "Correct endpoint","events":["payment.created"],"rate_limit_duration":"1h","http_timeout":"10s","rate_limit":3000}`),
			dbFn: func(app *applicationHandler) {
				a, _ := app.appRepo.(*mocks.MockApplicationRepository)

				a.EXPECT().
					FindApplicationByID(gomock.Any(), gomock.Any()).Times(1).
					Return(&datastore.Application{
						UID:     appId,
						GroupID: groupID,
						Title:   "Valid application update",
						Endpoints: []datastore.Endpoint{
							{
								UID:         "123",
								TargetURL:   "http://",
								Description: "desc",
							},
						},
					}, nil)

				o, _ := app.groupRepo.(*mocks.MockGroupRepository)

				o.EXPECT().
					LoadGroups(gomock.Any(), gomock.Any()).Times(1).
					Return([]*datastore.Group{group}, nil)
			},
		},
		{
			name:       "should_error_for_invalid_rate_limit_duration",
			cfgPath:    "./testdata/Auth_Config/no-auth-convoy.json",
			method:     http.MethodPut,
			statusCode: http.StatusBadRequest,
			appId:      appId,
			endpointId: endpointId,
			body:       strings.NewReader(`{"url": "https://google.com", "description": "Correct endpoint", "rate_limit_duration":"1"}`),
			dbFn: func(app *applicationHandler) {
				a, _ := app.appRepo.(*mocks.MockApplicationRepository)
				a.EXPECT().
					FindApplicationByID(gomock.Any(), gomock.Any()).Times(1).
					Return(&datastore.Application{
						UID:     appId,
						GroupID: groupID,
						Title:   "Valid application update",
						Endpoints: []datastore.Endpoint{
							{
								UID:         endpointId,
								TargetURL:   "http://",
								Description: "desc",
							},
						},
					}, nil)

				o, _ := app.groupRepo.(*mocks.MockGroupRepository)

				o.EXPECT().
					LoadGroups(gomock.Any(), gomock.Any()).Times(1).
					Return([]*datastore.Group{group}, nil)
			},
		},
	}

	for _, tc := range tt {
		t.Run(tc.name, func(t *testing.T) {
			// Arrange
			var app *applicationHandler

			ctrl := gomock.NewController(t)
			defer ctrl.Finish()
			app = provideApplication(ctrl)

			url := fmt.Sprintf("/api/v1/applications/%s/endpoints/%s", tc.appId, tc.endpointId)
			req := httptest.NewRequest(tc.method, url, tc.body)
			req.SetBasicAuth("test", "test")
			req.Header.Add("Content-Type", "application/json")

			w := httptest.NewRecorder()

			// Arrange Expectations
			if tc.dbFn != nil {
				tc.dbFn(app)
			}

			err := config.LoadConfig(tc.cfgPath)
			if err != nil {
				t.Errorf("Failed to load config file: %v", err)
			}

			initRealmChain(t, app.apiKeyRepo)

			router := buildRoutes(app)

			// Act
			router.ServeHTTP(w, req)

			if w.Code != tc.statusCode {
				t.Errorf("Want status '%d', got '%d'", tc.statusCode, w.Code)
			}

			d := stripTimestamp(t, "endpoint", w.Body)

			w.Body = d
			verifyMatch(t, *w)
		})
	}

}

func TestApplicationHandler_GetAppEndpoint(t *testing.T) {
	groupID := "1234567890"
	group := &datastore.Group{UID: groupID}

	tt := []struct {
		name       string
		cfgPath    string
		appID      string
		endpointID string
		statusCode int
		id         string
		dbFn       func(app *applicationHandler)
	}{
		{
			name:       "should_get_application_endpoint",
			cfgPath:    "./testdata/Auth_Config/no-auth-convoy.json",
			statusCode: http.StatusOK,
			appID:      "a-123",
			endpointID: "def",
			dbFn: func(app *applicationHandler) {
<<<<<<< HEAD
				app.cache.(*mocks.MockCache).EXPECT().Get(gomock.Any(), gomock.Any(), gomock.Any())
=======
				a, _ := app.appRepo.(*mocks.MockApplicationRepository)

				a.EXPECT().
					FindApplicationByID(gomock.Any(), gomock.Any()).Times(1).
					Return(&datastore.Application{
						UID:     "a-123",
						GroupID: groupID,
						Title:   "Valid application update",
						Endpoints: []datastore.Endpoint{
							{
								UID:         "abc",
								TargetURL:   "http://amazon.com",
								Description: "desc",
							},
							{
								UID:         "def",
								TargetURL:   "http://google.com",
								Description: "desc",
							},
							{
								UID:         "123",
								TargetURL:   "http://",
								Description: "deleted endpoint",
								DeletedAt:   primitive.NewDateTimeFromTime(time.Now()),
							},
						},
					}, nil)

				o, _ := app.groupRepo.(*mocks.MockGroupRepository)

				o.EXPECT().
					LoadGroups(gomock.Any(), gomock.Any()).Times(1).
					Return([]*datastore.Group{group}, nil)
			},
		},
	}

	for _, tc := range tt {
		t.Run(tc.name, func(t *testing.T) {

			ctrl := gomock.NewController(t)
			defer ctrl.Finish()
			app := provideApplication(ctrl)

			url := fmt.Sprintf("/api/v1/applications/%s/endpoints", tc.appID)
			req := httptest.NewRequest(http.MethodGet, url, &bytes.Buffer{})
			req.Header.Add("Content-Type", "application/json")

			w := httptest.NewRecorder()

			// Arrange Expectations
			if tc.dbFn != nil {
				tc.dbFn(app)
			}

			err := config.LoadConfig(tc.cfgPath)
			if err != nil {
				t.Errorf("Failed to load config file: %v", err)
			}

			initRealmChain(t, app.apiKeyRepo)

			router := buildRoutes(app)

			// Act
			router.ServeHTTP(w, req)

			if w.Code != tc.statusCode {
				t.Errorf("Want status '%d', got '%d'", tc.statusCode, w.Code)
			}

			verifyMatch(t, *w)
		})
	}
}

func TestApplicationHandler_GetAppEndpoints(t *testing.T) {
	groupID := "1234567890"
	group := &datastore.Group{UID: groupID}

	tt := []struct {
		name       string
		cfgPath    string
		appID      string
		statusCode int
		id         string
		dbFn       func(app *applicationHandler)
	}{
		{
			name:       "should_get_application_endpoints",
			cfgPath:    "./testdata/Auth_Config/no-auth-convoy.json",
			statusCode: http.StatusOK,
			appID:      "a-123",
			dbFn: func(app *applicationHandler) {
				a, _ := app.appRepo.(*mocks.MockApplicationRepository)

				a.EXPECT().
					FindApplicationByID(gomock.Any(), gomock.Any()).Times(1).
					Return(&datastore.Application{
						UID:     "a-123",
						GroupID: groupID,
						Title:   "Valid application update",
						Endpoints: []datastore.Endpoint{
							{
								UID:         "abc",
								TargetURL:   "http://amazon.com",
								Description: "desc",
							},
							{
								UID:         "abc",
								TargetURL:   "http://google.com",
								Description: "desc",
							},
							{
								UID:         "abc",
								TargetURL:   "http://",
								Description: "deleted endpoint",
								DeletedAt:   primitive.NewDateTimeFromTime(time.Now()),
							},
						},
					}, nil)

				o, _ := app.groupRepo.(*mocks.MockGroupRepository)

				o.EXPECT().
					LoadGroups(gomock.Any(), gomock.Any()).Times(1).
					Return([]*datastore.Group{group}, nil)
			},
		},
	}

	for _, tc := range tt {
		t.Run(tc.name, func(t *testing.T) {

			ctrl := gomock.NewController(t)
			defer ctrl.Finish()
			app := provideApplication(ctrl)

			url := fmt.Sprintf("/api/v1/applications/%s/endpoints", tc.appID)
			req := httptest.NewRequest(http.MethodGet, url, &bytes.Buffer{})
			req.Header.Add("Content-Type", "application/json")

			w := httptest.NewRecorder()

			// Arrange Expectations
			if tc.dbFn != nil {
				tc.dbFn(app)
			}

			err := config.LoadConfig(tc.cfgPath)
			if err != nil {
				t.Errorf("Failed to load config file: %v", err)
			}

			initRealmChain(t, app.apiKeyRepo)

			router := buildRoutes(app)

			// Act
			router.ServeHTTP(w, req)

			if w.Code != tc.statusCode {
				t.Errorf("Want status '%d', got '%d'", tc.statusCode, w.Code)
			}
			fmt.Println("gg", w.Body.String())
			verifyMatch(t, *w)
		})
	}
}

func Test_applicationHandler_GetDashboardSummary(t *testing.T) {

	var app *applicationHandler

	ctrl := gomock.NewController(t)
	defer ctrl.Finish()
	app = provideApplication(ctrl)

	groupID := "1234567890"

	group := &datastore.Group{
		UID:  groupID,
		Name: "Valid group",
	}

	tt := []struct {
		name       string
		method     string
		statusCode int
		dbFn       func(app *applicationHandler)
	}{
		{
			name:       "valid groups",
			method:     http.MethodGet,
			statusCode: http.StatusOK,
			dbFn: func(app *applicationHandler) {
>>>>>>> dd381110
				app.appRepo.(*mocks.MockApplicationRepository).EXPECT().
					CountGroupApplications(gomock.Any(), gomock.Any()).Times(1).
					Return(int64(5), nil)
				app.eventRepo.(*mocks.MockEventRepository).EXPECT().
					LoadEventIntervals(gomock.Any(), gomock.Any(), gomock.Any(), gomock.Any(), gomock.Any()).Times(1).
					Return([]datastore.EventInterval{
						{
							Data: datastore.EventIntervalData{
								Interval: 12,
								Time:     "2020-10",
							},
							Count: 10,
						},
					}, nil)
<<<<<<< HEAD
				app.cache.(*mocks.MockCache).EXPECT().Set(gomock.Any(), gomock.Any(), gomock.Any(), gomock.Any())
=======
>>>>>>> dd381110

			},
		},
	}

	format := "2006-01-02T15:04:05"

	for _, tc := range tt {
		t.Run(tc.name, func(t *testing.T) {
			request := httptest.NewRequest(tc.method, fmt.Sprintf("/api/v1/dashboard/%s/summary?startDate=%s&type=daily", groupID, time.Now().Format(format)), nil)
			responseRecorder := httptest.NewRecorder()
			rctx := chi.NewRouteContext()
			rctx.URLParams.Add("groupID", groupID)

			request = request.WithContext(context.WithValue(request.Context(), chi.RouteCtxKey, rctx))
			request = request.WithContext(context.WithValue(request.Context(), groupCtx, group))

			if tc.dbFn != nil {
				tc.dbFn(app)
			}

			(http.HandlerFunc(app.GetDashboardSummary)).
				ServeHTTP(responseRecorder, request)

			if responseRecorder.Code != tc.statusCode {
				t.Errorf("Want status '%d', got '%d'", tc.statusCode, responseRecorder.Code)
			}
		})
	}

}

func Test_applicationHandler_DeleteAppEndpoint(t *testing.T) {

	groupID := "1234567890"
	group := &datastore.Group{UID: groupID}

	appId := "12345"
	endpointId := "9999900000-8888"

	tt := []struct {
		name       string
		cfgPath    string
		statusCode int
		appId      string
		endpointId string
		dbFn       func(app *applicationHandler)
	}{
		{
			name:       "should_delete_app_endpoint",
			cfgPath:    "./testdata/Auth_Config/no-auth-convoy.json",
			statusCode: http.StatusOK,
			appId:      appId,
			endpointId: endpointId,
			dbFn: func(app *applicationHandler) {
				a, _ := app.appRepo.(*mocks.MockApplicationRepository)
				a.EXPECT().
					UpdateApplication(gomock.Any(), gomock.Any()).Times(1).
					Return(nil)

				a.EXPECT().
					FindApplicationByID(gomock.Any(), gomock.Any()).Times(1).
					Return(&datastore.Application{
						UID:     appId,
						GroupID: groupID,
						Title:   "Valid application update",
						Endpoints: []datastore.Endpoint{
							{
								UID:         endpointId,
								TargetURL:   "http://",
								Description: "desc",
							},
						},
					}, nil)

				o, _ := app.groupRepo.(*mocks.MockGroupRepository)

				o.EXPECT().
					LoadGroups(gomock.Any(), gomock.Any()).Times(1).
					Return([]*datastore.Group{group}, nil)
			},
		},
		{
			name:       "should_fail_to_delete_app_endpoint",
			cfgPath:    "./testdata/Auth_Config/no-auth-convoy.json",
			statusCode: http.StatusBadRequest,
			appId:      appId,
			endpointId: endpointId,
			dbFn: func(app *applicationHandler) {
				a, _ := app.appRepo.(*mocks.MockApplicationRepository)
				a.EXPECT().
					UpdateApplication(gomock.Any(), gomock.Any()).Times(1).
					Return(errors.New("failed to delete app endpoint"))

				a.EXPECT().
					FindApplicationByID(gomock.Any(), gomock.Any()).Times(1).
					Return(&datastore.Application{
						UID:     appId,
						GroupID: groupID,
						Title:   "Valid application update",
						Endpoints: []datastore.Endpoint{
							{
								UID:         endpointId,
								TargetURL:   "http://",
								Description: "desc",
							},
						},
					}, nil)

				o, _ := app.groupRepo.(*mocks.MockGroupRepository)

				o.EXPECT().
					LoadGroups(gomock.Any(), gomock.Any()).Times(1).
					Return([]*datastore.Group{group}, nil)
			},
		},
		{
			name:       "should_error_for_endpoint_not_found",
			cfgPath:    "./testdata/Auth_Config/no-auth-convoy.json",
			statusCode: http.StatusBadRequest,
			appId:      appId,
			endpointId: endpointId,
			dbFn: func(app *applicationHandler) {
				a, _ := app.appRepo.(*mocks.MockApplicationRepository)

				a.EXPECT().
					FindApplicationByID(gomock.Any(), gomock.Any()).Times(1).
					Return(&datastore.Application{
						UID:     appId,
						GroupID: groupID,
						Title:   "Valid application update",
						Endpoints: []datastore.Endpoint{
							{
								UID:         "123",
								TargetURL:   "http://",
								Description: "desc",
							},
						},
					}, nil)

				o, _ := app.groupRepo.(*mocks.MockGroupRepository)

				o.EXPECT().
					LoadGroups(gomock.Any(), gomock.Any()).Times(1).
					Return([]*datastore.Group{group}, nil)
			},
		},
	}

	for _, tc := range tt {
		t.Run(tc.name, func(t *testing.T) {
			// Arrange
			var app *applicationHandler

			ctrl := gomock.NewController(t)
			defer ctrl.Finish()
			app = provideApplication(ctrl)

			url := fmt.Sprintf("/api/v1/applications/%s/endpoints/%s", tc.appId, tc.endpointId)
			req := httptest.NewRequest(http.MethodDelete, url, &bytes.Buffer{})
			req.SetBasicAuth("test", "test")
			req.Header.Add("Content-Type", "application/json")

			w := httptest.NewRecorder()

			// Arrange Expectations
			if tc.dbFn != nil {
				tc.dbFn(app)
			}

			err := config.LoadConfig(tc.cfgPath)
			if err != nil {
				t.Errorf("Failed to load config file: %v", err)
			}

			initRealmChain(t, app.apiKeyRepo)

			router := buildRoutes(app)

			// Act
			router.ServeHTTP(w, req)

			if w.Code != tc.statusCode {
				t.Errorf("Want status '%d', got '%d'", tc.statusCode, w.Code)
			}

			verifyMatch(t, *w)
		})
	}

}

func Test_applicationHandler_GetPaginatedApps(t *testing.T) {

	var app *applicationHandler

	ctrl := gomock.NewController(t)
	defer ctrl.Finish()
	app = provideApplication(ctrl)

	groupID := "1234567890"

	group := &datastore.Group{
		UID:  groupID,
		Name: "Valid group",
	}

	tt := []struct {
		name       string
		method     string
		statusCode int
		dbFn       func(app *applicationHandler)
	}{
		{
			name: "valid groups" +
				"",
			method:     http.MethodGet,
			statusCode: http.StatusOK,
			dbFn: func(app *applicationHandler) {
				app.appRepo.(*mocks.MockApplicationRepository).EXPECT().
					LoadApplicationsPagedByGroupId(gomock.Any(), gomock.Any(), gomock.Any()).Times(1).
					Return([]datastore.Application{
						{
							UID:       "validID",
							GroupID:   groupID,
							Title:     "Valid application - 0",
							Endpoints: []datastore.Endpoint{},
						},
					},
						datastore.PaginationData{},
						nil)

			},
		},
	}

	for _, tc := range tt {
		t.Run(tc.name, func(t *testing.T) {
			request := httptest.NewRequest(tc.method, fmt.Sprintf("/api/v1/dashboard/%s/apps?page=1", groupID), nil)
			responseRecorder := httptest.NewRecorder()
			rctx := chi.NewRouteContext()
			rctx.URLParams.Add("groupID", groupID)

			request = request.WithContext(context.WithValue(request.Context(), chi.RouteCtxKey, rctx))
			request = request.WithContext(context.WithValue(request.Context(), groupCtx, group))

			pageable := datastore.Pageable{
				Page:    1,
				PerPage: 10,
			}
			request = request.WithContext(context.WithValue(request.Context(), pageableCtx, pageable))

			if tc.dbFn != nil {
				tc.dbFn(app)
			}

			fetchGroupApps(app.appRepo.(*mocks.MockApplicationRepository))(http.HandlerFunc(app.GetPaginatedApps)).
				ServeHTTP(responseRecorder, request)

			if responseRecorder.Code != tc.statusCode {
				t.Errorf("Want status '%d', got '%d'", tc.statusCode, responseRecorder.Code)
			}

			verifyMatch(t, *responseRecorder)
		})
	}

}<|MERGE_RESOLUTION|>--- conflicted
+++ resolved
@@ -1262,9 +1262,7 @@
 			appID:      "a-123",
 			endpointID: "def",
 			dbFn: func(app *applicationHandler) {
-<<<<<<< HEAD
 				app.cache.(*mocks.MockCache).EXPECT().Get(gomock.Any(), gomock.Any(), gomock.Any())
-=======
 				a, _ := app.appRepo.(*mocks.MockApplicationRepository)
 
 				a.EXPECT().
@@ -1461,7 +1459,6 @@
 			method:     http.MethodGet,
 			statusCode: http.StatusOK,
 			dbFn: func(app *applicationHandler) {
->>>>>>> dd381110
 				app.appRepo.(*mocks.MockApplicationRepository).EXPECT().
 					CountGroupApplications(gomock.Any(), gomock.Any()).Times(1).
 					Return(int64(5), nil)
@@ -1476,11 +1473,7 @@
 							Count: 10,
 						},
 					}, nil)
-<<<<<<< HEAD
 				app.cache.(*mocks.MockCache).EXPECT().Set(gomock.Any(), gomock.Any(), gomock.Any(), gomock.Any())
-=======
->>>>>>> dd381110
-
 			},
 		},
 	}
