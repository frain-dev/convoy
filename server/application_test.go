--- conflicted
+++ resolved
@@ -523,8 +523,6 @@
 
 			request = request.WithContext(context.WithValue(request.Context(), chi.RouteCtxKey, rctx))
 
-<<<<<<< HEAD
-=======
 			if tc.dbFn != nil {
 				tc.dbFn(apprepo, org)
 			}
@@ -650,16 +648,11 @@
 
 			request = request.WithContext(context.WithValue(request.Context(), chi.RouteCtxKey, rctx))
 
->>>>>>> 0349e81e
-			if tc.dbFn != nil {
-				tc.dbFn(apprepo, org)
-			}
-
-<<<<<<< HEAD
-			ensureAppEndpointUpdate(apprepo)(http.HandlerFunc(app.UpdateAppEndpoint)).
-=======
+			if tc.dbFn != nil {
+				tc.dbFn(apprepo, org)
+			}
+
 			ensureOrganisationUpdate(org)(http.HandlerFunc(app.UpdateOrganisation)).
->>>>>>> 0349e81e
 				ServeHTTP(responseRecorder, request)
 
 			if responseRecorder.Code != tc.statusCode {
