package server

import (
	"net/http"

	"github.com/frain-dev/convoy/datastore"
	"github.com/frain-dev/convoy/datastore/mongo"
	"github.com/frain-dev/convoy/server/models"
	"github.com/frain-dev/convoy/services"

	"github.com/frain-dev/convoy/util"
	"github.com/go-chi/chi/v5"
	"github.com/go-chi/render"

	m "github.com/frain-dev/convoy/internal/pkg/middleware"
)

func createSubscriptionService(a *ApplicationHandler) *services.SubcriptionService {
	subRepo := mongo.NewSubscriptionRepo(a.A.Store)
	endpointRepo := mongo.NewEndpointRepo(a.A.Store)
	sourceRepo := mongo.NewSourceRepo(a.A.Store)

	return services.NewSubscriptionService(subRepo, endpointRepo, sourceRepo)
}

// GetSubscriptions
// @Summary Get all subscriptions
// @Description This endpoint fetches all the subscriptions
// @Tags Subscriptions
// @Accept json
// @Produce json
// @Param perPage query string false "results per page"
// @Param page query string false "page number"
// @Param sort query string false "sort order"
// @Param q query string false "subscription title"
// @Param projectID path string true "Project id"
// @Success 200 {object} util.ServerResponse{data=pagedResponse{content=[]datastore.Subscription}}
// @Failure 400,401,500 {object} util.ServerResponse{data=Stub}
// @Security ApiKeyAuth
// @Router /api/v1/projects/{projectID}/subscriptions [get]
func (a *ApplicationHandler) GetSubscriptions(w http.ResponseWriter, r *http.Request) {
	var endpoints []string

	pageable := m.GetPageableFromContext(r.Context())
	project := m.GetProjectFromContext(r.Context())
	endpointID := m.GetEndpointIDFromContext(r)
	endpointIDs := m.GetEndpointIDsFromContext(r.Context())

	if !util.IsStringEmpty(endpointID) {
		endpoints = []string{endpointID}
	}

	if len(endpointIDs) > 0 {
		endpoints = endpointIDs
	}

	filter := &datastore.FilterBy{ProjectID: project.UID, EndpointIDs: endpoints}

	subService := createSubscriptionService(a)
	subscriptions, paginationData, err := subService.LoadSubscriptionsPaged(r.Context(), filter, pageable)
	if err != nil {
		a.A.Logger.WithError(err).Error("failed to load subscriptions")
		_ = render.Render(w, r, util.NewServiceErrResponse(err))
		return
	}

	_ = render.Render(w, r, util.NewServerResponse("Subscriptions fetched successfully",
		pagedResponse{Content: &subscriptions, Pagination: &paginationData}, http.StatusOK))
}

// GetSubscription
// @Summary Gets a subscription
// @Description This endpoint fetches an Subscription by it's id
// @Tags Subscriptions
// @Accept json
// @Produce  json
// @Param projectID path string true "Project id"
// @Param subscriptionID path string true "subscription id"
// @Success 200 {object} util.ServerResponse{data=datastore.Subscription}
// @Failure 400,401,500 {object} util.ServerResponse{data=Stub}
// @Security ApiKeyAuth
// @Router /api/v1/projects/{projectID}/subscriptions/{subscriptionID} [get]
func (a *ApplicationHandler) GetSubscription(w http.ResponseWriter, r *http.Request) {
	subId := chi.URLParam(r, "subscriptionID")
	project := m.GetProjectFromContext(r.Context())

	subService := createSubscriptionService(a)
	subscription, err := subService.FindSubscriptionByID(r.Context(), project, subId, false)
	if err != nil {
		_ = render.Render(w, r, util.NewServiceErrResponse(err))
		return
	}

	_ = render.Render(w, r, util.NewServerResponse("Subscription fetched successfully", subscription, http.StatusOK))
}

// CreateSubscription
// @Summary Creates a subscription
// @Description This endpoint creates a subscriptions
// @Tags Subscriptions
// @Accept json
// @Produce json
// @Param projectID path string true "Project id"
// @Param subscription body models.Subscription true "Subscription details"
// @Success 200 {object} util.ServerResponse{data=pagedResponse{content=[]datastore.Subscription}}
// @Failure 400,401,500 {object} util.ServerResponse{data=Stub}
// @Security ApiKeyAuth
// @Router /api/v1/projects/{projectID}/subscriptions [post]
func (a *ApplicationHandler) CreateSubscription(w http.ResponseWriter, r *http.Request) {
	project := m.GetProjectFromContext(r.Context())

	var sub models.Subscription
	err := util.ReadJSON(r, &sub)
	if err != nil {
		_ = render.Render(w, r, util.NewErrorResponse(err.Error(), http.StatusBadRequest))
		return
	}

	subService := createSubscriptionService(a)
	subscription, err := subService.CreateSubscription(r.Context(), project, &sub)
	if err != nil {
		a.A.Logger.WithError(err).Error("failed to create subscription")
		_ = render.Render(w, r, util.NewServiceErrResponse(err))
		return
	}

	_ = render.Render(w, r, util.NewServerResponse("Subscription created successfully", subscription, http.StatusCreated))
}

// DeleteSubscription
// @Summary Delete subscription
// @Description This endpoint deletes a subscription
// @Tags Subscriptions
// @Accept json
// @Produce json
// @Param projectID path string true "Project id"
// @Param subscriptionID path string true "subscription id"
// @Success 200 {object} util.ServerResponse{data=Stub}
// @Failure 400,401,500 {object} util.ServerResponse{data=Stub}
// @Security ApiKeyAuth
// @Router /api/v1/projects/{projectID}/subscriptions/{subscriptionID} [delete]
func (a *ApplicationHandler) DeleteSubscription(w http.ResponseWriter, r *http.Request) {
	project := m.GetProjectFromContext(r.Context())
	subService := createSubscriptionService(a)

	sub, err := subService.FindSubscriptionByID(r.Context(), project, chi.URLParam(r, "subscriptionID"), true)
	if err != nil {
		_ = render.Render(w, r, util.NewServiceErrResponse(err))
		return
	}

	err = subService.DeleteSubscription(r.Context(), project.UID, sub)
	if err != nil {
		a.A.Logger.WithError(err).Error("failed to delete subscription")
		_ = render.Render(w, r, util.NewServiceErrResponse(err))
		return
	}

	_ = render.Render(w, r, util.NewServerResponse("Subscription deleted successfully", nil, http.StatusOK))
}

// UpdateSubscription
// @Summary Update a subscription
// @Description This endpoint updates a subscription
// @Tags Subscriptions
// @Accept json
// @Produce json
// @Param projectID path string true "Project id"
// @Param subscriptionID path string true "subscription id"
// @Param subscription body models.Subscription true "Subscription Details"
// @Success 200 {object} util.ServerResponse{data=datastore.Subscription}
// @Failure 400,401,500 {object} util.ServerResponse{data=Stub}
// @Security ApiKeyAuth
// @Router /api/v1/projects/{projectID}/subscriptions/{subscriptionID} [put]
func (a *ApplicationHandler) UpdateSubscription(w http.ResponseWriter, r *http.Request) {
	var update models.UpdateSubscription
	err := util.ReadJSON(r, &update)
	if err != nil {
		a.A.Logger.WithError(err).Error(err.Error())
		_ = render.Render(w, r, util.NewErrorResponse(err.Error(), http.StatusBadRequest))
		return
	}

	g := m.GetProjectFromContext(r.Context())
	subscription := chi.URLParam(r, "subscriptionID")

	subService := createSubscriptionService(a)
	sub, err := subService.UpdateSubscription(r.Context(), g.UID, subscription, &update)
	if err != nil {
		_ = render.Render(w, r, util.NewServiceErrResponse(err))
		return
	}

	_ = render.Render(w, r, util.NewServerResponse("Subscription updated successfully", sub, http.StatusAccepted))
}

// ToggleSubscriptionStatus
// Deprecated
// @Summary Toggles a subscription's status from active <-> inactive
// @Description This endpoint updates a subscription
// @Tags Subscriptions
// @Accept json
// @Produce json
// @Param projectID path string true "Project id"
// @Param subscriptionID path string true "subscription id"
// @Success 200 {object} util.ServerResponse{data=datastore.Subscription}
// @Failure 400,401,500 {object} util.ServerResponse{data=Stub}
// @Security ApiKeyAuth
// @Router /api/v1/projects/{projectID}/subscriptions/{subscriptionID}/toggle_status [put]
func (a *ApplicationHandler) ToggleSubscriptionStatus(w http.ResponseWriter, r *http.Request) {
<<<<<<< HEAD
	// For backward compatibility
	_ = render.Render(w, r, util.NewServerResponse("Subscription status updated successfully", nil, http.StatusAccepted))
=======
	g := m.GetProjectFromContext(r.Context())
	subscription := chi.URLParam(r, "subscriptionID")

	subService := createSubscriptionService(a)
	sub, err := subService.ToggleSubscriptionStatus(r.Context(), g.UID, subscription)
	if err != nil {
		_ = render.Render(w, r, util.NewServiceErrResponse(err))
		return
	}

	_ = render.Render(w, r, util.NewServerResponse("Subscription status updated successfully", sub, http.StatusAccepted))
>>>>>>> d985978c
}

// TestSubscriptionFilter
// @Summary Test subscription filter
// @Description This endpoint tests a subscription's filter
// @Tags Subscriptions
// @Accept json
// @Produce json
// @Param projectID path string true "Project id"
// @Success 200 {object} util.ServerResponse{data=Stub}
// @Failure 400,401,500 {object} util.ServerResponse{data=Stub}
// @Security ApiKeyAuth
// @Router /api/v1/projects/{projectID}/subscriptions/test_filter [post]
func (a *ApplicationHandler) TestSubscriptionFilter(w http.ResponseWriter, r *http.Request) {
	var test models.TestFilter
	err := util.ReadJSON(r, &test)
	if err != nil {
		_ = render.Render(w, r, util.NewErrorResponse(err.Error(), http.StatusBadRequest))
		return
	}

	subService := createSubscriptionService(a)
	isValid, err := subService.TestSubscriptionFilter(r.Context(), test.Request, test.Schema)
	if err != nil {
		a.A.Logger.WithError(err).Error("an error occured while validating the subscription filter")
		_ = render.Render(w, r, util.NewServiceErrResponse(err))
		return
	}

	_ = render.Render(w, r, util.NewServerResponse("Subscriptions filter validated successfully", isValid, http.StatusCreated))
}<|MERGE_RESOLUTION|>--- conflicted
+++ resolved
@@ -208,22 +208,8 @@
 // @Security ApiKeyAuth
 // @Router /api/v1/projects/{projectID}/subscriptions/{subscriptionID}/toggle_status [put]
 func (a *ApplicationHandler) ToggleSubscriptionStatus(w http.ResponseWriter, r *http.Request) {
-<<<<<<< HEAD
 	// For backward compatibility
 	_ = render.Render(w, r, util.NewServerResponse("Subscription status updated successfully", nil, http.StatusAccepted))
-=======
-	g := m.GetProjectFromContext(r.Context())
-	subscription := chi.URLParam(r, "subscriptionID")
-
-	subService := createSubscriptionService(a)
-	sub, err := subService.ToggleSubscriptionStatus(r.Context(), g.UID, subscription)
-	if err != nil {
-		_ = render.Render(w, r, util.NewServiceErrResponse(err))
-		return
-	}
-
-	_ = render.Render(w, r, util.NewServerResponse("Subscription status updated successfully", sub, http.StatusAccepted))
->>>>>>> d985978c
 }
 
 // TestSubscriptionFilter
