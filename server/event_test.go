--- conflicted
+++ resolved
@@ -700,11 +700,7 @@
 	eventQueue := mocks.NewMockQueuer(ctrl)
 	apiKeyRepo := mocks.NewMockAPIKeyRepository(ctrl)
 
-<<<<<<< HEAD
 	app := newApplicationHandler(eventRepo, eventDeliveryRepo, appRepo, groupRepo, apiKeyRepo, eventQueue)
-=======
-	app := newApplicationHandler(eventRepo, eventDeliveryRepo, appRepo, groupRepo, eventQueue)
->>>>>>> f5e30240
 	group := &datastore.Group{Name: "default-group", UID: "1234567890"}
 
 	type args struct {
