//go:build integration
// +build integration

package server

import (
	"context"
	"fmt"
	"net/http"
	"net/http/httptest"
	"strings"
	"testing"

	"github.com/frain-dev/convoy/auth"
	"github.com/frain-dev/convoy/config"
	"github.com/frain-dev/convoy/datastore"
<<<<<<< HEAD
	convoyMongo "github.com/frain-dev/convoy/datastore/mongo"
=======
	cm "github.com/frain-dev/convoy/datastore/mongo"
>>>>>>> 2456fdfc
	"github.com/frain-dev/convoy/internal/pkg/metrics"
	"github.com/frain-dev/convoy/server/models"
	"github.com/frain-dev/convoy/server/testdb"
	"github.com/google/uuid"
	"github.com/stretchr/testify/require"
	"github.com/stretchr/testify/suite"
)

type OrganisationMemberIntegrationTestSuite struct {
	suite.Suite
<<<<<<< HEAD
	DB              convoyMongo.Client
=======
	DB              cm.Client
>>>>>>> 2456fdfc
	Router          http.Handler
	ConvoyApp       *ApplicationHandler
	AuthenticatorFn AuthenticatorFn
	DefaultOrg      *datastore.Organisation
	DefaultGroup    *datastore.Group
	DefaultUser     *datastore.User
}

func (s *OrganisationMemberIntegrationTestSuite) SetupSuite() {
	s.DB = getDB()
	s.ConvoyApp = buildServer()
	s.Router = s.ConvoyApp.BuildRoutes()
}

func (s *OrganisationMemberIntegrationTestSuite) SetupTest() {
	testdb.PurgeDB(s.DB)
	s.DB = getDB()

	// Setup Default Group.
	s.DefaultGroup, _ = testdb.SeedDefaultGroup(s.ConvoyApp.A.Store, "")

	user, err := testdb.SeedDefaultUser(s.ConvoyApp.A.Store)
	require.NoError(s.T(), err)
	s.DefaultUser = user

	org, err := testdb.SeedDefaultOrganisation(s.ConvoyApp.A.Store, user)
	require.NoError(s.T(), err)
	s.DefaultOrg = org

	s.AuthenticatorFn = authenticateRequest(&models.LoginUser{
		Username: user.Email,
		Password: testdb.DefaultUserPassword,
	})

	// Setup Config.
	err = config.LoadConfig("./testdata/Auth_Config/full-convoy-with-jwt-realm.json")
	require.NoError(s.T(), err)

<<<<<<< HEAD
	initRealmChain(s.T(), s.DB.APIRepo(), s.DB.UserRepo(), s.ConvoyApp.S.Cache)
=======
	apiRepo := cm.NewApiKeyRepo(s.ConvoyApp.A.Store)
	userRepo := cm.NewUserRepo(s.ConvoyApp.A.Store)
	initRealmChain(s.T(), apiRepo, userRepo, s.ConvoyApp.A.Cache)
>>>>>>> 2456fdfc
}

func (s *OrganisationMemberIntegrationTestSuite) TearDownTest() {
	testdb.PurgeDB(s.DB)
	metrics.Reset()
}

func (s *OrganisationMemberIntegrationTestSuite) Test_GetOrganisationMembers() {
	expectedStatusCode := http.StatusOK

	user, err := testdb.SeedUser(s.ConvoyApp.A.Store, "member@test.com", "password")
	require.NoError(s.T(), err)

<<<<<<< HEAD
	_, err = testdb.SeedOrganisationMember(s.DB, s.DefaultOrg, user, &auth.Role{
=======
	_, err = testdb.SeedOrganisationMember(s.ConvoyApp.A.Store, s.DefaultOrg, user, &auth.Role{
>>>>>>> 2456fdfc
		Type:  auth.RoleAdmin,
		Group: uuid.NewString(),
		App:   "",
	})
	require.NoError(s.T(), err)

	// Arrange.
	url := fmt.Sprintf("/ui/organisations/%s/members", s.DefaultOrg.UID)
	req := createRequest(http.MethodGet, url, "", nil)

	err = s.AuthenticatorFn(req, s.Router)
	require.NoError(s.T(), err)

	w := httptest.NewRecorder()

	// Act.
	s.Router.ServeHTTP(w, req)

	// Assert.
	require.Equal(s.T(), expectedStatusCode, w.Code)

	// Deep Assert.
	var members []datastore.OrganisationMember
	pagedResp := pagedResponse{Content: &members}
	parseResponse(s.T(), w.Result(), &pagedResp)
	require.Equal(s.T(), 2, len(members))
	require.Equal(s.T(), int64(2), pagedResp.Pagination.Total)

	metadata := []datastore.UserMetadata{
		{
			FirstName: s.DefaultUser.FirstName,
			LastName:  s.DefaultUser.LastName,
			Email:     s.DefaultUser.Email,
		},
		{
			FirstName: user.FirstName,
			LastName:  user.LastName,
			Email:     user.Email,
		},
	}

	for _, member := range members {
		require.Contains(s.T(), metadata, *member.UserMetadata)
	}
}

func (s *OrganisationMemberIntegrationTestSuite) Test_GetOrganisationMember() {
	expectedStatusCode := http.StatusOK

	user, err := testdb.SeedUser(s.ConvoyApp.A.Store, "member@test.com", "password")
	require.NoError(s.T(), err)

<<<<<<< HEAD
	member, err := testdb.SeedOrganisationMember(s.DB, s.DefaultOrg, user, &auth.Role{
=======
	member, err := testdb.SeedOrganisationMember(s.ConvoyApp.A.Store, s.DefaultOrg, user, &auth.Role{
>>>>>>> 2456fdfc
		Type:  auth.RoleAdmin,
		Group: uuid.NewString(),
		App:   "",
	})

	// Arrange.
	url := fmt.Sprintf("/ui/organisations/%s/members/%s", s.DefaultOrg.UID, member.UID)
	req := createRequest(http.MethodGet, url, "", nil)

	err = s.AuthenticatorFn(req, s.Router)
	require.NoError(s.T(), err)

	w := httptest.NewRecorder()

	// Act.
	s.Router.ServeHTTP(w, req)

	// Assert.
	require.Equal(s.T(), expectedStatusCode, w.Code)

	// Deep Assert.
	var m datastore.OrganisationMember
	parseResponse(s.T(), w.Result(), &m)

	require.Equal(s.T(), member.UID, m.UID)
	require.Equal(s.T(), member.OrganisationID, m.OrganisationID)
	require.Equal(s.T(), member.UserID, m.UserID)

	require.Equal(s.T(), datastore.UserMetadata{
		FirstName: user.FirstName,
		LastName:  user.LastName,
		Email:     user.Email,
	}, *m.UserMetadata)
}

func (s *OrganisationMemberIntegrationTestSuite) Test_UpdateOrganisationMember() {
	expectedStatusCode := http.StatusAccepted

	user, err := testdb.SeedUser(s.ConvoyApp.A.Store, "member@test.com", "password")
	require.NoError(s.T(), err)

<<<<<<< HEAD
	member, err := testdb.SeedOrganisationMember(s.DB, s.DefaultOrg, user, &auth.Role{
=======
	member, err := testdb.SeedOrganisationMember(s.ConvoyApp.A.Store, s.DefaultOrg, user, &auth.Role{
>>>>>>> 2456fdfc
		Type:  auth.RoleAdmin,
		Group: uuid.NewString(),
		App:   "",
	})
	require.NoError(s.T(), err)

	// Arrange.
	url := fmt.Sprintf("/ui/organisations/%s/members/%s", s.DefaultOrg.UID, member.UID)

	body := strings.NewReader(`{"role":{ "type":"api", "group":"123"}}`)
	req := createRequest(http.MethodPut, url, "", body)

	err = s.AuthenticatorFn(req, s.Router)
	require.NoError(s.T(), err)

	w := httptest.NewRecorder()

	// Act.
	s.Router.ServeHTTP(w, req)

	// Assert.
	require.Equal(s.T(), expectedStatusCode, w.Code)

	// Deep Assert.
	var m datastore.OrganisationMember
	parseResponse(s.T(), w.Result(), &m)

	require.Equal(s.T(), member.UID, m.UID)
	require.Equal(s.T(), auth.Role{Type: auth.RoleAPI, Group: "123"}, m.Role)
}

func (s *OrganisationMemberIntegrationTestSuite) Test_DeleteOrganisationMember() {
	expectedStatusCode := http.StatusOK

	user, err := testdb.SeedUser(s.ConvoyApp.A.Store, "member@test.com", "password")
	require.NoError(s.T(), err)

<<<<<<< HEAD
	member, err := testdb.SeedOrganisationMember(s.DB, s.DefaultOrg, user, &auth.Role{
=======
	member, err := testdb.SeedOrganisationMember(s.ConvoyApp.A.Store, s.DefaultOrg, user, &auth.Role{
>>>>>>> 2456fdfc
		Type:  auth.RoleAdmin,
		Group: uuid.NewString(),
		App:   "",
	})

	// Arrange.
	url := fmt.Sprintf("/ui/organisations/%s/members/%s", s.DefaultOrg.UID, member.UID)
	req := createRequest(http.MethodDelete, url, "", nil)

	err = s.AuthenticatorFn(req, s.Router)
	require.NoError(s.T(), err)

	w := httptest.NewRecorder()

	// Act.
	s.Router.ServeHTTP(w, req)

	// Assert.
	require.Equal(s.T(), expectedStatusCode, w.Code)

	orgMemberRepo := cm.NewOrgMemberRepo(s.ConvoyApp.A.Store)
	_, err = orgMemberRepo.FetchOrganisationMemberByID(context.Background(), member.UID, s.DefaultOrg.UID)
	require.Equal(s.T(), datastore.ErrOrgMemberNotFound, err)
}

func (s *OrganisationMemberIntegrationTestSuite) Test_CannotDeleteOrganisationOwner() {
	expectedStatusCode := http.StatusForbidden

	orgMemberRepo := cm.NewOrgMemberRepo(s.ConvoyApp.A.Store)
	member, err := orgMemberRepo.FetchOrganisationMemberByUserID(context.Background(), s.DefaultUser.UID, s.DefaultOrg.UID)

	// Arrange.
	url := fmt.Sprintf("/ui/organisations/%s/members/%s", s.DefaultOrg.UID, member.UID)
	req := createRequest(http.MethodDelete, url, "", nil)

	err = s.AuthenticatorFn(req, s.Router)
	require.NoError(s.T(), err)

	w := httptest.NewRecorder()

	// Act.
	s.Router.ServeHTTP(w, req)

	// Assert.
	require.Equal(s.T(), expectedStatusCode, w.Code)

}

func TestOrganisationMemberIntegrationTestSuite(t *testing.T) {
	suite.Run(t, new(OrganisationMemberIntegrationTestSuite))
}<|MERGE_RESOLUTION|>--- conflicted
+++ resolved
@@ -14,11 +14,7 @@
 	"github.com/frain-dev/convoy/auth"
 	"github.com/frain-dev/convoy/config"
 	"github.com/frain-dev/convoy/datastore"
-<<<<<<< HEAD
-	convoyMongo "github.com/frain-dev/convoy/datastore/mongo"
-=======
 	cm "github.com/frain-dev/convoy/datastore/mongo"
->>>>>>> 2456fdfc
 	"github.com/frain-dev/convoy/internal/pkg/metrics"
 	"github.com/frain-dev/convoy/server/models"
 	"github.com/frain-dev/convoy/server/testdb"
@@ -29,11 +25,7 @@
 
 type OrganisationMemberIntegrationTestSuite struct {
 	suite.Suite
-<<<<<<< HEAD
-	DB              convoyMongo.Client
-=======
 	DB              cm.Client
->>>>>>> 2456fdfc
 	Router          http.Handler
 	ConvoyApp       *ApplicationHandler
 	AuthenticatorFn AuthenticatorFn
@@ -72,13 +64,9 @@
 	err = config.LoadConfig("./testdata/Auth_Config/full-convoy-with-jwt-realm.json")
 	require.NoError(s.T(), err)
 
-<<<<<<< HEAD
-	initRealmChain(s.T(), s.DB.APIRepo(), s.DB.UserRepo(), s.ConvoyApp.S.Cache)
-=======
 	apiRepo := cm.NewApiKeyRepo(s.ConvoyApp.A.Store)
 	userRepo := cm.NewUserRepo(s.ConvoyApp.A.Store)
 	initRealmChain(s.T(), apiRepo, userRepo, s.ConvoyApp.A.Cache)
->>>>>>> 2456fdfc
 }
 
 func (s *OrganisationMemberIntegrationTestSuite) TearDownTest() {
@@ -92,11 +80,7 @@
 	user, err := testdb.SeedUser(s.ConvoyApp.A.Store, "member@test.com", "password")
 	require.NoError(s.T(), err)
 
-<<<<<<< HEAD
-	_, err = testdb.SeedOrganisationMember(s.DB, s.DefaultOrg, user, &auth.Role{
-=======
 	_, err = testdb.SeedOrganisationMember(s.ConvoyApp.A.Store, s.DefaultOrg, user, &auth.Role{
->>>>>>> 2456fdfc
 		Type:  auth.RoleAdmin,
 		Group: uuid.NewString(),
 		App:   "",
@@ -149,11 +133,7 @@
 	user, err := testdb.SeedUser(s.ConvoyApp.A.Store, "member@test.com", "password")
 	require.NoError(s.T(), err)
 
-<<<<<<< HEAD
-	member, err := testdb.SeedOrganisationMember(s.DB, s.DefaultOrg, user, &auth.Role{
-=======
 	member, err := testdb.SeedOrganisationMember(s.ConvoyApp.A.Store, s.DefaultOrg, user, &auth.Role{
->>>>>>> 2456fdfc
 		Type:  auth.RoleAdmin,
 		Group: uuid.NewString(),
 		App:   "",
@@ -195,11 +175,7 @@
 	user, err := testdb.SeedUser(s.ConvoyApp.A.Store, "member@test.com", "password")
 	require.NoError(s.T(), err)
 
-<<<<<<< HEAD
-	member, err := testdb.SeedOrganisationMember(s.DB, s.DefaultOrg, user, &auth.Role{
-=======
 	member, err := testdb.SeedOrganisationMember(s.ConvoyApp.A.Store, s.DefaultOrg, user, &auth.Role{
->>>>>>> 2456fdfc
 		Type:  auth.RoleAdmin,
 		Group: uuid.NewString(),
 		App:   "",
@@ -237,11 +213,7 @@
 	user, err := testdb.SeedUser(s.ConvoyApp.A.Store, "member@test.com", "password")
 	require.NoError(s.T(), err)
 
-<<<<<<< HEAD
-	member, err := testdb.SeedOrganisationMember(s.DB, s.DefaultOrg, user, &auth.Role{
-=======
 	member, err := testdb.SeedOrganisationMember(s.ConvoyApp.A.Store, s.DefaultOrg, user, &auth.Role{
->>>>>>> 2456fdfc
 		Type:  auth.RoleAdmin,
 		Group: uuid.NewString(),
 		App:   "",
