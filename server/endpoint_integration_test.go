//go:build integration
// +build integration

package server

import (
	"context"
	"fmt"
	"math/rand"
	"net/http"
	"net/http/httptest"
	"strings"
	"testing"
	"time"

	"github.com/frain-dev/convoy/internal/pkg/metrics"

	"github.com/frain-dev/convoy/auth"
	"github.com/frain-dev/convoy/config"
	"github.com/frain-dev/convoy/datastore"
	cm "github.com/frain-dev/convoy/datastore/mongo"
	"github.com/frain-dev/convoy/server/testdb"
	"github.com/google/uuid"
	"github.com/jaswdr/faker"
	"github.com/stretchr/testify/require"

	"github.com/stretchr/testify/suite"
)

type EndpointIntegrationTestSuite struct {
	suite.Suite
	DB             cm.Client
	Router         http.Handler
	ConvoyApp      *ApplicationHandler
	DefaultOrg     *datastore.Organisation
	DefaultProject *datastore.Project
	DefaultUser    *datastore.User
	APIKey         string
	PersonalAPIKey string
}

func (s *EndpointIntegrationTestSuite) SetupSuite() {
	s.DB = getDB()
	s.ConvoyApp = buildServer()
	s.Router = s.ConvoyApp.BuildRoutes()
}

func (s *EndpointIntegrationTestSuite) SetupTest() {
	testdb.PurgeDB(s.T(), s.DB)

	user, err := testdb.SeedDefaultUser(s.ConvoyApp.A.Store)
	require.NoError(s.T(), err)
	s.DefaultUser = user

	org, err := testdb.SeedDefaultOrganisation(s.ConvoyApp.A.Store, user)
	require.NoError(s.T(), err)
	s.DefaultOrg = org

	// Setup Default Project.
	s.DefaultProject, _ = testdb.SeedDefaultProject(s.ConvoyApp.A.Store, s.DefaultOrg.UID)

	// Seed Auth
	role := auth.Role{
		Type:    auth.RoleAdmin,
		Project: s.DefaultProject.UID,
	}

	_, s.APIKey, _ = testdb.SeedAPIKey(s.ConvoyApp.A.Store, role, "", "test", "", "")

	_, s.PersonalAPIKey, _ = testdb.SeedAPIKey(s.ConvoyApp.A.Store, auth.Role{}, uuid.NewString(), "test-personal-key", string(datastore.PersonalKey), s.DefaultUser.UID)

	// Setup Config.
	err = config.LoadConfig("./testdata/Auth_Config/full-convoy.json")
	require.NoError(s.T(), err)

	apiRepo := cm.NewApiKeyRepo(s.ConvoyApp.A.Store)
	userRepo := cm.NewUserRepo(s.ConvoyApp.A.Store)
	initRealmChain(s.T(), apiRepo, userRepo, s.ConvoyApp.A.Cache)
}

func (s *EndpointIntegrationTestSuite) TearDownTest() {
	testdb.PurgeDB(s.T(), s.DB)
	metrics.Reset()
}

func (s *EndpointIntegrationTestSuite) Test_GetEndpoint_EndpointNotFound() {
	appID := "123"
	expectedStatusCode := http.StatusNotFound

	// Arrange Request.
	url := fmt.Sprintf("/api/v1/projects/%s/endpoints/%s", s.DefaultProject.UID, appID)
	req := createRequest(http.MethodGet, url, s.APIKey, nil)
	w := httptest.NewRecorder()

	// Act.
	s.Router.ServeHTTP(w, req)

	// Assert.
	require.Equal(s.T(), expectedStatusCode, w.Code)
}

func (s *EndpointIntegrationTestSuite) Test_GetEndpoint_ValidEndpoint() {
	endpointID := "123456789"
	expectedStatusCode := http.StatusOK

	// Just Before.
<<<<<<< HEAD
	_, _ = testdb.SeedEndpoint(s.ConvoyApp.A.Store, s.DefaultGroup, endpointID, "", "", true, datastore.ActiveEndpointStatus)
=======
	_, _ = testdb.SeedEndpoint(s.ConvoyApp.A.Store, s.DefaultProject, endpointID, "", "", true)
>>>>>>> d985978c

	// Arrange Request.
	url := fmt.Sprintf("/api/v1/projects/%s/endpoints/%s", s.DefaultProject.UID, endpointID)
	req := createRequest(http.MethodGet, url, s.APIKey, nil)
	w := httptest.NewRecorder()

	// Act.
	s.Router.ServeHTTP(w, req)

	// Assert.
	require.Equal(s.T(), expectedStatusCode, w.Code)

	// Deep Assert.
	var endpoint datastore.Endpoint
	parseResponse(s.T(), w.Result(), &endpoint)

	endpointRepo := cm.NewEndpointRepo(s.ConvoyApp.A.Store)
	dbEndpoint, err := endpointRepo.FindEndpointByID(context.Background(), endpointID)
	require.NoError(s.T(), err)
	require.Equal(s.T(), endpoint.UID, dbEndpoint.UID)
	require.Equal(s.T(), endpoint.Title, dbEndpoint.Title)
}

func (s *EndpointIntegrationTestSuite) Test_GetEndpoint_ValidEndpoint_WithPersonalAPIKey() {
	endpointID := "123456789"
	expectedStatusCode := http.StatusOK

	// Just Before.
<<<<<<< HEAD
	_, _ = testdb.SeedEndpoint(s.ConvoyApp.A.Store, s.DefaultGroup, endpointID, "", "", true, datastore.ActiveEndpointStatus)
=======
	_, _ = testdb.SeedEndpoint(s.ConvoyApp.A.Store, s.DefaultProject, endpointID, "", "", true)
>>>>>>> d985978c

	// Arrange Request.
	url := fmt.Sprintf("/api/v1/projects/%s/endpoints/%s", s.DefaultProject.UID, endpointID)
	req := createRequest(http.MethodGet, url, s.PersonalAPIKey, nil)
	w := httptest.NewRecorder()

	// Act.
	s.Router.ServeHTTP(w, req)

	// Assert.
	require.Equal(s.T(), expectedStatusCode, w.Code)

	// Deep Assert.
	var endpoint datastore.Endpoint
	parseResponse(s.T(), w.Result(), &endpoint)

	endpointRepo := cm.NewEndpointRepo(s.ConvoyApp.A.Store)
	dbEndpoint, err := endpointRepo.FindEndpointByID(context.Background(), endpointID)
	require.NoError(s.T(), err)
	require.Equal(s.T(), endpoint.UID, dbEndpoint.UID)
	require.Equal(s.T(), endpoint.Title, dbEndpoint.Title)
}

func (s *EndpointIntegrationTestSuite) Test_GetEndpoints_ValidEndpoints() {
	rand.Seed(time.Now().UnixNano())
	totalEndpoints := rand.Intn(5)
	expectedStatusCode := http.StatusOK

	// Just Before.
	_ = testdb.SeedMultipleEndpoints(s.ConvoyApp.A.Store, s.DefaultProject, totalEndpoints)

	// Arrange.
	url := fmt.Sprintf("/api/v1/projects/%s/endpoints", s.DefaultProject.UID)
	req := createRequest(http.MethodGet, url, s.APIKey, nil)
	w := httptest.NewRecorder()

	// Act.
	s.Router.ServeHTTP(w, req)

	// Assert.
	require.Equal(s.T(), expectedStatusCode, w.Code)

	// Deep Assert.
	var resp pagedResponse
	parseResponse(s.T(), w.Result(), &resp)
	require.Equal(s.T(), int64(totalEndpoints), resp.Pagination.Total)
}

func (s *EndpointIntegrationTestSuite) Test_GetEndpoints_ValidEndpoints_WithPersonalAPIKey() {
	rand.Seed(time.Now().UnixNano())
	totalEndpoints := rand.Intn(5)
	expectedStatusCode := http.StatusOK

	// Just Before.
	_ = testdb.SeedMultipleEndpoints(s.ConvoyApp.A.Store, s.DefaultProject, totalEndpoints)

	// Arrange.
	url := fmt.Sprintf("/api/v1/projects/%s/endpoints", s.DefaultProject.UID)
	req := createRequest(http.MethodGet, url, s.PersonalAPIKey, nil)
	w := httptest.NewRecorder()

	// Act.
	s.Router.ServeHTTP(w, req)

	// Assert.
	require.Equal(s.T(), expectedStatusCode, w.Code)

	// Deep Assert.
	var resp pagedResponse
	parseResponse(s.T(), w.Result(), &resp)
	require.Equal(s.T(), int64(totalEndpoints), resp.Pagination.Total)
}

func (s *EndpointIntegrationTestSuite) Test_GetEndpoints_Filters() {
	s.T().Skip("Depends on #637")
}

func (s *EndpointIntegrationTestSuite) Test_CreateEndpoint() {
	endpointTitle := fmt.Sprintf("Test-%s", uuid.New().String())
	endpointURL := faker.New().Internet().URL()
	expectedStatusCode := http.StatusCreated

	// Arrange Request.
	url := fmt.Sprintf("/api/v1/projects/%s/endpoints", s.DefaultProject.UID)
	plainBody := fmt.Sprintf(`{
		"name": "%s",
		"description": "test endpoint",
		"url": "%s"
	}`, endpointTitle, endpointURL)
	body := strings.NewReader(plainBody)
	req := createRequest(http.MethodPost, url, s.APIKey, body)
	w := httptest.NewRecorder()

	// Act.
	s.Router.ServeHTTP(w, req)

	// Assert.
	require.Equal(s.T(), expectedStatusCode, w.Code)

	// Deep Assert.
	var endpoint datastore.Endpoint
	parseResponse(s.T(), w.Result(), &endpoint)

	endpointRepo := cm.NewEndpointRepo(s.ConvoyApp.A.Store)
	dbEndpoint, err := endpointRepo.FindEndpointByID(context.Background(), endpoint.UID)
	require.NoError(s.T(), err)
	require.Equal(s.T(), endpointTitle, dbEndpoint.Title)
	require.Equal(s.T(), endpointURL, dbEndpoint.TargetURL)
}

func (s *EndpointIntegrationTestSuite) Test_CreateEndpointWithPersonalAPIKey() {
	endpointTitle := fmt.Sprintf("Test-%s", uuid.New().String())
	endpointURL := faker.New().Internet().URL()
	expectedStatusCode := http.StatusCreated

	// Arrange Request.
	url := fmt.Sprintf("/api/v1/projects/%s/endpoints", s.DefaultProject.UID)
	body := serialize(`{
		"name": "%s",
		"description": "test endpoint",
		"url": "%s"
		}`, endpointTitle, endpointURL)
	req := createRequest(http.MethodPost, url, s.PersonalAPIKey, body)
	w := httptest.NewRecorder()

	// Act.
	s.Router.ServeHTTP(w, req)

	// Assert.
	require.Equal(s.T(), expectedStatusCode, w.Code)

	// Deep Assert.
	var endpoint datastore.Endpoint
	parseResponse(s.T(), w.Result(), &endpoint)

	endpointRepo := cm.NewEndpointRepo(s.ConvoyApp.A.Store)
	dbApp, err := endpointRepo.FindEndpointByID(context.Background(), endpoint.UID)
	require.NoError(s.T(), err)
	require.Equal(s.T(), endpointTitle, dbApp.Title)
	require.Equal(s.T(), endpointURL, dbApp.TargetURL)
}

func (s *EndpointIntegrationTestSuite) Test_CreateEndpoint_NoName() {
	endpointTitle := ""
	expectedStatusCode := http.StatusBadRequest

	// Arrange Request.
	url := fmt.Sprintf("/api/v1/projects/%s/endpoints", s.DefaultProject.UID)
	plainBody := fmt.Sprintf(`{
		"name": "%s"
	}`, endpointTitle)
	body := strings.NewReader(plainBody)
	req := createRequest(http.MethodPost, url, s.APIKey, body)
	w := httptest.NewRecorder()

	// Act.
	s.Router.ServeHTTP(w, req)

	// Assert.
	require.Equal(s.T(), expectedStatusCode, w.Code)
}

func (s *EndpointIntegrationTestSuite) Test_UpdateEndpoint_InvalidRequest() {
	endpointID := uuid.New().String()
	expectedStatusCode := http.StatusBadRequest

	// Just Before.
<<<<<<< HEAD
	_, _ = testdb.SeedEndpoint(s.ConvoyApp.A.Store, s.DefaultGroup, endpointID, "", "", true, datastore.ActiveEndpointStatus)
=======
	_, _ = testdb.SeedEndpoint(s.ConvoyApp.A.Store, s.DefaultProject, endpointID, "", "", true)
>>>>>>> d985978c

	// Arrange Request.
	url := fmt.Sprintf("/api/v1/projects/%s/endpoints/%s", s.DefaultProject.UID, endpointID)
	plainBody := ""
	body := strings.NewReader(plainBody)
	req := createRequest(http.MethodPut, url, s.APIKey, body)
	w := httptest.NewRecorder()

	// Act.
	s.Router.ServeHTTP(w, req)

	// Assert.
	require.Equal(s.T(), expectedStatusCode, w.Code)
}

func (s *EndpointIntegrationTestSuite) Test_UpdateEndpoint() {
	title := "random-name"
	endpointURL := faker.New().Internet().URL()
	supportEmail := "10xengineer@getconvoy.io"
	isDisabled := randBool()
	endpointID := uuid.New().String()
	expectedStatusCode := http.StatusAccepted

	// Just Before.
<<<<<<< HEAD
	_, _ = testdb.SeedEndpoint(s.ConvoyApp.A.Store, s.DefaultGroup, endpointID, "", "", isDisabled, datastore.ActiveEndpointStatus)
=======
	_, _ = testdb.SeedEndpoint(s.ConvoyApp.A.Store, s.DefaultProject, endpointID, "", "", isDisabled)
>>>>>>> d985978c

	// Arrange Request.
	url := fmt.Sprintf("/api/v1/projects/%s/endpoints/%s", s.DefaultProject.UID, endpointID)
	plainBody := fmt.Sprintf(`{
		"name": "%s",
		"description": "test endpoint",
		"url": "%s",
		"support_email": "%s",
		"is_disabled": %t
	}`, title, endpointURL, supportEmail, !isDisabled)
	body := strings.NewReader(plainBody)
	req := createRequest(http.MethodPut, url, s.APIKey, body)
	w := httptest.NewRecorder()

	// Act.
	s.Router.ServeHTTP(w, req)

	// Assert.
	require.Equal(s.T(), expectedStatusCode, w.Code)

	// Deep Assert.
	var endpoint datastore.Endpoint
	parseResponse(s.T(), w.Result(), &endpoint)

	endpointRepo := cm.NewEndpointRepo(s.ConvoyApp.A.Store)
	dbEndpoint, err := endpointRepo.FindEndpointByID(context.Background(), endpointID)
	require.NoError(s.T(), err)
	require.Equal(s.T(), endpoint.UID, dbEndpoint.UID)
	require.Equal(s.T(), title, dbEndpoint.Title)
	require.Equal(s.T(), supportEmail, dbEndpoint.SupportEmail)
	require.Equal(s.T(), !isDisabled, dbEndpoint.IsDisabled)
	require.Equal(s.T(), endpointURL, dbEndpoint.TargetURL)
}

func (s *EndpointIntegrationTestSuite) Test_UpdateEndpoint_WithPersonalAPIKey() {
	title := "random-name"
	supportEmail := "10xengineer@getconvoy.io"
	isDisabled := randBool()
	endpointID := uuid.New().String()
	expectedStatusCode := http.StatusAccepted
	endpointURL := faker.New().Internet().URL()

	// Just Before.
<<<<<<< HEAD
	_, _ = testdb.SeedEndpoint(s.ConvoyApp.A.Store, s.DefaultGroup, endpointID, "", "", isDisabled, datastore.ActiveEndpointStatus)
=======
	_, _ = testdb.SeedEndpoint(s.ConvoyApp.A.Store, s.DefaultProject, endpointID, "", "", isDisabled)
>>>>>>> d985978c

	// Arrange Request.
	url := fmt.Sprintf("/api/v1/projects/%s/endpoints/%s", s.DefaultProject.UID, endpointID)
	body := serialize(`{
		"name": "%s",
		"description": "test endpoint",
		"support_email": "%s",
		"url": "%s",
		"is_disabled": %t
	}`, title, supportEmail, endpointURL, !isDisabled)
	req := createRequest(http.MethodPut, url, s.PersonalAPIKey, body)
	w := httptest.NewRecorder()

	// Act.
	s.Router.ServeHTTP(w, req)

	fmt.Println(w.Body.String())

	// Assert.
	require.Equal(s.T(), expectedStatusCode, w.Code)

	// Deep Assert.
	var endpoint datastore.Endpoint
	parseResponse(s.T(), w.Result(), &endpoint)

	endpointRepo := cm.NewEndpointRepo(s.ConvoyApp.A.Store)
	dbEndpoint, err := endpointRepo.FindEndpointByID(context.Background(), endpointID)
	require.NoError(s.T(), err)
	require.Equal(s.T(), endpoint.UID, dbEndpoint.UID)
	require.Equal(s.T(), title, dbEndpoint.Title)
	require.Equal(s.T(), supportEmail, dbEndpoint.SupportEmail)
	require.Equal(s.T(), !isDisabled, dbEndpoint.IsDisabled)
	require.Equal(s.T(), endpointURL, dbEndpoint.TargetURL)
}

func (s *EndpointIntegrationTestSuite) Test_DeleteEndpoint() {
	endpointID := uuid.New().String()
	expectedStatusCode := http.StatusOK

	// Just Before.
<<<<<<< HEAD
	_, _ = testdb.SeedEndpoint(s.ConvoyApp.A.Store, s.DefaultGroup, endpointID, "", "", true, datastore.ActiveEndpointStatus)
=======
	_, _ = testdb.SeedEndpoint(s.ConvoyApp.A.Store, s.DefaultProject, endpointID, "", "", true)
>>>>>>> d985978c

	// Arrange Request.
	url := fmt.Sprintf("/api/v1/projects/%s/endpoints/%s", s.DefaultProject.UID, endpointID)
	req := createRequest(http.MethodDelete, url, s.APIKey, nil)
	w := httptest.NewRecorder()

	// Act.
	s.Router.ServeHTTP(w, req)

	// Assert.
	require.Equal(s.T(), expectedStatusCode, w.Code)

	// Deep Assert.
	endpointRepo := cm.NewEndpointRepo(s.ConvoyApp.A.Store)
	_, err := endpointRepo.FindEndpointByID(context.Background(), endpointID)
	require.Error(s.T(), err, datastore.ErrEndpointNotFound)
}

func (s *EndpointIntegrationTestSuite) Test_DeleteEndpoint_WithPersonalAPIKey() {
	endpointID := uuid.New().String()
	expectedStatusCode := http.StatusOK

	// Just Before.
<<<<<<< HEAD
	_, _ = testdb.SeedEndpoint(s.ConvoyApp.A.Store, s.DefaultGroup, endpointID, "", "", true, datastore.ActiveEndpointStatus)
=======
	_, _ = testdb.SeedEndpoint(s.ConvoyApp.A.Store, s.DefaultProject, endpointID, "", "", true)
>>>>>>> d985978c

	// Arrange Request.
	url := fmt.Sprintf("/api/v1/projects/%s/endpoints/%s", s.DefaultProject.UID, endpointID)
	req := createRequest(http.MethodDelete, url, s.PersonalAPIKey, nil)
	w := httptest.NewRecorder()

	// Act.
	s.Router.ServeHTTP(w, req)

	// Assert.
	require.Equal(s.T(), expectedStatusCode, w.Code)

	// Deep Assert.
	endpointRepo := cm.NewEndpointRepo(s.ConvoyApp.A.Store)
	_, err := endpointRepo.FindEndpointByID(context.Background(), endpointID)
	require.Error(s.T(), err, datastore.ErrEndpointNotFound)
}

func (s *EndpointIntegrationTestSuite) Test_CreateEndpoint_With_Custom_Authentication() {
	title := "random-name"
	f := faker.New()
	endpointURL := f.Internet().URL()
	secret := f.Lorem().Text(25)
	expectedStatusCode := http.StatusCreated

	// Arrange Request
	url := fmt.Sprintf("/api/v1/projects/%s/endpoints", s.DefaultProject.UID)
	plainBody := fmt.Sprintf(`{
		"name": "%s",
		"url": "%s",
		"secret": "%s",
		"description": "default endpoint",
		"authentication": {
			"type": "api_key",
			"api_key": {
				"header_name": "x-api-key",
				"header_value": "testapikey"
			}
		}
	}`, title, endpointURL, secret)
	body := strings.NewReader(plainBody)
	req := createRequest(http.MethodPost, url, s.APIKey, body)
	w := httptest.NewRecorder()

	// Act.
	s.Router.ServeHTTP(w, req)

	// Assert.
	require.Equal(s.T(), expectedStatusCode, w.Code)

	// Deep Assert.
	var endpoint datastore.Endpoint
	parseResponse(s.T(), w.Result(), &endpoint)

	require.Equal(s.T(), title, endpoint.Title)
	require.Equal(s.T(), endpointURL, endpoint.TargetURL)
	require.Equal(s.T(), datastore.EndpointAuthenticationType("api_key"), endpoint.Authentication.Type)
	require.Equal(s.T(), "x-api-key", endpoint.Authentication.ApiKey.HeaderName)
	require.Equal(s.T(), "testapikey", endpoint.Authentication.ApiKey.HeaderValue)
}

func (s *EndpointIntegrationTestSuite) Test_ExpireEndpointSecret() {
	endpointID := uuid.New().String()
	f := faker.New()
	secret := f.Lorem().Text(25)
	expiration := 7
	expectedStatusCode := http.StatusOK

	// Just Before.
<<<<<<< HEAD
	e, _ := testdb.SeedEndpoint(s.ConvoyApp.A.Store, s.DefaultGroup, endpointID, "", "", true, datastore.ActiveEndpointStatus)
=======
	e, _ := testdb.SeedEndpoint(s.ConvoyApp.A.Store, s.DefaultProject, endpointID, "", "", true)
>>>>>>> d985978c
	_, _ = testdb.SeedEndpointSecret(s.ConvoyApp.A.Store, e, secret)

	// Arrange Request
	url := fmt.Sprintf("/api/v1/projects/%s/endpoints/%s/expire_secret", s.DefaultProject.UID, endpointID)
	plainBody := fmt.Sprintf(`{
		"expiration": %d
	}`, expiration)
	body := strings.NewReader(plainBody)
	req := createRequest(http.MethodPut, url, s.APIKey, body)
	w := httptest.NewRecorder()

	// Act.
	s.Router.ServeHTTP(w, req)

	// Assert.
	require.Equal(s.T(), expectedStatusCode, w.Code)

	// Deep Assert.
	var endpoint datastore.Endpoint
	parseResponse(s.T(), w.Result(), &endpoint)

	endpointRepo := cm.NewEndpointRepo(s.ConvoyApp.A.Store)
	endpoint2, err := endpointRepo.FindEndpointByID(context.Background(), endpointID)
	require.NoError(s.T(), err)
	require.NotEmpty(s.T(), endpoint2.Secrets[0].ExpiresAt)
}

func (s *EndpointIntegrationTestSuite) Test_ToggleEndpointStatus_ActiveStatus() {
	endpointId := "123456789"

	// Just Before
	_, _ = testdb.SeedEndpoint(s.ConvoyApp.A.Store, s.DefaultGroup, endpointId, "", "", false, datastore.ActiveEndpointStatus)

	// Arrange Request
	url := fmt.Sprintf("/api/v1/projects/%s/endpoints/%s/toggle_status", s.DefaultGroup.UID, endpointId)
	req := createRequest(http.MethodPut, url, s.APIKey, nil)
	w := httptest.NewRecorder()

	// Act
	s.Router.ServeHTTP(w, req)

	// Assert
	require.Equal(s.T(), http.StatusAccepted, w.Code)

	// Deep Asset
	var endpoint *datastore.Endpoint
	parseResponse(s.T(), w.Result(), &endpoint)

	endpointRepo := cm.NewEndpointRepo(s.ConvoyApp.A.Store)
	dbEndpoint, err := endpointRepo.FindEndpointByID(context.Background(), endpointId)
	require.NoError(s.T(), err)
	require.Equal(s.T(), endpointId, dbEndpoint.UID)
	require.Equal(s.T(), datastore.InactiveEndpointStatus, dbEndpoint.Status)
}

func (s *EndpointIntegrationTestSuite) Test_ToggleEndpointStatus_InactiveStatus() {
	endpointId := "123456789"

	// Just Before
	_, _ = testdb.SeedEndpoint(s.ConvoyApp.A.Store, s.DefaultGroup, endpointId, "", "", false, datastore.InactiveEndpointStatus)

	// Arrange Request
	url := fmt.Sprintf("/api/v1/projects/%s/endpoints/%s/toggle_status", s.DefaultGroup.UID, endpointId)
	req := createRequest(http.MethodPut, url, s.APIKey, nil)
	w := httptest.NewRecorder()

	// Act
	s.Router.ServeHTTP(w, req)

	// Assert
	require.Equal(s.T(), http.StatusAccepted, w.Code)

	// Deep Assert
	var endpoint *datastore.Endpoint
	parseResponse(s.T(), w.Result(), &endpoint)

	endpointRepo := cm.NewEndpointRepo(s.ConvoyApp.A.Store)
	dbEndpoint, err := endpointRepo.FindEndpointByID(context.Background(), endpointId)
	require.NoError(s.T(), err)
	require.Equal(s.T(), endpointId, dbEndpoint.UID)
	require.Equal(s.T(), datastore.ActiveEndpointStatus, dbEndpoint.Status)
}

func (s *EndpointIntegrationTestSuite) Test_ToggleEndpointStatus_PendingStatus() {
	endpointId := "123456789"

	// Just Before
	_, _ = testdb.SeedEndpoint(s.ConvoyApp.A.Store, s.DefaultGroup, endpointId, "", "", false, datastore.PendingEndpointStatus)

	// Arrange Request
	url := fmt.Sprintf("/api/v1/projects/%s/endpoints/%s/toggle_status", s.DefaultGroup.UID, endpointId)
	req := createRequest(http.MethodPut, url, s.APIKey, nil)
	w := httptest.NewRecorder()

	// Act
	s.Router.ServeHTTP(w, req)

	// Assert
	require.Equal(s.T(), http.StatusBadRequest, w.Code)
}

func (s *EndpointIntegrationTestSuite) Test_ToggleEndpointStatus_UnknownStatus() {
	endpointID := "123456789"

	// Just Before
	_, _ = testdb.SeedEndpoint(s.ConvoyApp.A.Store, s.DefaultGroup, endpointID, "", "", false, datastore.EndpointStatus("abc"))

	// Arrange Request
	url := fmt.Sprintf("/api/v1/projects/%s/endpoints/%s/toggle_status", s.DefaultGroup.UID, endpointID)
	req := createRequest(http.MethodPut, url, s.APIKey, nil)
	w := httptest.NewRecorder()

	// Act
	s.Router.ServeHTTP(w, req)

	// Assert
	require.Equal(s.T(), http.StatusBadRequest, w.Code)
}

func TestEndpointIntegrationTestSuite(t *testing.T) {
	suite.Run(t, new(EndpointIntegrationTestSuite))
}<|MERGE_RESOLUTION|>--- conflicted
+++ resolved
@@ -104,11 +104,7 @@
 	expectedStatusCode := http.StatusOK
 
 	// Just Before.
-<<<<<<< HEAD
-	_, _ = testdb.SeedEndpoint(s.ConvoyApp.A.Store, s.DefaultGroup, endpointID, "", "", true, datastore.ActiveEndpointStatus)
-=======
-	_, _ = testdb.SeedEndpoint(s.ConvoyApp.A.Store, s.DefaultProject, endpointID, "", "", true)
->>>>>>> d985978c
+	_, _ = testdb.SeedEndpoint(s.ConvoyApp.A.Store, s.DefaultProject, endpointID, "", "", true, datastore.ActiveEndpointStatus)
 
 	// Arrange Request.
 	url := fmt.Sprintf("/api/v1/projects/%s/endpoints/%s", s.DefaultProject.UID, endpointID)
@@ -137,11 +133,7 @@
 	expectedStatusCode := http.StatusOK
 
 	// Just Before.
-<<<<<<< HEAD
-	_, _ = testdb.SeedEndpoint(s.ConvoyApp.A.Store, s.DefaultGroup, endpointID, "", "", true, datastore.ActiveEndpointStatus)
-=======
-	_, _ = testdb.SeedEndpoint(s.ConvoyApp.A.Store, s.DefaultProject, endpointID, "", "", true)
->>>>>>> d985978c
+	_, _ = testdb.SeedEndpoint(s.ConvoyApp.A.Store, s.DefaultProject, endpointID, "", "", true, datastore.ActiveEndpointStatus)
 
 	// Arrange Request.
 	url := fmt.Sprintf("/api/v1/projects/%s/endpoints/%s", s.DefaultProject.UID, endpointID)
@@ -309,11 +301,7 @@
 	expectedStatusCode := http.StatusBadRequest
 
 	// Just Before.
-<<<<<<< HEAD
-	_, _ = testdb.SeedEndpoint(s.ConvoyApp.A.Store, s.DefaultGroup, endpointID, "", "", true, datastore.ActiveEndpointStatus)
-=======
-	_, _ = testdb.SeedEndpoint(s.ConvoyApp.A.Store, s.DefaultProject, endpointID, "", "", true)
->>>>>>> d985978c
+	_, _ = testdb.SeedEndpoint(s.ConvoyApp.A.Store, s.DefaultProject, endpointID, "", "", true, datastore.ActiveEndpointStatus)
 
 	// Arrange Request.
 	url := fmt.Sprintf("/api/v1/projects/%s/endpoints/%s", s.DefaultProject.UID, endpointID)
@@ -338,11 +326,7 @@
 	expectedStatusCode := http.StatusAccepted
 
 	// Just Before.
-<<<<<<< HEAD
-	_, _ = testdb.SeedEndpoint(s.ConvoyApp.A.Store, s.DefaultGroup, endpointID, "", "", isDisabled, datastore.ActiveEndpointStatus)
-=======
-	_, _ = testdb.SeedEndpoint(s.ConvoyApp.A.Store, s.DefaultProject, endpointID, "", "", isDisabled)
->>>>>>> d985978c
+	_, _ = testdb.SeedEndpoint(s.ConvoyApp.A.Store, s.DefaultProject, endpointID, "", "", isDisabled, datastore.ActiveEndpointStatus)
 
 	// Arrange Request.
 	url := fmt.Sprintf("/api/v1/projects/%s/endpoints/%s", s.DefaultProject.UID, endpointID)
@@ -386,11 +370,7 @@
 	endpointURL := faker.New().Internet().URL()
 
 	// Just Before.
-<<<<<<< HEAD
-	_, _ = testdb.SeedEndpoint(s.ConvoyApp.A.Store, s.DefaultGroup, endpointID, "", "", isDisabled, datastore.ActiveEndpointStatus)
-=======
-	_, _ = testdb.SeedEndpoint(s.ConvoyApp.A.Store, s.DefaultProject, endpointID, "", "", isDisabled)
->>>>>>> d985978c
+	_, _ = testdb.SeedEndpoint(s.ConvoyApp.A.Store, s.DefaultProject, endpointID, "", "", isDisabled, datastore.ActiveEndpointStatus)
 
 	// Arrange Request.
 	url := fmt.Sprintf("/api/v1/projects/%s/endpoints/%s", s.DefaultProject.UID, endpointID)
@@ -431,11 +411,7 @@
 	expectedStatusCode := http.StatusOK
 
 	// Just Before.
-<<<<<<< HEAD
-	_, _ = testdb.SeedEndpoint(s.ConvoyApp.A.Store, s.DefaultGroup, endpointID, "", "", true, datastore.ActiveEndpointStatus)
-=======
-	_, _ = testdb.SeedEndpoint(s.ConvoyApp.A.Store, s.DefaultProject, endpointID, "", "", true)
->>>>>>> d985978c
+	_, _ = testdb.SeedEndpoint(s.ConvoyApp.A.Store, s.DefaultProject, endpointID, "", "", true, datastore.ActiveEndpointStatus)
 
 	// Arrange Request.
 	url := fmt.Sprintf("/api/v1/projects/%s/endpoints/%s", s.DefaultProject.UID, endpointID)
@@ -459,11 +435,7 @@
 	expectedStatusCode := http.StatusOK
 
 	// Just Before.
-<<<<<<< HEAD
-	_, _ = testdb.SeedEndpoint(s.ConvoyApp.A.Store, s.DefaultGroup, endpointID, "", "", true, datastore.ActiveEndpointStatus)
-=======
-	_, _ = testdb.SeedEndpoint(s.ConvoyApp.A.Store, s.DefaultProject, endpointID, "", "", true)
->>>>>>> d985978c
+	_, _ = testdb.SeedEndpoint(s.ConvoyApp.A.Store, s.DefaultProject, endpointID, "", "", true, datastore.ActiveEndpointStatus)
 
 	// Arrange Request.
 	url := fmt.Sprintf("/api/v1/projects/%s/endpoints/%s", s.DefaultProject.UID, endpointID)
@@ -533,11 +505,7 @@
 	expectedStatusCode := http.StatusOK
 
 	// Just Before.
-<<<<<<< HEAD
-	e, _ := testdb.SeedEndpoint(s.ConvoyApp.A.Store, s.DefaultGroup, endpointID, "", "", true, datastore.ActiveEndpointStatus)
-=======
-	e, _ := testdb.SeedEndpoint(s.ConvoyApp.A.Store, s.DefaultProject, endpointID, "", "", true)
->>>>>>> d985978c
+	e, _ := testdb.SeedEndpoint(s.ConvoyApp.A.Store, s.DefaultProject, endpointID, "", "", true, datastore.ActiveEndpointStatus)
 	_, _ = testdb.SeedEndpointSecret(s.ConvoyApp.A.Store, e, secret)
 
 	// Arrange Request
@@ -569,7 +537,7 @@
 	endpointId := "123456789"
 
 	// Just Before
-	_, _ = testdb.SeedEndpoint(s.ConvoyApp.A.Store, s.DefaultGroup, endpointId, "", "", false, datastore.ActiveEndpointStatus)
+	_, _ = testdb.SeedEndpoint(s.ConvoyApp.A.Store, s.DefaultProject, endpointId, "", "", false, datastore.ActiveEndpointStatus)
 
 	// Arrange Request
 	url := fmt.Sprintf("/api/v1/projects/%s/endpoints/%s/toggle_status", s.DefaultGroup.UID, endpointId)
@@ -597,7 +565,7 @@
 	endpointId := "123456789"
 
 	// Just Before
-	_, _ = testdb.SeedEndpoint(s.ConvoyApp.A.Store, s.DefaultGroup, endpointId, "", "", false, datastore.InactiveEndpointStatus)
+	_, _ = testdb.SeedEndpoint(s.ConvoyApp.A.Store, s.DefaultProject, endpointId, "", "", false, datastore.InactiveEndpointStatus)
 
 	// Arrange Request
 	url := fmt.Sprintf("/api/v1/projects/%s/endpoints/%s/toggle_status", s.DefaultGroup.UID, endpointId)
@@ -625,7 +593,7 @@
 	endpointId := "123456789"
 
 	// Just Before
-	_, _ = testdb.SeedEndpoint(s.ConvoyApp.A.Store, s.DefaultGroup, endpointId, "", "", false, datastore.PendingEndpointStatus)
+	_, _ = testdb.SeedEndpoint(s.ConvoyApp.A.Store, s.DefaultProject, endpointId, "", "", false, datastore.PendingEndpointStatus)
 
 	// Arrange Request
 	url := fmt.Sprintf("/api/v1/projects/%s/endpoints/%s/toggle_status", s.DefaultGroup.UID, endpointId)
@@ -643,7 +611,7 @@
 	endpointID := "123456789"
 
 	// Just Before
-	_, _ = testdb.SeedEndpoint(s.ConvoyApp.A.Store, s.DefaultGroup, endpointID, "", "", false, datastore.EndpointStatus("abc"))
+	_, _ = testdb.SeedEndpoint(s.ConvoyApp.A.Store, s.DefaultProject, endpointID, "", "", false, datastore.EndpointStatus("abc"))
 
 	// Arrange Request
 	url := fmt.Sprintf("/api/v1/projects/%s/endpoints/%s/toggle_status", s.DefaultGroup.UID, endpointID)
