--- conflicted
+++ resolved
@@ -80,11 +80,7 @@
 
 	var data *models.DashboardSummary
 
-<<<<<<< HEAD
-	err = a.S.Cache.Get(r.Context(), qs, &data)
-=======
 	err = a.A.Cache.Get(r.Context(), qs, &data)
->>>>>>> 2456fdfc
 
 	if err != nil {
 		log.Error(err)
@@ -96,12 +92,8 @@
 		return
 	}
 
-<<<<<<< HEAD
-	apps, err := a.S.AppService.CountGroupApplications(r.Context(), group.UID)
-=======
 	appService := createApplicationService(a)
 	apps, err := appService.CountGroupApplications(r.Context(), group.UID)
->>>>>>> 2456fdfc
 	if err != nil {
 		_ = render.Render(w, r, util.NewErrorResponse("an error occurred while searching apps", http.StatusInternalServerError))
 		return
@@ -120,11 +112,7 @@
 		PeriodData:   &messages,
 	}
 
-<<<<<<< HEAD
-	err = a.S.Cache.Set(r.Context(), qs, dashboard, time.Minute)
-=======
 	err = a.A.Cache.Set(r.Context(), qs, dashboard, time.Minute)
->>>>>>> 2456fdfc
 
 	if err != nil {
 		log.Error(err)
