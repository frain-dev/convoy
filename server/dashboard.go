--- conflicted
+++ resolved
@@ -5,12 +5,8 @@
 	"net/http"
 	"time"
 
-<<<<<<< HEAD
 	"github.com/frain-dev/convoy/config"
 	"github.com/frain-dev/convoy/datastore"
-=======
-	"github.com/frain-dev/convoy"
->>>>>>> dc4b6aee
 	"github.com/frain-dev/convoy/server/models"
 	"github.com/frain-dev/convoy/util"
 	"github.com/go-chi/render"
@@ -24,8 +20,8 @@
 }
 
 type ViewableConfiguration struct {
-	Strategy  convoy.StrategyConfiguration  `json:"strategy"`
-	Signature convoy.SignatureConfiguration `json:"signature"`
+	Strategy  config.StrategyConfiguration  `json:"strategy"`
+	Signature config.SignatureConfiguration `json:"signature"`
 }
 
 func (a *applicationHandler) GetDashboardSummary(w http.ResponseWriter, r *http.Request) {
@@ -72,7 +68,7 @@
 		return
 	}
 
-	searchParams := convoy.SearchParams{
+	searchParams := datastore.SearchParams{
 		CreatedAtStart: startT.Unix(),
 		CreatedAtEnd:   endT.Unix(),
 	}
