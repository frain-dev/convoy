--- conflicted
+++ resolved
@@ -4,13 +4,9 @@
 	"net/http"
 
 	"github.com/frain-dev/convoy/datastore"
-<<<<<<< HEAD
-	"github.com/frain-dev/convoy/server/models"
-=======
 	"github.com/frain-dev/convoy/datastore/mongo"
 	"github.com/frain-dev/convoy/server/models"
 	"github.com/frain-dev/convoy/services"
->>>>>>> 2456fdfc
 	"github.com/frain-dev/convoy/util"
 
 	m "github.com/frain-dev/convoy/internal/pkg/middleware"
@@ -20,8 +16,6 @@
 	log "github.com/sirupsen/logrus"
 )
 
-<<<<<<< HEAD
-=======
 func createApplicationService(a *ApplicationHandler) *services.AppService {
 	appRepo := mongo.NewApplicationRepo(a.A.Store)
 	eventRepo := mongo.NewEventRepository(a.A.Store)
@@ -32,7 +26,6 @@
 	)
 }
 
->>>>>>> 2456fdfc
 type pagedResponse struct {
 	Content    interface{}               `json:"content,omitempty"`
 	Pagination *datastore.PaginationData `json:"pagination,omitempty"`
@@ -49,11 +42,7 @@
 // @Success 200 {object} util.ServerResponse{data=datastore.Application}
 // @Failure 400,401,500 {object} util.ServerResponse{data=Stub}
 // @Security ApiKeyAuth
-<<<<<<< HEAD
-// @Router /applications/{appID} [get]
-=======
 // @Router /api/v1/applications/{appID} [get]
->>>>>>> 2456fdfc
 func (a *ApplicationHandler) GetApp(w http.ResponseWriter, r *http.Request) {
 
 	_ = render.Render(w, r, util.NewServerResponse("App fetched successfully",
@@ -74,22 +63,14 @@
 // @Success 200 {object} util.ServerResponse{data=pagedResponse{content=[]datastore.Application}}
 // @Failure 400,401,500 {object} util.ServerResponse{data=Stub}
 // @Security ApiKeyAuth
-<<<<<<< HEAD
-// @Router /applications [get]
-=======
 // @Router /api/v1/applications [get]
->>>>>>> 2456fdfc
 func (a *ApplicationHandler) GetApps(w http.ResponseWriter, r *http.Request) {
 	pageable := m.GetPageableFromContext(r.Context())
 	group := m.GetGroupFromContext(r.Context())
 	q := r.URL.Query().Get("q")
 	appService := createApplicationService(a)
 
-<<<<<<< HEAD
-	apps, paginationData, err := a.S.AppService.LoadApplicationsPaged(r.Context(), group.UID, q, pageable)
-=======
 	apps, paginationData, err := appService.LoadApplicationsPaged(r.Context(), group.UID, q, pageable)
->>>>>>> 2456fdfc
 	if err != nil {
 		log.WithError(err).Error("failed to load apps")
 		_ = render.Render(w, r, util.NewErrorResponse("an error occurred while fetching apps. Error: "+err.Error(), http.StatusBadRequest))
@@ -111,11 +92,7 @@
 // @Success 200 {object} util.ServerResponse{data=datastore.Application}
 // @Failure 400,401,500 {object} util.ServerResponse{data=Stub}
 // @Security ApiKeyAuth
-<<<<<<< HEAD
-// @Router /applications [post]
-=======
 // @Router /api/v1/applications [post]
->>>>>>> 2456fdfc
 func (a *ApplicationHandler) CreateApp(w http.ResponseWriter, r *http.Request) {
 
 	var newApp models.Application
@@ -126,12 +103,8 @@
 	}
 
 	group := m.GetGroupFromContext(r.Context())
-<<<<<<< HEAD
-	app, err := a.S.AppService.CreateApp(r.Context(), &newApp, group)
-=======
 	appService := createApplicationService(a)
 	app, err := appService.CreateApp(r.Context(), &newApp, group)
->>>>>>> 2456fdfc
 	if err != nil {
 		_ = render.Render(w, r, util.NewServiceErrResponse(err))
 		return
@@ -152,11 +125,7 @@
 // @Success 200 {object} util.ServerResponse{data=datastore.Application}
 // @Failure 400,401,500 {object} util.ServerResponse{data=Stub}
 // @Security ApiKeyAuth
-<<<<<<< HEAD
-// @Router /applications/{appID} [put]
-=======
 // @Router /api/v1/applications/{appID} [put]
->>>>>>> 2456fdfc
 func (a *ApplicationHandler) UpdateApp(w http.ResponseWriter, r *http.Request) {
 	var appUpdate models.UpdateApplication
 	err := util.ReadJSON(r, &appUpdate)
@@ -166,14 +135,9 @@
 	}
 
 	app := m.GetApplicationFromContext(r.Context())
-<<<<<<< HEAD
-
-	err = a.S.AppService.UpdateApplication(r.Context(), &appUpdate, app)
-=======
 	appService := createApplicationService(a)
 
 	err = appService.UpdateApplication(r.Context(), &appUpdate, app)
->>>>>>> 2456fdfc
 	if err != nil {
 		_ = render.Render(w, r, util.NewServiceErrResponse(err))
 		return
@@ -193,19 +157,12 @@
 // @Success 200 {object} util.ServerResponse{data=Stub}
 // @Failure 400,401,500 {object} util.ServerResponse{data=Stub}
 // @Security ApiKeyAuth
-<<<<<<< HEAD
-// @Router /applications/{appID} [delete]
-func (a *ApplicationHandler) DeleteApp(w http.ResponseWriter, r *http.Request) {
-	app := m.GetApplicationFromContext(r.Context())
-	err := a.S.AppService.DeleteApplication(r.Context(), app)
-=======
 // @Router /api/v1/applications/{appID} [delete]
 func (a *ApplicationHandler) DeleteApp(w http.ResponseWriter, r *http.Request) {
 	app := m.GetApplicationFromContext(r.Context())
 	appService := createApplicationService(a)
 
 	err := appService.DeleteApplication(r.Context(), app)
->>>>>>> 2456fdfc
 	if err != nil {
 		log.Errorln("failed to delete app - ", err)
 		_ = render.Render(w, r, util.NewServiceErrResponse(err))
@@ -227,11 +184,7 @@
 // @Success 200 {object} util.ServerResponse{data=datastore.Endpoint}
 // @Failure 400,401,500 {object} util.ServerResponse{data=Stub}
 // @Security ApiKeyAuth
-<<<<<<< HEAD
-// @Router /applications/{appID}/endpoints [post]
-=======
 // @Router /api/v1/applications/{appID}/endpoints [post]
->>>>>>> 2456fdfc
 func (a *ApplicationHandler) CreateAppEndpoint(w http.ResponseWriter, r *http.Request) {
 	var e models.Endpoint
 	e, err := m.ParseEndpointFromBody(r)
@@ -241,14 +194,9 @@
 	}
 
 	app := m.GetApplicationFromContext(r.Context())
-<<<<<<< HEAD
-
-	endpoint, err := a.S.AppService.CreateAppEndpoint(r.Context(), e, app)
-=======
 	appService := createApplicationService(a)
 
 	endpoint, err := appService.CreateAppEndpoint(r.Context(), e, app)
->>>>>>> 2456fdfc
 	if err != nil {
 		_ = render.Render(w, r, util.NewServiceErrResponse(err))
 		return
@@ -269,11 +217,7 @@
 // @Success 200 {object} util.ServerResponse{data=datastore.Endpoint}
 // @Failure 400,401,500 {object} util.ServerResponse{data=Stub}
 // @Security ApiKeyAuth
-<<<<<<< HEAD
-// @Router /applications/{appID}/endpoints/{endpointID} [get]
-=======
 // @Router /api/v1/applications/{appID}/endpoints/{endpointID} [get]
->>>>>>> 2456fdfc
 func (a *ApplicationHandler) GetAppEndpoint(w http.ResponseWriter, r *http.Request) {
 	_ = render.Render(w, r, util.NewServerResponse("App endpoint fetched successfully",
 		*m.GetApplicationFromContext(r.Context()), http.StatusOK))
@@ -290,11 +234,7 @@
 // @Success 200 {object} util.ServerResponse{data=[]datastore.Endpoint}
 // @Failure 400,401,500 {object} util.ServerResponse{data=Stub}
 // @Security ApiKeyAuth
-<<<<<<< HEAD
-// @Router /applications/{appID}/endpoints [get]
-=======
 // @Router /api/v1/applications/{appID}/endpoints [get]
->>>>>>> 2456fdfc
 func (a *ApplicationHandler) GetAppEndpoints(w http.ResponseWriter, r *http.Request) {
 	app := m.GetApplicationFromContext(r.Context())
 
@@ -315,11 +255,7 @@
 // @Success 200 {object} util.ServerResponse{data=datastore.Endpoint}
 // @Failure 400,401,500 {object} util.ServerResponse{data=Stub}
 // @Security ApiKeyAuth
-<<<<<<< HEAD
-// @Router /applications/{appID}/endpoints/{endpointID} [put]
-=======
 // @Router /api/v1/applications/{appID}/endpoints/{endpointID} [put]
->>>>>>> 2456fdfc
 func (a *ApplicationHandler) UpdateAppEndpoint(w http.ResponseWriter, r *http.Request) {
 	var e models.Endpoint
 	e, err := m.ParseEndpointFromBody(r)
@@ -332,11 +268,7 @@
 	endPointId := chi.URLParam(r, "endpointID")
 	appService := createApplicationService(a)
 
-<<<<<<< HEAD
-	endpoint, err := a.S.AppService.UpdateAppEndpoint(r.Context(), e, endPointId, app)
-=======
 	endpoint, err := appService.UpdateAppEndpoint(r.Context(), e, endPointId, app)
->>>>>>> 2456fdfc
 	if err != nil {
 		_ = render.Render(w, r, util.NewServiceErrResponse(err))
 		return
@@ -357,14 +289,6 @@
 // @Success 200 {object} util.ServerResponse{data=Stub}
 // @Failure 400,401,500 {object} util.ServerResponse{data=Stub}
 // @Security ApiKeyAuth
-<<<<<<< HEAD
-// @Router /applications/{appID}/endpoints/{endpointID} [delete]
-func (a *ApplicationHandler) DeleteAppEndpoint(w http.ResponseWriter, r *http.Request) {
-	app := m.GetApplicationFromContext(r.Context())
-	e := m.GetApplicationEndpointFromContext(r.Context())
-
-	err := a.S.AppService.DeleteAppEndpoint(r.Context(), e, app)
-=======
 // @Router /api/v1/applications/{appID}/endpoints/{endpointID} [delete]
 func (a *ApplicationHandler) DeleteAppEndpoint(w http.ResponseWriter, r *http.Request) {
 	app := m.GetApplicationFromContext(r.Context())
@@ -372,7 +296,6 @@
 	appService := createApplicationService(a)
 
 	err := appService.DeleteAppEndpoint(r.Context(), e, app)
->>>>>>> 2456fdfc
 	if err != nil {
 		_ = render.Render(w, r, util.NewServiceErrResponse(err))
 		return
