package server

import (
	"encoding/json"
	"errors"
	"fmt"
	"net/http"
	"time"

	"github.com/google/uuid"
	log "github.com/sirupsen/logrus"
	"go.mongodb.org/mongo-driver/bson/primitive"

	"github.com/frain-dev/convoy/datastore"
	"github.com/frain-dev/convoy/queue"
	"github.com/frain-dev/convoy/server/models"
	"github.com/frain-dev/convoy/util"
	"github.com/go-chi/chi/v5"
	"github.com/go-chi/render"
)

type applicationHandler struct {
<<<<<<< HEAD
	appRepo           datastore.ApplicationRepository
	eventRepo         datastore.EventRepository
	eventDeliveryRepo datastore.EventDeliveryRepository
	groupRepo         datastore.GroupRepository
=======
	appRepo           convoy.ApplicationRepository
	eventRepo         convoy.EventRepository
	eventDeliveryRepo convoy.EventDeliveryRepository
	groupRepo         convoy.GroupRepository
	apiKeyRepo        convoy.APIKeyRepository
>>>>>>> dc4b6aee
	eventQueue        queue.Queuer
}

type pagedResponse struct {
	Content    interface{}            `json:"content,omitempty"`
	Pagination *models.PaginationData `json:"pagination,omitempty"`
}

<<<<<<< HEAD
func newApplicationHandler(eventRepo datastore.EventRepository,
	eventDeliveryRepo datastore.EventDeliveryRepository,
	appRepo datastore.ApplicationRepository,
	groupRepo datastore.GroupRepository,
=======
func newApplicationHandler(eventRepo convoy.EventRepository,
	eventDeliveryRepo convoy.EventDeliveryRepository,
	appRepo convoy.ApplicationRepository,
	groupRepo convoy.GroupRepository,
	apiKeyRepo convoy.APIKeyRepository,
>>>>>>> dc4b6aee
	eventQueue queue.Queuer) *applicationHandler {

	return &applicationHandler{
		eventRepo:         eventRepo,
		eventDeliveryRepo: eventDeliveryRepo,
		apiKeyRepo:        apiKeyRepo,
		appRepo:           appRepo,
		groupRepo:         groupRepo,
		eventQueue:        eventQueue,
	}
}

// GetApp
// @Summary Get an application
// @Description This endpoint fetches an application by it's id
// @Tags Application
// @Accept  json
// @Produce  json
// @Param appID path string true "application id"
// @Success 200 {object} serverResponse{data=datastore.Application}
// @Failure 400,401,500 {object} serverResponse{data=Stub}
// @Security ApiKeyAuth
// @Router /applications/{appID} [get]
func (a *applicationHandler) GetApp(w http.ResponseWriter, r *http.Request) {

	_ = render.Render(w, r, newServerResponse("App fetched successfully",
		*getApplicationFromContext(r.Context()), http.StatusOK))
}

// GetApps
// @Summary Get all applications
// @Description This fetches all applications
// @Tags Application
// @Accept  json
// @Produce  json
// @Param perPage query string false "results per page"
// @Param page query string false "page number"
// @Param sort query string false "sort order"
// @Success 200 {object} serverResponse{data=pagedResponse{content=[]datastore.Application}}
// @Failure 400,401,500 {object} serverResponse{data=Stub}
// @Security ApiKeyAuth
// @Router /applications [get]
func (a *applicationHandler) GetApps(w http.ResponseWriter, r *http.Request) {
	pageable := getPageableFromContext(r.Context())
	group := getGroupFromContext(r.Context())

	apps, paginationData, err := a.appRepo.LoadApplicationsPaged(r.Context(), group.UID, pageable)
	if err != nil {
		_ = render.Render(w, r, newErrorResponse("an error occurred while fetching apps", http.StatusInternalServerError))
		return
	}

	_ = render.Render(w, r, newServerResponse("Apps fetched successfully",
		pagedResponse{Content: &apps, Pagination: &paginationData}, http.StatusOK))
}

// CreateApp
// @Summary Create an application
// @Description This endpoint creates an application
// @Tags Application
// @Accept  json
// @Produce  json
// @Param application body models.Application true "Application Details"
// @Success 200 {object} serverResponse{data=datastore.Application}
// @Failure 400,401,500 {object} serverResponse{data=Stub}
// @Security ApiKeyAuth
// @Router /applications [post]
func (a *applicationHandler) CreateApp(w http.ResponseWriter, r *http.Request) {

	var newApp models.Application
	err := json.NewDecoder(r.Body).Decode(&newApp)
	if err != nil {
		_ = render.Render(w, r, newErrorResponse("Request is invalid", http.StatusBadRequest))
		return
	}

	appName := newApp.AppName
	if util.IsStringEmpty(appName) {
		_ = render.Render(w, r, newErrorResponse("please provide your appName", http.StatusBadRequest))
		return
	}

	group := getGroupFromContext(r.Context())

	uid := uuid.New().String()
	app := &datastore.Application{
		UID:            uid,
		GroupID:        group.UID,
		Title:          appName,
		SupportEmail:   newApp.SupportEmail,
		CreatedAt:      primitive.NewDateTimeFromTime(time.Now()),
		UpdatedAt:      primitive.NewDateTimeFromTime(time.Now()),
		Endpoints:      []datastore.Endpoint{},
		DocumentStatus: datastore.ActiveDocumentStatus,
	}

	err = a.appRepo.CreateApplication(r.Context(), app)
	if err != nil {
		_ = render.Render(w, r, newErrorResponse("an error occurred while creating app", http.StatusInternalServerError))
		return
	}

	_ = render.Render(w, r, newServerResponse("App created successfully", app, http.StatusCreated))
}

// UpdateApp
// @Summary Update an application
// @Description This endpoint updates an application
// @Tags Application
// @Accept  json
// @Produce  json
// @Param appID path string true "application id"
// @Param application body models.Application true "Application Details"
// @Success 200 {object} serverResponse{data=datastore.Application}
// @Failure 400,401,500 {object} serverResponse{data=Stub}
// @Security ApiKeyAuth
// @Router /applications/{appID} [put]
func (a *applicationHandler) UpdateApp(w http.ResponseWriter, r *http.Request) {
	var appUpdate models.Application
	err := json.NewDecoder(r.Body).Decode(&appUpdate)
	if err != nil {
		_ = render.Render(w, r, newErrorResponse("Request is invalid", http.StatusBadRequest))
		return
	}

	appName := appUpdate.AppName
	if util.IsStringEmpty(appName) {
		_ = render.Render(w, r, newErrorResponse("please provide your appName", http.StatusBadRequest))
		return
	}

	app := getApplicationFromContext(r.Context())

	app.Title = appName
	if !util.IsStringEmpty(appUpdate.SupportEmail) {
		app.SupportEmail = appUpdate.SupportEmail
	}

	err = a.appRepo.UpdateApplication(r.Context(), app)
	if err != nil {
		_ = render.Render(w, r, newErrorResponse("an error occurred while updating app", http.StatusInternalServerError))
		return
	}

	_ = render.Render(w, r, newServerResponse("App updated successfully", app, http.StatusAccepted))
}

// DeleteApp
// @Summary Delete app
// @Description This endpoint deletes an app
// @Tags Application
// @Accept  json
// @Produce  json
// @Param appID path string true "application id"
// @Success 200 {object} serverResponse{data=Stub}
// @Failure 400,401,500 {object} serverResponse{data=Stub}
// @Security ApiKeyAuth
// @Router /applications/{appID} [delete]
func (a *applicationHandler) DeleteApp(w http.ResponseWriter, r *http.Request) {
	app := getApplicationFromContext(r.Context())
	err := a.appRepo.DeleteApplication(r.Context(), app)
	if err != nil {
		log.Errorln("failed to delete app - ", err)
		_ = render.Render(w, r, newErrorResponse("an error occurred while deleting app", http.StatusInternalServerError))
		return
	}

	_ = render.Render(w, r, newServerResponse("App deleted successfully", nil, http.StatusOK))
}

// CreateAppEndpoint
// @Summary Create an application endpoint
// @Description This endpoint creates an application endpoint
// @Tags Application Endpoints
// @Accept  json
// @Produce  json
// @Param appID path string true "application id"
// @Param endpoint body models.Endpoint true "Endpoint Details"
// @Success 200 {object} serverResponse{data=datastore.Endpoint}
// @Failure 400,401,500 {object} serverResponse{data=Stub}
// @Security ApiKeyAuth
// @Router /applications/{appID}/endpoints [post]
func (a *applicationHandler) CreateAppEndpoint(w http.ResponseWriter, r *http.Request) {
	var e models.Endpoint
	e, err := parseEndpointFromBody(r.Body)
	if err != nil {
		_ = render.Render(w, r, newErrorResponse(err.Error(), http.StatusBadRequest))
		return
	}

	appID := chi.URLParam(r, "appID")
	app, err := a.appRepo.FindApplicationByID(r.Context(), appID)
	if err != nil {

		msg := "an error occurred while retrieving app details"
		statusCode := http.StatusInternalServerError

		if errors.Is(err, datastore.ErrApplicationNotFound) {
			msg = err.Error()
			statusCode = http.StatusNotFound
		}

		_ = render.Render(w, r, newErrorResponse(msg, statusCode))
		return
	}

	// Events being nil means it wasn't passed at all, which automatically
	// translates into a accept all scenario. This is quite different from
	// an empty array which signifies a blacklist all events -- no events
	// will be sent to such endpoints.
	if e.Events == nil {
		e.Events = []string{"*"}
	}

	endpoint := &datastore.Endpoint{
		UID:            uuid.New().String(),
		TargetURL:      e.URL,
		Description:    e.Description,
		Events:         e.Events,
		Secret:         e.Secret,
		Status:         datastore.ActiveEndpointStatus,
		CreatedAt:      primitive.NewDateTimeFromTime(time.Now()),
		UpdatedAt:      primitive.NewDateTimeFromTime(time.Now()),
		DocumentStatus: datastore.ActiveDocumentStatus,
	}

	if util.IsStringEmpty(e.Secret) {
		endpoint.Secret, err = util.GenerateSecret()
		if err != nil {
			_ = render.Render(w, r, newErrorResponse(fmt.Sprintf("could not generate secret...%v", err.Error()), http.StatusInternalServerError))
			return
		}
	}

	app.Endpoints = append(app.Endpoints, *endpoint)

	err = a.appRepo.UpdateApplication(r.Context(), app)
	if err != nil {
		_ = render.Render(w, r, newErrorResponse("an error occurred while adding app endpoint", http.StatusInternalServerError))
		return
	}

	_ = render.Render(w, r, newServerResponse("App endpoint created successfully", endpoint, http.StatusCreated))
}

// GetAppEndpoint
// @Summary Get application endpoint
// @Description This endpoint fetches an application endpoint
// @Tags Application Endpoints
// @Accept  json
// @Produce  json
// @Param appID path string true "application id"
// @Param endpointID path string true "endpoint id"
// @Success 200 {object} serverResponse{data=datastore.Endpoint}
// @Failure 400,401,500 {object} serverResponse{data=Stub}
// @Security ApiKeyAuth
// @Router /applications/{appID}/endpoints/{endpointID} [get]
func (a *applicationHandler) GetAppEndpoint(w http.ResponseWriter, r *http.Request) {

	_ = render.Render(w, r, newServerResponse("App endpoint fetched successfully",
		*getApplicationEndpointFromContext(r.Context()), http.StatusOK))
}

// GetAppEndpoints
// @Summary Get application endpoints
// @Description This endpoint fetches an application's endpoints
// @Tags Application Endpoints
// @Accept  json
// @Produce  json
// @Param appID path string true "application id"
// @Success 200 {object} serverResponse{data=[]datastore.Endpoint}
// @Failure 400,401,500 {object} serverResponse{data=Stub}
// @Security ApiKeyAuth
// @Router /applications/{appID}/endpoints [get]
func (a *applicationHandler) GetAppEndpoints(w http.ResponseWriter, r *http.Request) {
	app := getApplicationFromContext(r.Context())

	app.Endpoints = filterDeletedEndpoints(app.Endpoints)
	_ = render.Render(w, r, newServerResponse("App endpoints fetched successfully", app.Endpoints, http.StatusOK))
}

// UpdateAppEndpoint
// @Summary Update an application endpoint
// @Description This endpoint updates an application endpoint
// @Tags Application Endpoints
// @Accept  json
// @Produce  json
// @Param appID path string true "application id"
// @Param endpointID path string true "endpoint id"
// @Param endpoint body models.Endpoint true "Endpoint Details"
// @Success 200 {object} serverResponse{data=datastore.Endpoint}
// @Failure 400,401,500 {object} serverResponse{data=Stub}
// @Security ApiKeyAuth
// @Router /applications/{appID}/endpoints/{endpointID} [put]
func (a *applicationHandler) UpdateAppEndpoint(w http.ResponseWriter, r *http.Request) {
	var e models.Endpoint
	e, err := parseEndpointFromBody(r.Body)
	if err != nil {
		_ = render.Render(w, r, newErrorResponse(err.Error(), http.StatusBadRequest))
		return
	}

	app := getApplicationFromContext(r.Context())
	endPointId := chi.URLParam(r, "endpointID")

	endpoints, endpoint, err := updateEndpointIfFound(&app.Endpoints, endPointId, e)
	if err != nil {
		_ = render.Render(w, r, newErrorResponse(err.Error(), http.StatusBadRequest))
		return
	}

	app.Endpoints = *endpoints
	err = a.appRepo.UpdateApplication(r.Context(), app)
	if err != nil {
		_ = render.Render(w, r, newErrorResponse("an error occurred while updating app endpoints", http.StatusInternalServerError))
		return
	}

	_ = render.Render(w, r, newServerResponse("Apps endpoint updated successfully", endpoint, http.StatusAccepted))
}

// DeleteAppEndpoint
// @Summary Delete application endpoint
// @Description This endpoint deletes an application endpoint
// @Tags Application Endpoints
// @Accept  json
// @Produce  json
// @Param appID path string true "application id"
// @Param endpointID path string true "endpoint id"
// @Success 200 {object} serverResponse{data=Stub}
// @Failure 400,401,500 {object} serverResponse{data=Stub}
// @Security ApiKeyAuth
// @Router /applications/{appID}/endpoints/{endpointID} [delete]
func (a *applicationHandler) DeleteAppEndpoint(w http.ResponseWriter, r *http.Request) {
	app := getApplicationFromContext(r.Context())
	e := getApplicationEndpointFromContext(r.Context())

	for i, endpoint := range app.Endpoints {
		if endpoint.UID == e.UID && endpoint.DeletedAt == 0 {
			app.Endpoints = append(app.Endpoints[:i], app.Endpoints[i+1:]...)
			break
		}
	}

	err := a.appRepo.UpdateApplication(r.Context(), app)
	if err != nil {
		_ = render.Render(w, r, newErrorResponse("an error occurred while deleting app endpoint", http.StatusInternalServerError))
		return
	}

	_ = render.Render(w, r, newServerResponse("App endpoint deleted successfully", nil, http.StatusOK))
}

func (a *applicationHandler) GetPaginatedApps(w http.ResponseWriter, r *http.Request) {

	_ = render.Render(w, r, newServerResponse("Apps fetched successfully",
		pagedResponse{Content: *getApplicationsFromContext(r.Context()),
			Pagination: getPaginationDataFromContext(r.Context())}, http.StatusOK))
}

func updateEndpointIfFound(endpoints *[]datastore.Endpoint, id string, e models.Endpoint) (*[]datastore.Endpoint, *datastore.Endpoint, error) {
	for i, endpoint := range *endpoints {
		if endpoint.UID == id && endpoint.DeletedAt == 0 {
			endpoint.TargetURL = e.URL
			endpoint.Description = e.Description
			endpoint.Events = e.Events
			endpoint.Status = datastore.ActiveEndpointStatus
			endpoint.UpdatedAt = primitive.NewDateTimeFromTime(time.Now())
			(*endpoints)[i] = endpoint
			return endpoints, &endpoint, nil
		}
	}
	return endpoints, nil, datastore.ErrEndpointNotFound
}<|MERGE_RESOLUTION|>--- conflicted
+++ resolved
@@ -15,43 +15,30 @@
 	"github.com/frain-dev/convoy/queue"
 	"github.com/frain-dev/convoy/server/models"
 	"github.com/frain-dev/convoy/util"
+
 	"github.com/go-chi/chi/v5"
 	"github.com/go-chi/render"
 )
 
 type applicationHandler struct {
-<<<<<<< HEAD
 	appRepo           datastore.ApplicationRepository
 	eventRepo         datastore.EventRepository
 	eventDeliveryRepo datastore.EventDeliveryRepository
 	groupRepo         datastore.GroupRepository
-=======
-	appRepo           convoy.ApplicationRepository
-	eventRepo         convoy.EventRepository
-	eventDeliveryRepo convoy.EventDeliveryRepository
-	groupRepo         convoy.GroupRepository
-	apiKeyRepo        convoy.APIKeyRepository
->>>>>>> dc4b6aee
+	apiKeyRepo        datastore.APIKeyRepository
 	eventQueue        queue.Queuer
 }
 
 type pagedResponse struct {
-	Content    interface{}            `json:"content,omitempty"`
-	Pagination *models.PaginationData `json:"pagination,omitempty"`
-}
-
-<<<<<<< HEAD
+	Content    interface{}               `json:"content,omitempty"`
+	Pagination *datastore.PaginationData `json:"pagination,omitempty"`
+}
+
 func newApplicationHandler(eventRepo datastore.EventRepository,
 	eventDeliveryRepo datastore.EventDeliveryRepository,
 	appRepo datastore.ApplicationRepository,
 	groupRepo datastore.GroupRepository,
-=======
-func newApplicationHandler(eventRepo convoy.EventRepository,
-	eventDeliveryRepo convoy.EventDeliveryRepository,
-	appRepo convoy.ApplicationRepository,
-	groupRepo convoy.GroupRepository,
-	apiKeyRepo convoy.APIKeyRepository,
->>>>>>> dc4b6aee
+	apiKeyRepo datastore.APIKeyRepository,
 	eventQueue queue.Queuer) *applicationHandler {
 
 	return &applicationHandler{
