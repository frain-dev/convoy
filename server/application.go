package server

import (
	mongopagination "github.com/gobeam/mongo-go-pagination"
	"net/http"

	"github.com/go-chi/render"
	"github.com/hookcamp/hookcamp"
)

type applicationHandler struct {
	appRepo hookcamp.ApplicationRepository
	orgRepo hookcamp.OrganisationRepository
	msgRepo hookcamp.MessageRepository
}

type pagedResponse struct {
	Content    interface{}                     `json:"content,omitempty"`
	Pagination *mongopagination.PaginationData `json:"pagination,omitempty"`
}

func newApplicationHandler(msgRepo hookcamp.MessageRepository, appRepo hookcamp.ApplicationRepository, orgRepo hookcamp.OrganisationRepository) *applicationHandler {

	return &applicationHandler{
		msgRepo: msgRepo,
		appRepo: appRepo,
		orgRepo: orgRepo,
	}
}

func (a *applicationHandler) GetApp(w http.ResponseWriter, r *http.Request) {

	_ = render.Render(w, r, newServerResponse("App fetched successfully",
		*getApplicationFromContext(r.Context()), http.StatusOK))
}

func (a *applicationHandler) CreateApp(w http.ResponseWriter, r *http.Request) {

	_ = render.Render(w, r, newServerResponse("App created successfully",
		*getApplicationFromContext(r.Context()), http.StatusCreated))
}

func (a *applicationHandler) UpdateApp(w http.ResponseWriter, r *http.Request) {

	_ = render.Render(w, r, newServerResponse("App updated successfully",
		*getApplicationFromContext(r.Context()), http.StatusAccepted))
}

func (a *applicationHandler) GetApps(w http.ResponseWriter, r *http.Request) {

	_ = render.Render(w, r, newServerResponse("Apps fetched successfully",
		*getApplicationsFromContext(r.Context()), http.StatusOK))
}

func (a *applicationHandler) CreateAppEndpoint(w http.ResponseWriter, r *http.Request) {

	_ = render.Render(w, r, newServerResponse("App endpoint created successfully",
		*getApplicationEndpointFromContext(r.Context()), http.StatusCreated))
}

func (a *applicationHandler) UpdateAppEndpoint(w http.ResponseWriter, r *http.Request) {

	_ = render.Render(w, r, newServerResponse("Apps endpoint updated successfully",
		*getApplicationEndpointFromContext(r.Context()), http.StatusAccepted))
}

func (a *applicationHandler) GetAppEndpoint(w http.ResponseWriter, r *http.Request) {

	_ = render.Render(w, r, newServerResponse("App endpoint fetched successfully",
		*getApplicationEndpointFromContext(r.Context()), http.StatusOK))
}

func (a *applicationHandler) GetDeletedAppEndpoint(w http.ResponseWriter, r *http.Request) {

	_ = render.Render(w, r, newServerResponse("App endpoint deleted successfully",
		nil, http.StatusOK))
}

func (a *applicationHandler) GetAppEndpoints(w http.ResponseWriter, r *http.Request) {

	_ = render.Render(w, r, newServerResponse("App endpoints fetched successfully",
		*getApplicationEndpointsFromContext(r.Context()), http.StatusOK))
}

func (a *applicationHandler) CreateOrganisation(w http.ResponseWriter, r *http.Request) {

	_ = render.Render(w, r, newServerResponse("Organisation created successfully",
		*getOrganisationFromContext(r.Context()), http.StatusCreated))
}

func (a *applicationHandler) UpdateOrganisation(w http.ResponseWriter, r *http.Request) {

	_ = render.Render(w, r, newServerResponse("Organisation updated successfully",
		*getOrganisationFromContext(r.Context()), http.StatusAccepted))
}

func (a *applicationHandler) GetOrganisation(w http.ResponseWriter, r *http.Request) {

	_ = render.Render(w, r, newServerResponse("Organisation fetched successfully",
		*getOrganisationFromContext(r.Context()), http.StatusOK))
}

func (a *applicationHandler) GetOrganisations(w http.ResponseWriter, r *http.Request) {

	_ = render.Render(w, r, newServerResponse("Organisations fetched successfully",
		getOrganisationsFromContext(r.Context()), http.StatusOK))
}

func (a *applicationHandler) GetDashboardSummary(w http.ResponseWriter, r *http.Request) {

	_ = render.Render(w, r, newServerResponse("Dashboard summary fetched successfully",
		*getDashboardSummaryFromContext(r.Context()), http.StatusOK))
}

func (a *applicationHandler) GetPaginatedApps(w http.ResponseWriter, r *http.Request) {

	_ = render.Render(w, r, newServerResponse("Apps fetched successfully",
		pagedResponse{Content: *getApplicationsFromContext(r.Context()),
			Pagination: getPaginationDataFromContext(r.Context())}, http.StatusOK))
}

func (a *applicationHandler) CreateAppMessage(w http.ResponseWriter, r *http.Request) {

	_ = render.Render(w, r, newServerResponse("App event created successfully",
		*getMessageFromContext(r.Context()), http.StatusCreated))
}

func (a *applicationHandler) GetAppMessage(w http.ResponseWriter, r *http.Request) {

	_ = render.Render(w, r, newServerResponse("App event fetched successfully",
		*getMessageFromContext(r.Context()), http.StatusOK))
}

func (a *applicationHandler) GetAppMessages(w http.ResponseWriter, r *http.Request) {

	_ = render.Render(w, r, newServerResponse("App events fetched successfully",
		*getMessagesFromContext(r.Context()), http.StatusOK))
}

func (a *applicationHandler) GetAppMessagesPaged(w http.ResponseWriter, r *http.Request) {

	_ = render.Render(w, r, newServerResponse("App events fetched successfully",
		pagedResponse{Content: *getMessagesFromContext(r.Context()),
			Pagination: getPaginationDataFromContext(r.Context())}, http.StatusOK))
}

<<<<<<< HEAD
func (a *applicationHandler) GetDeletedApp(w http.ResponseWriter, r *http.Request) {

	_ = render.Render(w, r, newServerResponse("App deleted successfully",
		nil, http.StatusOK))
}

func (a *applicationHandler) GetAppMessageDeliveryAttempt(w http.ResponseWriter, r *http.Request) {

	_ = render.Render(w, r, newServerResponse("App event delivery attempt fetched successfully",
		*getDeliveryAttemptFromContext(r.Context()), http.StatusOK))
}

func (a *applicationHandler) GetAppMessageDeliveryAttempts(w http.ResponseWriter, r *http.Request) {

	_ = render.Render(w, r, newServerResponse("App event delivery attempts fetched successfully",
		*getDeliveryAttemptsFromContext(r.Context()), http.StatusOK))
=======
func (a *applicationHandler) GetAuthDetails(w http.ResponseWriter, r *http.Request) {

	_ = render.Render(w, r, newServerResponse("Auth details fetched successfully",
		getAuthConfigFromContext(r.Context()), http.StatusOK))
>>>>>>> 3c27d959
}<|MERGE_RESOLUTION|>--- conflicted
+++ resolved
@@ -144,7 +144,6 @@
 			Pagination: getPaginationDataFromContext(r.Context())}, http.StatusOK))
 }
 
-<<<<<<< HEAD
 func (a *applicationHandler) GetDeletedApp(w http.ResponseWriter, r *http.Request) {
 
 	_ = render.Render(w, r, newServerResponse("App deleted successfully",
@@ -161,10 +160,10 @@
 
 	_ = render.Render(w, r, newServerResponse("App event delivery attempts fetched successfully",
 		*getDeliveryAttemptsFromContext(r.Context()), http.StatusOK))
-=======
+}
+
 func (a *applicationHandler) GetAuthDetails(w http.ResponseWriter, r *http.Request) {
 
 	_ = render.Render(w, r, newServerResponse("Auth details fetched successfully",
 		getAuthConfigFromContext(r.Context()), http.StatusOK))
->>>>>>> 3c27d959
 }