--- conflicted
+++ resolved
@@ -39,6 +39,8 @@
 	}
 }
 
+// TODO(daniel): using '{object} serverResponse' in doc annotations: serverResponse's data field is an interface, this makes the generated doc vauge
+
 // GetApp
 // @Summary Get an application
 // @Description This endpoint fetches an application by it's id
@@ -46,7 +48,7 @@
 // @Accept  json
 // @Produce  json
 // @Param appID path string true "application id"
-// @Success 200 {object} serverResponse // TODO(daniel): should this be?, serverResponse's data field is an interface, this makes the generated doc vauge
+// @Success 200 {object} serverResponse
 // @Failure 400 {object} serverResponse
 // @Failure 401 {object} serverResponse
 // @Failure 500 {object} serverResponse
@@ -58,7 +60,34 @@
 		*getApplicationFromContext(r.Context()), http.StatusOK))
 }
 
-<<<<<<< HEAD
+// GetApps
+// @Summary Get all applications
+// @Description This fetches all applications
+// @Tags Application
+// @Accept  json
+// @Produce  json
+// @Param perPage query string false "results per page"
+// @Param page query string false "page number"
+// @Param sort query string false "sort order"
+// @Success 200 {object} serverResponse
+// @Failure 400 {object} serverResponse
+// @Failure 401 {object} serverResponse
+// @Failure 500 {object} serverResponse
+// @Security ApiKeyAuth
+// @Router /apps [get]
+func (a *applicationHandler) GetApps(w http.ResponseWriter, r *http.Request) {
+	pageable := getPageableFromContext(r.Context())
+
+	apps, paginationData, err := a.appRepo.LoadApplicationsPaged(r.Context(), "", pageable)
+	if err != nil {
+		_ = render.Render(w, r, newErrorResponse("an error occurred while fetching apps", http.StatusInternalServerError))
+		return
+	}
+
+	_ = render.Render(w, r, newServerResponse("Apps fetched successfully",
+		pagedResponse{Content: &apps, Pagination: &paginationData}, http.StatusOK))
+}
+
 // CreateApp
 // @Summary Create an application
 // @Description This endpoint creates an application
@@ -75,80 +104,6 @@
 // @Router /apps [post]
 func (a *applicationHandler) CreateApp(w http.ResponseWriter, r *http.Request) {
 
-	_ = render.Render(w, r, newServerResponse("App created successfully",
-		*getApplicationFromContext(r.Context()), http.StatusCreated))
-}
-
-// UpdateApp
-// @Summary Update an application
-// @Description This endpoint updates an application
-// @Tags Application
-// @Accept  json
-// @Produce  json
-// @Param appID path string true "application id"
-// @Param application body models.Application true "Application Details"
-// @Success 200 {object} serverResponse
-// @Failure 400 {object} serverResponse
-// @Failure 401 {object} serverResponse
-// @Failure 500 {object} serverResponse
-// @Security ApiKeyAuth
-// @Router /apps/{appID} [put]
-func (a *applicationHandler) UpdateApp(w http.ResponseWriter, r *http.Request) {
-
-	_ = render.Render(w, r, newServerResponse("App updated successfully",
-		*getApplicationFromContext(r.Context()), http.StatusAccepted))
-}
-
-// GetApps
-// @Summary Get all applications
-// @Description This fetches all applications
-// @Tags Application
-// @Accept  json
-// @Produce  json
-// @Param perPage query string false "results per page"
-// @Param page query string false "page number"
-// @Param sort query string false "sort order"
-// @Success 200 {object} serverResponse
-// @Failure 400 {object} serverResponse
-// @Failure 401 {object} serverResponse
-// @Failure 500 {object} serverResponse
-// @Security ApiKeyAuth
-// @Router /apps [get]
-=======
->>>>>>> d2f97a9a
-func (a *applicationHandler) GetApps(w http.ResponseWriter, r *http.Request) {
-	pageable := getPageableFromContext(r.Context())
-
-	apps, paginationData, err := a.appRepo.LoadApplicationsPaged(r.Context(), "", pageable)
-	if err != nil {
-		_ = render.Render(w, r, newErrorResponse("an error occurred while fetching apps", http.StatusInternalServerError))
-		return
-	}
-
-	_ = render.Render(w, r, newServerResponse("Apps fetched successfully",
-		pagedResponse{Content: &apps, Pagination: &paginationData}, http.StatusOK))
-}
-
-<<<<<<< HEAD
-// CreateAppEndpoint
-// @Summary Create an application endpoint
-// @Description This endpoint creates an application endpoint
-// @Tags Application Endpoints
-// @Accept  json
-// @Produce  json
-// @Param appID path string true "application id"
-// @Param endpoint body models.Endpoint true "Endpoint Details"
-// @Success 200 {object} serverResponse
-// @Failure 400 {object} serverResponse
-// @Failure 401 {object} serverResponse
-// @Failure 500 {object} serverResponse
-// @Security ApiKeyAuth
-// @Router /apps/{appID}/endpoints [post]
-func (a *applicationHandler) CreateAppEndpoint(w http.ResponseWriter, r *http.Request) {
-=======
-func (a *applicationHandler) CreateApp(w http.ResponseWriter, r *http.Request) {
->>>>>>> d2f97a9a
-
 	var newApp models.Application
 	err := json.NewDecoder(r.Body).Decode(&newApp)
 	if err != nil {
@@ -156,23 +111,6 @@
 		return
 	}
 
-<<<<<<< HEAD
-// UpdateAppEndpoint
-// @Summary Update an application endpoint
-// @Description This endpoint updates an application endpoint
-// @Tags Application Endpoints
-// @Accept  json
-// @Produce  json
-// @Param endpointID path string true "endpoint id"
-// @Param endpoint body models.Endpoint true "Endpoint Details"
-// @Success 200 {object} serverResponse
-// @Failure 400 {object} serverResponse
-// @Failure 401 {object} serverResponse
-// @Failure 500 {object} serverResponse
-// @Security ApiKeyAuth
-// @Router /apps/endpoints/{endpointID} [put]
-func (a *applicationHandler) UpdateAppEndpoint(w http.ResponseWriter, r *http.Request) {
-=======
 	appName := newApp.AppName
 	if util.IsStringEmpty(appName) {
 		_ = render.Render(w, r, newErrorResponse("please provide your appName", http.StatusBadRequest))
@@ -183,7 +121,6 @@
 		_ = render.Render(w, r, newErrorResponse("please provide your orgId", http.StatusBadRequest))
 		return
 	}
->>>>>>> d2f97a9a
 
 	org, err := a.orgRepo.FetchOrganisationByID(r.Context(), orgId)
 	if err != nil {
@@ -198,23 +135,6 @@
 		return
 	}
 
-<<<<<<< HEAD
-// GetAppEndpoint
-// @Summary Get application endpoint
-// @Description This endpoint fetches an application endpoint
-// @Tags Application Endpoints
-// @Accept  json
-// @Produce  json
-// @Param appID path string true "application id"
-// @Param endpointID path string true "endpoint id"
-// @Success 200 {object} serverResponse
-// @Failure 400 {object} serverResponse
-// @Failure 401 {object} serverResponse
-// @Failure 500 {object} serverResponse
-// @Security ApiKeyAuth
-// @Router /apps/{appID}/endpoints/{endpointID} [get]
-func (a *applicationHandler) GetAppEndpoint(w http.ResponseWriter, r *http.Request) {
-=======
 	if util.IsStringEmpty(newApp.Secret) {
 		newApp.Secret, err = util.GenerateSecret()
 		if err != nil {
@@ -222,7 +142,6 @@
 			return
 		}
 	}
->>>>>>> d2f97a9a
 
 	uid := uuid.New().String()
 	app := &convoy.Application{
@@ -237,49 +156,29 @@
 		DocumentStatus: convoy.ActiveDocumentStatus,
 	}
 
-<<<<<<< HEAD
-// DeleteAppEndpoint
-// @Summary Delete application endpoint
-// @Description This endpoint deletes an application endpoint
-// @Tags Application Endpoints
-// @Accept  json
-// @Produce  json
-// @Param appID path string true "application id"
-// @Param endpointID path string true "endpoint id"
-// @Success 200 {object} serverResponse
-// @Failure 400 {object} serverResponse
-// @Failure 401 {object} serverResponse
-// @Failure 500 {object} serverResponse
-// @Security ApiKeyAuth
-// @Router /apps/{appID}/endpoints/{endpointID} [delete]
-func (a *applicationHandler) DeleteAppEndpoint(w http.ResponseWriter, r *http.Request) {
-=======
 	err = a.appRepo.CreateApplication(r.Context(), app)
 	if err != nil {
 		_ = render.Render(w, r, newErrorResponse("an error occurred while creating app", http.StatusInternalServerError))
 		return
 	}
->>>>>>> d2f97a9a
 
 	_ = render.Render(w, r, newServerResponse("App created successfully", app, http.StatusCreated))
 }
 
-<<<<<<< HEAD
-// GetAppEndpoints
-// @Summary Get application endpoints
-// @Description This endpoint fetches an application's endpoints
-// @Tags Application Endpoints
-// @Accept  json
-// @Produce  json
-// @Param appID path string true "application id"
-// @Success 200 {object} serverResponse
-// @Failure 400 {object} serverResponse
-// @Failure 401 {object} serverResponse
-// @Failure 500 {object} serverResponse
-// @Security ApiKeyAuth
-// @Router /apps/{appID}/endpoints [get]
-func (a *applicationHandler) GetAppEndpoints(w http.ResponseWriter, r *http.Request) {
-=======
+// UpdateApp
+// @Summary Update an application
+// @Description This endpoint updates an application
+// @Tags Application
+// @Accept  json
+// @Produce  json
+// @Param appID path string true "application id"
+// @Param application body models.Application true "Application Details"
+// @Success 200 {object} serverResponse
+// @Failure 400 {object} serverResponse
+// @Failure 401 {object} serverResponse
+// @Failure 500 {object} serverResponse
+// @Security ApiKeyAuth
+// @Router /apps/{appID} [put]
 func (a *applicationHandler) UpdateApp(w http.ResponseWriter, r *http.Request) {
 	var appUpdate models.Application
 	err := json.NewDecoder(r.Body).Decode(&appUpdate)
@@ -287,7 +186,6 @@
 		_ = render.Render(w, r, newErrorResponse("Request is invalid", http.StatusBadRequest))
 		return
 	}
->>>>>>> d2f97a9a
 
 	appName := appUpdate.AppName
 	if util.IsStringEmpty(appName) {
@@ -295,95 +193,39 @@
 		return
 	}
 
-<<<<<<< HEAD
-// CreateOrganisation
-// @Summary Create an organisation
-// @Description This endpoint creates an organisation
-// @Tags Organisation
-// @Accept  json
-// @Produce  json
-// @Param organisation body models.Organisation true "Organisation Details"
-// @Success 200 {object} serverResponse
-// @Failure 400 {object} serverResponse
-// @Failure 401 {object} serverResponse
-// @Failure 500 {object} serverResponse
-// @Security ApiKeyAuth
-// @Router /organisations [post]
-func (a *applicationHandler) CreateOrganisation(w http.ResponseWriter, r *http.Request) {
-
-	_ = render.Render(w, r, newServerResponse("Organisation created successfully",
-		*getOrganisationFromContext(r.Context()), http.StatusCreated))
-}
-
-// UpdateOrganisation
-// @Summary Update an organisation
-// @Description This endpoint updates an organisation
-// @Tags Organisation
-// @Accept  json
-// @Produce  json
-// @Param orgID path string true "organisation id"
-// @Param organisation body models.Organisation true "Organisation Details"
-// @Success 200 {object} serverResponse
-// @Failure 400 {object} serverResponse
-// @Failure 401 {object} serverResponse
-// @Failure 500 {object} serverResponse
-// @Security ApiKeyAuth
-// @Router /organisations/{orgID} [put]
-func (a *applicationHandler) UpdateOrganisation(w http.ResponseWriter, r *http.Request) {
-=======
 	app := getApplicationFromContext(r.Context())
 
 	app.Title = appName
 	if !util.IsStringEmpty(appUpdate.Secret) {
 		app.Secret = appUpdate.Secret
 	}
->>>>>>> d2f97a9a
 
 	if !util.IsStringEmpty(appUpdate.SupportEmail) {
 		app.SupportEmail = appUpdate.SupportEmail
 	}
 
-<<<<<<< HEAD
-// GetOrganisation
-// @Summary Get an organisation
-// @Description This endpoint fetches an organisation by it's id
-// @Tags Organisation
-// @Accept  json
-// @Produce  json
-// @Param orgID path string true "organisation id"
-// @Success 200 {object} serverResponse
-// @Failure 400 {object} serverResponse
-// @Failure 401 {object} serverResponse
-// @Failure 500 {object} serverResponse
-// @Security ApiKeyAuth
-// @Router /organisations/{orgID} [get]
-func (a *applicationHandler) GetOrganisation(w http.ResponseWriter, r *http.Request) {
-=======
 	err = a.appRepo.UpdateApplication(r.Context(), app)
 	if err != nil {
 		_ = render.Render(w, r, newErrorResponse("an error occurred while updating app", http.StatusInternalServerError))
 		return
 	}
->>>>>>> d2f97a9a
 
 	_ = render.Render(w, r, newServerResponse("App updated successfully", app, http.StatusAccepted))
 }
 
-<<<<<<< HEAD
-// GetOrganisations
-// @Summary Get organisations
-// @Description This endpoint fetches organisations
-// @Tags Organisation
-// @Accept  json
-// @Produce  json
-// @Success 200 {object} serverResponse
-// @Failure 400 {object} serverResponse
-// @Failure 401 {object} serverResponse
-// @Failure 500 {object} serverResponse
-// @Security ApiKeyAuth
-// @Router /organisations [get]
-func (a *applicationHandler) GetOrganisations(w http.ResponseWriter, r *http.Request) {
-=======
+// DeleteApp
+// @Summary Delete app
+// @Description This endpoint deletes an app
+// @Tags Application
+// @Accept  json
+// @Produce  json
+// @Param appID path string true "application id"
+// @Success 200 {object} serverResponse
+// @Failure 400 {object} serverResponse
+// @Failure 401 {object} serverResponse
+// @Failure 500 {object} serverResponse
+// @Security ApiKeyAuth
+// @Router /apps/{appID} [delete]
 func (a *applicationHandler) DeleteApp(w http.ResponseWriter, r *http.Request) {
 	app := getApplicationFromContext(r.Context())
 	err := a.appRepo.DeleteApplication(r.Context(), app)
@@ -392,11 +234,24 @@
 		_ = render.Render(w, r, newErrorResponse("an error occurred while deleting app", http.StatusInternalServerError))
 		return
 	}
->>>>>>> d2f97a9a
 
 	_ = render.Render(w, r, newServerResponse("App deleted successfully", nil, http.StatusOK))
 }
 
+// CreateAppEndpoint
+// @Summary Create an application endpoint
+// @Description This endpoint creates an application endpoint
+// @Tags Application Endpoints
+// @Accept  json
+// @Produce  json
+// @Param appID path string true "application id"
+// @Param endpoint body models.Endpoint true "Endpoint Details"
+// @Success 200 {object} serverResponse
+// @Failure 400 {object} serverResponse
+// @Failure 401 {object} serverResponse
+// @Failure 500 {object} serverResponse
+// @Security ApiKeyAuth
+// @Router /apps/{appID}/endpoints [post]
 func (a *applicationHandler) CreateAppEndpoint(w http.ResponseWriter, r *http.Request) {
 	var e models.Endpoint
 	e, err := parseEndpointFromBody(r.Body)
@@ -417,26 +272,9 @@
 			statusCode = http.StatusNotFound
 		}
 
-<<<<<<< HEAD
-// CreateAppMessage
-// @Summary Create app message
-// @Description This endpoint creates an app message
-// @Tags Messages
-// @Accept  json
-// @Produce  json
-// @Param message body models.Message true "Message Details"
-// @Success 200 {object} serverResponse
-// @Failure 400 {object} serverResponse
-// @Failure 401 {object} serverResponse
-// @Failure 500 {object} serverResponse
-// @Security ApiKeyAuth
-// @Router /events [post]
-func (a *applicationHandler) CreateAppMessage(w http.ResponseWriter, r *http.Request) {
-=======
 		_ = render.Render(w, r, newErrorResponse(msg, statusCode))
 		return
 	}
->>>>>>> d2f97a9a
 
 	endpoint := &convoy.Endpoint{
 		UID:            uuid.New().String(),
@@ -448,41 +286,6 @@
 		DocumentStatus: convoy.ActiveDocumentStatus,
 	}
 
-<<<<<<< HEAD
-// GetAppMessage
-// @Summary Get app message
-// @Description This endpoint fetches an app message
-// @Tags Messages
-// @Accept  json
-// @Produce  json
-// @Param eventID path string true "event id"
-// @Success 200 {object} serverResponse
-// @Failure 400 {object} serverResponse
-// @Failure 401 {object} serverResponse
-// @Failure 500 {object} serverResponse
-// @Security ApiKeyAuth
-// @Router /events/{eventID} [get]
-func (a *applicationHandler) GetAppMessage(w http.ResponseWriter, r *http.Request) {
-
-	_ = render.Render(w, r, newServerResponse("App event fetched successfully",
-		*getMessageFromContext(r.Context()), http.StatusOK))
-}
-
-// ResendAppMessage
-// @Summary Resend an app message
-// @Description This endpoint resends an app message
-// @Tags Messages
-// @Accept  json
-// @Produce  json
-// @Param eventID path string true "event id"
-// @Success 200 {object} serverResponse
-// @Failure 400 {object} serverResponse
-// @Failure 401 {object} serverResponse
-// @Failure 500 {object} serverResponse
-// @Security ApiKeyAuth
-// @Router /events/{eventID}/resend [put]
-func (a *applicationHandler) ResendAppMessage(w http.ResponseWriter, r *http.Request) {
-=======
 	app.Endpoints = append(app.Endpoints, *endpoint)
 
 	err = a.appRepo.UpdateApplication(r.Context(), app)
@@ -490,97 +293,64 @@
 		_ = render.Render(w, r, newErrorResponse("an error occurred while adding app endpoint", http.StatusInternalServerError))
 		return
 	}
->>>>>>> d2f97a9a
 
 	_ = render.Render(w, r, newServerResponse("App endpoint created successfully", endpoint, http.StatusCreated))
 }
 
-<<<<<<< HEAD
-// GetAppMessagesPaged
-// @Summary Get app messages with pagination
-// @Description This endpoint fetches app messages with pagination
-// @Tags Messages
-// @Accept  json
-// @Produce  json
-// @Param appID path string true "application id"
-// @Param perPage query string false "results per page"
-// @Param page query string false "page number"
-// @Param sort query string false "sort order"
-// @Success 200 {object} serverResponse
-// @Failure 400 {object} serverResponse
-// @Failure 401 {object} serverResponse
-// @Failure 500 {object} serverResponse
-// @Security ApiKeyAuth
-// @Router /apps/{appID}/events [get]
-func (a *applicationHandler) GetAppMessagesPaged(w http.ResponseWriter, r *http.Request) {
-=======
+// GetAppEndpoint
+// @Summary Get application endpoint
+// @Description This endpoint fetches an application endpoint
+// @Tags Application Endpoints
+// @Accept  json
+// @Produce  json
+// @Param appID path string true "application id"
+// @Param endpointID path string true "endpoint id"
+// @Success 200 {object} serverResponse
+// @Failure 400 {object} serverResponse
+// @Failure 401 {object} serverResponse
+// @Failure 500 {object} serverResponse
+// @Security ApiKeyAuth
+// @Router /apps/{appID}/endpoints/{endpointID} [get]
 func (a *applicationHandler) GetAppEndpoint(w http.ResponseWriter, r *http.Request) {
->>>>>>> d2f97a9a
 
 	_ = render.Render(w, r, newServerResponse("App endpoint fetched successfully",
 		*getApplicationEndpointFromContext(r.Context()), http.StatusOK))
 }
 
-<<<<<<< HEAD
-// DeleteApp
-// @Summary Delete app
-// @Description This endpoint deletes an app
-// @Tags Application
-// @Accept  json
-// @Produce  json
-// @Param appID path string true "application id"
-// @Success 200 {object} serverResponse
-// @Failure 400 {object} serverResponse
-// @Failure 401 {object} serverResponse
-// @Failure 500 {object} serverResponse
-// @Security ApiKeyAuth
-// @Router /apps/{appID} [delete]
-func (a *applicationHandler) DeleteApp(w http.ResponseWriter, r *http.Request) {
-=======
+// GetAppEndpoints
+// @Summary Get application endpoints
+// @Description This endpoint fetches an application's endpoints
+// @Tags Application Endpoints
+// @Accept  json
+// @Produce  json
+// @Param appID path string true "application id"
+// @Success 200 {object} serverResponse
+// @Failure 400 {object} serverResponse
+// @Failure 401 {object} serverResponse
+// @Failure 500 {object} serverResponse
+// @Security ApiKeyAuth
+// @Router /apps/{appID}/endpoints [get]
 func (a *applicationHandler) GetAppEndpoints(w http.ResponseWriter, r *http.Request) {
 	app := getApplicationFromContext(r.Context())
->>>>>>> d2f97a9a
 
 	app.Endpoints = filterDeletedEndpoints(app.Endpoints)
 	_ = render.Render(w, r, newServerResponse("App endpoints fetched successfully", app.Endpoints, http.StatusOK))
 }
 
-<<<<<<< HEAD
-// GetAppMessageDeliveryAttempt
-// @Summary Get app message delivery attempt
-// @Description This endpoint fetches an app message delivery attempt
-// @Tags Messages
-// @Accept  json
-// @Produce  json
-// @Param eventID path string true "event id"
-// @Param deliveryAttemptID path string true "delivery attempt id"
-// @Success 200 {object} serverResponse
-// @Failure 400 {object} serverResponse
-// @Failure 401 {object} serverResponse
-// @Failure 500 {object} serverResponse
-// @Security ApiKeyAuth
-// @Router /events/{eventID}/deliveryattempts/{deliveryAttemptID} [get]
-func (a *applicationHandler) GetAppMessageDeliveryAttempt(w http.ResponseWriter, r *http.Request) {
-
-	_ = render.Render(w, r, newServerResponse("App event delivery attempt fetched successfully",
-		*getDeliveryAttemptFromContext(r.Context()), http.StatusOK))
-}
-
-// GetAppMessageDeliveryAttempts
-// @Summary Get app message delivery attempts
-// @Description This endpoint fetches an app message's delivery attempts
-// @Tags Messages
-// @Accept  json
-// @Produce  json
-// @Param eventID path string true "event id"
-// @Success 200 {object} serverResponse
-// @Failure 400 {object} serverResponse
-// @Failure 401 {object} serverResponse
-// @Failure 500 {object} serverResponse
-// @Security ApiKeyAuth
-// @Router /events/{eventID}/deliveryattempts [get]
-func (a *applicationHandler) GetAppMessageDeliveryAttempts(w http.ResponseWriter, r *http.Request) {
-=======
+// UpdateAppEndpoint
+// @Summary Update an application endpoint
+// @Description This endpoint updates an application endpoint
+// @Tags Application Endpoints
+// @Accept  json
+// @Produce  json
+// @Param endpointID path string true "endpoint id"
+// @Param endpoint body models.Endpoint true "Endpoint Details"
+// @Success 200 {object} serverResponse
+// @Failure 400 {object} serverResponse
+// @Failure 401 {object} serverResponse
+// @Failure 500 {object} serverResponse
+// @Security ApiKeyAuth
+// @Router /apps/endpoints/{endpointID} [put]
 func (a *applicationHandler) UpdateAppEndpoint(w http.ResponseWriter, r *http.Request) {
 	var e models.Endpoint
 	e, err := parseEndpointFromBody(r.Body)
@@ -591,7 +361,6 @@
 
 	app := getApplicationFromContext(r.Context())
 	endPointId := chi.URLParam(r, "endpointID")
->>>>>>> d2f97a9a
 
 	endpoints, endpoint, err := updateEndpointIfFound(&app.Endpoints, endPointId, e)
 	if err != nil {
@@ -609,6 +378,20 @@
 	_ = render.Render(w, r, newServerResponse("Apps endpoint updated successfully", endpoint, http.StatusAccepted))
 }
 
+// DeleteAppEndpoint
+// @Summary Delete application endpoint
+// @Description This endpoint deletes an application endpoint
+// @Tags Application Endpoints
+// @Accept  json
+// @Produce  json
+// @Param appID path string true "application id"
+// @Param endpointID path string true "endpoint id"
+// @Success 200 {object} serverResponse
+// @Failure 400 {object} serverResponse
+// @Failure 401 {object} serverResponse
+// @Failure 500 {object} serverResponse
+// @Security ApiKeyAuth
+// @Router /apps/{appID}/endpoints/{endpointID} [delete]
 func (a *applicationHandler) DeleteAppEndpoint(w http.ResponseWriter, r *http.Request) {
 	app := getApplicationFromContext(r.Context())
 	e := getApplicationEndpointFromContext(r.Context())
