--- conflicted
+++ resolved
@@ -22,32 +22,6 @@
 )
 
 type applicationHandler struct {
-<<<<<<< HEAD
-	appService          *services.AppService
-	eventService        *services.EventService
-	groupService        *services.GroupService
-	securityService     *services.SecurityService
-	sourceService       *services.SourceService
-	subService          *services.SubcriptionService
-	organisationService *services.OrganisationService
-	orgRepo             datastore.OrganisationRepository
-	appRepo             datastore.ApplicationRepository
-	eventRepo           datastore.EventRepository
-	subRepo             datastore.SubscriptionRepository
-	eventDeliveryRepo   datastore.EventDeliveryRepository
-	groupRepo           datastore.GroupRepository
-	apiKeyRepo          datastore.APIKeyRepository
-	sourceRepo          datastore.SourceRepository
-	queue               queue.Queuer
-	logger              logger.Logger
-	tracer              tracer.Tracer
-	cache               cache.Cache
-	limiter             limiter.RateLimiter
-	userService         *services.UserService
-	userRepo            datastore.UserRepository
-	configService       *services.ConfigService
-	configRepo          datastore.ConfigurationRepository
-=======
 	appService                *services.AppService
 	eventService              *services.EventService
 	groupService              *services.GroupService
@@ -73,7 +47,8 @@
 	limiter                   limiter.RateLimiter
 	userService               *services.UserService
 	userRepo                  datastore.UserRepository
->>>>>>> 4bb944ef
+	configService             *services.ConfigService
+	configRepo                datastore.ConfigurationRepository
 }
 
 type pagedResponse struct {
@@ -107,37 +82,9 @@
 	rs := services.NewSubscriptionService(subRepo)
 	sos := services.NewSourceService(sourceRepo)
 	us := services.NewUserService(userRepo, cache)
-<<<<<<< HEAD
-	cs := services.NewConfigService(configRepo)
-
-	return &applicationHandler{
-		appService:          as,
-		eventService:        es,
-		groupService:        gs,
-		securityService:     ss,
-		organisationService: os,
-		subService:          rs,
-		sourceService:       sos,
-		orgRepo:             orgRepo,
-		eventRepo:           eventRepo,
-		eventDeliveryRepo:   eventDeliveryRepo,
-		apiKeyRepo:          apiKeyRepo,
-		appRepo:             appRepo,
-		groupRepo:           groupRepo,
-		sourceRepo:          sourceRepo,
-		queue:               queue,
-		subRepo:             subRepo,
-		logger:              logger,
-		tracer:              tracer,
-		cache:               cache,
-		limiter:             limiter,
-		userService:         us,
-		userRepo:            userRepo,
-		configRepo:          configRepo,
-		configService:       cs,
-=======
 	ois := services.NewOrganisationInviteService(orgRepo, userRepo, orgMemberRepo, orgInviteRepo)
 	om := services.NewOrganisationMemberService(orgMemberRepo)
+	cs := services.NewConfigService(configRepo)
 
 	return &applicationHandler{
 		appService:                as,
@@ -165,7 +112,8 @@
 		limiter:                   limiter,
 		userService:               us,
 		userRepo:                  userRepo,
->>>>>>> 4bb944ef
+		configRepo:                configRepo,
+		configService:             cs,
 	}
 }
 
