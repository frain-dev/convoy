package server

import (
	"net/http"

	"github.com/frain-dev/convoy/searcher"
	"github.com/frain-dev/convoy/services"

	"github.com/frain-dev/convoy/cache"
	limiter "github.com/frain-dev/convoy/limiter"
	"github.com/frain-dev/convoy/logger"

	"github.com/frain-dev/convoy/datastore"
	"github.com/frain-dev/convoy/queue"
	"github.com/frain-dev/convoy/server/models"
	"github.com/frain-dev/convoy/tracer"
	"github.com/frain-dev/convoy/util"

	"github.com/go-chi/chi/v5"
	"github.com/go-chi/render"
	log "github.com/sirupsen/logrus"
)

type applicationHandler struct {
<<<<<<< HEAD
	subService        *services.SubcriptionService
	appService        *services.AppService
	eventService      *services.EventService
	groupService      *services.GroupService
	securityService   *services.SecurityService
	sourceService     *services.SourceService
	appRepo           datastore.ApplicationRepository
	eventRepo         datastore.EventRepository
	eventDeliveryRepo datastore.EventDeliveryRepository
	subRepo           datastore.SubscriptionRepository
	groupRepo         datastore.GroupRepository
	apiKeyRepo        datastore.APIKeyRepository
	sourceRepo        datastore.SourceRepository
	eventQueue        queue.Queuer
	createEventQueue  queue.Queuer
	logger            logger.Logger
	tracer            tracer.Tracer
	cache             cache.Cache
	limiter           limiter.RateLimiter
=======
	appService          *services.AppService
	eventService        *services.EventService
	groupService        *services.GroupService
	securityService     *services.SecurityService
	sourceService       *services.SourceService
	organisationService *services.OrganisationService
	orgRepo             datastore.OrganisationRepository
	appRepo             datastore.ApplicationRepository
	eventRepo           datastore.EventRepository
	eventDeliveryRepo   datastore.EventDeliveryRepository
	groupRepo           datastore.GroupRepository
	apiKeyRepo          datastore.APIKeyRepository
	sourceRepo          datastore.SourceRepository
	eventQueue          queue.Queuer
	createEventQueue    queue.Queuer
	logger              logger.Logger
	tracer              tracer.Tracer
	cache               cache.Cache
	limiter             limiter.RateLimiter
	userService         *services.UserService
	userRepo            datastore.UserRepository
>>>>>>> 43d3a045
}

type pagedResponse struct {
	Content    interface{}               `json:"content,omitempty"`
	Pagination *datastore.PaginationData `json:"pagination,omitempty"`
}

func newApplicationHandler(
	eventRepo datastore.EventRepository,
	eventDeliveryRepo datastore.EventDeliveryRepository,
	appRepo datastore.ApplicationRepository,
	groupRepo datastore.GroupRepository,
	apiKeyRepo datastore.APIKeyRepository,
	subRepo datastore.SubscriptionRepository,
	sourceRepo datastore.SourceRepository,
	orgRepo datastore.OrganisationRepository,
	userRepo datastore.UserRepository,
	eventQueue queue.Queuer,
	createEventQueue queue.Queuer,
	logger logger.Logger,
	tracer tracer.Tracer,
	cache cache.Cache,
	limiter limiter.RateLimiter,
	searcher searcher.Searcher,
) *applicationHandler {

	es := services.NewEventService(appRepo, eventRepo, eventDeliveryRepo, eventQueue, createEventQueue, cache, searcher, subRepo)
	gs := services.NewGroupService(appRepo, groupRepo, eventRepo, eventDeliveryRepo, limiter)
	as := services.NewAppService(appRepo, eventRepo, eventDeliveryRepo, eventQueue, cache)
	ss := services.NewSecurityService(groupRepo, apiKeyRepo)
<<<<<<< HEAD
	rs := services.NewSubscriptionService(subRepo)
=======
	os := services.NewOrganisationService(orgRepo)
>>>>>>> 43d3a045
	sos := services.NewSourceService(sourceRepo)
	us := services.NewUserService(userRepo, cache)

	return &applicationHandler{
<<<<<<< HEAD
		appService:        as,
		eventService:      es,
		groupService:      gs,
		securityService:   ss,
		subService:        rs,
		sourceService:     sos,
		eventRepo:         eventRepo,
		eventDeliveryRepo: eventDeliveryRepo,
		apiKeyRepo:        apiKeyRepo,
		groupRepo:         groupRepo,
		appRepo:           appRepo,
		subRepo:           subRepo,

		createEventQueue: createEventQueue,
		eventQueue:       eventQueue,
		limiter:          limiter,
		logger:           logger,
		tracer:           tracer,
		cache:            cache,
		sourceRepo:       sourceRepo,
=======
		appService:          as,
		eventService:        es,
		groupService:        gs,
		securityService:     ss,
		organisationService: os,
		sourceService:       sos,
		orgRepo:             orgRepo,
		eventRepo:           eventRepo,
		eventDeliveryRepo:   eventDeliveryRepo,
		apiKeyRepo:          apiKeyRepo,
		appRepo:             appRepo,
		groupRepo:           groupRepo,
		sourceRepo:          sourceRepo,
		eventQueue:          eventQueue,
		createEventQueue:    createEventQueue,
		logger:              logger,
		tracer:              tracer,
		cache:               cache,
		limiter:             limiter,
		userService:         us,
		userRepo:            userRepo,
>>>>>>> 43d3a045
	}
}

// GetApp
// @Summary Get an application
// @Description This endpoint fetches an application by it's id
// @Tags Application
// @Accept  json
// @Produce  json
// @Param groupId query string true "group id"
// @Param appID path string true "application id"
// @Success 200 {object} serverResponse{data=datastore.Application}
// @Failure 400,401,500 {object} serverResponse{data=Stub}
// @Security ApiKeyAuth
// @Router /applications/{appID} [get]
func (a *applicationHandler) GetApp(w http.ResponseWriter, r *http.Request) {

	_ = render.Render(w, r, newServerResponse("App fetched successfully",
		*getApplicationFromContext(r.Context()), http.StatusOK))
}

// GetApps
// @Summary Get all applications
// @Description This fetches all applications
// @Tags Application
// @Accept  json
// @Produce  json
// @Param perPage query string false "results per page"
// @Param page query string false "page number"
// @Param sort query string false "sort order"
// @Param q query string false "app title"
// @Param groupId query string true "group id"
// @Success 200 {object} serverResponse{data=pagedResponse{content=[]datastore.Application}}
// @Failure 400,401,500 {object} serverResponse{data=Stub}
// @Security ApiKeyAuth
// @Router /applications [get]
func (a *applicationHandler) GetApps(w http.ResponseWriter, r *http.Request) {
	pageable := getPageableFromContext(r.Context())
	group := getGroupFromContext(r.Context())
	q := r.URL.Query().Get("q")

	apps, paginationData, err := a.appRepo.LoadApplicationsPaged(r.Context(), group.UID, q, pageable)
	if err != nil {
		log.WithError(err).Error("failed to load apps")
		_ = render.Render(w, r, newErrorResponse("an error occurred while fetching apps. Error: "+err.Error(), http.StatusBadRequest))
		return
	}

	_ = render.Render(w, r, newServerResponse("Apps fetched successfully",
		pagedResponse{Content: &apps, Pagination: &paginationData}, http.StatusOK))
}

// CreateApp
// @Summary Create an application
// @Description This endpoint creates an application
// @Tags Application
// @Accept  json
// @Produce  json
// @Param groupId query string true "group id"
// @Param application body models.Application true "Application Details"
// @Success 200 {object} serverResponse{data=datastore.Application}
// @Failure 400,401,500 {object} serverResponse{data=Stub}
// @Security ApiKeyAuth
// @Router /applications [post]
func (a *applicationHandler) CreateApp(w http.ResponseWriter, r *http.Request) {

	var newApp models.Application
	err := util.ReadJSON(r, &newApp)
	if err != nil {
		_ = render.Render(w, r, newErrorResponse(err.Error(), http.StatusBadRequest))
		return
	}

	group := getGroupFromContext(r.Context())
	app, err := a.appService.CreateApp(r.Context(), &newApp, group)
	if err != nil {
		_ = render.Render(w, r, newServiceErrResponse(err))
		return
	}

	_ = render.Render(w, r, newServerResponse("App created successfully", app, http.StatusCreated))
}

// UpdateApp
// @Summary Update an application
// @Description This endpoint updates an application
// @Tags Application
// @Accept  json
// @Produce  json
// @Param groupId query string true "group id"
// @Param appID path string true "application id"
// @Param application body models.Application true "Application Details"
// @Success 200 {object} serverResponse{data=datastore.Application}
// @Failure 400,401,500 {object} serverResponse{data=Stub}
// @Security ApiKeyAuth
// @Router /applications/{appID} [put]
func (a *applicationHandler) UpdateApp(w http.ResponseWriter, r *http.Request) {
	var appUpdate models.UpdateApplication
	err := util.ReadJSON(r, &appUpdate)
	if err != nil {
		_ = render.Render(w, r, newErrorResponse(err.Error(), http.StatusBadRequest))
		return
	}

	app := getApplicationFromContext(r.Context())

	err = a.appService.UpdateApplication(r.Context(), &appUpdate, app)
	if err != nil {
		_ = render.Render(w, r, newServiceErrResponse(err))
		return
	}

	_ = render.Render(w, r, newServerResponse("App updated successfully", app, http.StatusAccepted))
}

// DeleteApp
// @Summary Delete app
// @Description This endpoint deletes an app
// @Tags Application
// @Accept  json
// @Produce  json
// @Param groupId query string true "group id"
// @Param appID path string true "application id"
// @Success 200 {object} serverResponse{data=Stub}
// @Failure 400,401,500 {object} serverResponse{data=Stub}
// @Security ApiKeyAuth
// @Router /applications/{appID} [delete]
func (a *applicationHandler) DeleteApp(w http.ResponseWriter, r *http.Request) {
	app := getApplicationFromContext(r.Context())
	err := a.appService.DeleteApplication(r.Context(), app)
	if err != nil {
		log.Errorln("failed to delete app - ", err)
		_ = render.Render(w, r, newServiceErrResponse(err))
		return
	}

	_ = render.Render(w, r, newServerResponse("App deleted successfully", nil, http.StatusOK))
}

// CreateAppEndpoint
// @Summary Create an application endpoint
// @Description This endpoint creates an application endpoint
// @Tags Application Endpoints
// @Accept  json
// @Produce  json
// @Param groupId query string true "group id"
// @Param appID path string true "application id"
// @Param endpoint body models.Endpoint true "Endpoint Details"
// @Success 200 {object} serverResponse{data=datastore.Endpoint}
// @Failure 400,401,500 {object} serverResponse{data=Stub}
// @Security ApiKeyAuth
// @Router /applications/{appID}/endpoints [post]
func (a *applicationHandler) CreateAppEndpoint(w http.ResponseWriter, r *http.Request) {
	var e models.Endpoint
	e, err := parseEndpointFromBody(r)
	if err != nil {
		_ = render.Render(w, r, newErrorResponse(err.Error(), http.StatusBadRequest))
		return
	}

	app := getApplicationFromContext(r.Context())

	endpoint, err := a.appService.CreateAppEndpoint(r.Context(), e, app)
	if err != nil {
		_ = render.Render(w, r, newServiceErrResponse(err))
		return
	}

	_ = render.Render(w, r, newServerResponse("App endpoint created successfully", endpoint, http.StatusCreated))
}

// GetAppEndpoint
// @Summary Get application endpoint
// @Description This endpoint fetches an application endpoint
// @Tags Application Endpoints
// @Accept  json
// @Produce  json
// @Param groupId query string true "group id"
// @Param appID path string true "application id"
// @Param endpointID path string true "endpoint id"
// @Success 200 {object} serverResponse{data=datastore.Endpoint}
// @Failure 400,401,500 {object} serverResponse{data=Stub}
// @Security ApiKeyAuth
// @Router /applications/{appID}/endpoints/{endpointID} [get]
func (a *applicationHandler) GetAppEndpoint(w http.ResponseWriter, r *http.Request) {

	_ = render.Render(w, r, newServerResponse("App endpoint fetched successfully",
		*getApplicationEndpointFromContext(r.Context()), http.StatusOK))
}

// GetAppEndpoints
// @Summary Get application endpoints
// @Description This endpoint fetches an application's endpoints
// @Tags Application Endpoints
// @Accept  json
// @Produce  json
// @Param groupId query string true "group id"
// @Param appID path string true "application id"
// @Success 200 {object} serverResponse{data=[]datastore.Endpoint}
// @Failure 400,401,500 {object} serverResponse{data=Stub}
// @Security ApiKeyAuth
// @Router /applications/{appID}/endpoints [get]
func (a *applicationHandler) GetAppEndpoints(w http.ResponseWriter, r *http.Request) {
	app := getApplicationFromContext(r.Context())

	app.Endpoints = filterDeletedEndpoints(app.Endpoints)
	_ = render.Render(w, r, newServerResponse("App endpoints fetched successfully", app.Endpoints, http.StatusOK))
}

// UpdateAppEndpoint
// @Summary Update an application endpoint
// @Description This endpoint updates an application endpoint
// @Tags Application Endpoints
// @Accept  json
// @Produce  json
// @Param groupId query string true "group id"
// @Param appID path string true "application id"
// @Param endpointID path string true "endpoint id"
// @Param endpoint body models.Endpoint true "Endpoint Details"
// @Success 200 {object} serverResponse{data=datastore.Endpoint}
// @Failure 400,401,500 {object} serverResponse{data=Stub}
// @Security ApiKeyAuth
// @Router /applications/{appID}/endpoints/{endpointID} [put]
func (a *applicationHandler) UpdateAppEndpoint(w http.ResponseWriter, r *http.Request) {
	var e models.Endpoint
	e, err := parseEndpointFromBody(r)
	if err != nil {
		_ = render.Render(w, r, newErrorResponse(err.Error(), http.StatusBadRequest))
		return
	}

	app := getApplicationFromContext(r.Context())
	endPointId := chi.URLParam(r, "endpointID")

	endpoint, err := a.appService.UpdateAppEndpoint(r.Context(), e, endPointId, app)
	if err != nil {
		_ = render.Render(w, r, newServiceErrResponse(err))
		return
	}

	_ = render.Render(w, r, newServerResponse("Apps endpoint updated successfully", endpoint, http.StatusAccepted))
}

// DeleteAppEndpoint
// @Summary Delete application endpoint
// @Description This endpoint deletes an application endpoint
// @Tags Application Endpoints
// @Accept  json
// @Produce  json
// @Param groupId query string true "group id"
// @Param appID path string true "application id"
// @Param endpointID path string true "endpoint id"
// @Success 200 {object} serverResponse{data=Stub}
// @Failure 400,401,500 {object} serverResponse{data=Stub}
// @Security ApiKeyAuth
// @Router /applications/{appID}/endpoints/{endpointID} [delete]
func (a *applicationHandler) DeleteAppEndpoint(w http.ResponseWriter, r *http.Request) {
	app := getApplicationFromContext(r.Context())
	e := getApplicationEndpointFromContext(r.Context())

	err := a.appService.DeleteAppEndpoint(r.Context(), e, app)
	if err != nil {
		_ = render.Render(w, r, newServiceErrResponse(err))
		return
	}

	_ = render.Render(w, r, newServerResponse("App endpoint deleted successfully", nil, http.StatusOK))
}

func (a *applicationHandler) GetPaginatedApps(w http.ResponseWriter, r *http.Request) {

	_ = render.Render(w, r, newServerResponse("Apps fetched successfully",
		pagedResponse{Content: *getApplicationsFromContext(r.Context()),
			Pagination: getPaginationDataFromContext(r.Context())}, http.StatusOK))
}<|MERGE_RESOLUTION|>--- conflicted
+++ resolved
@@ -22,36 +22,17 @@
 )
 
 type applicationHandler struct {
-<<<<<<< HEAD
-	subService        *services.SubcriptionService
-	appService        *services.AppService
-	eventService      *services.EventService
-	groupService      *services.GroupService
-	securityService   *services.SecurityService
-	sourceService     *services.SourceService
-	appRepo           datastore.ApplicationRepository
-	eventRepo         datastore.EventRepository
-	eventDeliveryRepo datastore.EventDeliveryRepository
-	subRepo           datastore.SubscriptionRepository
-	groupRepo         datastore.GroupRepository
-	apiKeyRepo        datastore.APIKeyRepository
-	sourceRepo        datastore.SourceRepository
-	eventQueue        queue.Queuer
-	createEventQueue  queue.Queuer
-	logger            logger.Logger
-	tracer            tracer.Tracer
-	cache             cache.Cache
-	limiter           limiter.RateLimiter
-=======
 	appService          *services.AppService
 	eventService        *services.EventService
 	groupService        *services.GroupService
 	securityService     *services.SecurityService
 	sourceService       *services.SourceService
+	subcriptionService  *services.SubcriptionService
 	organisationService *services.OrganisationService
 	orgRepo             datastore.OrganisationRepository
 	appRepo             datastore.ApplicationRepository
 	eventRepo           datastore.EventRepository
+	subRepo             datastore.SubscriptionRepository
 	eventDeliveryRepo   datastore.EventDeliveryRepository
 	groupRepo           datastore.GroupRepository
 	apiKeyRepo          datastore.APIKeyRepository
@@ -64,7 +45,6 @@
 	limiter             limiter.RateLimiter
 	userService         *services.UserService
 	userRepo            datastore.UserRepository
->>>>>>> 43d3a045
 }
 
 type pagedResponse struct {
@@ -95,42 +75,18 @@
 	gs := services.NewGroupService(appRepo, groupRepo, eventRepo, eventDeliveryRepo, limiter)
 	as := services.NewAppService(appRepo, eventRepo, eventDeliveryRepo, eventQueue, cache)
 	ss := services.NewSecurityService(groupRepo, apiKeyRepo)
-<<<<<<< HEAD
 	rs := services.NewSubscriptionService(subRepo)
-=======
 	os := services.NewOrganisationService(orgRepo)
->>>>>>> 43d3a045
 	sos := services.NewSourceService(sourceRepo)
 	us := services.NewUserService(userRepo, cache)
 
 	return &applicationHandler{
-<<<<<<< HEAD
-		appService:        as,
-		eventService:      es,
-		groupService:      gs,
-		securityService:   ss,
-		subService:        rs,
-		sourceService:     sos,
-		eventRepo:         eventRepo,
-		eventDeliveryRepo: eventDeliveryRepo,
-		apiKeyRepo:        apiKeyRepo,
-		groupRepo:         groupRepo,
-		appRepo:           appRepo,
-		subRepo:           subRepo,
-
-		createEventQueue: createEventQueue,
-		eventQueue:       eventQueue,
-		limiter:          limiter,
-		logger:           logger,
-		tracer:           tracer,
-		cache:            cache,
-		sourceRepo:       sourceRepo,
-=======
 		appService:          as,
 		eventService:        es,
 		groupService:        gs,
 		securityService:     ss,
 		organisationService: os,
+		subcriptionService:  rs,
 		sourceService:       sos,
 		orgRepo:             orgRepo,
 		eventRepo:           eventRepo,
@@ -139,6 +95,7 @@
 		appRepo:             appRepo,
 		groupRepo:           groupRepo,
 		sourceRepo:          sourceRepo,
+		subRepo:             subRepo,
 		eventQueue:          eventQueue,
 		createEventQueue:    createEventQueue,
 		logger:              logger,
@@ -147,7 +104,6 @@
 		limiter:             limiter,
 		userService:         us,
 		userRepo:            userRepo,
->>>>>>> 43d3a045
 	}
 }
 
