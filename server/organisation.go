package server

import (
	"net/http"

<<<<<<< HEAD
=======
	"github.com/frain-dev/convoy/datastore/mongo"
>>>>>>> 2456fdfc
	"github.com/frain-dev/convoy/server/models"
	"github.com/frain-dev/convoy/services"
	"github.com/frain-dev/convoy/util"
	"github.com/go-chi/render"
	log "github.com/sirupsen/logrus"

	m "github.com/frain-dev/convoy/internal/pkg/middleware"
)

func createOrganisationService(a *ApplicationHandler) *services.OrganisationService {
	orgRepo := mongo.NewOrgRepo(a.A.Store)
	orgMemberRepo := mongo.NewOrgMemberRepo(a.A.Store)

	return services.NewOrganisationService(orgRepo, orgMemberRepo)
}

// GetOrganisation
// @Summary Get an organisation
// @Description This endpoint fetches an organisation by its id
// @Tags Organisation
// @Accept  json
// @Produce  json
// @Param orgID path string true "organisation id"
// @Success 200 {object} util.ServerResponse{data=datastore.Organisation}
// @Failure 400,401,500 {object} util.ServerResponse{data=Stub}
// @Security ApiKeyAuth
// @Router /ui/organisations/{orgID} [get]
func (a *ApplicationHandler) GetOrganisation(w http.ResponseWriter, r *http.Request) {

	_ = render.Render(w, r, util.NewServerResponse("Organisation fetched successfully",
		m.GetOrganisationFromContext(r.Context()), http.StatusOK))
}

// GetOrganisationsPaged
// @Summary Get organisations
// @Description This endpoint fetches multiple organisations
// @Tags Organisation
// @Accept  json
// @Produce  json
// @Param perPage query string false "results per page"
// @Param page query string false "page number"
// @Param sort query string false "sort order"
// @Success 200 {object} util.ServerResponse{data=pagedResponse{content=[]datastore.Organisation}}
// @Failure 400,401,500 {object} util.ServerResponse{data=Stub}
// @Security ApiKeyAuth
// @Router /ui/organisations [get]
func (a *ApplicationHandler) GetOrganisationsPaged(w http.ResponseWriter, r *http.Request) { //TODO: change to GetUserOrganisationsPaged
	pageable := m.GetPageableFromContext(r.Context())
	user := m.GetUserFromContext(r.Context())
<<<<<<< HEAD

	organisations, paginationData, err := a.S.OrganisationService.LoadUserOrganisationsPaged(r.Context(), user, pageable)
=======
	orgService := createOrganisationService(a)

	organisations, paginationData, err := orgService.LoadUserOrganisationsPaged(r.Context(), user, pageable)
>>>>>>> 2456fdfc
	if err != nil {
		log.WithError(err).Error("failed to load organisations")
		_ = render.Render(w, r, util.NewServiceErrResponse(err))
		return
	}

	_ = render.Render(w, r, util.NewServerResponse("Organisations fetched successfully",
		pagedResponse{Content: &organisations, Pagination: &paginationData}, http.StatusOK))
}

// CreateOrganisation
// @Summary Create an organisation
// @Description This endpoint creates an organisation
// @Tags Organisation
// @Accept  json
// @Produce  json
// @Param organisation body models.Organisation true "Organisation Details"
// @Success 200 {object} util.ServerResponse{data=datastore.Organisation}
// @Failure 400,401,500 {object} util.ServerResponse{data=Stub}
// @Security ApiKeyAuth
// @Router /ui/organisations [post]
func (a *ApplicationHandler) CreateOrganisation(w http.ResponseWriter, r *http.Request) {
	var newOrg models.Organisation
	err := util.ReadJSON(r, &newOrg)
	if err != nil {
		_ = render.Render(w, r, util.NewErrorResponse(err.Error(), http.StatusBadRequest))
		return
	}

	user := m.GetUserFromContext(r.Context())
<<<<<<< HEAD

	organisation, err := a.S.OrganisationService.CreateOrganisation(r.Context(), &newOrg, user)
=======
	orgService := createOrganisationService(a)

	organisation, err := orgService.CreateOrganisation(r.Context(), &newOrg, user)
>>>>>>> 2456fdfc
	if err != nil {
		_ = render.Render(w, r, util.NewServiceErrResponse(err))
		return
	}

	_ = render.Render(w, r, util.NewServerResponse("Organisation created successfully", organisation, http.StatusCreated))
}

// UpdateOrganisation
// @Summary Update an organisation
// @Description This endpoint updates an organisation
// @Tags Organisation
// @Accept  json
// @Produce  json
// @Param orgID path string true "organisation id"
// @Param organisation body models.Organisation true "Organisation Details"
// @Success 200 {object} util.ServerResponse{data=datastore.Organisation}
// @Failure 400,401,500 {object} util.ServerResponse{data=Stub}
// @Security ApiKeyAuth
// @Router /ui/organisations/{orgID} [put]
func (a *ApplicationHandler) UpdateOrganisation(w http.ResponseWriter, r *http.Request) {
	var orgUpdate models.Organisation
	err := util.ReadJSON(r, &orgUpdate)
	if err != nil {
		_ = render.Render(w, r, util.NewErrorResponse(err.Error(), http.StatusBadRequest))
		return
	}
	orgService := createOrganisationService(a)

<<<<<<< HEAD
	org, err := a.S.OrganisationService.UpdateOrganisation(r.Context(), m.GetOrganisationFromContext(r.Context()), &orgUpdate)
=======
	org, err := orgService.UpdateOrganisation(r.Context(), m.GetOrganisationFromContext(r.Context()), &orgUpdate)
>>>>>>> 2456fdfc
	if err != nil {
		_ = render.Render(w, r, util.NewServiceErrResponse(err))
		return
	}

	_ = render.Render(w, r, util.NewServerResponse("Organisation updated successfully", org, http.StatusAccepted))
}

// DeleteOrganisation
// @Summary Delete organisation
// @Description This endpoint deletes an organisation
// @Tags Organisation
// @Accept  json
// @Produce  json
// @Param orgID path string true "organisation id"
// @Success 200 {object} util.ServerResponse{data=Stub}
// @Failure 400,401,500 {object} util.ServerResponse{data=Stub}
// @Security ApiKeyAuth
// @Router /ui/organisations/{orgID} [delete]
func (a *ApplicationHandler) DeleteOrganisation(w http.ResponseWriter, r *http.Request) {
	org := m.GetOrganisationFromContext(r.Context())
<<<<<<< HEAD
	err := a.S.OrganisationService.DeleteOrganisation(r.Context(), org.UID)
=======
	orgService := createOrganisationService(a)
	err := orgService.DeleteOrganisation(r.Context(), org.UID)
>>>>>>> 2456fdfc
	if err != nil {
		log.WithError(err).Error("failed to delete organisation")
		_ = render.Render(w, r, util.NewServiceErrResponse(err))
		return
	}

	_ = render.Render(w, r, util.NewServerResponse("Organisation deleted successfully", nil, http.StatusOK))
}<|MERGE_RESOLUTION|>--- conflicted
+++ resolved
@@ -3,10 +3,7 @@
 import (
 	"net/http"
 
-<<<<<<< HEAD
-=======
 	"github.com/frain-dev/convoy/datastore/mongo"
->>>>>>> 2456fdfc
 	"github.com/frain-dev/convoy/server/models"
 	"github.com/frain-dev/convoy/services"
 	"github.com/frain-dev/convoy/util"
@@ -56,14 +53,9 @@
 func (a *ApplicationHandler) GetOrganisationsPaged(w http.ResponseWriter, r *http.Request) { //TODO: change to GetUserOrganisationsPaged
 	pageable := m.GetPageableFromContext(r.Context())
 	user := m.GetUserFromContext(r.Context())
-<<<<<<< HEAD
-
-	organisations, paginationData, err := a.S.OrganisationService.LoadUserOrganisationsPaged(r.Context(), user, pageable)
-=======
 	orgService := createOrganisationService(a)
 
 	organisations, paginationData, err := orgService.LoadUserOrganisationsPaged(r.Context(), user, pageable)
->>>>>>> 2456fdfc
 	if err != nil {
 		log.WithError(err).Error("failed to load organisations")
 		_ = render.Render(w, r, util.NewServiceErrResponse(err))
@@ -94,14 +86,9 @@
 	}
 
 	user := m.GetUserFromContext(r.Context())
-<<<<<<< HEAD
-
-	organisation, err := a.S.OrganisationService.CreateOrganisation(r.Context(), &newOrg, user)
-=======
 	orgService := createOrganisationService(a)
 
 	organisation, err := orgService.CreateOrganisation(r.Context(), &newOrg, user)
->>>>>>> 2456fdfc
 	if err != nil {
 		_ = render.Render(w, r, util.NewServiceErrResponse(err))
 		return
@@ -131,11 +118,7 @@
 	}
 	orgService := createOrganisationService(a)
 
-<<<<<<< HEAD
-	org, err := a.S.OrganisationService.UpdateOrganisation(r.Context(), m.GetOrganisationFromContext(r.Context()), &orgUpdate)
-=======
 	org, err := orgService.UpdateOrganisation(r.Context(), m.GetOrganisationFromContext(r.Context()), &orgUpdate)
->>>>>>> 2456fdfc
 	if err != nil {
 		_ = render.Render(w, r, util.NewServiceErrResponse(err))
 		return
@@ -157,12 +140,8 @@
 // @Router /ui/organisations/{orgID} [delete]
 func (a *ApplicationHandler) DeleteOrganisation(w http.ResponseWriter, r *http.Request) {
 	org := m.GetOrganisationFromContext(r.Context())
-<<<<<<< HEAD
-	err := a.S.OrganisationService.DeleteOrganisation(r.Context(), org.UID)
-=======
 	orgService := createOrganisationService(a)
 	err := orgService.DeleteOrganisation(r.Context(), org.UID)
->>>>>>> 2456fdfc
 	if err != nil {
 		log.WithError(err).Error("failed to delete organisation")
 		_ = render.Render(w, r, util.NewServiceErrResponse(err))
