--- conflicted
+++ resolved
@@ -101,13 +101,8 @@
 		"disable_endpoint": true
 	}`, app.UID, s.DefaultGroup.UID, endpoint.UID)
 
-<<<<<<< HEAD
-	body := serialize(bodyStr)
-	req := createRequest(http.MethodPost, "/api/v1/subscriptions", s.APIKey, body)
-=======
 	url := fmt.Sprintf("/api/v1/projects/%s/subscriptions", s.DefaultGroup.UID)
 	req := createRequest(http.MethodPost, url, s.APIKey, body)
->>>>>>> 1d8a4a1e
 	w := httptest.NewRecorder()
 
 	// Act
