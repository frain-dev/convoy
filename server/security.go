--- conflicted
+++ resolved
@@ -51,11 +51,7 @@
 
 	apiKey, keyString, err := securityService.CreateAPIKey(r.Context(), member, &newApiKey)
 	if err != nil {
-<<<<<<< HEAD
-		a.A.Logger.WithError(err).Error("fff")
-=======
-		log.WithError(err).Error("failed to create api key")
->>>>>>> 2a833aee
+		a.A.Logger.WithError(err).Error("failed to create api key")
 		_ = render.Render(w, r, util.NewServiceErrResponse(err))
 		return
 	}
