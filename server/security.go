package server

import (
	"crypto/sha256"
	"encoding/base64"
	"encoding/json"
	"fmt"
	"net/http"
	"time"

	"github.com/frain-dev/convoy/auth"
	"github.com/frain-dev/convoy/datastore"
	"github.com/frain-dev/convoy/server/models"
	"github.com/frain-dev/convoy/util"
	"github.com/go-chi/chi/v5"
	"github.com/go-chi/render"
	"github.com/google/uuid"
	log "github.com/sirupsen/logrus"
	"go.mongodb.org/mongo-driver/bson/primitive"
	"golang.org/x/crypto/pbkdf2"
)

// CreateAPIKey
// @Summary Create an api key
// @Description This endpoint creates an api key that will be used by the native auth realm
// @Tags APIKey
// @Accept  json
// @Produce  json
// @Param apiKey body models.APIKey true "API Key"
// @Success 200 {object} serverResponse{data=models.APIKeyResponse}
// @Failure 400,401,500 {object} serverResponse{data=Stub}
// @Security ApiKeyAuth
// @Router /security/keys [post]
func (a *applicationHandler) CreateAPIKey(w http.ResponseWriter, r *http.Request) {
	var newApiKey models.APIKey
	err := json.NewDecoder(r.Body).Decode(&newApiKey)
	if err != nil {
		_ = render.Render(w, r, newErrorResponse("Request is invalid", http.StatusBadRequest))
		return
	}

	if newApiKey.ExpiresAt != (time.Time{}) && newApiKey.ExpiresAt.Before(time.Now()) {
		_ = render.Render(w, r, newErrorResponse("expiry date is invalid", http.StatusBadRequest))
		return
	}

	err = newApiKey.Role.Validate("api key")
	if err != nil {
		log.WithError(err).Error("invalid api key role")
		_ = render.Render(w, r, newErrorResponse("invalid api key role", http.StatusBadRequest))
		return
	}

	groups, err := a.groupRepo.FetchGroupsByIDs(r.Context(), newApiKey.Role.Groups)
	if err != nil {
		_ = render.Render(w, r, newErrorResponse("invalid group", http.StatusBadRequest))
		return
	}

	if len(groups) != len(newApiKey.Role.Groups) {
		_ = render.Render(w, r, newErrorResponse("cannot find group", http.StatusBadRequest))
		return
	}

	maskID, key := util.GenerateAPIKey()

	salt, err := util.GenerateSecret()
	if err != nil {
		log.WithError(err).Error("failed to generate salt")
		_ = render.Render(w, r, newErrorResponse("something went wrong", http.StatusInternalServerError))
		return
	}

	dk := pbkdf2.Key([]byte(key), []byte(salt), 4096, 32, sha256.New)
	encodedKey := base64.URLEncoding.EncodeToString(dk)

	apiKey := &datastore.APIKey{
		UID:            uuid.New().String(),
		MaskID:         maskID,
		Name:           newApiKey.Name,
		Type:           newApiKey.Type,
		Role:           newApiKey.Role,
		Hash:           encodedKey,
		Salt:           salt,
		CreatedAt:      primitive.NewDateTimeFromTime(time.Now()),
		UpdatedAt:      primitive.NewDateTimeFromTime(time.Now()),
		DocumentStatus: datastore.ActiveDocumentStatus,
	}

	if newApiKey.ExpiresAt != (time.Time{}) {
		apiKey.ExpiresAt = primitive.NewDateTimeFromTime(newApiKey.ExpiresAt)
	}

	err = a.apiKeyRepo.CreateAPIKey(r.Context(), apiKey)
	if err != nil {
		log.WithError(err).Error("failed to create api key")
		_ = render.Render(w, r, newErrorResponse("failed to create api key", http.StatusInternalServerError))
		return
	}

	resp := models.APIKeyResponse{
		APIKey: models.APIKey{
			Name:      apiKey.Name,
			Role:      apiKey.Role,
			Type:      apiKey.Type,
			ExpiresAt: apiKey.ExpiresAt.Time(),
		},
		UID:       apiKey.UID,
		CreatedAt: apiKey.CreatedAt.Time(),
		Key:       key,
	}

	_ = render.Render(w, r, newServerResponse("API Key created successfully", resp, http.StatusCreated))
}

// CreateAppPortalAPIKey
// @Summary Create an api key for app portal
// @Description This endpoint creates an api key that will be used by app portal
// @Tags APIKey
// @Accept  json
// @Produce  json
// @Param appID path string true "application ID"
// @Success 201 {object} serverResponse{data=models.PortalAPIKeyResponse}
// @Failure 400,401,500 {object} serverResponse{data=Stub}
// @Security ApiKeyAuth
// @Router /security/applications/{appID}/keys [post]
func (a *applicationHandler) CreateAppPortalAPIKey(w http.ResponseWriter, r *http.Request) {
	group := getGroupFromContext(r.Context())
	app := getApplicationFromContext(r.Context())

	if app.GroupID != group.UID {
		_ = render.Render(w, r, newErrorResponse("app does not belong to group", http.StatusBadRequest))
		return
	}

	role := auth.Role{
		Type:   auth.RoleUIAdmin,
		Groups: []string{group.UID},
		Apps:   []string{app.UID},
	}

	maskID, key := util.GenerateAPIKey()
	salt, err := util.GenerateSecret()

	if err != nil {
		log.WithError(err).Error("failed to generate salt")
		_ = render.Render(w, r, newErrorResponse("something went wrong", http.StatusInternalServerError))
		return
	}

	dk := pbkdf2.Key([]byte(key), []byte(salt), 4096, 32, sha256.New)
	encodedKey := base64.URLEncoding.EncodeToString(dk)

	expiresAt := time.Now().Add(30 * time.Minute)

	apiKey := &datastore.APIKey{
		UID:            uuid.New().String(),
		MaskID:         maskID,
		Name:           app.Title,
		Type:           "app_portal",
		Role:           role,
		Hash:           encodedKey,
		Salt:           salt,
		CreatedAt:      primitive.NewDateTimeFromTime(time.Now()),
		UpdatedAt:      primitive.NewDateTimeFromTime(time.Now()),
		DocumentStatus: datastore.ActiveDocumentStatus,
		ExpiresAt:      primitive.NewDateTimeFromTime(expiresAt),
	}

	err = a.apiKeyRepo.CreateAPIKey(r.Context(), apiKey)
	if err != nil {
		log.WithError(err).Error("failed to create api key")
		_ = render.Render(w, r, newErrorResponse("failed to create api key", http.StatusInternalServerError))
		return
	}

	baseUrl := getBaseUrlFromContext(r.Context())

	if !util.IsStringEmpty(baseUrl) {
<<<<<<< HEAD
		baseUrl = fmt.Sprintf("%s/ui/app/%s?groupID=%s&appId=%s", baseUrl, key, group.UID, app.UID)
=======
		baseUrl = fmt.Sprintf("%s/ui/app-portal/%s?groupID=%s&appId=%s", baseUrl, key, group.UID, app.UID)
>>>>>>> 7e722faf
	}

	resp := models.PortalAPIKeyResponse{
		Key:     key,
		Url:     baseUrl,
		Role:    role,
		GroupID: group.UID,
		AppID:   app.UID,
		Type:    string(apiKey.Type),
	}

	_ = render.Render(w, r, newServerResponse("API Key created successfully", resp, http.StatusCreated))

}

// RevokeAPIKey
// @Summary Revoke API Key
// @Description This endpoint revokes an api key
// @Tags APIKey
// @Accept  json
// @Produce  json
// @Param keyID path string true "API Key id"
// @Success 200 {object} serverResponse{data=Stub}
// @Failure 400,401,500 {object} serverResponse{data=Stub}
// @Security ApiKeyAuth
// @Router /security/keys/{keyID}/revoke [put]
func (a *applicationHandler) RevokeAPIKey(w http.ResponseWriter, r *http.Request) {
	uid := chi.URLParam(r, "keyID")

	if util.IsStringEmpty(uid) {
		_ = render.Render(w, r, newErrorResponse("key id is empty", http.StatusBadRequest))
		return
	}

	err := a.apiKeyRepo.RevokeAPIKeys(r.Context(), []string{uid})
	if err != nil {
		log.WithError(err).Error("failed to revoke api key")
		_ = render.Render(w, r, newErrorResponse("failed to revoke api key", http.StatusInternalServerError))
		return
	}

	_ = render.Render(w, r, newServerResponse("api key revoked successfully", nil, http.StatusOK))
}

// GetAPIKeyByID
// @Summary Get api key by id
// @Description This endpoint fetches an api key by its id
// @Tags APIKey
// @Accept  json
// @Produce  json
// @Param keyID path string true "API Key id"
// @Success 200 {object} serverResponse{data=datastore.APIKey}
// @Failure 400,401,500 {object} serverResponse{data=Stub}
// @Security ApiKeyAuth
// @Router /security/keys/{keyID} [get]
func (a *applicationHandler) GetAPIKeyByID(w http.ResponseWriter, r *http.Request) {
	uid := chi.URLParam(r, "keyID")

	if util.IsStringEmpty(uid) {
		_ = render.Render(w, r, newErrorResponse("key id is empty", http.StatusBadRequest))
		return
	}

	apiKey, err := a.apiKeyRepo.FindAPIKeyByID(r.Context(), uid)
	if err != nil {
		log.WithError(err).Error("failed to fetch api key")
		_ = render.Render(w, r, newErrorResponse("failed to fetch api key", http.StatusInternalServerError))
		return
	}

	resp := models.APIKeyByIDResponse{
		UID:       apiKey.UID,
		Name:      apiKey.Name,
		Role:      apiKey.Role,
		Type:      apiKey.Type,
		ExpiresAt: apiKey.ExpiresAt,
		UpdatedAt: apiKey.UpdatedAt,
		CreatedAt: apiKey.CreatedAt,
	}

	_ = render.Render(w, r, newServerResponse("api key fetched successfully", resp, http.StatusOK))
}

// UpdateAPIKey
// @Summary update api key
// @Description This endpoint updates an api key
// @Tags APIKey
// @Accept  json
// @Produce  json
// @Param keyID path string true "API Key id"
// @Success 200 {object} serverResponse{data=datastore.APIKey}
// @Failure 400,401,500 {object} serverResponse{data=Stub}
// @Security ApiKeyAuth
// @Router /security/keys/{keyID} [put]
func (a *applicationHandler) UpdateAPIKey(w http.ResponseWriter, r *http.Request) {
	var updateApiKey struct {
		Role auth.Role `json:"role"`
	}

	err := util.ReadJSON(r, &updateApiKey)
	if err != nil {
		_ = render.Render(w, r, newErrorResponse(err.Error(), http.StatusBadRequest))
		return
	}

	uid := chi.URLParam(r, "keyID")
	if util.IsStringEmpty(uid) {
		_ = render.Render(w, r, newErrorResponse("key id is empty", http.StatusBadRequest))
		return
	}

	err = updateApiKey.Role.Validate("api key")
	if err != nil {
		log.WithError(err).Error("invalid api key role")
		_ = render.Render(w, r, newErrorResponse("invalid api key role", http.StatusBadRequest))
		return
	}

	groups, err := a.groupRepo.FetchGroupsByIDs(r.Context(), updateApiKey.Role.Groups)
	if err != nil {
		_ = render.Render(w, r, newErrorResponse("invalid group", http.StatusBadRequest))
		return
	}

	if len(groups) != len(updateApiKey.Role.Groups) {
		_ = render.Render(w, r, newErrorResponse("cannot find group", http.StatusBadRequest))
		return
	}

	apiKey, err := a.apiKeyRepo.FindAPIKeyByID(r.Context(), uid)
	if err != nil {
		log.WithError(err).Error("failed to fetch api key")
		_ = render.Render(w, r, newErrorResponse("failed to fetch api key", http.StatusInternalServerError))
		return
	}

	apiKey.Role = updateApiKey.Role
	err = a.apiKeyRepo.UpdateAPIKey(r.Context(), apiKey)

	if err != nil {
		log.WithError(err).Error("failed to update api key")
		_ = render.Render(w, r, newErrorResponse("failed to update api key", http.StatusInternalServerError))
		return
	}

	resp := models.APIKeyByIDResponse{
		UID:       apiKey.UID,
		Name:      apiKey.Name,
		Role:      apiKey.Role,
		Type:      apiKey.Type,
		ExpiresAt: apiKey.ExpiresAt,
		UpdatedAt: apiKey.UpdatedAt,
		CreatedAt: apiKey.CreatedAt,
	}

	_ = render.Render(w, r, newServerResponse("api key updated successfully", resp, http.StatusOK))
}

// GetAPIKeys
// @Summary Fetch multiple api keys
// @Description This endpoint fetches multiple api keys
// @Tags APIKey
// @Accept  json
// @Produce  json
// @Param perPage query string false "results per page"
// @Param page query string false "page number"
// @Param sort query string false "sort order"
// @Success 200 {object} serverResponse{data=pagedResponse{content=[]datastore.APIKey}}
// @Failure 400,401,500 {object} serverResponse{data=Stub}
// @Security ApiKeyAuth
// @Router /security/keys [get]
func (a *applicationHandler) GetAPIKeys(w http.ResponseWriter, r *http.Request) {
	pageable := getPageableFromContext(r.Context())

	apiKeys, paginationData, err := a.apiKeyRepo.LoadAPIKeysPaged(r.Context(), &pageable)

	apiKeyByIDResponse := apiKeyByIDResponse(apiKeys)

	if err != nil {
		log.WithError(err).Error("failed to load api keys")
		_ = render.Render(w, r, newErrorResponse("failed to load api keys", http.StatusInternalServerError))
		return
	}

	_ = render.Render(w, r, newServerResponse("api keys fetched successfully",
		pagedResponse{Content: &apiKeyByIDResponse, Pagination: &paginationData}, http.StatusOK))
}

func apiKeyByIDResponse(apiKeys []datastore.APIKey) []models.APIKeyByIDResponse {
	apiKeyByIDResponse := []models.APIKeyByIDResponse{}

	for _, apiKey := range apiKeys {
		resp := models.APIKeyByIDResponse{
			UID:       apiKey.UID,
			Name:      apiKey.Name,
			Role:      apiKey.Role,
			Type:      apiKey.Type,
			ExpiresAt: apiKey.ExpiresAt,
			UpdatedAt: apiKey.UpdatedAt,
			CreatedAt: apiKey.CreatedAt,
		}

		apiKeyByIDResponse = append(apiKeyByIDResponse, resp)
	}

	return apiKeyByIDResponse

}<|MERGE_RESOLUTION|>--- conflicted
+++ resolved
@@ -177,11 +177,7 @@
 	baseUrl := getBaseUrlFromContext(r.Context())
 
 	if !util.IsStringEmpty(baseUrl) {
-<<<<<<< HEAD
-		baseUrl = fmt.Sprintf("%s/ui/app/%s?groupID=%s&appId=%s", baseUrl, key, group.UID, app.UID)
-=======
 		baseUrl = fmt.Sprintf("%s/ui/app-portal/%s?groupID=%s&appId=%s", baseUrl, key, group.UID, app.UID)
->>>>>>> 7e722faf
 	}
 
 	resp := models.PortalAPIKeyResponse{
