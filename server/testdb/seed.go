--- conflicted
+++ resolved
@@ -50,46 +50,7 @@
 	return endpoint, nil
 }
 
-func SeedMultipleEndpoints(store datastore.Store, g *datastore.Group, count int) error {
-	for i := 0; i < count; i++ {
-		uid := uuid.New().String()
-		app := &datastore.Endpoint{
-			UID:            uid,
-			Title:          fmt.Sprintf("Test-%s", uid),
-			GroupID:        g.UID,
-			IsDisabled:     false,
-			DocumentStatus: datastore.ActiveDocumentStatus,
-		}
-
-		// Seed Data.
-		appRepo := cm.NewEndpointRepo(store)
-		err := appRepo.CreateEndpoint(context.TODO(), app, app.GroupID)
-		if err != nil {
-			return err
-		}
-	}
-	return nil
-}
-
-<<<<<<< HEAD
-=======
-func SeedEndpoint(store datastore.Store, app *datastore.Application, groupID string) (*datastore.Endpoint, error) {
-	app.Endpoints = append(app.Endpoints, datastore.Endpoint{
-		UID:            uuid.New().String(),
-		DocumentStatus: datastore.ActiveDocumentStatus,
-	})
-
-	// Seed Data.
-	appRepo := cm.NewApplicationRepo(store)
-	err := appRepo.UpdateApplication(context.TODO(), app, groupID)
-	if err != nil {
-		return &datastore.Endpoint{}, err
-	}
-
-	return &app.Endpoints[len(app.Endpoints)-1], nil
-}
-
-func SeedEndpointSecret(store datastore.Store, app *datastore.Application, e *datastore.Endpoint, value string) (*datastore.Secret, error) {
+func SeedEndpointSecret(store datastore.Store, e *datastore.Endpoint, value string) (*datastore.Secret, error) {
 	sc := datastore.Secret{
 		UID:            uuid.New().String(),
 		Value:          value,
@@ -100,11 +61,9 @@
 
 	e.Secrets = append(e.Secrets, sc)
 
-	app.Endpoints = append(app.Endpoints, *e)
-
-	// Seed Data.
-	appRepo := cm.NewApplicationRepo(store)
-	err := appRepo.UpdateApplication(context.TODO(), app, app.GroupID)
+	// Seed Data.
+	endpointRepo := cm.NewEndpointRepo(store)
+	err := endpointRepo.UpdateEndpoint(context.TODO(), e, e.GroupID)
 	if err != nil {
 		return nil, err
 	}
@@ -112,27 +71,6 @@
 	return &sc, nil
 }
 
-func SeedMultipleEndpoints(store datastore.Store, app *datastore.Application, groupID string, events []string, count int) ([]datastore.Endpoint, error) {
-	for i := 0; i < count; i++ {
-		endpoint := &datastore.Endpoint{
-			UID:            uuid.New().String(),
-			DocumentStatus: datastore.ActiveDocumentStatus,
-		}
-
-		app.Endpoints = append(app.Endpoints, *endpoint)
-	}
-
-	// Seed Data.
-	appRepo := cm.NewApplicationRepo(store)
-	err := appRepo.UpdateApplication(context.TODO(), app, groupID)
-	if err != nil {
-		return nil, err
-	}
-
-	return app.Endpoints, nil
-}
-
->>>>>>> ba1ec095
 // seed default group
 func SeedDefaultGroup(store datastore.Store, orgID string) (*datastore.Group, error) {
 	if orgID == "" {
