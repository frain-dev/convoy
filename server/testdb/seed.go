package testdb

import (
	"context"
	"crypto/sha256"
	"encoding/base64"
	"errors"
	"fmt"
	"time"

	"github.com/dchest/uniuri"
	"github.com/frain-dev/convoy"
	"github.com/frain-dev/convoy/auth"
	"github.com/frain-dev/convoy/config"
	"github.com/frain-dev/convoy/datastore"
	cm "github.com/frain-dev/convoy/datastore/mongo"
	"github.com/frain-dev/convoy/util"
	"github.com/google/uuid"
	log "github.com/sirupsen/logrus"
	"github.com/xdg-go/pbkdf2"
	"go.mongodb.org/mongo-driver/bson/primitive"
	"go.mongodb.org/mongo-driver/mongo"
)

// SeedApplication is create random application for integration tests.
func SeedApplication(store datastore.Store, g *datastore.Group, uid, title string, disabled bool) (*datastore.Application, error) {
	if util.IsStringEmpty(uid) {
		uid = uuid.New().String()
	}

	if util.IsStringEmpty(title) {
		title = fmt.Sprintf("TestApp-%s", uid)
	}

	app := &datastore.Application{
		UID:            uid,
		Title:          title,
		GroupID:        g.UID,
		IsDisabled:     disabled,
		DocumentStatus: datastore.ActiveDocumentStatus,
		Endpoints:      []datastore.Endpoint{},
	}

	// Seed Data.
	appRepo := cm.NewApplicationRepo(store)
	err := appRepo.CreateApplication(context.TODO(), app, g.UID)
	if err != nil {
		return &datastore.Application{}, err
	}

	return app, nil
}

func SeedMultipleApplications(store datastore.Store, g *datastore.Group, count int) error {
	for i := 0; i < count; i++ {
		uid := uuid.New().String()
		app := &datastore.Application{
			UID:            uid,
			Title:          fmt.Sprintf("Test-%s", uid),
			GroupID:        g.UID,
			IsDisabled:     false,
			DocumentStatus: datastore.ActiveDocumentStatus,
		}

		// Seed Data.
		appRepo := cm.NewApplicationRepo(store)
		err := appRepo.CreateApplication(context.TODO(), app, app.GroupID)
		if err != nil {
			return err
		}
	}
	return nil
}

func SeedEndpoint(store datastore.Store, app *datastore.Application, groupID string) (*datastore.Endpoint, error) {
	endpoint := &datastore.Endpoint{
		UID:            uuid.New().String(),
		DocumentStatus: datastore.ActiveDocumentStatus,
	}

	app.Endpoints = append(app.Endpoints, *endpoint)

	// Seed Data.
	appRepo := cm.NewApplicationRepo(store)
	err := appRepo.UpdateApplication(context.TODO(), app, groupID)
	if err != nil {
		return &datastore.Endpoint{}, err
	}

	return endpoint, nil
}

func SeedMultipleEndpoints(store datastore.Store, app *datastore.Application, groupID string, events []string, count int) ([]datastore.Endpoint, error) {
	for i := 0; i < count; i++ {
		endpoint := &datastore.Endpoint{
			UID:            uuid.New().String(),
			DocumentStatus: datastore.ActiveDocumentStatus,
		}

		app.Endpoints = append(app.Endpoints, *endpoint)
	}

	// Seed Data.
	appRepo := cm.NewApplicationRepo(store)
	err := appRepo.UpdateApplication(context.TODO(), app, groupID)
	if err != nil {
		return nil, err
	}

	return app.Endpoints, nil
}

// seed default group
func SeedDefaultGroup(store datastore.Store, orgID string) (*datastore.Group, error) {
	if orgID == "" {
		orgID = uuid.NewString()
	}

	defaultGroup := &datastore.Group{
		UID:            uuid.New().String(),
		Name:           "default-group",
		Type:           datastore.OutgoingGroup,
		OrganisationID: orgID,
		Config: &datastore.GroupConfig{
			Strategy: &datastore.StrategyConfiguration{
				Type:       datastore.DefaultStrategyProvider,
				Duration:   10,
				RetryCount: 2,
			},
			Signature: &datastore.SignatureConfiguration{
				Header: config.DefaultSignatureHeader,
				Hash:   "SHA512",
			},
			DisableEndpoint: false,
			ReplayAttacks:   false,
		},
		RateLimit:         convoy.RATE_LIMIT,
		RateLimitDuration: convoy.RATE_LIMIT_DURATION,
		CreatedAt:         primitive.NewDateTimeFromTime(time.Now()),
		UpdatedAt:         primitive.NewDateTimeFromTime(time.Now()),
		DocumentStatus:    datastore.ActiveDocumentStatus,
	}

	// Seed Data.
	groupRepo := cm.NewGroupRepo(store)
	err := groupRepo.CreateGroup(context.TODO(), defaultGroup)
	if err != nil {
		return &datastore.Group{}, err
	}

	return defaultGroup, nil
}

const DefaultUserPassword = "password"

// seed default user
func SeedDefaultUser(store datastore.Store) (*datastore.User, error) {
	p := datastore.Password{Plaintext: DefaultUserPassword}
	err := p.GenerateHash()
	if err != nil {
		return nil, err
	}

	defaultUser := &datastore.User{
		UID:            uuid.NewString(),
		FirstName:      "default",
		LastName:       "default",
		Email:          "default@user.com",
		Password:       string(p.Hash),
		CreatedAt:      primitive.NewDateTimeFromTime(time.Now()),
		UpdatedAt:      primitive.NewDateTimeFromTime(time.Now()),
		DocumentStatus: datastore.ActiveDocumentStatus,
	}

	// Seed Data.
	userRepo := cm.NewUserRepo(store)
	err = userRepo.CreateUser(context.TODO(), defaultUser)
	if err != nil {
		return &datastore.User{}, err
	}

	return defaultUser, nil
}

// seed default organisation
func SeedDefaultOrganisation(store datastore.Store, user *datastore.User) (*datastore.Organisation, error) {
	p := datastore.Password{Plaintext: DefaultUserPassword}
	err := p.GenerateHash()
	if err != nil {
		return nil, err
	}

	defaultOrg := &datastore.Organisation{
		UID:            uuid.NewString(),
		OwnerID:        user.UID,
		Name:           "default-org",
		DocumentStatus: datastore.ActiveDocumentStatus,
		CreatedAt:      primitive.NewDateTimeFromTime(time.Now()),
		UpdatedAt:      primitive.NewDateTimeFromTime(time.Now()),
	}

	// Seed Data.
	organisationRepo := cm.NewOrgRepo(store)
	err = organisationRepo.CreateOrganisation(context.TODO(), defaultOrg)
	if err != nil {
		return &datastore.Organisation{}, err
	}

	member := &datastore.OrganisationMember{
		UID:            uuid.NewString(),
		OrganisationID: defaultOrg.UID,
		UserID:         user.UID,
		Role:           auth.Role{Type: auth.RoleSuperUser},
		DocumentStatus: datastore.ActiveDocumentStatus,
		CreatedAt:      primitive.NewDateTimeFromTime(time.Now()),
		UpdatedAt:      primitive.NewDateTimeFromTime(time.Now()),
	}

	orgMemberRepo := cm.NewOrgMemberRepo(store)
	err = orgMemberRepo.CreateOrganisationMember(context.TODO(), member)
	if err != nil {
		return nil, err
	}

	return defaultOrg, nil
}

// seed organisation member
func SeedOrganisationMember(store datastore.Store, org *datastore.Organisation, user *datastore.User, role *auth.Role) (*datastore.OrganisationMember, error) {
	member := &datastore.OrganisationMember{
		UID:            uuid.NewString(),
		OrganisationID: org.UID,
		UserID:         user.UID,
		Role:           *role,
		DocumentStatus: datastore.ActiveDocumentStatus,
		CreatedAt:      primitive.NewDateTimeFromTime(time.Now()),
		UpdatedAt:      primitive.NewDateTimeFromTime(time.Now()),
	}

	orgMemberRepo := cm.NewOrgMemberRepo(store)
	err := orgMemberRepo.CreateOrganisationMember(context.TODO(), member)
	if err != nil {
		return nil, err
	}

	return member, nil
}

// seed organisation invite
func SeedOrganisationInvite(store datastore.Store, org *datastore.Organisation, email string, role *auth.Role, expiry primitive.DateTime, status datastore.InviteStatus) (*datastore.OrganisationInvite, error) {
	if expiry == 0 {
		expiry = primitive.NewDateTimeFromTime(time.Now())
	}

	iv := &datastore.OrganisationInvite{
		UID:            uuid.NewString(),
		InviteeEmail:   email,
		OrganisationID: org.UID,
		Role:           *role,
		Token:          uniuri.NewLen(64),
		ExpiresAt:      expiry,
		Status:         status,
		DocumentStatus: datastore.ActiveDocumentStatus,
		CreatedAt:      primitive.NewDateTimeFromTime(time.Now()),
		UpdatedAt:      primitive.NewDateTimeFromTime(time.Now()),
	}

	orgInviteRepo := cm.NewOrgInviteRepo(store)
	err := orgInviteRepo.CreateOrganisationInvite(context.TODO(), iv)
	if err != nil {
		return nil, err
	}

	return iv, nil
}

// SeedAPIKey creates random api key for integration tests.
<<<<<<< HEAD
func SeedAPIKey(db convoyMongo.Client, role auth.Role, uid, name, keyType, userID string) (*datastore.APIKey, string, error) {
=======
func SeedAPIKey(store datastore.Store, role auth.Role, uid, name, keyType string) (*datastore.APIKey, string, error) {
>>>>>>> 31fa0a1d
	if util.IsStringEmpty(uid) {
		uid = uuid.New().String()
	}

	maskID, key := util.GenerateAPIKey()
	salt, err := util.GenerateSecret()
	if err != nil {
		return nil, "", errors.New("failed to generate salt")
	}

	dk := pbkdf2.Key([]byte(key), []byte(salt), 4096, 32, sha256.New)
	encodedKey := base64.URLEncoding.EncodeToString(dk)

	apiKey := &datastore.APIKey{
		UID:            uid,
		MaskID:         maskID,
		Name:           name,
		UserID:         userID,
		Type:           datastore.KeyType(keyType),
		Role:           role,
		Hash:           encodedKey,
		Salt:           salt,
		CreatedAt:      primitive.NewDateTimeFromTime(time.Now()),
		UpdatedAt:      primitive.NewDateTimeFromTime(time.Now()),
		DocumentStatus: datastore.ActiveDocumentStatus,
	}

	apiRepo := cm.NewApiKeyRepo(store)
	err = apiRepo.CreateAPIKey(context.Background(), apiKey)
	if err != nil {
		return nil, "", err
	}

	return apiKey, key, nil
}

// seed default group
func SeedGroup(store datastore.Store, uid, name, orgID string, groupType datastore.GroupType, cfg *datastore.GroupConfig) (*datastore.Group, error) {
	if orgID == "" {
		orgID = uuid.NewString()
	}
	g := &datastore.Group{
		UID:               uid,
		Name:              name,
		Type:              groupType,
		Config:            cfg,
		OrganisationID:    orgID,
		RateLimit:         convoy.RATE_LIMIT,
		RateLimitDuration: convoy.RATE_LIMIT_DURATION,
		CreatedAt:         primitive.NewDateTimeFromTime(time.Now()),
		UpdatedAt:         primitive.NewDateTimeFromTime(time.Now()),
		DocumentStatus:    datastore.ActiveDocumentStatus,
	}

	// Seed Data.
	groupRepo := cm.NewGroupRepo(store)
	err := groupRepo.CreateGroup(context.TODO(), g)
	if err != nil {
		return &datastore.Group{}, err
	}

	return g, nil
}

// SeedEvent creates a random event for integration tests.
func SeedEvent(store datastore.Store, app *datastore.Application, groupID string, uid, eventType string, data []byte) (*datastore.Event, error) {
	if util.IsStringEmpty(uid) {
		uid = uuid.New().String()
	}

	ev := &datastore.Event{
		UID:            uid,
		EventType:      datastore.EventType(eventType),
		Data:           data,
		AppID:          app.UID,
		GroupID:        groupID,
		CreatedAt:      primitive.NewDateTimeFromTime(time.Now()),
		UpdatedAt:      primitive.NewDateTimeFromTime(time.Now()),
		DocumentStatus: datastore.ActiveDocumentStatus,
	}

	// Seed Data.
	eventRepo := cm.NewEventRepository(store)
	err := eventRepo.CreateEvent(context.TODO(), ev)
	if err != nil {
		return nil, err
	}

	return ev, nil
}

// SeedEventDelivery creates a random event delivery for integration tests.
func SeedEventDelivery(store datastore.Store, app *datastore.Application, event *datastore.Event, endpoint *datastore.Endpoint, groupID string, uid string, status datastore.EventDeliveryStatus, subcription *datastore.Subscription) (*datastore.EventDelivery, error) {
	if util.IsStringEmpty(uid) {
		uid = uuid.New().String()
	}

	eventDelivery := &datastore.EventDelivery{
		UID:            uid,
		EventID:        event.UID,
		EndpointID:     endpoint.UID,
		Status:         status,
		AppID:          app.UID,
		SubscriptionID: subcription.UID,
		GroupID:        groupID,
		CreatedAt:      primitive.NewDateTimeFromTime(time.Now()),
		UpdatedAt:      primitive.NewDateTimeFromTime(time.Now()),
		DocumentStatus: datastore.ActiveDocumentStatus,
	}

	// Seed Data.
	eventDeliveryRepo := cm.NewEventDeliveryRepository(store)
	err := eventDeliveryRepo.CreateEventDelivery(context.TODO(), eventDelivery)
	if err != nil {
		return nil, err
	}

	return eventDelivery, nil
}

// SeedOrganisation is create random Organisation for integration tests.
func SeedOrganisation(store datastore.Store, uid, ownerID, name string) (*datastore.Organisation, error) {
	if util.IsStringEmpty(uid) {
		uid = uuid.New().String()
	}

	if util.IsStringEmpty(name) {
		name = fmt.Sprintf("TestOrg-%s", uid)
	}

	org := &datastore.Organisation{
		UID:            uid,
		OwnerID:        ownerID,
		Name:           name,
		DocumentStatus: datastore.ActiveDocumentStatus,
		CreatedAt:      primitive.NewDateTimeFromTime(time.Now()),
		UpdatedAt:      primitive.NewDateTimeFromTime(time.Now()),
	}

	// Seed Data.
	orgRepo := cm.NewOrgRepo(store)
	err := orgRepo.CreateOrganisation(context.TODO(), org)
	if err != nil {
		return &datastore.Organisation{}, err
	}

	return org, nil
}

// SeedMultipleOrganisations is creates random Organisations for integration tests.
func SeedMultipleOrganisations(store datastore.Store, ownerID string, num int) ([]*datastore.Organisation, error) {
	orgs := []*datastore.Organisation{}

	for i := 0; i < num; i++ {
		uid := uuid.New().String()

		org := &datastore.Organisation{
			UID:            uid,
			OwnerID:        ownerID,
			Name:           fmt.Sprintf("TestOrg-%s", uid),
			DocumentStatus: datastore.ActiveDocumentStatus,
			CreatedAt:      primitive.NewDateTimeFromTime(time.Now()),
			UpdatedAt:      primitive.NewDateTimeFromTime(time.Now()),
		}
		orgs = append(orgs, org)

		// Seed Data.
		orgRepo := cm.NewOrgRepo(store)
		err := orgRepo.CreateOrganisation(context.TODO(), org)
		if err != nil {
			return nil, err
		}
	}

	return orgs, nil
}

<<<<<<< HEAD
func SeedSource(db convoyMongo.Client, g *datastore.Group, uid, maskID, ds string, v *datastore.VerifierConfig) (*datastore.Source, error) {
=======
func SeedSource(store datastore.Store, g *datastore.Group, uid, maskID, ds string, v *datastore.VerifierConfig) (*datastore.Source, error) {

>>>>>>> 31fa0a1d
	if util.IsStringEmpty(uid) {
		uid = uuid.New().String()
	}

	if util.IsStringEmpty(maskID) {
		maskID = uuid.New().String()
	}

	if v == nil {
		v = &datastore.VerifierConfig{
			Type: datastore.HMacVerifier,
			HMac: &datastore.HMac{
				Header: "X-Convoy-Header",
				Hash:   "SHA512",
				Secret: "Convoy-Secret",
			},
		}
	}

	if util.IsStringEmpty(ds) {
		ds = "http"
	}

	source := &datastore.Source{
		UID:            uid,
		GroupID:        g.UID,
		MaskID:         maskID,
		Name:           "Convoy-Prod",
		Type:           datastore.SourceType(ds),
		Verifier:       v,
		DocumentStatus: datastore.ActiveDocumentStatus,
	}

<<<<<<< HEAD
	// Seed Data
	err := db.SourceRepo().CreateSource(context.TODO(), source)
=======
	//Seed Data
	sourceRepo := cm.NewSourceRepo(store)
	err := sourceRepo.CreateSource(context.TODO(), source)
>>>>>>> 31fa0a1d
	if err != nil {
		return nil, err
	}

	return source, nil
}

func SeedSubscription(store datastore.Store,
	app *datastore.Application,
	g *datastore.Group,
	uid string,
	groupType datastore.GroupType,
	source *datastore.Source,
	endpoint *datastore.Endpoint,
	retryConfig *datastore.RetryConfiguration,
	alertConfig *datastore.AlertConfiguration,
	filterConfig *datastore.FilterConfiguration,
	status datastore.SubscriptionStatus,
) (*datastore.Subscription, error) {
	if util.IsStringEmpty(uid) {
		uid = uuid.New().String()
	}

	if status == "" {
		status = datastore.ActiveSubscriptionStatus
	}

	subscription := &datastore.Subscription{
		UID:        uid,
		GroupID:    g.UID,
		Name:       "",
		Type:       datastore.SubscriptionTypeAPI,
		AppID:      app.UID,
		SourceID:   source.UID,
		EndpointID: endpoint.UID,

		RetryConfig:  retryConfig,
		AlertConfig:  alertConfig,
		FilterConfig: filterConfig,

		CreatedAt: primitive.NewDateTimeFromTime(time.Now()),
		UpdatedAt: primitive.NewDateTimeFromTime(time.Now()),

		Status:         status,
		DocumentStatus: datastore.ActiveDocumentStatus,
	}

	subRepo := cm.NewSubscriptionRepo(store)
	err := subRepo.CreateSubscription(context.TODO(), g.UID, subscription)
	if err != nil {
		return nil, err
	}

	return subscription, nil
}

func SeedUser(store datastore.Store, email, password string) (*datastore.User, error) {
	p := &datastore.Password{Plaintext: password}
	err := p.GenerateHash()
	if err != nil {
		return nil, err
	}

	if email == "" {
		email = "test@test.com"
	}

	user := &datastore.User{
		UID:            uuid.NewString(),
		FirstName:      "test",
		LastName:       "test",
		Password:       string(p.Hash),
		Email:          email,
		DocumentStatus: datastore.ActiveDocumentStatus,
	}

<<<<<<< HEAD
	// Seed Data
	err = db.UserRepo().CreateUser(context.TODO(), user)
=======
	//Seed Data
	userRepo := cm.NewUserRepo(store)
	err = userRepo.CreateUser(context.TODO(), user)
>>>>>>> 31fa0a1d
	if err != nil {
		return nil, err
	}

	return user, nil
}

func SeedConfiguration(store datastore.Store) (*datastore.Configuration, error) {
	config := &datastore.Configuration{
		UID:                uuid.NewString(),
		IsAnalyticsEnabled: true,
		IsSignupEnabled:    true,
		StoragePolicy:      &datastore.DefaultStoragePolicy,
		DocumentStatus:     datastore.ActiveDocumentStatus,
	}

<<<<<<< HEAD
	// Seed Data
	err := db.ConfigurationRepo().CreateConfiguration(context.TODO(), config)
=======
	//Seed Data
	configRepo := cm.NewConfigRepo(store)
	err := configRepo.CreateConfiguration(context.TODO(), config)
>>>>>>> 31fa0a1d
	if err != nil {
		return nil, err
	}

	return config, nil
}

func SeedDevice(store datastore.Store, g *datastore.Group, appID string) error {
	device := &datastore.Device{
		UID:            uuid.NewString(),
		GroupID:        g.UID,
		AppID:          appID,
		HostName:       "",
		Status:         datastore.DeviceStatusOnline,
		DocumentStatus: datastore.ActiveDocumentStatus,
	}

	deviceRepo := cm.NewDeviceRepository(store)
	err := deviceRepo.CreateDevice(context.TODO(), device)
	if err != nil {
		return err
	}

	return nil
}

// PurgeDB is run after every test run and it's used to truncate the DB to have
// a clean slate in the next run.
func PurgeDB(db cm.Client) {
	client := db.Client().(*mongo.Database)
	err := client.Drop(context.TODO())
	if err != nil {
		log.WithError(err).Fatal("failed to truncate db")
	}
}<|MERGE_RESOLUTION|>--- conflicted
+++ resolved
@@ -275,11 +275,7 @@
 }
 
 // SeedAPIKey creates random api key for integration tests.
-<<<<<<< HEAD
-func SeedAPIKey(db convoyMongo.Client, role auth.Role, uid, name, keyType, userID string) (*datastore.APIKey, string, error) {
-=======
-func SeedAPIKey(store datastore.Store, role auth.Role, uid, name, keyType string) (*datastore.APIKey, string, error) {
->>>>>>> 31fa0a1d
+func SeedAPIKey(store datastore.Store, role auth.Role, uid, name, keyType, userID string) (*datastore.APIKey, string, error) {
 	if util.IsStringEmpty(uid) {
 		uid = uuid.New().String()
 	}
@@ -457,12 +453,7 @@
 	return orgs, nil
 }
 
-<<<<<<< HEAD
 func SeedSource(db convoyMongo.Client, g *datastore.Group, uid, maskID, ds string, v *datastore.VerifierConfig) (*datastore.Source, error) {
-=======
-func SeedSource(store datastore.Store, g *datastore.Group, uid, maskID, ds string, v *datastore.VerifierConfig) (*datastore.Source, error) {
-
->>>>>>> 31fa0a1d
 	if util.IsStringEmpty(uid) {
 		uid = uuid.New().String()
 	}
@@ -496,14 +487,9 @@
 		DocumentStatus: datastore.ActiveDocumentStatus,
 	}
 
-<<<<<<< HEAD
-	// Seed Data
-	err := db.SourceRepo().CreateSource(context.TODO(), source)
-=======
 	//Seed Data
 	sourceRepo := cm.NewSourceRepo(store)
 	err := sourceRepo.CreateSource(context.TODO(), source)
->>>>>>> 31fa0a1d
 	if err != nil {
 		return nil, err
 	}
@@ -580,14 +566,9 @@
 		DocumentStatus: datastore.ActiveDocumentStatus,
 	}
 
-<<<<<<< HEAD
-	// Seed Data
-	err = db.UserRepo().CreateUser(context.TODO(), user)
-=======
 	//Seed Data
 	userRepo := cm.NewUserRepo(store)
 	err = userRepo.CreateUser(context.TODO(), user)
->>>>>>> 31fa0a1d
 	if err != nil {
 		return nil, err
 	}
@@ -604,14 +585,9 @@
 		DocumentStatus:     datastore.ActiveDocumentStatus,
 	}
 
-<<<<<<< HEAD
-	// Seed Data
-	err := db.ConfigurationRepo().CreateConfiguration(context.TODO(), config)
-=======
 	//Seed Data
 	configRepo := cm.NewConfigRepo(store)
 	err := configRepo.CreateConfiguration(context.TODO(), config)
->>>>>>> 31fa0a1d
 	if err != nil {
 		return nil, err
 	}
