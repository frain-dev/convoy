<<<<<<< HEAD
=======
## 0.7.1

-   [Bugfix] Fix Max response size CLI override #1098

## 0.7.0

-   [Feature] Add support for feature flags #1054
-   [Enhancement] Enable source filter on Events dashboard #1058 #1043
-   [Bugfix] Use configured max request size in ingest handler #1086
-   [Feature] Use mongo aggregation pipeline to fetch subscriptions #1073
-   [Feature] Run Convoy in Headless mode #1034
-   [Enhancement] New UI Onboarding #1048
-   [Bugfix] Fixed retention policies task handler #1049
-   [Bugfix] Set default body for ingested events to empty JSON #1062
-   [Feature] Add support for endpoint authentication #1045
-   [Bugfix] The change stream should not be killed when an error occurs in the handler #1061
-   [Enhancement] Fix build warnings #1089
-   [Bugfix] Several UI fixes #1087

>>>>>>> ba1ec095
## 0.7.0-rc.2

-   [Feature] Create cli api keys and manage devices from the app portal #983
-   [Bugfix] Fix Subscription Config Inheritance For Event Deliveries #995
-   [Enhancement] Implement cascading delete for groups, apps and sources #1037
-   [Enhancement] Add help to project sidebar #1032

## 0.7.0-rc.1

-   [Feature] Add a command to run convoy migrations #989 #996 #993
-   [Feature] Storybook setup #927
-   [Feature] Add load test scripts #997
-   [Feature] Add convoy websocket cli event streaming server and client #931
-   [Feature] Add support for custom headers for outgoing events #1012
-   [Bugfix] Use typesense multi search #994
-   [Bugfix] Fix retention policy export #998
-   [Bugfix] Allow discarded events to be retried #1016
-   [Bugfix] Validate source providers separately #1024
-   [Enhancement] Fixed API spec annotations #1005
-   [Enhancement] Refactor Store Dependency #1006

## 0.6.8

-   [Bugfix] Fix subscriptions page error #1026
-   [Bugfix] Add deleted_at to MongoDB indexes #1027
-   [Bugfix] Dismiss modal when a source is deleted #1026

## 0.6.7

-   [Bugfix] Fix analytics query #1001
-   [Bugfix] Fix middleware layer for app portal #988
-   [Bugfix] Fix endpoint notification email bug #981

## 0.6.6

-   [Bugfix] Fix project statistics lookup query #978 #979

## v0.6.5

-   [Feature] Add support for user registration. #959
-   [Bugfix] Updated event dashboard with application and source metadata. #960
-   [Bugfix] Allow re-invitation of a previously cancelled invitation. #967
-   [Enhancement] Projects scoped indexing and search. #945
-   [Enhancement] Improved notification system. #954

## v0.6.4

-   [Bugfix] Fixed a bug where event deliveries could not be force retried #938
-   [Bugfix] Changed the group/project rate limit duration type from string to int #938
-   [Bugfix] Fixed a bug where team invites could not be canceled on the UI #940
-   [Enhancement] Add an environment variable for the typesense collection name #939

## v0.6.3

-   [Enhancement] change app portal url from `/app-portal` to `/app` #924
-   [Enhancement] App portal improvements #918

## v0.6.2

-   [Feature] Added Proxy Events without Verification #906
-   [Enhancement] Reliably forward Incoming events request headers #895
-   [Bugfix] Fixed force retry bug #891 #890

## v0.6.1

-   [Bugfix] Fixed API response for force retry endpoint #892, #897
-   [Bugfix] Changed create configuration to use a post request #896

## v0.6.0

-   [Feature] Add Support for Custom Sources (Twitter, Shopify) #869, #833, #826
-   [Feature] Add Support for Retention Policies #839, #879
-   [Enhancement] Updated UI Architecture to use Tailwind CSS #816
-   [Enhancement] Optimised UI to reduce initial bundle size #879
-   [Enhancement] Allow all workers to run in a single cluster #876
-   [Enhancement] Add cancelled status on org invite #812
-   [Bugfix] Fixed wrong FindMany query in subscriptions.go #858
-   [Bugfix] Enabled JWT configuration with env variables #813

## v0.6.0-rc.4

-   [Bugfix] Fixed bug in correctly using datastore FindMany method #856

## v0.6.0-rc.3

-   [Change] Changed host to instance id in the analytics #821
-   [Enhancement] Add support for JWT environment variables #813
-   [Bugfix] Fix analytics query #825
-   [Bugfix] UI bug fixes #814

## v0.6.0-rc.2

-   [Bugfix] Dereference slice when finding source subscriptions #808
-   [Bugfix] Use redis client in scheduler #807
-   [Bugfix] Fixed an issue where the source type would not be updated when updating a Github source
-   [Bugfix] Fixed an issue where the application details would not be loaded when creating a subscription
-   [Bugfix] Fixed an issue where an organization created by a user would not show on the top bar to be selected

## v0.6.0-rc.1

-   [Change] Introduce organisations to partition different sets of projects.
-   [Change] Deprecate file authentication and authorisation. You no longer specify authentication credentials from convoy.json. User and permission details are now persisted to the DB and use jwt for authentication.
-   [Change] All users are now super users in the OSS core.
-   [Change] Sentry error tracking has been deprecated. Only New relic is supported for error tracking.
-   [Change] Revamped UI. The former convoy dashboard was revamped to enable more management of several vital resources - users, projects, applications, endpoints, sources, and subscriptions.
-   [Change] require_auth has been deprecated. All endpoints will now require authentication.
-   [Feature] Add Github Custom source #792 #791
-   [Enhancement] Change base_url config variable to host #754
-   [Enhancement] Set default event types when filter config is nil #783
-   [Enhancement] Switched background job system to asynq. #711
-   [Enhancement] Add toggle subscription status endpoint #784
-   [Enhancement] Autogenerated webhook secrets use alphanumeric secrets #751
-   [Enhancement] Use asynq for the scheduler. #745
-   [Bugfix] Prevent an organisation owner from being deactivated #781
-   [Bugfix] Fix events ingestion to create event flow #744
-   [Bugfix] Fixed a race condition that could occur when making an application endpoint #790
-   [Bugfix] Fixed app portal link. #790
-   [Bugfix] Use correct arguments for API key verifier #779
-   [Bugfix] Fixed switching between organisations #775
-   [Bugfix] Return proper error from SendNotification #764
-   [Bugfix] Fixed filters in events and event deliveries #718
-   [Bugfix] Fixed loaders in projects page #724

## v0.6.0-rc

-   [Enhancement] Optimize group statistics query #677
-   [Enhancement] pause retry count for rate limit errors #676
-   [Enhancement] Add groupID arg to application datastore methods
-   [Feature] Add Typesense search backend #652
-   [Enhancement] Added integration tests #647 #655 #656 #661 #643 #638
-   [Feature] Add support for storing events for disabled apps #663
-   [Enhancement] Integrate disq as a replacement for taskq #667
-   [Enhancement] Fix mongodb index model type #671
-   [Bugfix] Update endpoints secret #640
-   [Bugfix] Prevent duplicate app names #635
-   [Feature] Force retry on App portal #633

## v0.5.3

-   [Feature] Add update scripts for migrating from v0.4 to v0.5 #611
-   [Enhancement] Changed the way events are created #592
-   [Documentation] Add GroupId to swagger documentation #617
-   [Documentation] Fix build command in README.md #600
-   [Documentation] Fix convoy.json.example #603
-   [Enhancement] Add unit tests for the service layer #596 #594 #593 #589
-   [Enhancement] Increase test coverage in server package #584 #581 #565
-   [Enhancement] Add unit and e2e test for dashboard component #580 #612
-   [Enhancement] Updated UI on dashboard and app portal #616 #590
-   [Enhancement] Improve loaders for dashboard and app portal #614 #616
-   [Feature] Add slack notification system #562
-   [Feature] Add Force Resend to App Portal API #579
-   [Enhancement] Configurable Replay attacks on groups #567

## v0.5.0

-   [Feature] Convoy can now be configured with only environment variables and/or cli flags #511 #520
-   [Feature] Add rate limit to api and ui endpoints using the group id #486
-   [Feature] Add configuration option to set rate limits on application endpoints
-   [Feature] Add configuration option to set endpoint timeout duration #550
-   [Feature] Add support for disabling an application #527
-   [Enhancement] Removes the need for always passing the groupID as a query string while authenticating with an API Key. #535
-   [Bugfix] Add the correct event delivery status for matched endpoints #503
-   [Feature] Convoy now supports replay attack prevention by providing a timestamp in the signature header #528 #537
-   [Feature] Convoy now uses filters for batch retrying event deliveries.
-   [Feature] Convoy can now force resend successful event deliveries.
-   [Enhancement] Introduced a service layer into the code architecure #532 #547 #555 #552

## 0.4.10

-   [Feature] We can now download convoy binaries from package managers #459
-   [Enhancement] Add support for embedding convoy version file #454
-   [Feature] Expose taskq queue metrics #476
-   [Feature] Added support for embedding an App portal in a 3rd pary app #463

## 0.4.0

-   [Enhancement] Replace bbolt implementation with badger #417
-   [Enhancement] Add compound indexex for events, eventdeliveries and applications #418

## 0.4.0-rc

-   [Feature] Added in memory queue using taskq #342
-   [Feature] Added in memory database using bolt #390 #388 #347 #348 #343
-   [Feature] Native Realm Implementation #349
-   [Feature] Add Group statistics #330
-   [Feature] Spilt Server Worker CLI #350
-   [Feature] Add support for New Relic #264
-   [Feature] Add application search #336
-   [Bugfix] Configure Max response size to store #345
-   [Enhancement] Fix slow dashboard summary endpoint #381
-   [Enhancement] Improve Request Validation #365
-   [Enhancement] Event deliveries search apps filter #382

## 0.3.0

-   [Bugfix] Fixed hash computation bug #269
-   [Bugfix] Bundled UI into binary builds. #273
-   [Bugfix] Don't enqueue discarded events #253
-   [Enhancement] Build Convoy dashboard UI into npm package in `dashboard-component` #272

## 0.3.0-rc

-   [Feature] URL/Events: User can specify events to each endpoint.
-   [Feature] Batch Retries: User can batch retry multiple event deliveries at once.
-   [Feature] Unified auth configuration for both UI and API.
-   [Feature] Added minimal rbac for super user, admin and ui admin.
-   [Feature] New tab to view event deliveries for events.
-   [Feature] Filter event deliveries by delivery status, app and date range
-   [Feature] View event deliveries status for each event from event's details section.
-   [Feature] Introduced Groups: To support multi-tenancy for multiple products to pipe events as separete groups.
-   [Feature] Persist events and event deliveries filters, active group and active logs tab with page reload.

## 0.2.0

-   [Feature] Add disable events and send email notifications.
-   [Feature] Re-activate endpoints by re-trying a non-successful event.
-   [Feature] Enable SMTP configuration.
-   [Enhancement] Improved Delivery Attempt Page.
-   [Enhancement] Event log filtering by Applications and Date.
-   [Enhancement] Changed organisations to groups throughout app.
-   [Enhancement] Changed /apps to /applications
-   [Enhancement] Create default group on app startup.
-   [Enhancement] Clicking events button from apps table now automatically filters events by clicked app.
-   [Enhancement] Convoy config details now shows on dashboard.
-   [Enhancement] Created at and Next retry on events table now shows time instead of date.
-   [Enhancement] Improved table pagination.
-   [Enhancement] Events table now grouped by date.
-   [Enhancement] Manually retried events now identifiable by a retry icon on events table.
-   [Enhancement] Event status now differentiated by status color.<|MERGE_RESOLUTION|>--- conflicted
+++ resolved
@@ -1,5 +1,3 @@
-<<<<<<< HEAD
-=======
 ## 0.7.1
 
 -   [Bugfix] Fix Max response size CLI override #1098
@@ -19,7 +17,6 @@
 -   [Enhancement] Fix build warnings #1089
 -   [Bugfix] Several UI fixes #1087
 
->>>>>>> ba1ec095
 ## 0.7.0-rc.2
 
 -   [Feature] Create cli api keys and manage devices from the app portal #983
