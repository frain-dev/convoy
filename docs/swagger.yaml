basePath: /api/v1
definitions:
  auth.Role:
    properties:
      apps:
        items:
          type: string
        type: array
      groups:
        items:
          type: string
        type: array
      type:
        type: string
    type: object
  datastore.APIKey:
    properties:
      created_at:
        type: integer
      deleted_at:
        type: integer
      expires_at:
        type: integer
      hash:
        type: string
      key_type:
        type: string
      mask_id:
        type: string
      name:
        type: string
      role:
        $ref: '#/definitions/auth.Role'
      salt:
        type: string
      uid:
        type: string
      updated_at:
        type: integer
    type: object
  datastore.AlertConfiguration:
    properties:
      count:
        type: integer
      threshold:
        type: string
    type: object
  datastore.ApiKey:
    properties:
      header:
        type: string
      key:
        type: string
    type: object
  datastore.Application:
    properties:
      created_at:
        type: string
      deleted_at:
        type: string
      endpoints:
        items:
          $ref: '#/definitions/datastore.Endpoint'
        type: array
      events:
        type: integer
      group_id:
        type: string
      is_disabled:
        type: boolean
      name:
        type: string
      slack_webhook_url:
        type: string
      support_email:
        type: string
      uid:
        type: string
      updated_at:
        type: string
    type: object
  datastore.BasicAuth:
    properties:
      password:
        type: string
      username:
        type: string
    type: object
  datastore.DeliveryAttempt:
    properties:
      api_version:
        type: string
      created_at:
        type: string
      deleted_at:
        type: string
      endpoint_id:
        type: string
      error:
        type: string
      http_status:
        type: string
      ip_address:
        type: string
      method:
        type: string
      msg_id:
        type: string
      request_http_header:
        $ref: '#/definitions/datastore.HttpHeader'
      response_data:
        type: string
      response_http_header:
        $ref: '#/definitions/datastore.HttpHeader'
      status:
        type: boolean
      uid:
        type: string
      updated_at:
        type: string
      url:
        type: string
    type: object
  datastore.Endpoint:
    properties:
      created_at:
        type: string
      deleted_at:
        type: string
      description:
        type: string
      http_timeout:
        type: string
      rate_limit:
        type: integer
      rate_limit_duration:
        type: string
      secret:
        type: string
      target_url:
        type: string
      uid:
        type: string
      updated_at:
        type: string
    type: object
  datastore.Event:
    properties:
      app_id:
        type: string
      app_metadata:
        $ref: '#/definitions/datastore.Application'
      created_at:
        type: string
      data:
        description: |-
          Data is an arbitrary JSON value that gets sent as the body of the
          webhook to the endpoints
        items:
          type: integer
        type: array
      deleted_at:
        type: string
      event_type:
        type: string
      group_id:
        type: string
      matched_endpoints:
        type: integer
      provider_id:
        description: |-
          ProviderID is a custom ID that can be used to reconcile this Event
          with your internal systems.
          This is optional
          If not provided, we will generate one for you
        type: string
      source_id:
        type: string
      uid:
        type: string
      updated_at:
        type: string
    type: object
  datastore.EventDelivery:
    properties:
      app_id:
        type: string
      app_metadata:
        $ref: '#/definitions/datastore.Application'
      created_at:
        type: string
      deleted_at:
        type: string
      description:
        type: string
      endpoint:
        $ref: '#/definitions/datastore.Endpoint'
      endpoint_id:
        type: string
      event_id:
        type: string
      event_metadata:
        $ref: '#/definitions/datastore.Event'
      group_id:
        type: string
      metadata:
        $ref: '#/definitions/datastore.Metadata'
      status:
        type: string
      subscription_id:
        type: string
      uid:
        type: string
      updated_at:
        type: string
    type: object
  datastore.FilterConfiguration:
    properties:
      event_types:
        items:
          type: string
        type: array
    type: object
  datastore.Group:
    properties:
      config:
        $ref: '#/definitions/datastore.GroupConfig'
      created_at:
        type: string
      deleted_at:
        type: string
      logo_url:
        type: string
      name:
        type: string
      rate_limit:
        description: 'TODO(subomi): refactor this into the Instance API.'
        type: integer
      rate_limit_duration:
        type: string
      statistics:
        $ref: '#/definitions/datastore.GroupStatistics'
      type:
        type: string
      uid:
        type: string
      updated_at:
        type: string
    type: object
  datastore.GroupConfig:
    properties:
      disable_endpoint:
        type: boolean
      ratelimit:
        $ref: '#/definitions/datastore.RateLimitConfiguration'
      replay_attacks:
        type: boolean
      signature:
        $ref: '#/definitions/datastore.SignatureConfiguration'
      strategy:
        $ref: '#/definitions/datastore.StrategyConfiguration'
    type: object
  datastore.GroupStatistics:
    properties:
      messages_sent:
        type: integer
      total_apps:
        type: integer
    type: object
  datastore.HMac:
    properties:
      encoding:
        type: string
      hash:
        type: string
      header:
        type: string
      secret:
        type: string
    type: object
  datastore.HttpHeader:
    additionalProperties:
      type: string
    type: object
  datastore.Metadata:
    properties:
      data:
        description: Data to be sent to endpoint.
        items:
          type: integer
        type: array
      interval_seconds:
        type: integer
      next_send_time:
        description: |-
          NextSendTime denotes the next time a Event will be published in
          case it failed the first time
        type: integer
      num_trials:
        description: |-
          NumTrials: number of times we have tried to deliver this Event to
          an application
        type: integer
      retry_limit:
        type: integer
      strategy:
        type: string
    type: object
  datastore.Organisation:
    properties:
      created_at:
        type: string
      deleted_at:
        type: string
      name:
        type: string
      uid:
        type: string
      updated_at:
        type: string
    type: object
  datastore.OrganisationMember:
    properties:
      created_at:
        type: string
      deleted_at:
        type: string
      organisation_id:
        type: string
      role:
        $ref: '#/definitions/auth.Role'
      uid:
        type: string
      updated_at:
        type: string
      user_id:
        type: string
      user_metadata:
        $ref: '#/definitions/datastore.UserMetadata'
    type: object
  datastore.PaginationData:
    properties:
      next:
        type: integer
      page:
        type: integer
      perPage:
        type: integer
      prev:
        type: integer
      total:
        type: integer
      totalPage:
        type: integer
    type: object
  datastore.RateLimitConfiguration:
    properties:
      count:
        type: integer
      duration:
        type: string
    type: object
  datastore.RetryConfiguration:
    properties:
      duration:
        type: string
      retry_count:
        type: integer
      type:
        type: string
    type: object
  datastore.SignatureConfiguration:
    properties:
      hash:
        type: string
      header:
        type: string
    type: object
  datastore.Source:
    properties:
      created_at:
        type: string
      deleted_at:
        type: string
      group_id:
        type: string
      is_disabled:
        type: boolean
      mask_id:
        type: string
      name:
        type: string
      type:
        type: string
      uid:
        type: string
      updated_at:
        type: string
      verifier:
        $ref: '#/definitions/datastore.VerifierConfig'
    type: object
  datastore.StrategyConfiguration:
    properties:
      duration:
        type: integer
      retry_count:
        type: integer
      type:
        type: string
    type: object
  datastore.Subscription:
    properties:
      alert_config:
        $ref: '#/definitions/datastore.AlertConfiguration'
        description: subscription config
      created_at:
        type: string
      deleted_at:
        type: string
      endpoint:
        $ref: '#/definitions/datastore.Endpoint'
      filter_config:
        $ref: '#/definitions/datastore.FilterConfiguration'
      name:
        type: string
      retry_config:
        $ref: '#/definitions/datastore.RetryConfiguration'
      source:
        $ref: '#/definitions/datastore.Source'
      status:
        type: string
      type:
        type: string
      uid:
        type: string
      updated_at:
        type: string
    type: object
<<<<<<< HEAD
  datastore.UserMetadata:
    properties:
=======
  datastore.User:
    properties:
      created_at:
        type: string
      deleted_at:
        type: string
>>>>>>> eb85bb12
      email:
        type: string
      first_name:
        type: string
      last_name:
        type: string
<<<<<<< HEAD
=======
      role:
        $ref: '#/definitions/auth.Role'
      uid:
        type: string
      updated_at:
        type: string
>>>>>>> eb85bb12
    type: object
  datastore.VerifierConfig:
    properties:
      api_key:
        $ref: '#/definitions/datastore.ApiKey'
      basic_auth:
        $ref: '#/definitions/datastore.BasicAuth'
      hmac:
        $ref: '#/definitions/datastore.HMac'
      type:
        type: string
    type: object
  models.APIKey:
    properties:
      expires_at:
        type: string
      key_type:
        type: string
      name:
        type: string
      role:
        $ref: '#/definitions/auth.Role'
    type: object
  models.APIKeyResponse:
    properties:
      created_at:
        type: string
      expires_at:
        type: string
      key:
        type: string
      key_type:
        type: string
      name:
        type: string
      role:
        $ref: '#/definitions/auth.Role'
      uid:
        type: string
    type: object
  models.Application:
    properties:
      is_disabled:
        type: boolean
      name:
        type: string
      slack_webhook_url:
        type: string
      support_email:
        type: string
    type: object
  models.Endpoint:
    properties:
      description:
        type: string
      events:
        items:
          type: string
        type: array
      http_timeout:
        type: string
      rate_limit:
        type: integer
      rate_limit_duration:
        type: string
      secret:
        type: string
      url:
        type: string
    type: object
  models.Event:
    properties:
      app_id:
        type: string
      data:
        description: |-
          Data is an arbitrary JSON value that gets sent as the body of the
          webhook to the endpoints
        items:
          type: integer
        type: array
      event_type:
        type: string
    type: object
  models.Group:
    properties:
      config:
        $ref: '#/definitions/datastore.GroupConfig'
      logo_url:
        type: string
      name:
        type: string
      rate_limit:
        type: integer
      rate_limit_duration:
        type: string
      type:
        type: string
    type: object
  models.LoginUser:
    properties:
      password:
        type: string
      username:
        type: string
    type: object
  models.LoginUserResponse:
    properties:
      created_at:
        type: integer
      deleted_at:
        type: integer
      email:
        type: string
      first_name:
        type: string
      last_name:
        type: string
      role:
        $ref: '#/definitions/auth.Role'
      token:
        $ref: '#/definitions/models.Token'
      uid:
        type: string
      updated_at:
        type: integer
    type: object
  models.Organisation:
    properties:
      name:
        type: string
    type: object
  models.OrganisationInvite:
    properties:
      invitee_email:
        type: string
      role:
        $ref: '#/definitions/auth.Role'
    type: object
  models.PortalAPIKeyResponse:
    properties:
      app_id:
        type: string
      group_id:
        type: string
      key:
        type: string
      key_type:
        type: string
      role:
        $ref: '#/definitions/auth.Role'
      url:
        type: string
    type: object
  models.Source:
    properties:
      is_disabled:
        type: boolean
      name:
        type: string
      type:
        type: string
      verifier:
        $ref: '#/definitions/datastore.VerifierConfig'
    type: object
  models.SourceResponse:
    properties:
      created_at:
        type: integer
      deleted_at:
        type: integer
      group_id:
        type: string
      is_disabled:
        type: boolean
      mask_id:
        type: string
      name:
        type: string
      type:
        type: string
      uid:
        type: string
      updated_at:
        type: integer
      url:
        type: string
      verifier:
        $ref: '#/definitions/datastore.VerifierConfig'
    type: object
  models.Subscription:
    properties:
      alert_config:
        $ref: '#/definitions/datastore.AlertConfiguration'
      app_id:
        type: string
      endpoint_id:
        type: string
      filter_config:
        $ref: '#/definitions/datastore.FilterConfiguration'
      name:
        type: string
      retry_config:
        $ref: '#/definitions/datastore.RetryConfiguration'
      source_id:
        type: string
      type:
        type: string
    type: object
  models.Token:
    properties:
      access_token:
        type: string
      refresh_token:
        type: string
    type: object
  models.UpdateOrganisationMember:
    properties:
      role:
        $ref: '#/definitions/auth.Role'
    type: object
  models.UpdatePassword:
    properties:
      current_password:
        type: string
      password:
        type: string
      password_confirmation:
        type: string
    type: object
  models.UpdateUser:
    properties:
      email:
        type: string
      first_name:
        type: string
      last_name:
        type: string
    type: object
  models.User:
    properties:
      email:
        type: string
      first_name:
        type: string
      last_name:
        type: string
      password:
        type: string
      role:
        $ref: '#/definitions/auth.Role'
    type: object
  models.UserExists:
    properties:
      email:
        type: string
    type: object
  server.Stub:
    type: object
  server.pagedResponse:
    properties:
      content: {}
      pagination:
        $ref: '#/definitions/datastore.PaginationData'
    type: object
  server.serverResponse:
    properties:
      data:
        items:
          type: integer
        type: array
      message:
        type: string
      status:
        type: boolean
    type: object
host: cloud.staging.getconvoy.io
info:
  contact:
    email: Info@frain.dev
    name: API Support
    url: https://getconvoy.io/docs
  description: Convoy is a fast and secure distributed webhooks service. This document
    contains datastore.s API specification.
  license:
    name: Mozilla Public License 2.0
    url: https://www.mozilla.org/en-US/MPL/2.0/
  termsOfService: https://getconvoy.io/terms
  title: Convoy API Specification
  version: 0.1.12
paths:
  /applications:
    get:
      consumes:
      - application/json
      description: This fetches all applications
      parameters:
      - description: results per page
        in: query
        name: perPage
        type: string
      - description: page number
        in: query
        name: page
        type: string
      - description: sort order
        in: query
        name: sort
        type: string
      - description: app title
        in: query
        name: q
        type: string
      - description: group id
        in: query
        name: groupId
        required: true
        type: string
      produces:
      - application/json
      responses:
        "200":
          description: OK
          schema:
            allOf:
            - $ref: '#/definitions/server.serverResponse'
            - properties:
                data:
                  allOf:
                  - $ref: '#/definitions/server.pagedResponse'
                  - properties:
                      content:
                        items:
                          $ref: '#/definitions/datastore.Application'
                        type: array
                    type: object
              type: object
        "400":
          description: Bad Request
          schema:
            allOf:
            - $ref: '#/definitions/server.serverResponse'
            - properties:
                data:
                  $ref: '#/definitions/server.Stub'
              type: object
        "401":
          description: Unauthorized
          schema:
            allOf:
            - $ref: '#/definitions/server.serverResponse'
            - properties:
                data:
                  $ref: '#/definitions/server.Stub'
              type: object
        "500":
          description: Internal Server Error
          schema:
            allOf:
            - $ref: '#/definitions/server.serverResponse'
            - properties:
                data:
                  $ref: '#/definitions/server.Stub'
              type: object
      security:
      - ApiKeyAuth: []
      summary: Get all applications
      tags:
      - Application
    post:
      consumes:
      - application/json
      description: This endpoint creates an application
      parameters:
      - description: group id
        in: query
        name: groupId
        required: true
        type: string
      - description: Application Details
        in: body
        name: application
        required: true
        schema:
          $ref: '#/definitions/models.Application'
      produces:
      - application/json
      responses:
        "200":
          description: OK
          schema:
            allOf:
            - $ref: '#/definitions/server.serverResponse'
            - properties:
                data:
                  $ref: '#/definitions/datastore.Application'
              type: object
        "400":
          description: Bad Request
          schema:
            allOf:
            - $ref: '#/definitions/server.serverResponse'
            - properties:
                data:
                  $ref: '#/definitions/server.Stub'
              type: object
        "401":
          description: Unauthorized
          schema:
            allOf:
            - $ref: '#/definitions/server.serverResponse'
            - properties:
                data:
                  $ref: '#/definitions/server.Stub'
              type: object
        "500":
          description: Internal Server Error
          schema:
            allOf:
            - $ref: '#/definitions/server.serverResponse'
            - properties:
                data:
                  $ref: '#/definitions/server.Stub'
              type: object
      security:
      - ApiKeyAuth: []
      summary: Create an application
      tags:
      - Application
  /applications/{appID}:
    delete:
      consumes:
      - application/json
      description: This endpoint deletes an app
      parameters:
      - description: group id
        in: query
        name: groupId
        required: true
        type: string
      - description: application id
        in: path
        name: appID
        required: true
        type: string
      produces:
      - application/json
      responses:
        "200":
          description: OK
          schema:
            allOf:
            - $ref: '#/definitions/server.serverResponse'
            - properties:
                data:
                  $ref: '#/definitions/server.Stub'
              type: object
        "400":
          description: Bad Request
          schema:
            allOf:
            - $ref: '#/definitions/server.serverResponse'
            - properties:
                data:
                  $ref: '#/definitions/server.Stub'
              type: object
        "401":
          description: Unauthorized
          schema:
            allOf:
            - $ref: '#/definitions/server.serverResponse'
            - properties:
                data:
                  $ref: '#/definitions/server.Stub'
              type: object
        "500":
          description: Internal Server Error
          schema:
            allOf:
            - $ref: '#/definitions/server.serverResponse'
            - properties:
                data:
                  $ref: '#/definitions/server.Stub'
              type: object
      security:
      - ApiKeyAuth: []
      summary: Delete app
      tags:
      - Application
    get:
      consumes:
      - application/json
      description: This endpoint fetches an application by it's id
      parameters:
      - description: group id
        in: query
        name: groupId
        required: true
        type: string
      - description: application id
        in: path
        name: appID
        required: true
        type: string
      produces:
      - application/json
      responses:
        "200":
          description: OK
          schema:
            allOf:
            - $ref: '#/definitions/server.serverResponse'
            - properties:
                data:
                  $ref: '#/definitions/datastore.Application'
              type: object
        "400":
          description: Bad Request
          schema:
            allOf:
            - $ref: '#/definitions/server.serverResponse'
            - properties:
                data:
                  $ref: '#/definitions/server.Stub'
              type: object
        "401":
          description: Unauthorized
          schema:
            allOf:
            - $ref: '#/definitions/server.serverResponse'
            - properties:
                data:
                  $ref: '#/definitions/server.Stub'
              type: object
        "500":
          description: Internal Server Error
          schema:
            allOf:
            - $ref: '#/definitions/server.serverResponse'
            - properties:
                data:
                  $ref: '#/definitions/server.Stub'
              type: object
      security:
      - ApiKeyAuth: []
      summary: Get an application
      tags:
      - Application
    put:
      consumes:
      - application/json
      description: This endpoint updates an application
      parameters:
      - description: group id
        in: query
        name: groupId
        required: true
        type: string
      - description: application id
        in: path
        name: appID
        required: true
        type: string
      - description: Application Details
        in: body
        name: application
        required: true
        schema:
          $ref: '#/definitions/models.Application'
      produces:
      - application/json
      responses:
        "200":
          description: OK
          schema:
            allOf:
            - $ref: '#/definitions/server.serverResponse'
            - properties:
                data:
                  $ref: '#/definitions/datastore.Application'
              type: object
        "400":
          description: Bad Request
          schema:
            allOf:
            - $ref: '#/definitions/server.serverResponse'
            - properties:
                data:
                  $ref: '#/definitions/server.Stub'
              type: object
        "401":
          description: Unauthorized
          schema:
            allOf:
            - $ref: '#/definitions/server.serverResponse'
            - properties:
                data:
                  $ref: '#/definitions/server.Stub'
              type: object
        "500":
          description: Internal Server Error
          schema:
            allOf:
            - $ref: '#/definitions/server.serverResponse'
            - properties:
                data:
                  $ref: '#/definitions/server.Stub'
              type: object
      security:
      - ApiKeyAuth: []
      summary: Update an application
      tags:
      - Application
  /applications/{appID}/endpoints:
    get:
      consumes:
      - application/json
      description: This endpoint fetches an application's endpoints
      parameters:
      - description: group id
        in: query
        name: groupId
        required: true
        type: string
      - description: application id
        in: path
        name: appID
        required: true
        type: string
      produces:
      - application/json
      responses:
        "200":
          description: OK
          schema:
            allOf:
            - $ref: '#/definitions/server.serverResponse'
            - properties:
                data:
                  items:
                    $ref: '#/definitions/datastore.Endpoint'
                  type: array
              type: object
        "400":
          description: Bad Request
          schema:
            allOf:
            - $ref: '#/definitions/server.serverResponse'
            - properties:
                data:
                  $ref: '#/definitions/server.Stub'
              type: object
        "401":
          description: Unauthorized
          schema:
            allOf:
            - $ref: '#/definitions/server.serverResponse'
            - properties:
                data:
                  $ref: '#/definitions/server.Stub'
              type: object
        "500":
          description: Internal Server Error
          schema:
            allOf:
            - $ref: '#/definitions/server.serverResponse'
            - properties:
                data:
                  $ref: '#/definitions/server.Stub'
              type: object
      security:
      - ApiKeyAuth: []
      summary: Get application endpoints
      tags:
      - Application Endpoints
    post:
      consumes:
      - application/json
      description: This endpoint creates an application endpoint
      parameters:
      - description: group id
        in: query
        name: groupId
        required: true
        type: string
      - description: application id
        in: path
        name: appID
        required: true
        type: string
      - description: Endpoint Details
        in: body
        name: endpoint
        required: true
        schema:
          $ref: '#/definitions/models.Endpoint'
      produces:
      - application/json
      responses:
        "200":
          description: OK
          schema:
            allOf:
            - $ref: '#/definitions/server.serverResponse'
            - properties:
                data:
                  $ref: '#/definitions/datastore.Endpoint'
              type: object
        "400":
          description: Bad Request
          schema:
            allOf:
            - $ref: '#/definitions/server.serverResponse'
            - properties:
                data:
                  $ref: '#/definitions/server.Stub'
              type: object
        "401":
          description: Unauthorized
          schema:
            allOf:
            - $ref: '#/definitions/server.serverResponse'
            - properties:
                data:
                  $ref: '#/definitions/server.Stub'
              type: object
        "500":
          description: Internal Server Error
          schema:
            allOf:
            - $ref: '#/definitions/server.serverResponse'
            - properties:
                data:
                  $ref: '#/definitions/server.Stub'
              type: object
      security:
      - ApiKeyAuth: []
      summary: Create an application endpoint
      tags:
      - Application Endpoints
  /applications/{appID}/endpoints/{endpointID}:
    delete:
      consumes:
      - application/json
      description: This endpoint deletes an application endpoint
      parameters:
      - description: group id
        in: query
        name: groupId
        required: true
        type: string
      - description: application id
        in: path
        name: appID
        required: true
        type: string
      - description: endpoint id
        in: path
        name: endpointID
        required: true
        type: string
      produces:
      - application/json
      responses:
        "200":
          description: OK
          schema:
            allOf:
            - $ref: '#/definitions/server.serverResponse'
            - properties:
                data:
                  $ref: '#/definitions/server.Stub'
              type: object
        "400":
          description: Bad Request
          schema:
            allOf:
            - $ref: '#/definitions/server.serverResponse'
            - properties:
                data:
                  $ref: '#/definitions/server.Stub'
              type: object
        "401":
          description: Unauthorized
          schema:
            allOf:
            - $ref: '#/definitions/server.serverResponse'
            - properties:
                data:
                  $ref: '#/definitions/server.Stub'
              type: object
        "500":
          description: Internal Server Error
          schema:
            allOf:
            - $ref: '#/definitions/server.serverResponse'
            - properties:
                data:
                  $ref: '#/definitions/server.Stub'
              type: object
      security:
      - ApiKeyAuth: []
      summary: Delete application endpoint
      tags:
      - Application Endpoints
    get:
      consumes:
      - application/json
      description: This endpoint fetches an application endpoint
      parameters:
      - description: group id
        in: query
        name: groupId
        required: true
        type: string
      - description: application id
        in: path
        name: appID
        required: true
        type: string
      - description: endpoint id
        in: path
        name: endpointID
        required: true
        type: string
      produces:
      - application/json
      responses:
        "200":
          description: OK
          schema:
            allOf:
            - $ref: '#/definitions/server.serverResponse'
            - properties:
                data:
                  $ref: '#/definitions/datastore.Endpoint'
              type: object
        "400":
          description: Bad Request
          schema:
            allOf:
            - $ref: '#/definitions/server.serverResponse'
            - properties:
                data:
                  $ref: '#/definitions/server.Stub'
              type: object
        "401":
          description: Unauthorized
          schema:
            allOf:
            - $ref: '#/definitions/server.serverResponse'
            - properties:
                data:
                  $ref: '#/definitions/server.Stub'
              type: object
        "500":
          description: Internal Server Error
          schema:
            allOf:
            - $ref: '#/definitions/server.serverResponse'
            - properties:
                data:
                  $ref: '#/definitions/server.Stub'
              type: object
      security:
      - ApiKeyAuth: []
      summary: Get application endpoint
      tags:
      - Application Endpoints
    put:
      consumes:
      - application/json
      description: This endpoint updates an application endpoint
      parameters:
      - description: group id
        in: query
        name: groupId
        required: true
        type: string
      - description: application id
        in: path
        name: appID
        required: true
        type: string
      - description: endpoint id
        in: path
        name: endpointID
        required: true
        type: string
      - description: Endpoint Details
        in: body
        name: endpoint
        required: true
        schema:
          $ref: '#/definitions/models.Endpoint'
      produces:
      - application/json
      responses:
        "200":
          description: OK
          schema:
            allOf:
            - $ref: '#/definitions/server.serverResponse'
            - properties:
                data:
                  $ref: '#/definitions/datastore.Endpoint'
              type: object
        "400":
          description: Bad Request
          schema:
            allOf:
            - $ref: '#/definitions/server.serverResponse'
            - properties:
                data:
                  $ref: '#/definitions/server.Stub'
              type: object
        "401":
          description: Unauthorized
          schema:
            allOf:
            - $ref: '#/definitions/server.serverResponse'
            - properties:
                data:
                  $ref: '#/definitions/server.Stub'
              type: object
        "500":
          description: Internal Server Error
          schema:
            allOf:
            - $ref: '#/definitions/server.serverResponse'
            - properties:
                data:
                  $ref: '#/definitions/server.Stub'
              type: object
      security:
      - ApiKeyAuth: []
      summary: Update an application endpoint
      tags:
      - Application Endpoints
  /auth/login:
    post:
      consumes:
      - application/json
      description: This endpoint logs in a user
      parameters:
      - description: User Details
        in: body
        name: user
        required: true
        schema:
          $ref: '#/definitions/models.LoginUser'
      produces:
      - application/json
      responses:
        "200":
          description: OK
          schema:
            allOf:
            - $ref: '#/definitions/server.serverResponse'
            - properties:
                data:
                  $ref: '#/definitions/models.LoginUserResponse'
              type: object
        "400":
          description: Bad Request
          schema:
            allOf:
            - $ref: '#/definitions/server.serverResponse'
            - properties:
                data:
                  $ref: '#/definitions/server.Stub'
              type: object
        "401":
          description: Unauthorized
          schema:
            allOf:
            - $ref: '#/definitions/server.serverResponse'
            - properties:
                data:
                  $ref: '#/definitions/server.Stub'
              type: object
        "500":
          description: Internal Server Error
          schema:
            allOf:
            - $ref: '#/definitions/server.serverResponse'
            - properties:
                data:
                  $ref: '#/definitions/server.Stub'
              type: object
      summary: Login a user
      tags:
      - User
  /auth/logout:
    post:
      consumes:
      - application/json
      description: This endpoint logs out a user
      produces:
      - application/json
      responses:
        "200":
          description: OK
          schema:
            allOf:
            - $ref: '#/definitions/server.serverResponse'
            - properties:
                data:
                  $ref: '#/definitions/server.Stub'
              type: object
        "400":
          description: Bad Request
          schema:
            allOf:
            - $ref: '#/definitions/server.serverResponse'
            - properties:
                data:
                  $ref: '#/definitions/server.Stub'
              type: object
        "401":
          description: Unauthorized
          schema:
            allOf:
            - $ref: '#/definitions/server.serverResponse'
            - properties:
                data:
                  $ref: '#/definitions/server.Stub'
              type: object
        "500":
          description: Internal Server Error
          schema:
            allOf:
            - $ref: '#/definitions/server.serverResponse'
            - properties:
                data:
                  $ref: '#/definitions/server.Stub'
              type: object
      security:
      - ApiKeyAuth: []
      summary: Logs out a user
      tags:
      - User
  /auth/token/refresh:
    post:
      consumes:
      - application/json
      description: This endpoint refreshes an access token
      parameters:
      - description: Token Details
        in: body
        name: token
        required: true
        schema:
          $ref: '#/definitions/models.Token'
      produces:
      - application/json
      responses:
        "200":
          description: OK
          schema:
            allOf:
            - $ref: '#/definitions/server.serverResponse'
            - properties:
                data:
                  $ref: '#/definitions/models.Token'
              type: object
        "400":
          description: Bad Request
          schema:
            allOf:
            - $ref: '#/definitions/server.serverResponse'
            - properties:
                data:
                  $ref: '#/definitions/server.Stub'
              type: object
        "401":
          description: Unauthorized
          schema:
            allOf:
            - $ref: '#/definitions/server.serverResponse'
            - properties:
                data:
                  $ref: '#/definitions/server.Stub'
              type: object
        "500":
          description: Internal Server Error
          schema:
            allOf:
            - $ref: '#/definitions/server.serverResponse'
            - properties:
                data:
                  $ref: '#/definitions/server.Stub'
              type: object
      summary: Refresh an access token
      tags:
      - User
  /eventdeliveries:
    get:
      consumes:
      - application/json
      description: This endpoint fetch event deliveries.
      parameters:
      - description: application id
        in: query
        name: appId
        type: string
      - description: group id
        in: query
        name: groupId
        required: true
        type: string
      - description: event id
        in: query
        name: eventId
        type: string
      - description: start date
        in: query
        name: startDate
        type: string
      - description: end date
        in: query
        name: endDate
        type: string
      - description: results per page
        in: query
        name: perPage
        type: string
      - description: page number
        in: query
        name: page
        type: string
      - description: sort order
        in: query
        name: sort
        type: string
      - description: status
        in: query
        items:
          type: string
        name: status
        type: array
      produces:
      - application/json
      responses:
        "200":
          description: OK
          schema:
            allOf:
            - $ref: '#/definitions/server.serverResponse'
            - properties:
                data:
                  allOf:
                  - $ref: '#/definitions/server.pagedResponse'
                  - properties:
                      content:
                        items:
                          allOf:
                          - $ref: '#/definitions/datastore.EventDelivery'
                          - properties:
                              data:
                                $ref: '#/definitions/server.Stub'
                            type: object
                        type: array
                    type: object
              type: object
        "400":
          description: Bad Request
          schema:
            allOf:
            - $ref: '#/definitions/server.serverResponse'
            - properties:
                data:
                  $ref: '#/definitions/server.Stub'
              type: object
        "401":
          description: Unauthorized
          schema:
            allOf:
            - $ref: '#/definitions/server.serverResponse'
            - properties:
                data:
                  $ref: '#/definitions/server.Stub'
              type: object
        "500":
          description: Internal Server Error
          schema:
            allOf:
            - $ref: '#/definitions/server.serverResponse'
            - properties:
                data:
                  $ref: '#/definitions/server.Stub'
              type: object
      security:
      - ApiKeyAuth: []
      summary: Get event deliveries
      tags:
      - EventDelivery
  /eventdeliveries/{eventDeliveryID}:
    get:
      consumes:
      - application/json
      description: This endpoint fetches an event delivery.
      parameters:
      - description: group id
        in: query
        name: groupId
        required: true
        type: string
      - description: event delivery id
        in: path
        name: eventDeliveryID
        required: true
        type: string
      produces:
      - application/json
      responses:
        "200":
          description: OK
          schema:
            allOf:
            - $ref: '#/definitions/server.serverResponse'
            - properties:
                data:
                  allOf:
                  - $ref: '#/definitions/datastore.Event'
                  - properties:
                      data:
                        $ref: '#/definitions/server.Stub'
                    type: object
              type: object
        "400":
          description: Bad Request
          schema:
            allOf:
            - $ref: '#/definitions/server.serverResponse'
            - properties:
                data:
                  $ref: '#/definitions/server.Stub'
              type: object
        "401":
          description: Unauthorized
          schema:
            allOf:
            - $ref: '#/definitions/server.serverResponse'
            - properties:
                data:
                  $ref: '#/definitions/server.Stub'
              type: object
        "500":
          description: Internal Server Error
          schema:
            allOf:
            - $ref: '#/definitions/server.serverResponse'
            - properties:
                data:
                  $ref: '#/definitions/server.Stub'
              type: object
      security:
      - ApiKeyAuth: []
      summary: Get event delivery
      tags:
      - EventDelivery
  /eventdeliveries/{eventDeliveryID}/resend:
    put:
      consumes:
      - application/json
      description: This endpoint resends an app event
      parameters:
      - description: group id
        in: query
        name: groupId
        required: true
        type: string
      - description: event delivery id
        in: path
        name: eventDeliveryID
        required: true
        type: string
      produces:
      - application/json
      responses:
        "200":
          description: OK
          schema:
            allOf:
            - $ref: '#/definitions/server.serverResponse'
            - properties:
                data:
                  allOf:
                  - $ref: '#/definitions/datastore.Event'
                  - properties:
                      data:
                        $ref: '#/definitions/server.Stub'
                    type: object
              type: object
        "400":
          description: Bad Request
          schema:
            allOf:
            - $ref: '#/definitions/server.serverResponse'
            - properties:
                data:
                  $ref: '#/definitions/server.Stub'
              type: object
        "401":
          description: Unauthorized
          schema:
            allOf:
            - $ref: '#/definitions/server.serverResponse'
            - properties:
                data:
                  $ref: '#/definitions/server.Stub'
              type: object
        "500":
          description: Internal Server Error
          schema:
            allOf:
            - $ref: '#/definitions/server.serverResponse'
            - properties:
                data:
                  $ref: '#/definitions/server.Stub'
              type: object
      security:
      - ApiKeyAuth: []
      summary: Resend an app event
      tags:
      - EventDelivery
  /eventdeliveries/batchretry:
    post:
      consumes:
      - application/json
      description: This endpoint resends multiple app events
      parameters:
      - description: group id
        in: query
        name: groupId
        required: true
        type: string
      - description: event delivery ids
        in: body
        name: ids
        required: true
        schema:
          allOf:
          - $ref: '#/definitions/server.Stub'
          - properties:
              ids:
                items:
                  type: string
                type: array
            type: object
      produces:
      - application/json
      responses:
        "200":
          description: OK
          schema:
            allOf:
            - $ref: '#/definitions/server.serverResponse'
            - properties:
                data:
                  $ref: '#/definitions/server.Stub'
              type: object
        "400":
          description: Bad Request
          schema:
            allOf:
            - $ref: '#/definitions/server.serverResponse'
            - properties:
                data:
                  $ref: '#/definitions/server.Stub'
              type: object
        "401":
          description: Unauthorized
          schema:
            allOf:
            - $ref: '#/definitions/server.serverResponse'
            - properties:
                data:
                  $ref: '#/definitions/server.Stub'
              type: object
        "500":
          description: Internal Server Error
          schema:
            allOf:
            - $ref: '#/definitions/server.serverResponse'
            - properties:
                data:
                  $ref: '#/definitions/server.Stub'
              type: object
      security:
      - ApiKeyAuth: []
      summary: Batch Resend app events
      tags:
      - EventDelivery
  /eventdeliveries/countbatchretryevents:
    get:
      consumes:
      - application/json
      description: This endpoint counts app events that will be affected by a batch
        retry operation
      parameters:
      - description: application id
        in: query
        name: appId
        type: string
      - description: group Id
        in: query
        name: groupId
        required: true
        type: string
      - description: start date
        in: query
        name: startDate
        type: string
      - description: end date
        in: query
        name: endDate
        type: string
      - description: results per page
        in: query
        name: perPage
        type: string
      - description: page number
        in: query
        name: page
        type: string
      - description: sort order
        in: query
        name: sort
        type: string
      produces:
      - application/json
      responses:
        "200":
          description: OK
          schema:
            allOf:
            - $ref: '#/definitions/server.serverResponse'
            - properties:
                data:
                  allOf:
                  - $ref: '#/definitions/server.Stub'
                  - properties:
                      num:
                        type: integer
                    type: object
              type: object
        "400":
          description: Bad Request
          schema:
            allOf:
            - $ref: '#/definitions/server.serverResponse'
            - properties:
                data:
                  $ref: '#/definitions/server.Stub'
              type: object
        "401":
          description: Unauthorized
          schema:
            allOf:
            - $ref: '#/definitions/server.serverResponse'
            - properties:
                data:
                  $ref: '#/definitions/server.Stub'
              type: object
        "500":
          description: Internal Server Error
          schema:
            allOf:
            - $ref: '#/definitions/server.serverResponse'
            - properties:
                data:
                  $ref: '#/definitions/server.Stub'
              type: object
      security:
      - ApiKeyAuth: []
      summary: Count affected eventDeliveries
      tags:
      - EventDelivery
  /eventdeliveries/forceresend:
    post:
      consumes:
      - application/json
      description: This endpoint force resends multiple app events
      parameters:
      - description: group Id
        in: query
        name: groupId
        required: true
        type: string
      - description: event delivery ids
        in: body
        name: ids
        required: true
        schema:
          allOf:
          - $ref: '#/definitions/server.Stub'
          - properties:
              ids:
                items:
                  type: string
                type: array
            type: object
      produces:
      - application/json
      responses:
        "200":
          description: OK
          schema:
            allOf:
            - $ref: '#/definitions/server.serverResponse'
            - properties:
                data:
                  $ref: '#/definitions/server.Stub'
              type: object
        "400":
          description: Bad Request
          schema:
            allOf:
            - $ref: '#/definitions/server.serverResponse'
            - properties:
                data:
                  $ref: '#/definitions/server.Stub'
              type: object
        "401":
          description: Unauthorized
          schema:
            allOf:
            - $ref: '#/definitions/server.serverResponse'
            - properties:
                data:
                  $ref: '#/definitions/server.Stub'
              type: object
        "500":
          description: Internal Server Error
          schema:
            allOf:
            - $ref: '#/definitions/server.serverResponse'
            - properties:
                data:
                  $ref: '#/definitions/server.Stub'
              type: object
      security:
      - ApiKeyAuth: []
      summary: Force Resend app events
      tags:
      - EventDelivery
  /events:
    get:
      consumes:
      - application/json
      description: This endpoint fetches app events with pagination
      parameters:
      - description: application id
        in: query
        name: appId
        type: string
      - description: group id
        in: query
        name: groupId
        required: true
        type: string
      - description: start date
        in: query
        name: startDate
        type: string
      - description: end date
        in: query
        name: endDate
        type: string
      - description: results per page
        in: query
        name: perPage
        type: string
      - description: page number
        in: query
        name: page
        type: string
      - description: sort order
        in: query
        name: sort
        type: string
      produces:
      - application/json
      responses:
        "200":
          description: OK
          schema:
            allOf:
            - $ref: '#/definitions/server.serverResponse'
            - properties:
                data:
                  allOf:
                  - $ref: '#/definitions/server.pagedResponse'
                  - properties:
                      content:
                        items:
                          allOf:
                          - $ref: '#/definitions/datastore.Event'
                          - properties:
                              data:
                                $ref: '#/definitions/server.Stub'
                            type: object
                        type: array
                    type: object
              type: object
        "400":
          description: Bad Request
          schema:
            allOf:
            - $ref: '#/definitions/server.serverResponse'
            - properties:
                data:
                  $ref: '#/definitions/server.Stub'
              type: object
        "401":
          description: Unauthorized
          schema:
            allOf:
            - $ref: '#/definitions/server.serverResponse'
            - properties:
                data:
                  $ref: '#/definitions/server.Stub'
              type: object
        "500":
          description: Internal Server Error
          schema:
            allOf:
            - $ref: '#/definitions/server.serverResponse'
            - properties:
                data:
                  $ref: '#/definitions/server.Stub'
              type: object
      security:
      - ApiKeyAuth: []
      summary: Get app events with pagination
      tags:
      - Events
    post:
      consumes:
      - application/json
      description: This endpoint creates an app event
      parameters:
      - description: group id
        in: query
        name: groupId
        required: true
        type: string
      - description: Event Details
        in: body
        name: event
        required: true
        schema:
          $ref: '#/definitions/models.Event'
      produces:
      - application/json
      responses:
        "200":
          description: OK
          schema:
            allOf:
            - $ref: '#/definitions/server.serverResponse'
            - properties:
                data:
                  allOf:
                  - $ref: '#/definitions/datastore.Event'
                  - properties:
                      data:
                        $ref: '#/definitions/server.Stub'
                    type: object
              type: object
        "400":
          description: Bad Request
          schema:
            allOf:
            - $ref: '#/definitions/server.serverResponse'
            - properties:
                data:
                  $ref: '#/definitions/server.Stub'
              type: object
        "401":
          description: Unauthorized
          schema:
            allOf:
            - $ref: '#/definitions/server.serverResponse'
            - properties:
                data:
                  $ref: '#/definitions/server.Stub'
              type: object
        "500":
          description: Internal Server Error
          schema:
            allOf:
            - $ref: '#/definitions/server.serverResponse'
            - properties:
                data:
                  $ref: '#/definitions/server.Stub'
              type: object
      security:
      - ApiKeyAuth: []
      summary: Create app event
      tags:
      - Events
  /events/{eventID}:
    get:
      consumes:
      - application/json
      description: This endpoint fetches an app event
      parameters:
      - description: group id
        in: query
        name: groupId
        required: true
        type: string
      - description: event id
        in: path
        name: eventID
        required: true
        type: string
      produces:
      - application/json
      responses:
        "200":
          description: OK
          schema:
            allOf:
            - $ref: '#/definitions/server.serverResponse'
            - properties:
                data:
                  allOf:
                  - $ref: '#/definitions/datastore.Event'
                  - properties:
                      data:
                        $ref: '#/definitions/server.Stub'
                    type: object
              type: object
        "400":
          description: Bad Request
          schema:
            allOf:
            - $ref: '#/definitions/server.serverResponse'
            - properties:
                data:
                  $ref: '#/definitions/server.Stub'
              type: object
        "401":
          description: Unauthorized
          schema:
            allOf:
            - $ref: '#/definitions/server.serverResponse'
            - properties:
                data:
                  $ref: '#/definitions/server.Stub'
              type: object
        "500":
          description: Internal Server Error
          schema:
            allOf:
            - $ref: '#/definitions/server.serverResponse'
            - properties:
                data:
                  $ref: '#/definitions/server.Stub'
              type: object
      security:
      - ApiKeyAuth: []
      summary: Get app event
      tags:
      - Events
  /events/{eventID}/eventdeliveries/{eventDeliveryID}/deliveryattempts:
    get:
      consumes:
      - application/json
      description: This endpoint fetches an app message's delivery attempts
      parameters:
      - description: event id
        in: path
        name: eventID
        required: true
        type: string
      - description: event delivery id
        in: path
        name: eventDeliveryID
        required: true
        type: string
      produces:
      - application/json
      responses:
        "200":
          description: OK
          schema:
            allOf:
            - $ref: '#/definitions/server.serverResponse'
            - properties:
                data:
                  items:
                    $ref: '#/definitions/datastore.DeliveryAttempt'
                  type: array
              type: object
        "400":
          description: Bad Request
          schema:
            allOf:
            - $ref: '#/definitions/server.serverResponse'
            - properties:
                data:
                  $ref: '#/definitions/server.Stub'
              type: object
        "401":
          description: Unauthorized
          schema:
            allOf:
            - $ref: '#/definitions/server.serverResponse'
            - properties:
                data:
                  $ref: '#/definitions/server.Stub'
              type: object
        "500":
          description: Internal Server Error
          schema:
            allOf:
            - $ref: '#/definitions/server.serverResponse'
            - properties:
                data:
                  $ref: '#/definitions/server.Stub'
              type: object
      security:
      - ApiKeyAuth: []
      summary: Get delivery attempts
      tags:
      - DeliveryAttempts
  /events/{eventID}/eventdeliveries/{eventDeliveryID}/deliveryattempts/{deliveryAttemptID}:
    get:
      consumes:
      - application/json
      description: This endpoint fetches an app event delivery attempt
      parameters:
      - description: event id
        in: path
        name: eventID
        required: true
        type: string
      - description: event delivery id
        in: path
        name: eventDeliveryID
        required: true
        type: string
      - description: delivery attempt id
        in: path
        name: deliveryAttemptID
        required: true
        type: string
      produces:
      - application/json
      responses:
        "200":
          description: OK
          schema:
            allOf:
            - $ref: '#/definitions/server.serverResponse'
            - properties:
                data:
                  $ref: '#/definitions/datastore.DeliveryAttempt'
              type: object
        "400":
          description: Bad Request
          schema:
            allOf:
            - $ref: '#/definitions/server.serverResponse'
            - properties:
                data:
                  $ref: '#/definitions/server.Stub'
              type: object
        "401":
          description: Unauthorized
          schema:
            allOf:
            - $ref: '#/definitions/server.serverResponse'
            - properties:
                data:
                  $ref: '#/definitions/server.Stub'
              type: object
        "500":
          description: Internal Server Error
          schema:
            allOf:
            - $ref: '#/definitions/server.serverResponse'
            - properties:
                data:
                  $ref: '#/definitions/server.Stub'
              type: object
      security:
      - ApiKeyAuth: []
      summary: Get delivery attempt
      tags:
      - DeliveryAttempts
  /events/{eventID}/replay:
    put:
      consumes:
      - application/json
      description: This endpoint replays an app event
      parameters:
      - description: group id
        in: query
        name: groupId
        required: true
        type: string
      - description: event id
        in: path
        name: eventID
        required: true
        type: string
      produces:
      - application/json
      responses:
        "200":
          description: OK
          schema:
            allOf:
            - $ref: '#/definitions/server.serverResponse'
            - properties:
                data:
                  allOf:
                  - $ref: '#/definitions/datastore.Event'
                  - properties:
                      data:
                        $ref: '#/definitions/server.Stub'
                    type: object
              type: object
        "400":
          description: Bad Request
          schema:
            allOf:
            - $ref: '#/definitions/server.serverResponse'
            - properties:
                data:
                  $ref: '#/definitions/server.Stub'
              type: object
        "401":
          description: Unauthorized
          schema:
            allOf:
            - $ref: '#/definitions/server.serverResponse'
            - properties:
                data:
                  $ref: '#/definitions/server.Stub'
              type: object
        "500":
          description: Internal Server Error
          schema:
            allOf:
            - $ref: '#/definitions/server.serverResponse'
            - properties:
                data:
                  $ref: '#/definitions/server.Stub'
              type: object
      security:
      - ApiKeyAuth: []
      summary: Replay app event
      tags:
      - Events
  /groups:
    get:
      consumes:
      - application/json
      description: This endpoint fetches groups
      parameters:
      - description: group name
        in: query
        name: name
        type: string
      produces:
      - application/json
      responses:
        "200":
          description: OK
          schema:
            allOf:
            - $ref: '#/definitions/server.serverResponse'
            - properties:
                data:
                  items:
                    $ref: '#/definitions/datastore.Group'
                  type: array
              type: object
        "400":
          description: Bad Request
          schema:
            allOf:
            - $ref: '#/definitions/server.serverResponse'
            - properties:
                data:
                  $ref: '#/definitions/server.Stub'
              type: object
        "401":
          description: Unauthorized
          schema:
            allOf:
            - $ref: '#/definitions/server.serverResponse'
            - properties:
                data:
                  $ref: '#/definitions/server.Stub'
              type: object
        "500":
          description: Internal Server Error
          schema:
            allOf:
            - $ref: '#/definitions/server.serverResponse'
            - properties:
                data:
                  $ref: '#/definitions/server.Stub'
              type: object
      security:
      - ApiKeyAuth: []
      summary: Get groups
      tags:
      - Group
    post:
      consumes:
      - application/json
      description: This endpoint creates a group
      parameters:
      - description: Group Details
        in: body
        name: group
        required: true
        schema:
          $ref: '#/definitions/models.Group'
      produces:
      - application/json
      responses:
        "200":
          description: OK
          schema:
            allOf:
            - $ref: '#/definitions/server.serverResponse'
            - properties:
                data:
                  $ref: '#/definitions/datastore.Group'
              type: object
        "400":
          description: Bad Request
          schema:
            allOf:
            - $ref: '#/definitions/server.serverResponse'
            - properties:
                data:
                  $ref: '#/definitions/server.Stub'
              type: object
        "401":
          description: Unauthorized
          schema:
            allOf:
            - $ref: '#/definitions/server.serverResponse'
            - properties:
                data:
                  $ref: '#/definitions/server.Stub'
              type: object
        "500":
          description: Internal Server Error
          schema:
            allOf:
            - $ref: '#/definitions/server.serverResponse'
            - properties:
                data:
                  $ref: '#/definitions/server.Stub'
              type: object
      security:
      - ApiKeyAuth: []
      summary: Create a group
      tags:
      - Group
  /groups/{groupID}:
    delete:
      consumes:
      - application/json
      description: This endpoint deletes a group using its id
      parameters:
      - description: group id
        in: path
        name: groupID
        required: true
        type: string
      produces:
      - application/json
      responses:
        "200":
          description: OK
          schema:
            allOf:
            - $ref: '#/definitions/server.serverResponse'
            - properties:
                data:
                  $ref: '#/definitions/server.Stub'
              type: object
        "400":
          description: Bad Request
          schema:
            allOf:
            - $ref: '#/definitions/server.serverResponse'
            - properties:
                data:
                  $ref: '#/definitions/server.Stub'
              type: object
        "401":
          description: Unauthorized
          schema:
            allOf:
            - $ref: '#/definitions/server.serverResponse'
            - properties:
                data:
                  $ref: '#/definitions/server.Stub'
              type: object
        "500":
          description: Internal Server Error
          schema:
            allOf:
            - $ref: '#/definitions/server.serverResponse'
            - properties:
                data:
                  $ref: '#/definitions/server.Stub'
              type: object
      security:
      - ApiKeyAuth: []
      summary: Delete a group
      tags:
      - Group
    get:
      consumes:
      - application/json
      description: This endpoint fetches a group by its id
      parameters:
      - description: group id
        in: path
        name: groupID
        required: true
        type: string
      produces:
      - application/json
      responses:
        "200":
          description: OK
          schema:
            allOf:
            - $ref: '#/definitions/server.serverResponse'
            - properties:
                data:
                  $ref: '#/definitions/datastore.Group'
              type: object
        "400":
          description: Bad Request
          schema:
            allOf:
            - $ref: '#/definitions/server.serverResponse'
            - properties:
                data:
                  $ref: '#/definitions/server.Stub'
              type: object
        "401":
          description: Unauthorized
          schema:
            allOf:
            - $ref: '#/definitions/server.serverResponse'
            - properties:
                data:
                  $ref: '#/definitions/server.Stub'
              type: object
        "500":
          description: Internal Server Error
          schema:
            allOf:
            - $ref: '#/definitions/server.serverResponse'
            - properties:
                data:
                  $ref: '#/definitions/server.Stub'
              type: object
      security:
      - ApiKeyAuth: []
      summary: Get a group
      tags:
      - Group
    put:
      consumes:
      - application/json
      description: This endpoint updates a group
      parameters:
      - description: group id
        in: path
        name: groupID
        required: true
        type: string
      - description: Group Details
        in: body
        name: group
        required: true
        schema:
          $ref: '#/definitions/models.Group'
      produces:
      - application/json
      responses:
        "200":
          description: OK
          schema:
            allOf:
            - $ref: '#/definitions/server.serverResponse'
            - properties:
                data:
                  $ref: '#/definitions/datastore.Group'
              type: object
        "400":
          description: Bad Request
          schema:
            allOf:
            - $ref: '#/definitions/server.serverResponse'
            - properties:
                data:
                  $ref: '#/definitions/server.Stub'
              type: object
        "401":
          description: Unauthorized
          schema:
            allOf:
            - $ref: '#/definitions/server.serverResponse'
            - properties:
                data:
                  $ref: '#/definitions/server.Stub'
              type: object
        "500":
          description: Internal Server Error
          schema:
            allOf:
            - $ref: '#/definitions/server.serverResponse'
            - properties:
                data:
                  $ref: '#/definitions/server.Stub'
              type: object
      security:
      - ApiKeyAuth: []
      summary: Update a group
      tags:
      - Group
  /organisations:
    get:
      consumes:
      - application/json
      description: This endpoint fetches multiple organisations
      parameters:
      - description: results per page
        in: query
        name: perPage
        type: string
      - description: page number
        in: query
        name: page
        type: string
      - description: sort order
        in: query
        name: sort
        type: string
      produces:
      - application/json
      responses:
        "200":
          description: OK
          schema:
            allOf:
            - $ref: '#/definitions/server.serverResponse'
            - properties:
                data:
                  allOf:
                  - $ref: '#/definitions/server.pagedResponse'
                  - properties:
                      content:
                        items:
                          $ref: '#/definitions/datastore.Organisation'
                        type: array
                    type: object
              type: object
        "400":
          description: Bad Request
          schema:
            allOf:
            - $ref: '#/definitions/server.serverResponse'
            - properties:
                data:
                  $ref: '#/definitions/server.Stub'
              type: object
        "401":
          description: Unauthorized
          schema:
            allOf:
            - $ref: '#/definitions/server.serverResponse'
            - properties:
                data:
                  $ref: '#/definitions/server.Stub'
              type: object
        "500":
          description: Internal Server Error
          schema:
            allOf:
            - $ref: '#/definitions/server.serverResponse'
            - properties:
                data:
                  $ref: '#/definitions/server.Stub'
              type: object
      security:
      - ApiKeyAuth: []
      summary: Get organisations
      tags:
      - Organisation
    post:
      consumes:
      - application/json
      description: This endpoint creates an organisation
      parameters:
      - description: Organisation Details
        in: body
        name: organisation
        required: true
        schema:
          $ref: '#/definitions/models.Organisation'
      produces:
      - application/json
      responses:
        "200":
          description: OK
          schema:
            allOf:
            - $ref: '#/definitions/server.serverResponse'
            - properties:
                data:
                  $ref: '#/definitions/datastore.Organisation'
              type: object
        "400":
          description: Bad Request
          schema:
            allOf:
            - $ref: '#/definitions/server.serverResponse'
            - properties:
                data:
                  $ref: '#/definitions/server.Stub'
              type: object
        "401":
          description: Unauthorized
          schema:
            allOf:
            - $ref: '#/definitions/server.serverResponse'
            - properties:
                data:
                  $ref: '#/definitions/server.Stub'
              type: object
        "500":
          description: Internal Server Error
          schema:
            allOf:
            - $ref: '#/definitions/server.serverResponse'
            - properties:
                data:
                  $ref: '#/definitions/server.Stub'
              type: object
      security:
      - ApiKeyAuth: []
      summary: Create an organisation
      tags:
      - Organisation
  /organisations/{orgID}:
    delete:
      consumes:
      - application/json
      description: This endpoint deletes an organisation
      parameters:
      - description: organisation id
        in: path
        name: orgID
        required: true
        type: string
      produces:
      - application/json
      responses:
        "200":
          description: OK
          schema:
            allOf:
            - $ref: '#/definitions/server.serverResponse'
            - properties:
                data:
                  $ref: '#/definitions/server.Stub'
              type: object
        "400":
          description: Bad Request
          schema:
            allOf:
            - $ref: '#/definitions/server.serverResponse'
            - properties:
                data:
                  $ref: '#/definitions/server.Stub'
              type: object
        "401":
          description: Unauthorized
          schema:
            allOf:
            - $ref: '#/definitions/server.serverResponse'
            - properties:
                data:
                  $ref: '#/definitions/server.Stub'
              type: object
        "500":
          description: Internal Server Error
          schema:
            allOf:
            - $ref: '#/definitions/server.serverResponse'
            - properties:
                data:
                  $ref: '#/definitions/server.Stub'
              type: object
      security:
      - ApiKeyAuth: []
      summary: Delete organisation
      tags:
      - Organisation
    get:
      consumes:
      - application/json
      description: This endpoint fetches an organisation by its id
      parameters:
      - description: organisation id
        in: path
        name: orgID
        required: true
        type: string
      produces:
      - application/json
      responses:
        "200":
          description: OK
          schema:
            allOf:
            - $ref: '#/definitions/server.serverResponse'
            - properties:
                data:
                  $ref: '#/definitions/datastore.Organisation'
              type: object
        "400":
          description: Bad Request
          schema:
            allOf:
            - $ref: '#/definitions/server.serverResponse'
            - properties:
                data:
                  $ref: '#/definitions/server.Stub'
              type: object
        "401":
          description: Unauthorized
          schema:
            allOf:
            - $ref: '#/definitions/server.serverResponse'
            - properties:
                data:
                  $ref: '#/definitions/server.Stub'
              type: object
        "500":
          description: Internal Server Error
          schema:
            allOf:
            - $ref: '#/definitions/server.serverResponse'
            - properties:
                data:
                  $ref: '#/definitions/server.Stub'
              type: object
      security:
      - ApiKeyAuth: []
      summary: Get an organisation
      tags:
      - Organisation
    put:
      consumes:
      - application/json
      description: This endpoint updates an organisation
      parameters:
      - description: organisation id
        in: path
        name: orgID
        required: true
        type: string
      - description: Organisation Details
        in: body
        name: organisation
        required: true
        schema:
          $ref: '#/definitions/models.Organisation'
      produces:
      - application/json
      responses:
        "200":
          description: OK
          schema:
            allOf:
            - $ref: '#/definitions/server.serverResponse'
            - properties:
                data:
                  $ref: '#/definitions/datastore.Organisation'
              type: object
        "400":
          description: Bad Request
          schema:
            allOf:
            - $ref: '#/definitions/server.serverResponse'
            - properties:
                data:
                  $ref: '#/definitions/server.Stub'
              type: object
        "401":
          description: Unauthorized
          schema:
            allOf:
            - $ref: '#/definitions/server.serverResponse'
            - properties:
                data:
                  $ref: '#/definitions/server.Stub'
              type: object
        "500":
          description: Internal Server Error
          schema:
            allOf:
            - $ref: '#/definitions/server.serverResponse'
            - properties:
                data:
                  $ref: '#/definitions/server.Stub'
              type: object
      security:
      - ApiKeyAuth: []
      summary: Update an organisation
      tags:
      - Organisation
  /organisations/{orgID}/invite_user:
    post:
      consumes:
      - application/json
      description: This endpoint invites a user to join an organisation
      parameters:
      - description: organisation id
        in: path
        name: orgID
        required: true
        type: string
      - description: Organisation Invite Details
        in: body
        name: invite
        required: true
        schema:
          $ref: '#/definitions/models.OrganisationInvite'
      produces:
      - application/json
      responses:
        "200":
          description: OK
          schema:
            allOf:
            - $ref: '#/definitions/server.serverResponse'
            - properties:
                data:
                  $ref: '#/definitions/server.Stub'
              type: object
        "400":
          description: Bad Request
          schema:
            allOf:
            - $ref: '#/definitions/server.serverResponse'
            - properties:
                data:
                  $ref: '#/definitions/server.Stub'
              type: object
        "401":
          description: Unauthorized
          schema:
            allOf:
            - $ref: '#/definitions/server.serverResponse'
            - properties:
                data:
                  $ref: '#/definitions/server.Stub'
              type: object
        "500":
          description: Internal Server Error
          schema:
            allOf:
            - $ref: '#/definitions/server.serverResponse'
            - properties:
                data:
                  $ref: '#/definitions/server.Stub'
              type: object
      security:
      - ApiKeyAuth: []
      summary: Invite a user to join an organisation
      tags:
      - Organisation
  /organisations/{orgID}/members:
    get:
      consumes:
      - application/json
      description: This endpoint fetches an organisation's members
      parameters:
      - description: organisation id
        in: path
        name: orgID
        required: true
        type: string
      - description: results per page
        in: query
        name: perPage
        type: string
      - description: page number
        in: query
        name: page
        type: string
      - description: sort order
        in: query
        name: sort
        type: string
      produces:
      - application/json
      responses:
        "200":
          description: OK
          schema:
            allOf:
            - $ref: '#/definitions/server.serverResponse'
            - properties:
                data:
                  allOf:
                  - $ref: '#/definitions/server.pagedResponse'
                  - properties:
                      content:
                        items:
                          $ref: '#/definitions/datastore.OrganisationMember'
                        type: array
                    type: object
              type: object
        "400":
          description: Bad Request
          schema:
            allOf:
            - $ref: '#/definitions/server.serverResponse'
            - properties:
                data:
                  $ref: '#/definitions/server.Stub'
              type: object
        "401":
          description: Unauthorized
          schema:
            allOf:
            - $ref: '#/definitions/server.serverResponse'
            - properties:
                data:
                  $ref: '#/definitions/server.Stub'
              type: object
        "500":
          description: Internal Server Error
          schema:
            allOf:
            - $ref: '#/definitions/server.serverResponse'
            - properties:
                data:
                  $ref: '#/definitions/server.Stub'
              type: object
      security:
      - ApiKeyAuth: []
      summary: Get organisation members
      tags:
      - Organisation
  /organisations/{orgID}/members/{memberID}:
    delete:
      consumes:
      - application/json
      description: This endpoint deletes an organisation's member
      parameters:
      - description: organisation id
        in: path
        name: orgID
        required: true
        type: string
      - description: organisation member id
        in: path
        name: memberID
        required: true
        type: string
      produces:
      - application/json
      responses:
        "200":
          description: OK
          schema:
            allOf:
            - $ref: '#/definitions/server.serverResponse'
            - properties:
                data:
                  $ref: '#/definitions/server.Stub'
              type: object
        "400":
          description: Bad Request
          schema:
            allOf:
            - $ref: '#/definitions/server.serverResponse'
            - properties:
                data:
                  $ref: '#/definitions/server.Stub'
              type: object
        "401":
          description: Unauthorized
          schema:
            allOf:
            - $ref: '#/definitions/server.serverResponse'
            - properties:
                data:
                  $ref: '#/definitions/server.Stub'
              type: object
        "500":
          description: Internal Server Error
          schema:
            allOf:
            - $ref: '#/definitions/server.serverResponse'
            - properties:
                data:
                  $ref: '#/definitions/server.Stub'
              type: object
      security:
      - ApiKeyAuth: []
      summary: Delete an organisation's member
      tags:
      - Organisation
    get:
      consumes:
      - application/json
      description: This endpoint fetches an organisation's member
      parameters:
      - description: organisation id
        in: path
        name: orgID
        required: true
        type: string
      - description: organisation member id
        in: path
        name: memberID
        required: true
        type: string
      produces:
      - application/json
      responses:
        "200":
          description: OK
          schema:
            allOf:
            - $ref: '#/definitions/server.serverResponse'
            - properties:
                data:
                  $ref: '#/definitions/datastore.OrganisationMember'
              type: object
        "400":
          description: Bad Request
          schema:
            allOf:
            - $ref: '#/definitions/server.serverResponse'
            - properties:
                data:
                  $ref: '#/definitions/server.Stub'
              type: object
        "401":
          description: Unauthorized
          schema:
            allOf:
            - $ref: '#/definitions/server.serverResponse'
            - properties:
                data:
                  $ref: '#/definitions/server.Stub'
              type: object
        "500":
          description: Internal Server Error
          schema:
            allOf:
            - $ref: '#/definitions/server.serverResponse'
            - properties:
                data:
                  $ref: '#/definitions/server.Stub'
              type: object
      security:
      - ApiKeyAuth: []
      summary: Get organisation member
      tags:
      - Organisation
    put:
      consumes:
      - application/json
      description: This endpoint updates an organisation's member
      parameters:
      - description: organisation id
        in: path
        name: orgID
        required: true
        type: string
      - description: organisation member id
        in: path
        name: memberID
        required: true
        type: string
      - description: Organisation member Details
        in: body
        name: organisation_member
        required: true
        schema:
          $ref: '#/definitions/models.UpdateOrganisationMember'
      produces:
      - application/json
      responses:
        "200":
          description: OK
          schema:
            allOf:
            - $ref: '#/definitions/server.serverResponse'
            - properties:
                data:
                  $ref: '#/definitions/datastore.Organisation'
              type: object
        "400":
          description: Bad Request
          schema:
            allOf:
            - $ref: '#/definitions/server.serverResponse'
            - properties:
                data:
                  $ref: '#/definitions/server.Stub'
              type: object
        "401":
          description: Unauthorized
          schema:
            allOf:
            - $ref: '#/definitions/server.serverResponse'
            - properties:
                data:
                  $ref: '#/definitions/server.Stub'
              type: object
        "500":
          description: Internal Server Error
          schema:
            allOf:
            - $ref: '#/definitions/server.serverResponse'
            - properties:
                data:
                  $ref: '#/definitions/server.Stub'
              type: object
      security:
      - ApiKeyAuth: []
      summary: Update an organisation's member
      tags:
      - Organisation
  /process_organisation_member_invite:
    post:
      consumes:
      - application/json
      description: This endpoint process a user's response to an organisation invite
      parameters:
      - description: invite token
        in: query
        name: token
        required: true
        type: string
      - description: email
        in: query
        name: accepted
        required: true
        type: string
      - description: User Details
        in: body
        name: user
        schema:
          $ref: '#/definitions/models.User'
      produces:
      - application/json
      responses:
        "200":
          description: OK
          schema:
            allOf:
            - $ref: '#/definitions/server.serverResponse'
            - properties:
                data:
                  $ref: '#/definitions/server.Stub'
              type: object
        "400":
          description: Bad Request
          schema:
            allOf:
            - $ref: '#/definitions/server.serverResponse'
            - properties:
                data:
                  $ref: '#/definitions/server.Stub'
              type: object
        "401":
          description: Unauthorized
          schema:
            allOf:
            - $ref: '#/definitions/server.serverResponse'
            - properties:
                data:
                  $ref: '#/definitions/server.Stub'
              type: object
        "500":
          description: Internal Server Error
          schema:
            allOf:
            - $ref: '#/definitions/server.serverResponse'
            - properties:
                data:
                  $ref: '#/definitions/server.Stub'
              type: object
      security:
      - ApiKeyAuth: []
      summary: Accept or decline an organisation invite
      tags:
      - Organisation
  /security/applications/{appID}/keys:
    post:
      consumes:
      - application/json
      description: This endpoint creates an api key that will be used by app portal
      parameters:
      - description: application ID
        in: path
        name: appID
        required: true
        type: string
      produces:
      - application/json
      responses:
        "201":
          description: Created
          schema:
            allOf:
            - $ref: '#/definitions/server.serverResponse'
            - properties:
                data:
                  $ref: '#/definitions/models.PortalAPIKeyResponse'
              type: object
        "400":
          description: Bad Request
          schema:
            allOf:
            - $ref: '#/definitions/server.serverResponse'
            - properties:
                data:
                  $ref: '#/definitions/server.Stub'
              type: object
        "401":
          description: Unauthorized
          schema:
            allOf:
            - $ref: '#/definitions/server.serverResponse'
            - properties:
                data:
                  $ref: '#/definitions/server.Stub'
              type: object
        "500":
          description: Internal Server Error
          schema:
            allOf:
            - $ref: '#/definitions/server.serverResponse'
            - properties:
                data:
                  $ref: '#/definitions/server.Stub'
              type: object
      security:
      - ApiKeyAuth: []
      summary: Create an api key for app portal
      tags:
      - APIKey
  /security/keys:
    get:
      consumes:
      - application/json
      description: This endpoint fetches multiple api keys
      parameters:
      - description: results per page
        in: query
        name: perPage
        type: string
      - description: page number
        in: query
        name: page
        type: string
      - description: sort order
        in: query
        name: sort
        type: string
      produces:
      - application/json
      responses:
        "200":
          description: OK
          schema:
            allOf:
            - $ref: '#/definitions/server.serverResponse'
            - properties:
                data:
                  allOf:
                  - $ref: '#/definitions/server.pagedResponse'
                  - properties:
                      content:
                        items:
                          $ref: '#/definitions/datastore.APIKey'
                        type: array
                    type: object
              type: object
        "400":
          description: Bad Request
          schema:
            allOf:
            - $ref: '#/definitions/server.serverResponse'
            - properties:
                data:
                  $ref: '#/definitions/server.Stub'
              type: object
        "401":
          description: Unauthorized
          schema:
            allOf:
            - $ref: '#/definitions/server.serverResponse'
            - properties:
                data:
                  $ref: '#/definitions/server.Stub'
              type: object
        "500":
          description: Internal Server Error
          schema:
            allOf:
            - $ref: '#/definitions/server.serverResponse'
            - properties:
                data:
                  $ref: '#/definitions/server.Stub'
              type: object
      security:
      - ApiKeyAuth: []
      summary: Fetch multiple api keys
      tags:
      - APIKey
    post:
      consumes:
      - application/json
      description: This endpoint creates an api key that will be used by the native
        auth realm
      parameters:
      - description: API Key
        in: body
        name: apiKey
        required: true
        schema:
          $ref: '#/definitions/models.APIKey'
      produces:
      - application/json
      responses:
        "200":
          description: OK
          schema:
            allOf:
            - $ref: '#/definitions/server.serverResponse'
            - properties:
                data:
                  $ref: '#/definitions/models.APIKeyResponse'
              type: object
        "400":
          description: Bad Request
          schema:
            allOf:
            - $ref: '#/definitions/server.serverResponse'
            - properties:
                data:
                  $ref: '#/definitions/server.Stub'
              type: object
        "401":
          description: Unauthorized
          schema:
            allOf:
            - $ref: '#/definitions/server.serverResponse'
            - properties:
                data:
                  $ref: '#/definitions/server.Stub'
              type: object
        "500":
          description: Internal Server Error
          schema:
            allOf:
            - $ref: '#/definitions/server.serverResponse'
            - properties:
                data:
                  $ref: '#/definitions/server.Stub'
              type: object
      security:
      - ApiKeyAuth: []
      summary: Create an api key
      tags:
      - APIKey
  /security/keys/{keyID}:
    get:
      consumes:
      - application/json
      description: This endpoint fetches an api key by its id
      parameters:
      - description: API Key id
        in: path
        name: keyID
        required: true
        type: string
      produces:
      - application/json
      responses:
        "200":
          description: OK
          schema:
            allOf:
            - $ref: '#/definitions/server.serverResponse'
            - properties:
                data:
                  $ref: '#/definitions/datastore.APIKey'
              type: object
        "400":
          description: Bad Request
          schema:
            allOf:
            - $ref: '#/definitions/server.serverResponse'
            - properties:
                data:
                  $ref: '#/definitions/server.Stub'
              type: object
        "401":
          description: Unauthorized
          schema:
            allOf:
            - $ref: '#/definitions/server.serverResponse'
            - properties:
                data:
                  $ref: '#/definitions/server.Stub'
              type: object
        "500":
          description: Internal Server Error
          schema:
            allOf:
            - $ref: '#/definitions/server.serverResponse'
            - properties:
                data:
                  $ref: '#/definitions/server.Stub'
              type: object
      security:
      - ApiKeyAuth: []
      summary: Get api key by id
      tags:
      - APIKey
    put:
      consumes:
      - application/json
      description: This endpoint updates an api key
      parameters:
      - description: API Key id
        in: path
        name: keyID
        required: true
        type: string
      produces:
      - application/json
      responses:
        "200":
          description: OK
          schema:
            allOf:
            - $ref: '#/definitions/server.serverResponse'
            - properties:
                data:
                  $ref: '#/definitions/datastore.APIKey'
              type: object
        "400":
          description: Bad Request
          schema:
            allOf:
            - $ref: '#/definitions/server.serverResponse'
            - properties:
                data:
                  $ref: '#/definitions/server.Stub'
              type: object
        "401":
          description: Unauthorized
          schema:
            allOf:
            - $ref: '#/definitions/server.serverResponse'
            - properties:
                data:
                  $ref: '#/definitions/server.Stub'
              type: object
        "500":
          description: Internal Server Error
          schema:
            allOf:
            - $ref: '#/definitions/server.serverResponse'
            - properties:
                data:
                  $ref: '#/definitions/server.Stub'
              type: object
      security:
      - ApiKeyAuth: []
      summary: update api key
      tags:
      - APIKey
  /security/keys/{keyID}/revoke:
    put:
      consumes:
      - application/json
      description: This endpoint revokes an api key
      parameters:
      - description: API Key id
        in: path
        name: keyID
        required: true
        type: string
      produces:
      - application/json
      responses:
        "200":
          description: OK
          schema:
            allOf:
            - $ref: '#/definitions/server.serverResponse'
            - properties:
                data:
                  $ref: '#/definitions/server.Stub'
              type: object
        "400":
          description: Bad Request
          schema:
            allOf:
            - $ref: '#/definitions/server.serverResponse'
            - properties:
                data:
                  $ref: '#/definitions/server.Stub'
              type: object
        "401":
          description: Unauthorized
          schema:
            allOf:
            - $ref: '#/definitions/server.serverResponse'
            - properties:
                data:
                  $ref: '#/definitions/server.Stub'
              type: object
        "500":
          description: Internal Server Error
          schema:
            allOf:
            - $ref: '#/definitions/server.serverResponse'
            - properties:
                data:
                  $ref: '#/definitions/server.Stub'
              type: object
      security:
      - ApiKeyAuth: []
      summary: Revoke API Key
      tags:
      - APIKey
  /sources:
    get:
      consumes:
      - application/json
      description: This endpoint fetches multiple sources
      parameters:
      - description: results per page
        in: query
        name: perPage
        type: string
      - description: page number
        in: query
        name: page
        type: string
      - description: sort order
        in: query
        name: sort
        type: string
      produces:
      - application/json
      responses:
        "200":
          description: OK
          schema:
            allOf:
            - $ref: '#/definitions/server.serverResponse'
            - properties:
                data:
                  allOf:
                  - $ref: '#/definitions/server.pagedResponse'
                  - properties:
                      content:
                        items:
                          $ref: '#/definitions/models.SourceResponse'
                        type: array
                    type: object
              type: object
        "400":
          description: Bad Request
          schema:
            allOf:
            - $ref: '#/definitions/server.serverResponse'
            - properties:
                data:
                  $ref: '#/definitions/server.Stub'
              type: object
        "401":
          description: Unauthorized
          schema:
            allOf:
            - $ref: '#/definitions/server.serverResponse'
            - properties:
                data:
                  $ref: '#/definitions/server.Stub'
              type: object
        "500":
          description: Internal Server Error
          schema:
            allOf:
            - $ref: '#/definitions/server.serverResponse'
            - properties:
                data:
                  $ref: '#/definitions/server.Stub'
              type: object
      security:
      - ApiKeyAuth: []
      summary: Fetch multiple sources
      tags:
      - Source
    post:
      consumes:
      - application/json
      description: This endpoint creates a source
      parameters:
      - description: group id
        in: query
        name: groupId
        required: true
        type: string
      - description: Source Details
        in: body
        name: source
        required: true
        schema:
          $ref: '#/definitions/models.Source'
      produces:
      - application/json
      responses:
        "200":
          description: OK
          schema:
            allOf:
            - $ref: '#/definitions/server.serverResponse'
            - properties:
                data:
                  $ref: '#/definitions/models.SourceResponse'
              type: object
        "400":
          description: Bad Request
          schema:
            allOf:
            - $ref: '#/definitions/server.serverResponse'
            - properties:
                data:
                  $ref: '#/definitions/server.Stub'
              type: object
        "401":
          description: Unauthorized
          schema:
            allOf:
            - $ref: '#/definitions/server.serverResponse'
            - properties:
                data:
                  $ref: '#/definitions/server.Stub'
              type: object
        "500":
          description: Internal Server Error
          schema:
            allOf:
            - $ref: '#/definitions/server.serverResponse'
            - properties:
                data:
                  $ref: '#/definitions/server.Stub'
              type: object
      security:
      - ApiKeyAuth: []
      summary: Create a source
      tags:
      - Source
  /sources/{sourceID}:
    delete:
      consumes:
      - application/json
      description: This endpoint deletes a source
      parameters:
      - description: group id
        in: query
        name: groupId
        required: true
        type: string
      - description: source id
        in: path
        name: sourceID
        required: true
        type: string
      produces:
      - application/json
      responses:
        "200":
          description: OK
          schema:
            allOf:
            - $ref: '#/definitions/server.serverResponse'
            - properties:
                data:
                  $ref: '#/definitions/server.Stub'
              type: object
        "400":
          description: Bad Request
          schema:
            allOf:
            - $ref: '#/definitions/server.serverResponse'
            - properties:
                data:
                  $ref: '#/definitions/server.Stub'
              type: object
        "401":
          description: Unauthorized
          schema:
            allOf:
            - $ref: '#/definitions/server.serverResponse'
            - properties:
                data:
                  $ref: '#/definitions/server.Stub'
              type: object
        "500":
          description: Internal Server Error
          schema:
            allOf:
            - $ref: '#/definitions/server.serverResponse'
            - properties:
                data:
                  $ref: '#/definitions/server.Stub'
              type: object
      security:
      - ApiKeyAuth: []
      summary: Delete source
      tags:
      - Source
    get:
      consumes:
      - application/json
      description: This endpoint fetches a source by its id
      parameters:
      - description: group id
        in: query
        name: groupId
        required: true
        type: string
      - description: source id
        in: path
        name: sourceID
        required: true
        type: string
      produces:
      - application/json
      responses:
        "200":
          description: OK
          schema:
            allOf:
            - $ref: '#/definitions/server.serverResponse'
            - properties:
                data:
                  $ref: '#/definitions/models.SourceResponse'
              type: object
        "400":
          description: Bad Request
          schema:
            allOf:
            - $ref: '#/definitions/server.serverResponse'
            - properties:
                data:
                  $ref: '#/definitions/server.Stub'
              type: object
        "401":
          description: Unauthorized
          schema:
            allOf:
            - $ref: '#/definitions/server.serverResponse'
            - properties:
                data:
                  $ref: '#/definitions/server.Stub'
              type: object
        "500":
          description: Internal Server Error
          schema:
            allOf:
            - $ref: '#/definitions/server.serverResponse'
            - properties:
                data:
                  $ref: '#/definitions/server.Stub'
              type: object
      security:
      - ApiKeyAuth: []
      summary: Get a source
      tags:
      - Source
    put:
      consumes:
      - application/json
      description: This endpoint updates a source
      parameters:
      - description: group id
        in: query
        name: groupId
        required: true
        type: string
      - description: source id
        in: path
        name: sourceID
        required: true
        type: string
      - description: Source Details
        in: body
        name: source
        required: true
        schema:
          $ref: '#/definitions/models.Source'
      produces:
      - application/json
      responses:
        "200":
          description: OK
          schema:
            allOf:
            - $ref: '#/definitions/server.serverResponse'
            - properties:
                data:
                  $ref: '#/definitions/models.SourceResponse'
              type: object
        "400":
          description: Bad Request
          schema:
            allOf:
            - $ref: '#/definitions/server.serverResponse'
            - properties:
                data:
                  $ref: '#/definitions/server.Stub'
              type: object
        "401":
          description: Unauthorized
          schema:
            allOf:
            - $ref: '#/definitions/server.serverResponse'
            - properties:
                data:
                  $ref: '#/definitions/server.Stub'
              type: object
        "500":
          description: Internal Server Error
          schema:
            allOf:
            - $ref: '#/definitions/server.serverResponse'
            - properties:
                data:
                  $ref: '#/definitions/server.Stub'
              type: object
      security:
      - ApiKeyAuth: []
      summary: Update a source
      tags:
      - Source
  /subscriptions:
    get:
      consumes:
      - application/json
      description: This endpoint fetches all the subscriptions
      parameters:
      - description: results per page
        in: query
        name: perPage
        type: string
      - description: page number
        in: query
        name: page
        type: string
      - description: sort order
        in: query
        name: sort
        type: string
      - description: subscription title
        in: query
        name: q
        type: string
      - description: group id
        in: query
        name: groupId
        required: true
        type: string
      produces:
      - application/json
      responses:
        "200":
          description: OK
          schema:
            allOf:
            - $ref: '#/definitions/server.serverResponse'
            - properties:
                data:
                  allOf:
                  - $ref: '#/definitions/server.pagedResponse'
                  - properties:
                      content:
                        items:
                          $ref: '#/definitions/datastore.Subscription'
                        type: array
                    type: object
              type: object
        "400":
          description: Bad Request
          schema:
            allOf:
            - $ref: '#/definitions/server.serverResponse'
            - properties:
                data:
                  $ref: '#/definitions/server.Stub'
              type: object
        "401":
          description: Unauthorized
          schema:
            allOf:
            - $ref: '#/definitions/server.serverResponse'
            - properties:
                data:
                  $ref: '#/definitions/server.Stub'
              type: object
        "500":
          description: Internal Server Error
          schema:
            allOf:
            - $ref: '#/definitions/server.serverResponse'
            - properties:
                data:
                  $ref: '#/definitions/server.Stub'
              type: object
      security:
      - ApiKeyAuth: []
      summary: Get all subscriptions
      tags:
      - Subscriptions
    post:
      consumes:
      - application/json
      description: This endpoint creates a subscriptions
      parameters:
      - description: group id
        in: query
        name: groupId
        required: true
        type: string
      produces:
      - application/json
      responses:
        "200":
          description: OK
          schema:
            allOf:
            - $ref: '#/definitions/server.serverResponse'
            - properties:
                data:
                  allOf:
                  - $ref: '#/definitions/server.pagedResponse'
                  - properties:
                      content:
                        items:
                          $ref: '#/definitions/datastore.Subscription'
                        type: array
                    type: object
              type: object
        "400":
          description: Bad Request
          schema:
            allOf:
            - $ref: '#/definitions/server.serverResponse'
            - properties:
                data:
                  $ref: '#/definitions/server.Stub'
              type: object
        "401":
          description: Unauthorized
          schema:
            allOf:
            - $ref: '#/definitions/server.serverResponse'
            - properties:
                data:
                  $ref: '#/definitions/server.Stub'
              type: object
        "500":
          description: Internal Server Error
          schema:
            allOf:
            - $ref: '#/definitions/server.serverResponse'
            - properties:
                data:
                  $ref: '#/definitions/server.Stub'
              type: object
      security:
      - ApiKeyAuth: []
      summary: Creates a subscription
      tags:
      - Subscriptions
  /subscriptions/{subscriptionID}:
    delete:
      consumes:
      - application/json
      description: This endpoint deletes a subscription
      parameters:
      - description: group id
        in: query
        name: groupId
        required: true
        type: string
      - description: subscription id
        in: path
        name: subscriptionID
        required: true
        type: string
      produces:
      - application/json
      responses:
        "200":
          description: OK
          schema:
            allOf:
            - $ref: '#/definitions/server.serverResponse'
            - properties:
                data:
                  $ref: '#/definitions/server.Stub'
              type: object
        "400":
          description: Bad Request
          schema:
            allOf:
            - $ref: '#/definitions/server.serverResponse'
            - properties:
                data:
                  $ref: '#/definitions/server.Stub'
              type: object
        "401":
          description: Unauthorized
          schema:
            allOf:
            - $ref: '#/definitions/server.serverResponse'
            - properties:
                data:
                  $ref: '#/definitions/server.Stub'
              type: object
        "500":
          description: Internal Server Error
          schema:
            allOf:
            - $ref: '#/definitions/server.serverResponse'
            - properties:
                data:
                  $ref: '#/definitions/server.Stub'
              type: object
      security:
      - ApiKeyAuth: []
      summary: Delete subscription
      tags:
      - Application
    get:
      consumes:
      - application/json
      description: This endpoint fetches an Subscription by it's id
      parameters:
      - description: group id
        in: query
        name: groupId
        required: true
        type: string
      - description: application id
        in: path
        name: subscriptionID
        required: true
        type: string
      produces:
      - application/json
      responses:
        "200":
          description: OK
          schema:
            allOf:
            - $ref: '#/definitions/server.serverResponse'
            - properties:
                data:
                  $ref: '#/definitions/datastore.Subscription'
              type: object
        "400":
          description: Bad Request
          schema:
            allOf:
            - $ref: '#/definitions/server.serverResponse'
            - properties:
                data:
                  $ref: '#/definitions/server.Stub'
              type: object
        "401":
          description: Unauthorized
          schema:
            allOf:
            - $ref: '#/definitions/server.serverResponse'
            - properties:
                data:
                  $ref: '#/definitions/server.Stub'
              type: object
        "500":
          description: Internal Server Error
          schema:
            allOf:
            - $ref: '#/definitions/server.serverResponse'
            - properties:
                data:
                  $ref: '#/definitions/server.Stub'
              type: object
      security:
      - ApiKeyAuth: []
      summary: Gets a subscription
      tags:
      - Subscription
    put:
      consumes:
      - application/json
      description: This endpoint updates a subscription
      parameters:
      - description: group id
        in: path
        name: groupId
        required: true
        type: string
      - description: subscription id
        in: path
        name: subscriptionID
        required: true
        type: string
      - description: Subscription Details
        in: body
        name: subscription
        required: true
        schema:
          $ref: '#/definitions/models.Subscription'
      produces:
      - application/json
      responses:
        "200":
          description: OK
          schema:
            allOf:
            - $ref: '#/definitions/server.serverResponse'
            - properties:
                data:
                  $ref: '#/definitions/datastore.Subscription'
              type: object
        "400":
          description: Bad Request
          schema:
            allOf:
            - $ref: '#/definitions/server.serverResponse'
            - properties:
                data:
                  $ref: '#/definitions/server.Stub'
              type: object
        "401":
          description: Unauthorized
          schema:
            allOf:
            - $ref: '#/definitions/server.serverResponse'
            - properties:
                data:
                  $ref: '#/definitions/server.Stub'
              type: object
        "500":
          description: Internal Server Error
          schema:
            allOf:
            - $ref: '#/definitions/server.serverResponse'
            - properties:
                data:
                  $ref: '#/definitions/server.Stub'
              type: object
      security:
      - ApiKeyAuth: []
      summary: Update a subscription
      tags:
      - Subscription
  /users/exists:
    post:
      consumes:
      - application/json
      description: This endpoint checks if a user exists
      parameters:
      - description: User Exists Details
        in: body
        name: group
        required: true
        schema:
          $ref: '#/definitions/models.UserExists'
      produces:
      - application/json
      responses:
        "200":
          description: OK
          schema:
            allOf:
            - $ref: '#/definitions/server.serverResponse'
            - properties:
                data:
                  type: boolean
              type: object
        "400":
          description: Bad Request
          schema:
            allOf:
            - $ref: '#/definitions/server.serverResponse'
            - properties:
                data:
                  $ref: '#/definitions/server.Stub'
              type: object
        "401":
          description: Unauthorized
          schema:
            allOf:
            - $ref: '#/definitions/server.serverResponse'
            - properties:
                data:
                  $ref: '#/definitions/server.Stub'
              type: object
        "500":
          description: Internal Server Error
          schema:
            allOf:
            - $ref: '#/definitions/server.serverResponse'
            - properties:
                data:
                  $ref: '#/definitions/server.Stub'
              type: object
      security:
      - ApiKeyAuth: []
      summary: Checks If a user exists
      tags:
      - User
  /users/password:
    put:
      consumes:
      - application/json
      description: This endpoint updates a user's password
      parameters:
      - description: Password Details
        in: body
        name: group
        required: true
        schema:
          $ref: '#/definitions/models.UpdatePassword'
      produces:
      - application/json
      responses:
        "200":
          description: OK
          schema:
            allOf:
            - $ref: '#/definitions/server.serverResponse'
            - properties:
                data:
                  $ref: '#/definitions/datastore.User'
              type: object
        "400":
          description: Bad Request
          schema:
            allOf:
            - $ref: '#/definitions/server.serverResponse'
            - properties:
                data:
                  $ref: '#/definitions/server.Stub'
              type: object
        "401":
          description: Unauthorized
          schema:
            allOf:
            - $ref: '#/definitions/server.serverResponse'
            - properties:
                data:
                  $ref: '#/definitions/server.Stub'
              type: object
        "500":
          description: Internal Server Error
          schema:
            allOf:
            - $ref: '#/definitions/server.serverResponse'
            - properties:
                data:
                  $ref: '#/definitions/server.Stub'
              type: object
      security:
      - ApiKeyAuth: []
      summary: Updates a user's password
      tags:
      - User
  /users/profile:
    get:
      consumes:
      - application/json
      description: This endpoint fetches a user
      produces:
      - application/json
      responses:
        "200":
          description: OK
          schema:
            allOf:
            - $ref: '#/definitions/server.serverResponse'
            - properties:
                data:
                  $ref: '#/definitions/datastore.User'
              type: object
        "400":
          description: Bad Request
          schema:
            allOf:
            - $ref: '#/definitions/server.serverResponse'
            - properties:
                data:
                  $ref: '#/definitions/server.Stub'
              type: object
        "401":
          description: Unauthorized
          schema:
            allOf:
            - $ref: '#/definitions/server.serverResponse'
            - properties:
                data:
                  $ref: '#/definitions/server.Stub'
              type: object
        "500":
          description: Internal Server Error
          schema:
            allOf:
            - $ref: '#/definitions/server.serverResponse'
            - properties:
                data:
                  $ref: '#/definitions/server.Stub'
              type: object
      security:
      - ApiKeyAuth: []
      summary: Gets a user
      tags:
      - User
    put:
      consumes:
      - application/json
      description: This endpoint updates a user
      parameters:
      - description: User Details
        in: body
        name: group
        required: true
        schema:
          $ref: '#/definitions/models.UpdateUser'
      produces:
      - application/json
      responses:
        "200":
          description: OK
          schema:
            allOf:
            - $ref: '#/definitions/server.serverResponse'
            - properties:
                data:
                  $ref: '#/definitions/datastore.User'
              type: object
        "400":
          description: Bad Request
          schema:
            allOf:
            - $ref: '#/definitions/server.serverResponse'
            - properties:
                data:
                  $ref: '#/definitions/server.Stub'
              type: object
        "401":
          description: Unauthorized
          schema:
            allOf:
            - $ref: '#/definitions/server.serverResponse'
            - properties:
                data:
                  $ref: '#/definitions/server.Stub'
              type: object
        "500":
          description: Internal Server Error
          schema:
            allOf:
            - $ref: '#/definitions/server.serverResponse'
            - properties:
                data:
                  $ref: '#/definitions/server.Stub'
              type: object
      security:
      - ApiKeyAuth: []
      summary: Updates a user
      tags:
      - User
schemes:
- https
securityDefinitions:
  ApiKeyAuth:
    in: header
    name: Authorization
    type: apiKey
swagger: "2.0"
tags:
- description: Application related APIs
  name: Application
- description: Endpoint related APIs
  name: Application Endpoints
- description: Event related APIs
  name: Events
- description: API Key related APIs
  name: APIKey
- description: EventDelivery related APIs
  name: EventDelivery
- description: Delivery Attempt related APIs
  name: DeliveryAttempts
- description: Group related APIs
  name: Group
- description: Organisation related APIs
  name: Organisation<|MERGE_RESOLUTION|>--- conflicted
+++ resolved
@@ -436,32 +436,33 @@
       updated_at:
         type: string
     type: object
-<<<<<<< HEAD
-  datastore.UserMetadata:
-    properties:
-=======
   datastore.User:
     properties:
       created_at:
         type: string
       deleted_at:
         type: string
->>>>>>> eb85bb12
       email:
         type: string
       first_name:
         type: string
       last_name:
         type: string
-<<<<<<< HEAD
-=======
       role:
         $ref: '#/definitions/auth.Role'
       uid:
         type: string
       updated_at:
         type: string
->>>>>>> eb85bb12
+    type: object
+  datastore.UserMetadata:
+    properties:
+      email:
+        type: string
+      first_name:
+        type: string
+      last_name:
+        type: string
     type: object
   datastore.VerifierConfig:
     properties:
