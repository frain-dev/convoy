--- conflicted
+++ resolved
@@ -38,8 +38,6 @@
       updated_at:
         type: integer
     type: object
-<<<<<<< HEAD
-=======
   datastore.AlertConfiguration:
     properties:
       count:
@@ -47,7 +45,6 @@
       threshold:
         type: string
     type: object
->>>>>>> e3d62dcd
   datastore.ApiKey:
     properties:
       header:
@@ -94,16 +91,6 @@
         type: string
     type: object
   datastore.BasicAuth:
-<<<<<<< HEAD
-    properties:
-      password:
-        type: string
-      username:
-        type: string
-    type: object
-  datastore.DefaultStrategyConfiguration:
-=======
->>>>>>> e3d62dcd
     properties:
       password:
         type: string
@@ -427,17 +414,6 @@
       type:
         type: string
     type: object
-  datastore.VerifierConfig:
-    properties:
-      api_key:
-        $ref: '#/definitions/datastore.ApiKey'
-      basic_auth:
-        $ref: '#/definitions/datastore.BasicAuth'
-      hmac:
-        $ref: '#/definitions/datastore.HMac'
-      type:
-        type: string
-    type: object
   models.APIKey:
     properties:
       expires_at:
@@ -576,8 +552,6 @@
       verifier:
         $ref: '#/definitions/datastore.VerifierConfig'
     type: object
-<<<<<<< HEAD
-=======
   models.Subscription:
     properties:
       alert_config:
@@ -597,7 +571,6 @@
       type:
         type: string
     type: object
->>>>>>> e3d62dcd
   server.Stub:
     type: object
   server.pagedResponse:
@@ -3017,8 +2990,6 @@
       summary: Update a source
       tags:
       - Source
-<<<<<<< HEAD
-=======
   /subscriptions:
     get:
       consumes:
@@ -3342,7 +3313,6 @@
       summary: Update a subscription
       tags:
       - Subscription
->>>>>>> e3d62dcd
 schemes:
 - https
 securityDefinitions:
