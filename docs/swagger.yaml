basePath: /api
definitions:
  config.SignatureHeaderProvider:
    enum:
    - X-Convoy-Signature
    type: string
    x-enum-varnames:
    - DefaultSignatureHeader
  datastore.AlertConfiguration:
    properties:
      count:
        type: integer
      threshold:
        type: string
    type: object
  datastore.ApiKey:
    properties:
      header_name:
        type: string
      header_value:
        type: string
    type: object
  datastore.BasicAuth:
    properties:
      password:
        type: string
      username:
        type: string
    type: object
  datastore.CLIMetadata:
    properties:
      event_type:
        type: string
      source_id:
        type: string
    type: object
  datastore.CustomResponse:
    properties:
      body:
        type: string
      content_type:
        type: string
    type: object
  datastore.DeliveryAttempt:
    properties:
      api_version:
        type: string
      created_at:
        type: string
      deleted_at:
        type: string
      endpoint_id:
        type: string
      error:
        type: string
      http_status:
        type: string
      ip_address:
        type: string
      method:
        type: string
      msg_id:
        type: string
      request_http_header:
        $ref: '#/definitions/datastore.HttpHeader'
      response_data:
        type: string
      response_http_header:
        $ref: '#/definitions/datastore.HttpHeader'
      status:
        type: boolean
      uid:
        type: string
      updated_at:
        type: string
      url:
        type: string
    type: object
  datastore.Device:
    properties:
      created_at:
        type: string
      deleted_at:
        type: string
      endpoint_id:
        type: string
      host_name:
        type: string
      last_seen_at:
        type: string
      project_id:
        type: string
      status:
        $ref: '#/definitions/datastore.DeviceStatus'
      uid:
        type: string
      updated_at:
        type: string
    type: object
  datastore.DeviceStatus:
    enum:
    - offline
    - online
    - disabled
    type: string
    x-enum-varnames:
    - DeviceStatusOffline
    - DeviceStatusOnline
    - DeviceStatusDisabled
  datastore.EncodingType:
    enum:
    - base64
    - hex
    type: string
    x-enum-varnames:
    - Base64Encoding
    - HexEncoding
  datastore.Endpoint:
    properties:
      advanced_signatures:
        type: boolean
      authentication:
        $ref: '#/definitions/datastore.EndpointAuthentication'
      created_at:
        type: string
      deleted_at:
        type: string
      description:
        type: string
      events:
        type: integer
      http_timeout:
        type: integer
      owner_id:
        type: string
      project_id:
        type: string
      rate_limit:
        type: integer
      rate_limit_duration:
        type: integer
      secrets:
        items:
          $ref: '#/definitions/datastore.Secret'
        type: array
      slack_webhook_url:
        type: string
      status:
        $ref: '#/definitions/datastore.EndpointStatus'
      support_email:
        type: string
      target_url:
        type: string
      title:
        type: string
      uid:
        type: string
      updated_at:
        type: string
    type: object
  datastore.EndpointAuthentication:
    properties:
      api_key:
        $ref: '#/definitions/datastore.ApiKey'
      type:
        $ref: '#/definitions/datastore.EndpointAuthenticationType'
    type: object
  datastore.EndpointAuthenticationType:
    enum:
    - api_key
    type: string
    x-enum-varnames:
    - APIKeyAuthentication
  datastore.EndpointStatus:
    enum:
    - active
    - inactive
    - pending
    - paused
    type: string
    x-enum-varnames:
    - ActiveEndpointStatus
    - InactiveEndpointStatus
    - PendingEndpointStatus
    - PausedEndpointStatus
  datastore.Event:
    properties:
      app_id:
        description: Deprecated
        type: string
      created_at:
        type: string
      data:
        description: |-
          Data is an arbitrary JSON value that gets sent as the body of the
          webhook to the endpoints
        items:
          type: integer
        type: array
      deleted_at:
        type: string
      endpoint_metadata:
        items:
          $ref: '#/definitions/datastore.Endpoint'
        type: array
      endpoints:
        items:
          type: string
        type: array
      event_type:
        type: string
      headers:
        $ref: '#/definitions/httpheader.HTTPHeader'
      idempotency_key:
        type: string
      is_duplicate_event:
        type: boolean
      project_id:
        type: string
      raw:
        type: string
      source_id:
        type: string
      source_metadata:
        $ref: '#/definitions/datastore.Source'
      uid:
        type: string
      updated_at:
        type: string
      url_query_params:
        type: string
    type: object
  datastore.EventDeliveryStatus:
    enum:
    - Scheduled
    - Processing
    - Discarded
    - Failure
    - Success
    - Retry
    type: string
    x-enum-varnames:
    - ScheduledEventStatus
    - ProcessingEventStatus
    - DiscardedEventStatus
    - FailureEventStatus
    - SuccessEventStatus
    - RetryEventStatus
  datastore.FilterConfiguration:
    properties:
      event_types:
        items:
          type: string
        type: array
      filter:
        $ref: '#/definitions/datastore.FilterSchema'
    type: object
  datastore.FilterSchema:
    properties:
      body:
        $ref: '#/definitions/datastore.M'
      headers:
        $ref: '#/definitions/datastore.M'
    type: object
  datastore.GooglePubSubConfig:
    properties:
      project_id:
        type: string
      service_account:
        items:
          type: integer
        type: array
      subscription_id:
        type: string
    type: object
  datastore.HMac:
    properties:
      encoding:
        $ref: '#/definitions/datastore.EncodingType'
      hash:
        type: string
      header:
        type: string
      secret:
        type: string
    type: object
  datastore.HttpHeader:
    additionalProperties:
      type: string
    type: object
  datastore.KafkaAuth:
    properties:
      hash:
        type: string
      password:
        type: string
      tls:
        type: boolean
      type:
        type: string
      username:
        type: string
    type: object
  datastore.KafkaPubSubConfig:
    properties:
      auth:
        $ref: '#/definitions/datastore.KafkaAuth'
      brokers:
        items:
          type: string
        type: array
      consumer_group_id:
        type: string
      topic_name:
        type: string
    type: object
  datastore.M:
    additionalProperties: true
    type: object
  datastore.MetaEventAttempt:
    properties:
      request_http_header:
        $ref: '#/definitions/datastore.HttpHeader'
      response_data:
        type: string
      response_http_header:
        $ref: '#/definitions/datastore.HttpHeader'
    type: object
  datastore.MetaEventConfiguration:
    properties:
      event_type:
        items:
          type: string
        type: array
      is_enabled:
        type: boolean
      pub_sub:
        $ref: '#/definitions/datastore.PubSubConfig'
      secret:
        type: string
      type:
        $ref: '#/definitions/datastore.MetaEventType'
      url:
        type: string
    type: object
  datastore.MetaEventType:
    enum:
    - http
    - pub_sub
    type: string
    x-enum-varnames:
    - HTTPMetaEvent
    - PubSubMetaEvent
  datastore.Metadata:
    properties:
      data:
        description: Data to be sent to endpoint.
        items:
          type: integer
        type: array
      interval_seconds:
        type: integer
      next_send_time:
        type: string
      num_trials:
        description: |-
          NumTrials: number of times we have tried to deliver this Event to
          an application
        type: integer
      raw:
        type: string
      retry_limit:
        type: integer
      strategy:
        $ref: '#/definitions/datastore.StrategyProvider'
    type: object
  datastore.PageDirection:
    enum:
    - next
    - prev
    type: string
    x-enum-varnames:
    - Next
    - Prev
  datastore.Pageable:
    properties:
      direction:
        $ref: '#/definitions/datastore.PageDirection'
      next_page_cursor:
        type: string
      per_page:
        type: integer
      prev_page_cursor:
        type: string
      sort:
        type: string
    type: object
  datastore.PaginationData:
    properties:
      has_next_page:
        type: boolean
      has_prev_page:
        type: boolean
      next_page_cursor:
        type: string
      per_page:
        type: integer
      prev_page_cursor:
        type: string
    type: object
  datastore.Project:
    properties:
      config:
        $ref: '#/definitions/datastore.ProjectConfig'
      created_at:
        type: string
      deleted_at:
        type: string
      logo_url:
        type: string
      name:
        type: string
      organisation_id:
        type: string
      retained_events:
        type: integer
      statistics:
        $ref: '#/definitions/datastore.ProjectStatistics'
      type:
        $ref: '#/definitions/datastore.ProjectType'
      uid:
        type: string
      updated_at:
        type: string
    type: object
  datastore.ProjectConfig:
    properties:
      add_event_id_trace_headers:
        type: boolean
      disable_endpoint:
        type: boolean
      max_payload_read_size:
        type: integer
      meta_event:
        $ref: '#/definitions/datastore.MetaEventConfiguration'
      ratelimit:
        $ref: '#/definitions/datastore.RateLimitConfiguration'
      replay_attacks_prevention_enabled:
        type: boolean
      retention_policy:
        $ref: '#/definitions/datastore.RetentionPolicyConfiguration'
      retention_policy_enabled:
        type: boolean
      signature:
        $ref: '#/definitions/datastore.SignatureConfiguration'
      strategy:
        $ref: '#/definitions/datastore.StrategyConfiguration'
    type: object
  datastore.ProjectStatistics:
    properties:
      messages_sent:
        type: integer
      total_endpoints:
        type: integer
      total_sources:
        type: integer
      total_subscriptions:
        type: integer
    type: object
  datastore.ProjectType:
    enum:
    - outgoing
    - incoming
    type: string
    x-enum-varnames:
    - OutgoingProject
    - IncomingProject
  datastore.ProviderConfig:
    properties:
      twitter:
        $ref: '#/definitions/datastore.TwitterProviderConfig'
    type: object
  datastore.PubSubConfig:
    properties:
      google:
        $ref: '#/definitions/datastore.GooglePubSubConfig'
      kafka:
        $ref: '#/definitions/datastore.KafkaPubSubConfig'
      sqs:
        $ref: '#/definitions/datastore.SQSPubSubConfig'
      type:
        $ref: '#/definitions/datastore.PubSubType'
      workers:
        type: integer
    type: object
  datastore.PubSubType:
    enum:
    - sqs
    - google
    - kafka
    type: string
    x-enum-varnames:
    - SqsPubSub
    - GooglePubSub
    - KafkaPubSub
  datastore.RateLimitConfiguration:
    properties:
      count:
        type: integer
      duration:
        type: integer
    type: object
  datastore.RetentionPolicyConfiguration:
    properties:
      policy:
        type: string
      search_policy:
        type: string
    type: object
  datastore.RetryConfiguration:
    properties:
      duration:
        type: integer
      retry_count:
        type: integer
      type:
        $ref: '#/definitions/datastore.StrategyProvider'
    type: object
  datastore.SQSPubSubConfig:
    properties:
      access_key_id:
        type: string
      default_region:
        type: string
      queue_name:
        type: string
      secret_key:
        type: string
    type: object
  datastore.SearchParams:
    properties:
      created_at_end:
        type: integer
      created_at_start:
        type: integer
    type: object
  datastore.Secret:
    properties:
      created_at:
        type: string
      deleted_at:
        type: string
      expires_at:
        type: string
      uid:
        type: string
      updated_at:
        type: string
      value:
        type: string
    type: object
  datastore.SignatureConfiguration:
    properties:
      header:
        $ref: '#/definitions/config.SignatureHeaderProvider'
      versions:
        items:
          $ref: '#/definitions/datastore.SignatureVersion'
        type: array
    type: object
  datastore.SignatureVersion:
    properties:
      created_at:
        type: string
      encoding:
        $ref: '#/definitions/datastore.EncodingType'
      hash:
        type: string
      uid:
        type: string
    type: object
  datastore.Source:
    properties:
      created_at:
        type: string
      custom_response:
        $ref: '#/definitions/datastore.CustomResponse'
      deleted_at:
        type: string
      forward_headers:
        items:
          type: string
        type: array
      idempotency_keys:
        items:
          type: string
        type: array
      is_disabled:
        type: boolean
      mask_id:
        type: string
      name:
        type: string
      project_id:
        type: string
      provider:
        $ref: '#/definitions/datastore.SourceProvider'
      provider_config:
        $ref: '#/definitions/datastore.ProviderConfig'
      pub_sub:
        $ref: '#/definitions/datastore.PubSubConfig'
      type:
        $ref: '#/definitions/datastore.SourceType'
      uid:
        type: string
      updated_at:
        type: string
      url:
        type: string
      verifier:
        $ref: '#/definitions/datastore.VerifierConfig'
    type: object
  datastore.SourceProvider:
    enum:
    - github
    - twitter
    - shopify
    type: string
    x-enum-varnames:
    - GithubSourceProvider
    - TwitterSourceProvider
    - ShopifySourceProvider
  datastore.SourceType:
    enum:
    - http
    - rest_api
    - pub_sub
    - db_change_stream
    type: string
    x-enum-varnames:
    - HTTPSource
    - RestApiSource
    - PubSubSource
    - DBChangeStream
  datastore.StrategyConfiguration:
    properties:
      duration:
        type: integer
      retry_count:
        type: integer
      type:
        $ref: '#/definitions/datastore.StrategyProvider'
    type: object
  datastore.StrategyProvider:
    enum:
    - linear
    - linear
    - exponential
    type: string
    x-enum-varnames:
    - DefaultStrategyProvider
    - LinearStrategyProvider
    - ExponentialStrategyProvider
  datastore.SubscriptionType:
    enum:
    - cli
    - api
    type: string
    x-enum-varnames:
    - SubscriptionTypeCLI
    - SubscriptionTypeAPI
  datastore.TwitterProviderConfig:
    properties:
      crc_verified_at:
        type: string
    type: object
  datastore.VerifierConfig:
    properties:
      api_key:
        $ref: '#/definitions/datastore.ApiKey'
      basic_auth:
        $ref: '#/definitions/datastore.BasicAuth'
      hmac:
        $ref: '#/definitions/datastore.HMac'
      type:
        $ref: '#/definitions/datastore.VerifierType'
    type: object
  datastore.VerifierType:
    enum:
    - noop
    - hmac
    - basic_auth
    - api_key
    type: string
    x-enum-varnames:
    - NoopVerifier
    - HMacVerifier
    - BasicAuthVerifier
    - APIKeyVerifier
  handlers.Stub:
    type: object
  handlers.pagedResponse:
    properties:
      content: {}
      pagination:
        $ref: '#/definitions/datastore.PaginationData'
    type: object
  httpheader.HTTPHeader:
    additionalProperties:
      items:
        type: string
      type: array
    type: object
  models.AlertConfiguration:
    properties:
      count:
        type: integer
      threshold:
        type: string
    type: object
  models.ApiKey:
    properties:
      header_name:
        type: string
      header_value:
        type: string
    type: object
  models.BasicAuth:
    properties:
      password:
        type: string
      username:
        type: string
    type: object
  models.CreateEndpoint:
    properties:
      advanced_signatures:
        description: |-
          Convoy supports two [signature formats](https://getconvoy.io/docs/manual/signatures)
          -- simple or advanced. If left unspecified, we default to false.
        type: boolean
      appID:
        description: Deprecated but necessary for backward compatibility
        type: string
      authentication:
        allOf:
        - $ref: '#/definitions/models.EndpointAuthentication'
        description: |-
          This is used to define any custom authentication required by the endpoint. This
          shouldn't be needed often because webhook endpoints usually should be exposed to
          the internet.
      description:
        description: |-
          Human-readable description of the endpoint. Think of this as metadata describing
          the endpoint
        type: string
      http_timeout:
        description: Define endpoint http timeout in seconds.
        type: integer
      is_disabled:
        description: This is used to manually enable/disable the endpoint.
        type: boolean
      name:
        description: Endpoint name.
        type: string
      owner_id:
        description: |-
          The OwnerID is used to group more than one endpoint together to achieve
          [fanout](https://getconvoy.io/docs/manual/endpoints#Endpoint%20Owner%20ID)
        type: string
      rate_limit:
        description: |-
          Rate limit is the total number of requests to be sent to an endpoint in
          the time duration specified in RateLimitDuration
        type: integer
      rate_limit_duration:
        description: Rate limit duration specifies the time range for the rate limit.
        type: integer
      secret:
        description: Endpoint's webhook secret. If not provided, Convoy autogenerates
          one for the endpoint.
        type: string
      slack_webhook_url:
        description: |-
          Slack webhook URL is an alternative method to support email where endpoint developers
          can receive failure notifications.
        type: string
      support_email:
        description: |-
          Endpoint developers support email. This is used for communicating endpoint state
          changes. You should always turn this on when disabling endpoints are enabled.
        type: string
      url:
        description: |-
          URL is the endpoint's URL prefixed with https. non-https urls are currently
          not supported.
        type: string
    type: object
  models.CreateEvent:
    properties:
      app_id:
        description: Deprecated but necessary for backward compatibility
        type: string
      custom_headers:
        additionalProperties:
          type: string
        type: object
      data:
        items:
          type: integer
        type: array
      endpoint_id:
        type: string
      event_type:
        type: string
      idempotency_key:
        type: string
      owner_id:
        type: string
      uid:
        type: string
    type: object
  models.CreateSource:
    properties:
      custom_response:
        allOf:
        - $ref: '#/definitions/models.CustomResponse'
        description: |-
          Custom response is used to define a custom response for incoming
          webhooks project sources only.
      idempotency_keys:
        description: |-
          IdempotencyKeys are used to specify parts of a webhook request to uniquely
          identify the event in an incoming webhooks project.
        items:
          type: string
        type: array
      is_disabled:
        description: This is used to manually enable/disable the source.
        type: boolean
      name:
        description: Source name.
        type: string
      provider:
        $ref: '#/definitions/datastore.SourceProvider'
      pub_sub:
        allOf:
        - $ref: '#/definitions/models.PubSubConfig'
        description: |-
          PubSub are used to specify message broker sources for outgoing
          webhooks projects.
      type:
        allOf:
        - $ref: '#/definitions/datastore.SourceType'
        description: Source Type. Currently supported values are - sqs, kafka or pubsub.
      verifier:
        allOf:
        - $ref: '#/definitions/models.VerifierConfig'
        description: |-
          Verifiers are used to verify webhook events ingested in incoming
          webhooks projects.
    type: object
  models.CreateSubscription:
    properties:
      alert_config:
        $ref: '#/definitions/models.AlertConfiguration'
      app_id:
        description: Deprecated but necessary for backward compatibility
        type: string
      endpoint_id:
        type: string
      filter_config:
        $ref: '#/definitions/models.FilterConfiguration'
      function:
        type: string
      name:
        type: string
      rate_limit_config:
        $ref: '#/definitions/models.RateLimitConfiguration'
      retry_config:
        $ref: '#/definitions/models.RetryConfiguration'
      source_id:
        type: string
    type: object
  models.CustomResponse:
    properties:
      body:
        type: string
      content_type:
        type: string
    type: object
<<<<<<< HEAD
  models.DynamicEndpoint:
    properties:
      advanced_signatures:
        type: boolean
      appID:
        description: Deprecated but necessary for backward compatibility
        type: string
      authentication:
        $ref: '#/definitions/models.EndpointAuthentication'
      description:
        type: string
      http_timeout:
        type: integer
      is_disabled:
        type: boolean
      name:
        type: string
      owner_id:
        type: string
      rate_limit:
        type: integer
      rate_limit_duration:
        type: integer
      secret:
        type: string
      slack_webhook_url:
        type: string
      support_email:
        type: string
      url:
        type: string
    type: object
=======
>>>>>>> 54511ea2
  models.DynamicEvent:
    properties:
      data:
        items:
          type: integer
        type: array
      event_type:
        type: string
      event_types:
        items:
          type: string
        type: array
      idempotency_key:
        type: string
      secret:
        type: string
      url:
        type: string
    type: object
  models.EndpointAuthentication:
    properties:
      api_key:
        $ref: '#/definitions/models.ApiKey'
      type:
        $ref: '#/definitions/datastore.EndpointAuthenticationType'
    type: object
  models.EndpointResponse:
    properties:
      advanced_signatures:
        type: boolean
      authentication:
        $ref: '#/definitions/datastore.EndpointAuthentication'
      created_at:
        type: string
      deleted_at:
        type: string
      description:
        type: string
      events:
        type: integer
      http_timeout:
        type: integer
      owner_id:
        type: string
      project_id:
        type: string
      rate_limit:
        type: integer
      rate_limit_duration:
        type: integer
      secrets:
        items:
          $ref: '#/definitions/datastore.Secret'
        type: array
      slack_webhook_url:
        type: string
      status:
        $ref: '#/definitions/datastore.EndpointStatus'
      support_email:
        type: string
      target_url:
        type: string
      title:
        type: string
      uid:
        type: string
      updated_at:
        type: string
    type: object
  models.EventDeliveryResponse:
    properties:
      cli_metadata:
        $ref: '#/definitions/datastore.CLIMetadata'
      created_at:
        type: string
      deleted_at:
        type: string
      description:
        type: string
      device_id:
        type: string
      device_metadata:
        $ref: '#/definitions/datastore.Device'
      endpoint_id:
        type: string
      endpoint_metadata:
        $ref: '#/definitions/datastore.Endpoint'
      event_id:
        type: string
      event_metadata:
        $ref: '#/definitions/datastore.Event'
      event_type:
        type: string
      headers:
        $ref: '#/definitions/httpheader.HTTPHeader'
      idempotency_key:
        type: string
      latency:
        type: string
      metadata:
        $ref: '#/definitions/datastore.Metadata'
      project_id:
        type: string
      source_metadata:
        $ref: '#/definitions/datastore.Source'
      status:
        $ref: '#/definitions/datastore.EventDeliveryStatus'
      subscription_id:
        type: string
      uid:
        type: string
      updated_at:
        type: string
      url_query_params:
        type: string
    type: object
  models.EventResponse:
    properties:
      app_id:
        description: Deprecated
        type: string
      created_at:
        type: string
      data:
        description: |-
          Data is an arbitrary JSON value that gets sent as the body of the
          webhook to the endpoints
        items:
          type: integer
        type: array
      deleted_at:
        type: string
      endpoint_metadata:
        items:
          $ref: '#/definitions/datastore.Endpoint'
        type: array
      endpoints:
        items:
          type: string
        type: array
      event_type:
        type: string
      headers:
        $ref: '#/definitions/httpheader.HTTPHeader'
      idempotency_key:
        type: string
      is_duplicate_event:
        type: boolean
      project_id:
        type: string
      raw:
        type: string
      source_id:
        type: string
      source_metadata:
        $ref: '#/definitions/datastore.Source'
      uid:
        type: string
      updated_at:
        type: string
      url_query_params:
        type: string
    type: object
  models.ExpireSecret:
    properties:
      expiration:
        type: integer
      secret:
        type: string
    type: object
  models.FS:
    properties:
      body:
        $ref: '#/definitions/datastore.M'
      headers:
        $ref: '#/definitions/datastore.M'
    type: object
  models.FanoutEvent:
    properties:
      custom_headers:
        additionalProperties:
          type: string
        type: object
      data:
        description: |-
          Data is an arbitrary JSON value that gets sent as the body of the
          webhook to the endpoints
        items:
          type: integer
        type: array
      event_type:
        type: string
      idempotency_key:
        type: string
      owner_id:
        type: string
    type: object
  models.FilterConfiguration:
    properties:
      event_types:
        items:
          type: string
        type: array
      filter:
        $ref: '#/definitions/models.FS'
    type: object
  models.FilterSchema:
    properties:
      body: {}
      header: {}
    type: object
  models.GooglePubSubConfig:
    properties:
      project_id:
        type: string
      service_account:
        items:
          type: integer
        type: array
      subscription_id:
        type: string
    type: object
  models.HMac:
    properties:
      encoding:
        $ref: '#/definitions/datastore.EncodingType'
      hash:
        type: string
      header:
        type: string
      secret:
        type: string
    type: object
  models.IDs:
    properties:
      ids:
        description: A list of event delivery IDs to forcefully resend.
        items:
          type: string
        type: array
    type: object
  models.KafkaAuth:
    properties:
      hash:
        type: string
      password:
        type: string
      tls:
        type: boolean
      type:
        type: string
      username:
        type: string
    type: object
  models.KafkaPubSubConfig:
    properties:
      auth:
        $ref: '#/definitions/models.KafkaAuth'
      brokers:
        items:
          type: string
        type: array
      consumer_group_id:
        type: string
      topic_name:
        type: string
    type: object
  models.MetaEventResponse:
    properties:
      attempt:
        $ref: '#/definitions/datastore.MetaEventAttempt'
      created_at:
        type: string
      deleted_at:
        type: string
      event_type:
        type: string
      metadata:
        $ref: '#/definitions/datastore.Metadata'
      project_id:
        type: string
      status:
        $ref: '#/definitions/datastore.EventDeliveryStatus'
      uid:
        type: string
      updated_at:
        type: string
    type: object
  models.PortalLink:
    properties:
      can_manage_endpoint:
        type: boolean
      endpoints:
        items:
          type: string
        type: array
      name:
        type: string
      owner_id:
        type: string
    type: object
  models.PortalLinkResponse:
    properties:
      can_manage_endpoint:
        type: boolean
      created_at:
        type: string
      deleted_at:
        type: string
      endpoint_count:
        type: integer
      endpoints:
        items:
          type: string
        type: array
      endpoints_metadata:
        items:
          $ref: '#/definitions/datastore.Endpoint'
        type: array
      name:
        type: string
      owner_id:
        type: string
      project_id:
        type: string
      token:
        type: string
      uid:
        type: string
      updated_at:
        type: string
      url:
        type: string
    type: object
  models.PubSubConfig:
    properties:
      google:
        $ref: '#/definitions/models.GooglePubSubConfig'
      kafka:
        $ref: '#/definitions/models.KafkaPubSubConfig'
      sqs:
        $ref: '#/definitions/models.SQSPubSubConfig'
      type:
        $ref: '#/definitions/datastore.PubSubType'
      workers:
        type: integer
    type: object
  models.RateLimitConfiguration:
    properties:
      count:
        type: integer
      duration:
        type: integer
    type: object
  models.RetryConfiguration:
    properties:
      duration:
        type: string
      interval_seconds:
        type: integer
      retry_count:
        type: integer
      type:
        $ref: '#/definitions/datastore.StrategyProvider'
    type: object
  models.SQSPubSubConfig:
    properties:
      access_key_id:
        type: string
      default_region:
        type: string
      queue_name:
        type: string
      secret_key:
        type: string
    type: object
  models.SourceResponse:
    properties:
      created_at:
        type: string
      custom_response:
        $ref: '#/definitions/datastore.CustomResponse'
      deleted_at:
        type: string
      forward_headers:
        items:
          type: string
        type: array
      idempotency_keys:
        items:
          type: string
        type: array
      is_disabled:
        type: boolean
      mask_id:
        type: string
      name:
        type: string
      project_id:
        type: string
      provider:
        $ref: '#/definitions/datastore.SourceProvider'
      provider_config:
        $ref: '#/definitions/datastore.ProviderConfig'
      pub_sub:
        $ref: '#/definitions/datastore.PubSubConfig'
      type:
        $ref: '#/definitions/datastore.SourceType'
      uid:
        type: string
      updated_at:
        type: string
      url:
        type: string
      verifier:
        $ref: '#/definitions/datastore.VerifierConfig'
    type: object
  models.SubscriptionFunctionResponse:
    properties:
      log:
        items:
          type: string
        type: array
      payload: {}
    type: object
  models.SubscriptionResponse:
    properties:
      alert_config:
        allOf:
        - $ref: '#/definitions/datastore.AlertConfiguration'
        description: subscription config
      created_at:
        type: string
      deleted_at:
        type: string
      device_metadata:
        $ref: '#/definitions/datastore.Device'
      endpoint_metadata:
        $ref: '#/definitions/datastore.Endpoint'
      filter_config:
        $ref: '#/definitions/datastore.FilterConfiguration'
      function:
        $ref: '#/definitions/null.String'
      name:
        type: string
      rate_limit_config:
        $ref: '#/definitions/datastore.RateLimitConfiguration'
      retry_config:
        $ref: '#/definitions/datastore.RetryConfiguration'
      source_metadata:
        $ref: '#/definitions/datastore.Source'
      type:
        $ref: '#/definitions/datastore.SubscriptionType'
      uid:
        type: string
      updated_at:
        type: string
    type: object
  models.TestFilter:
    properties:
      request:
        $ref: '#/definitions/models.FilterSchema'
      schema:
        $ref: '#/definitions/models.FilterSchema'
    type: object
  models.TestWebhookFunction:
    properties:
      function:
        type: string
      payload:
        additionalProperties: true
        type: object
    type: object
  models.UpdateCustomResponse:
    properties:
      body:
        type: string
      content_type:
        type: string
    type: object
  models.UpdateEndpoint:
    properties:
      advanced_signatures:
        type: boolean
      authentication:
        $ref: '#/definitions/models.EndpointAuthentication'
      description:
        type: string
      http_timeout:
        type: integer
      is_disabled:
        type: boolean
      name:
        type: string
      owner_id:
        type: string
      rate_limit:
        type: integer
      rate_limit_duration:
        type: integer
      secret:
        type: string
      slack_webhook_url:
        type: string
      support_email:
        type: string
      url:
        type: string
    type: object
  models.UpdateSource:
    properties:
      custom_response:
        $ref: '#/definitions/models.UpdateCustomResponse'
      forward_headers:
        items:
          type: string
        type: array
      idempotency_keys:
        items:
          type: string
        type: array
      is_disabled:
        type: boolean
      name:
        type: string
      pub_sub:
        $ref: '#/definitions/models.PubSubConfig'
      type:
        $ref: '#/definitions/datastore.SourceType'
      verifier:
        $ref: '#/definitions/models.VerifierConfig'
    type: object
  models.UpdateSubscription:
    properties:
      alert_config:
        $ref: '#/definitions/models.AlertConfiguration'
      app_id:
        type: string
      endpoint_id:
        type: string
      filter_config:
        $ref: '#/definitions/models.FilterConfiguration'
      function:
        type: string
      name:
        type: string
      rate_limit_config:
        $ref: '#/definitions/models.RateLimitConfiguration'
      retry_config:
        $ref: '#/definitions/models.RetryConfiguration'
      source_id:
        type: string
    type: object
  models.VerifierConfig:
    properties:
      api_key:
        $ref: '#/definitions/models.ApiKey'
      basic_auth:
        $ref: '#/definitions/models.BasicAuth'
      hmac:
        $ref: '#/definitions/models.HMac'
      type:
        $ref: '#/definitions/datastore.VerifierType'
    type: object
  null.String:
    properties:
      string:
        type: string
      valid:
        description: Valid is true if String is not NULL
        type: boolean
    type: object
  util.ServerResponse:
    properties:
      data:
        items:
          type: integer
        type: array
      message:
        type: string
      status:
        type: boolean
    type: object
host: dashboard.getconvoy.io
info:
  contact:
    email: support@getconvoy.io
    name: Convoy Support
    url: https://getconvoy.io/docs
  description: Convoy is a fast and secure webhooks proxy. This document contains
    datastore.s API specification.
  license:
    name: Mozilla Public License 2.0
    url: https://www.mozilla.org/en-US/MPL/2.0/
  termsOfService: https://getconvoy.io/terms
  title: Convoy API Reference
  version: 0.9.0
paths:
  /v1/projects/{projectID}/endpoints:
    get:
      consumes:
      - application/json
      description: This endpoint fetches an endpoints
      parameters:
      - description: Project ID
        in: path
        name: projectID
        required: true
        type: string
      - description: A pagination cursor to fetch the next page of a list
        example: 01H0JA5MEES38RRK3HTEJC647K
        in: query
        name: next_page_cursor
        type: string
      - description: The owner ID of the endpoint
        example: 01H0JA5MEES38RRK3HTEJC647K
        in: query
        name: ownerId
        type: string
      - description: The number of items to return per page
        example: 20
        in: query
        name: perPage
        type: integer
      - description: A pagination cursor to fetch the previous page of a list
        example: 01H0JATTVCXZK8FRDX1M1JN3QY
        in: query
        name: prev_page_cursor
        type: string
      - description: The name of the endpoint
        example: endpoint-1
        in: query
        name: q
        type: string
      - description: sort order
        example: ASC | DESC
        in: query
        name: sort
        type: string
      produces:
      - application/json
      responses:
        "200":
          description: OK
          schema:
            allOf:
            - $ref: '#/definitions/util.ServerResponse'
            - properties:
                data:
                  allOf:
                  - $ref: '#/definitions/handlers.pagedResponse'
                  - properties:
                      content:
                        items:
                          $ref: '#/definitions/models.EndpointResponse'
                        type: array
                    type: object
              type: object
        "400":
          description: Bad Request
          schema:
            allOf:
            - $ref: '#/definitions/util.ServerResponse'
            - properties:
                data:
                  $ref: '#/definitions/handlers.Stub'
              type: object
        "401":
          description: Unauthorized
          schema:
            allOf:
            - $ref: '#/definitions/util.ServerResponse'
            - properties:
                data:
                  $ref: '#/definitions/handlers.Stub'
              type: object
        "404":
          description: Not Found
          schema:
            allOf:
            - $ref: '#/definitions/util.ServerResponse'
            - properties:
                data:
                  $ref: '#/definitions/handlers.Stub'
              type: object
      security:
      - ApiKeyAuth: []
      summary: List all endpoints
      tags:
      - Endpoints
    post:
      consumes:
      - application/json
      description: This endpoint creates an endpoint
      parameters:
      - description: Project ID
        in: path
        name: projectID
        required: true
        type: string
      - description: Endpoint Details
        in: body
        name: endpoint
        required: true
        schema:
          $ref: '#/definitions/models.CreateEndpoint'
      produces:
      - application/json
      responses:
        "200":
          description: OK
          schema:
            allOf:
            - $ref: '#/definitions/util.ServerResponse'
            - properties:
                data:
                  $ref: '#/definitions/models.EndpointResponse'
              type: object
        "400":
          description: Bad Request
          schema:
            allOf:
            - $ref: '#/definitions/util.ServerResponse'
            - properties:
                data:
                  $ref: '#/definitions/handlers.Stub'
              type: object
        "401":
          description: Unauthorized
          schema:
            allOf:
            - $ref: '#/definitions/util.ServerResponse'
            - properties:
                data:
                  $ref: '#/definitions/handlers.Stub'
              type: object
        "404":
          description: Not Found
          schema:
            allOf:
            - $ref: '#/definitions/util.ServerResponse'
            - properties:
                data:
                  $ref: '#/definitions/handlers.Stub'
              type: object
      security:
      - ApiKeyAuth: []
      summary: Create an endpoint
      tags:
      - Endpoints
  /v1/projects/{projectID}/endpoints/{endpointID}:
    delete:
      consumes:
      - application/json
      description: This endpoint deletes an endpoint
      parameters:
      - description: Project ID
        in: path
        name: projectID
        required: true
        type: string
      - description: Endpoint ID
        in: path
        name: endpointID
        required: true
        type: string
      produces:
      - application/json
      responses:
        "200":
          description: OK
          schema:
            allOf:
            - $ref: '#/definitions/util.ServerResponse'
            - properties:
                data:
                  $ref: '#/definitions/handlers.Stub'
              type: object
        "400":
          description: Bad Request
          schema:
            allOf:
            - $ref: '#/definitions/util.ServerResponse'
            - properties:
                data:
                  $ref: '#/definitions/handlers.Stub'
              type: object
        "401":
          description: Unauthorized
          schema:
            allOf:
            - $ref: '#/definitions/util.ServerResponse'
            - properties:
                data:
                  $ref: '#/definitions/handlers.Stub'
              type: object
        "404":
          description: Not Found
          schema:
            allOf:
            - $ref: '#/definitions/util.ServerResponse'
            - properties:
                data:
                  $ref: '#/definitions/handlers.Stub'
              type: object
      security:
      - ApiKeyAuth: []
      summary: Delete endpoint
      tags:
      - Endpoints
    get:
      consumes:
      - application/json
      description: This endpoint fetches an endpoint
      parameters:
      - description: Project ID
        in: path
        name: projectID
        required: true
        type: string
      - description: Endpoint ID
        in: path
        name: endpointID
        required: true
        type: string
      produces:
      - application/json
      responses:
        "200":
          description: OK
          schema:
            allOf:
            - $ref: '#/definitions/util.ServerResponse'
            - properties:
                data:
                  $ref: '#/definitions/models.EndpointResponse'
              type: object
        "400":
          description: Bad Request
          schema:
            allOf:
            - $ref: '#/definitions/util.ServerResponse'
            - properties:
                data:
                  $ref: '#/definitions/handlers.Stub'
              type: object
        "401":
          description: Unauthorized
          schema:
            allOf:
            - $ref: '#/definitions/util.ServerResponse'
            - properties:
                data:
                  $ref: '#/definitions/handlers.Stub'
              type: object
        "404":
          description: Not Found
          schema:
            allOf:
            - $ref: '#/definitions/util.ServerResponse'
            - properties:
                data:
                  $ref: '#/definitions/handlers.Stub'
              type: object
      security:
      - ApiKeyAuth: []
      summary: Retrieve endpoint
      tags:
      - Endpoints
    put:
      consumes:
      - application/json
      description: This endpoint updates an endpoint
      parameters:
      - description: Project ID
        in: path
        name: projectID
        required: true
        type: string
      - description: Endpoint ID
        in: path
        name: endpointID
        required: true
        type: string
      - description: Endpoint Details
        in: body
        name: endpoint
        required: true
        schema:
          $ref: '#/definitions/models.UpdateEndpoint'
      produces:
      - application/json
      responses:
        "200":
          description: OK
          schema:
            allOf:
            - $ref: '#/definitions/util.ServerResponse'
            - properties:
                data:
                  $ref: '#/definitions/models.EndpointResponse'
              type: object
        "400":
          description: Bad Request
          schema:
            allOf:
            - $ref: '#/definitions/util.ServerResponse'
            - properties:
                data:
                  $ref: '#/definitions/handlers.Stub'
              type: object
        "401":
          description: Unauthorized
          schema:
            allOf:
            - $ref: '#/definitions/util.ServerResponse'
            - properties:
                data:
                  $ref: '#/definitions/handlers.Stub'
              type: object
        "404":
          description: Not Found
          schema:
            allOf:
            - $ref: '#/definitions/util.ServerResponse'
            - properties:
                data:
                  $ref: '#/definitions/handlers.Stub'
              type: object
      security:
      - ApiKeyAuth: []
      summary: Update an endpoint
      tags:
      - Endpoints
  /v1/projects/{projectID}/endpoints/{endpointID}/expire_secret:
    put:
      consumes:
      - application/json
      description: This endpoint expires and re-generates the endpoint secret.
      parameters:
      - description: Project ID
        in: path
        name: projectID
        required: true
        type: string
      - description: Endpoint ID
        in: path
        name: endpointID
        required: true
        type: string
      - description: Expire Secret Body Parameters
        in: body
        name: endpoint
        required: true
        schema:
          $ref: '#/definitions/models.ExpireSecret'
      produces:
      - application/json
      responses:
        "200":
          description: OK
          schema:
            allOf:
            - $ref: '#/definitions/util.ServerResponse'
            - properties:
                data:
                  $ref: '#/definitions/models.EndpointResponse'
              type: object
        "400":
          description: Bad Request
          schema:
            allOf:
            - $ref: '#/definitions/util.ServerResponse'
            - properties:
                data:
                  $ref: '#/definitions/handlers.Stub'
              type: object
        "401":
          description: Unauthorized
          schema:
            allOf:
            - $ref: '#/definitions/util.ServerResponse'
            - properties:
                data:
                  $ref: '#/definitions/handlers.Stub'
              type: object
        "404":
          description: Not Found
          schema:
            allOf:
            - $ref: '#/definitions/util.ServerResponse'
            - properties:
                data:
                  $ref: '#/definitions/handlers.Stub'
              type: object
      security:
      - ApiKeyAuth: []
      summary: Roll endpoint secret
      tags:
      - Endpoints
  /v1/projects/{projectID}/endpoints/{endpointID}/pause:
    put:
      consumes:
      - application/json
      description: This endpoint toggles an endpoint status between the active and
        paused states
      parameters:
      - description: Project ID
        in: path
        name: projectID
        required: true
        type: string
      - description: Endpoint ID
        in: path
        name: endpointID
        required: true
        type: string
      produces:
      - application/json
      responses:
        "200":
          description: OK
          schema:
            allOf:
            - $ref: '#/definitions/util.ServerResponse'
            - properties:
                data:
                  $ref: '#/definitions/models.EndpointResponse'
              type: object
        "400":
          description: Bad Request
          schema:
            allOf:
            - $ref: '#/definitions/util.ServerResponse'
            - properties:
                data:
                  $ref: '#/definitions/handlers.Stub'
              type: object
        "401":
          description: Unauthorized
          schema:
            allOf:
            - $ref: '#/definitions/util.ServerResponse'
            - properties:
                data:
                  $ref: '#/definitions/handlers.Stub'
              type: object
        "404":
          description: Not Found
          schema:
            allOf:
            - $ref: '#/definitions/util.ServerResponse'
            - properties:
                data:
                  $ref: '#/definitions/handlers.Stub'
              type: object
      security:
      - ApiKeyAuth: []
      summary: Pause endpoint
      tags:
      - Endpoints
  /v1/projects/{projectID}/eventdeliveries:
    get:
      consumes:
      - application/json
      description: This endpoint retrieves all event deliveries paginated.
      parameters:
      - description: Project ID
        in: path
        name: projectID
        required: true
        type: string
      - description: The end date
        example: 2008-05-02T15:04:05
        in: query
        name: endDate
        type: string
      - description: A list of endpoint IDs to filter by
        in: query
        items:
          type: string
        name: endpointId
        type: array
      - in: query
        name: eventId
        type: string
      - in: query
        name: event_type
        type: string
      - in: query
        name: idempotencyKey
        type: string
      - description: A pagination cursor to fetch the next page of a list
        example: 01H0JA5MEES38RRK3HTEJC647K
        in: query
        name: next_page_cursor
        type: string
      - description: The number of items to return per page
        example: 20
        in: query
        name: perPage
        type: integer
      - description: A pagination cursor to fetch the previous page of a list
        example: 01H0JATTVCXZK8FRDX1M1JN3QY
        in: query
        name: prev_page_cursor
        type: string
      - description: sort order
        example: ASC | DESC
        in: query
        name: sort
        type: string
      - description: The start date
        example: 2006-01-02T15:04:05
        in: query
        name: startDate
        type: string
      - description: A list of event delivery statuses to filter by
        in: query
        items:
          type: string
        name: status
        type: array
      - in: query
        name: subscriptionId
        type: string
      produces:
      - application/json
      responses:
        "200":
          description: OK
          schema:
            allOf:
            - $ref: '#/definitions/util.ServerResponse'
            - properties:
                data:
                  allOf:
                  - $ref: '#/definitions/handlers.pagedResponse'
                  - properties:
                      content:
                        items:
                          $ref: '#/definitions/models.EventDeliveryResponse'
                        type: array
                    type: object
              type: object
        "400":
          description: Bad Request
          schema:
            allOf:
            - $ref: '#/definitions/util.ServerResponse'
            - properties:
                data:
                  $ref: '#/definitions/handlers.Stub'
              type: object
        "401":
          description: Unauthorized
          schema:
            allOf:
            - $ref: '#/definitions/util.ServerResponse'
            - properties:
                data:
                  $ref: '#/definitions/handlers.Stub'
              type: object
        "404":
          description: Not Found
          schema:
            allOf:
            - $ref: '#/definitions/util.ServerResponse'
            - properties:
                data:
                  $ref: '#/definitions/handlers.Stub'
              type: object
      security:
      - ApiKeyAuth: []
      summary: List all event deliveries
      tags:
      - Event Deliveries
  /v1/projects/{projectID}/eventdeliveries/{eventDeliveryID}:
    get:
      consumes:
      - application/json
      description: This endpoint fetches an event delivery.
      parameters:
      - description: Project ID
        in: path
        name: projectID
        required: true
        type: string
      - description: event delivery id
        in: path
        name: eventDeliveryID
        required: true
        type: string
      produces:
      - application/json
      responses:
        "200":
          description: OK
          schema:
            allOf:
            - $ref: '#/definitions/util.ServerResponse'
            - properties:
                data:
                  $ref: '#/definitions/models.EventDeliveryResponse'
              type: object
        "400":
          description: Bad Request
          schema:
            allOf:
            - $ref: '#/definitions/util.ServerResponse'
            - properties:
                data:
                  $ref: '#/definitions/handlers.Stub'
              type: object
        "401":
          description: Unauthorized
          schema:
            allOf:
            - $ref: '#/definitions/util.ServerResponse'
            - properties:
                data:
                  $ref: '#/definitions/handlers.Stub'
              type: object
        "404":
          description: Not Found
          schema:
            allOf:
            - $ref: '#/definitions/util.ServerResponse'
            - properties:
                data:
                  $ref: '#/definitions/handlers.Stub'
              type: object
      security:
      - ApiKeyAuth: []
      summary: Retrieve an event delivery
      tags:
      - Event Deliveries
  /v1/projects/{projectID}/eventdeliveries/{eventDeliveryID}/deliveryattempts:
    get:
      consumes:
      - application/json
      description: This endpoint fetches an app message's delivery attempts
      parameters:
      - description: Project ID
        in: path
        name: projectID
        required: true
        type: string
      - description: event delivery id
        in: path
        name: eventDeliveryID
        required: true
        type: string
      produces:
      - application/json
      responses:
        "200":
          description: OK
          schema:
            allOf:
            - $ref: '#/definitions/util.ServerResponse'
            - properties:
                data:
                  items:
                    $ref: '#/definitions/datastore.DeliveryAttempt'
                  type: array
              type: object
        "400":
          description: Bad Request
          schema:
            allOf:
            - $ref: '#/definitions/util.ServerResponse'
            - properties:
                data:
                  $ref: '#/definitions/handlers.Stub'
              type: object
        "401":
          description: Unauthorized
          schema:
            allOf:
            - $ref: '#/definitions/util.ServerResponse'
            - properties:
                data:
                  $ref: '#/definitions/handlers.Stub'
              type: object
        "404":
          description: Not Found
          schema:
            allOf:
            - $ref: '#/definitions/util.ServerResponse'
            - properties:
                data:
                  $ref: '#/definitions/handlers.Stub'
              type: object
      security:
      - ApiKeyAuth: []
      summary: List delivery attempts
      tags:
      - Delivery Attempts
  /v1/projects/{projectID}/eventdeliveries/{eventDeliveryID}/deliveryattempts/{deliveryAttemptID}:
    get:
      consumes:
      - application/json
      description: This endpoint fetches an app event delivery attempt
      parameters:
      - description: Project ID
        in: path
        name: projectID
        required: true
        type: string
      - description: event delivery id
        in: path
        name: eventDeliveryID
        required: true
        type: string
      - description: delivery attempt id
        in: path
        name: deliveryAttemptID
        required: true
        type: string
      produces:
      - application/json
      responses:
        "200":
          description: OK
          schema:
            allOf:
            - $ref: '#/definitions/util.ServerResponse'
            - properties:
                data:
                  $ref: '#/definitions/datastore.DeliveryAttempt'
              type: object
        "400":
          description: Bad Request
          schema:
            allOf:
            - $ref: '#/definitions/util.ServerResponse'
            - properties:
                data:
                  $ref: '#/definitions/handlers.Stub'
              type: object
        "401":
          description: Unauthorized
          schema:
            allOf:
            - $ref: '#/definitions/util.ServerResponse'
            - properties:
                data:
                  $ref: '#/definitions/handlers.Stub'
              type: object
        "404":
          description: Not Found
          schema:
            allOf:
            - $ref: '#/definitions/util.ServerResponse'
            - properties:
                data:
                  $ref: '#/definitions/handlers.Stub'
              type: object
      security:
      - ApiKeyAuth: []
      summary: Retrieve a delivery attempt
      tags:
      - Delivery Attempts
  /v1/projects/{projectID}/eventdeliveries/{eventDeliveryID}/resend:
    put:
      consumes:
      - application/json
      description: This endpoint retries an event delivery.
      parameters:
      - description: Project ID
        in: path
        name: projectID
        required: true
        type: string
      - description: event delivery id
        in: path
        name: eventDeliveryID
        required: true
        type: string
      produces:
      - application/json
      responses:
        "200":
          description: OK
          schema:
            allOf:
            - $ref: '#/definitions/util.ServerResponse'
            - properties:
                data:
                  $ref: '#/definitions/models.EventDeliveryResponse'
              type: object
        "400":
          description: Bad Request
          schema:
            allOf:
            - $ref: '#/definitions/util.ServerResponse'
            - properties:
                data:
                  $ref: '#/definitions/handlers.Stub'
              type: object
        "401":
          description: Unauthorized
          schema:
            allOf:
            - $ref: '#/definitions/util.ServerResponse'
            - properties:
                data:
                  $ref: '#/definitions/handlers.Stub'
              type: object
        "404":
          description: Not Found
          schema:
            allOf:
            - $ref: '#/definitions/util.ServerResponse'
            - properties:
                data:
                  $ref: '#/definitions/handlers.Stub'
              type: object
      security:
      - ApiKeyAuth: []
      summary: Retry event delivery
      tags:
      - Event Deliveries
  /v1/projects/{projectID}/eventdeliveries/batchretry:
    post:
      consumes:
      - application/json
      description: This endpoint batch retries multiple event deliveries at once.
      parameters:
      - description: Project ID
        in: path
        name: projectID
        required: true
        type: string
      - description: The end date
        example: 2008-05-02T15:04:05
        in: query
        name: endDate
        type: string
      - description: A list of endpoint IDs to filter by
        in: query
        items:
          type: string
        name: endpointId
        type: array
      - in: query
        name: eventId
        type: string
      - in: query
        name: event_type
        type: string
      - in: query
        name: idempotencyKey
        type: string
      - description: A pagination cursor to fetch the next page of a list
        example: 01H0JA5MEES38RRK3HTEJC647K
        in: query
        name: next_page_cursor
        type: string
      - description: The number of items to return per page
        example: 20
        in: query
        name: perPage
        type: integer
      - description: A pagination cursor to fetch the previous page of a list
        example: 01H0JATTVCXZK8FRDX1M1JN3QY
        in: query
        name: prev_page_cursor
        type: string
      - description: sort order
        example: ASC | DESC
        in: query
        name: sort
        type: string
      - description: The start date
        example: 2006-01-02T15:04:05
        in: query
        name: startDate
        type: string
      - description: A list of event delivery statuses to filter by
        in: query
        items:
          type: string
        name: status
        type: array
      - in: query
        name: subscriptionId
        type: string
      produces:
      - application/json
      responses:
        "200":
          description: OK
          schema:
            allOf:
            - $ref: '#/definitions/util.ServerResponse'
            - properties:
                data:
                  $ref: '#/definitions/handlers.Stub'
              type: object
        "400":
          description: Bad Request
          schema:
            allOf:
            - $ref: '#/definitions/util.ServerResponse'
            - properties:
                data:
                  $ref: '#/definitions/handlers.Stub'
              type: object
        "401":
          description: Unauthorized
          schema:
            allOf:
            - $ref: '#/definitions/util.ServerResponse'
            - properties:
                data:
                  $ref: '#/definitions/handlers.Stub'
              type: object
        "404":
          description: Not Found
          schema:
            allOf:
            - $ref: '#/definitions/util.ServerResponse'
            - properties:
                data:
                  $ref: '#/definitions/handlers.Stub'
              type: object
      security:
      - ApiKeyAuth: []
      summary: Batch retry event delivery
      tags:
      - Event Deliveries
  /v1/projects/{projectID}/eventdeliveries/forceresend:
    post:
      consumes:
      - application/json
      description: This endpoint enables you retry a previously successful event delivery
      parameters:
      - description: Project ID
        in: path
        name: projectID
        required: true
        type: string
      - description: event delivery ids
        in: body
        name: deliveryIds
        required: true
        schema:
          $ref: '#/definitions/models.IDs'
      produces:
      - application/json
      responses:
        "200":
          description: OK
          schema:
            allOf:
            - $ref: '#/definitions/util.ServerResponse'
            - properties:
                data:
                  $ref: '#/definitions/handlers.Stub'
              type: object
        "400":
          description: Bad Request
          schema:
            allOf:
            - $ref: '#/definitions/util.ServerResponse'
            - properties:
                data:
                  $ref: '#/definitions/handlers.Stub'
              type: object
        "401":
          description: Unauthorized
          schema:
            allOf:
            - $ref: '#/definitions/util.ServerResponse'
            - properties:
                data:
                  $ref: '#/definitions/handlers.Stub'
              type: object
        "404":
          description: Not Found
          schema:
            allOf:
            - $ref: '#/definitions/util.ServerResponse'
            - properties:
                data:
                  $ref: '#/definitions/handlers.Stub'
              type: object
      security:
      - ApiKeyAuth: []
      summary: Force retry event delivery
      tags:
      - Event Deliveries
  /v1/projects/{projectID}/events:
    get:
      consumes:
      - application/json
      description: This endpoint fetches app events with pagination
      parameters:
      - description: Project ID
        in: path
        name: projectID
        required: true
        type: string
      - description: The end date
        example: 2008-05-02T15:04:05
        in: query
        name: endDate
        type: string
      - description: A list of endpoint ids to filter by
        in: query
        items:
          type: string
        name: endpointId
        type: array
      - in: query
        name: idempotencyKey
        type: string
      - description: A pagination cursor to fetch the next page of a list
        example: 01H0JA5MEES38RRK3HTEJC647K
        in: query
        name: next_page_cursor
        type: string
      - description: The number of items to return per page
        example: 20
        in: query
        name: perPage
        type: integer
      - description: A pagination cursor to fetch the previous page of a list
        example: 01H0JATTVCXZK8FRDX1M1JN3QY
        in: query
        name: prev_page_cursor
        type: string
      - description: Any arbitrary value to filter the events payload
        in: query
        name: query
        type: string
      - description: sort order
        example: ASC | DESC
        in: query
        name: sort
        type: string
      - in: query
        name: sourceId
        type: string
      - description: The start date
        example: 2006-01-02T15:04:05
        in: query
        name: startDate
        type: string
      produces:
      - application/json
      responses:
        "200":
          description: OK
          schema:
            allOf:
            - $ref: '#/definitions/util.ServerResponse'
            - properties:
                data:
                  allOf:
                  - $ref: '#/definitions/handlers.pagedResponse'
                  - properties:
                      content:
                        items:
                          $ref: '#/definitions/models.EventResponse'
                        type: array
                    type: object
              type: object
        "400":
          description: Bad Request
          schema:
            allOf:
            - $ref: '#/definitions/util.ServerResponse'
            - properties:
                data:
                  $ref: '#/definitions/handlers.Stub'
              type: object
        "401":
          description: Unauthorized
          schema:
            allOf:
            - $ref: '#/definitions/util.ServerResponse'
            - properties:
                data:
                  $ref: '#/definitions/handlers.Stub'
              type: object
        "404":
          description: Not Found
          schema:
            allOf:
            - $ref: '#/definitions/util.ServerResponse'
            - properties:
                data:
                  $ref: '#/definitions/handlers.Stub'
              type: object
      security:
      - ApiKeyAuth: []
      summary: List all events
      tags:
      - Events
    post:
      consumes:
      - application/json
      description: This endpoint creates an endpoint event
      parameters:
      - description: Project ID
        in: path
        name: projectID
        required: true
        type: string
      - description: Event Details
        in: body
        name: event
        required: true
        schema:
          $ref: '#/definitions/models.CreateEvent'
      produces:
      - application/json
      responses:
        "200":
          description: OK
          schema:
            allOf:
            - $ref: '#/definitions/util.ServerResponse'
            - properties:
                data:
                  $ref: '#/definitions/models.EventResponse'
              type: object
        "400":
          description: Bad Request
          schema:
            allOf:
            - $ref: '#/definitions/util.ServerResponse'
            - properties:
                data:
                  $ref: '#/definitions/handlers.Stub'
              type: object
        "401":
          description: Unauthorized
          schema:
            allOf:
            - $ref: '#/definitions/util.ServerResponse'
            - properties:
                data:
                  $ref: '#/definitions/handlers.Stub'
              type: object
        "404":
          description: Not Found
          schema:
            allOf:
            - $ref: '#/definitions/util.ServerResponse'
            - properties:
                data:
                  $ref: '#/definitions/handlers.Stub'
              type: object
      security:
      - ApiKeyAuth: []
      summary: Create an event
      tags:
      - Events
  /v1/projects/{projectID}/events/{eventID}:
    get:
      consumes:
      - application/json
      description: This endpoint retrieves an event
      parameters:
      - description: Project ID
        in: path
        name: projectID
        required: true
        type: string
      - description: event id
        in: path
        name: eventID
        required: true
        type: string
      produces:
      - application/json
      responses:
        "200":
          description: OK
          schema:
            allOf:
            - $ref: '#/definitions/util.ServerResponse'
            - properties:
                data:
                  $ref: '#/definitions/models.EventResponse'
              type: object
        "400":
          description: Bad Request
          schema:
            allOf:
            - $ref: '#/definitions/util.ServerResponse'
            - properties:
                data:
                  $ref: '#/definitions/handlers.Stub'
              type: object
        "401":
          description: Unauthorized
          schema:
            allOf:
            - $ref: '#/definitions/util.ServerResponse'
            - properties:
                data:
                  $ref: '#/definitions/handlers.Stub'
              type: object
        "404":
          description: Not Found
          schema:
            allOf:
            - $ref: '#/definitions/util.ServerResponse'
            - properties:
                data:
                  $ref: '#/definitions/handlers.Stub'
              type: object
      security:
      - ApiKeyAuth: []
      summary: Retrieve an event
      tags:
      - Events
  /v1/projects/{projectID}/events/{eventID}/replay:
    put:
      consumes:
      - application/json
      description: This endpoint replays an event afresh assuming it is a new event.
      parameters:
      - description: Project ID
        in: path
        name: projectID
        required: true
        type: string
      - description: event id
        in: path
        name: eventID
        required: true
        type: string
      produces:
      - application/json
      responses:
        "200":
          description: OK
          schema:
            allOf:
            - $ref: '#/definitions/util.ServerResponse'
            - properties:
                data:
                  $ref: '#/definitions/models.EventResponse'
              type: object
        "400":
          description: Bad Request
          schema:
            allOf:
            - $ref: '#/definitions/util.ServerResponse'
            - properties:
                data:
                  $ref: '#/definitions/handlers.Stub'
              type: object
        "401":
          description: Unauthorized
          schema:
            allOf:
            - $ref: '#/definitions/util.ServerResponse'
            - properties:
                data:
                  $ref: '#/definitions/handlers.Stub'
              type: object
        "404":
          description: Not Found
          schema:
            allOf:
            - $ref: '#/definitions/util.ServerResponse'
            - properties:
                data:
                  $ref: '#/definitions/handlers.Stub'
              type: object
      security:
      - ApiKeyAuth: []
      summary: Replay event
      tags:
      - Events
  /v1/projects/{projectID}/events/batchreplay:
    post:
      consumes:
      - application/json
      description: This endpoint replays multiple events at once.
      parameters:
      - description: Project ID
        in: path
        name: projectID
        required: true
        type: string
      - in: query
        name: endpointID
        type: string
      - in: query
        items:
          type: string
        name: endpointIDs
        type: array
      - in: query
        name: eventID
        type: string
      - in: query
        name: eventType
        type: string
      - in: query
        name: idempotencyKey
        type: string
      - in: query
        name: ownerID
        type: string
      - in: query
        name: query
        type: string
      - in: query
        name: sourceID
        type: string
      - in: query
        name: subscriptionID
        type: string
      produces:
      - application/json
      responses:
        "200":
          description: OK
          schema:
            allOf:
            - $ref: '#/definitions/util.ServerResponse'
            - properties:
                data:
                  allOf:
                  - $ref: '#/definitions/datastore.Event'
                  - properties:
                      data:
                        $ref: '#/definitions/handlers.Stub'
                    type: object
              type: object
        "400":
          description: Bad Request
          schema:
            allOf:
            - $ref: '#/definitions/util.ServerResponse'
            - properties:
                data:
                  $ref: '#/definitions/handlers.Stub'
              type: object
        "401":
          description: Unauthorized
          schema:
            allOf:
            - $ref: '#/definitions/util.ServerResponse'
            - properties:
                data:
                  $ref: '#/definitions/handlers.Stub'
              type: object
        "404":
          description: Not Found
          schema:
            allOf:
            - $ref: '#/definitions/util.ServerResponse'
            - properties:
                data:
                  $ref: '#/definitions/handlers.Stub'
              type: object
      security:
      - ApiKeyAuth: []
      summary: Batch replay events
      tags:
      - Events
  /v1/projects/{projectID}/events/dynamic:
    post:
      consumes:
      - application/json
      description: This endpoint does not require creating endpoint and subscriptions
        ahead of time. Instead, you supply the endpoint and the payload, and Convoy
        delivers the events
      parameters:
      - description: Project ID
        in: path
        name: projectID
        required: true
        type: string
      - description: Event Details
        in: body
        name: event
        required: true
        schema:
          $ref: '#/definitions/models.DynamicEvent'
      produces:
      - application/json
      responses:
        "200":
          description: OK
          schema:
            $ref: '#/definitions/handlers.Stub'
        "400":
          description: Bad Request
          schema:
            allOf:
            - $ref: '#/definitions/util.ServerResponse'
            - properties:
                data:
                  $ref: '#/definitions/handlers.Stub'
              type: object
        "401":
          description: Unauthorized
          schema:
            allOf:
            - $ref: '#/definitions/util.ServerResponse'
            - properties:
                data:
                  $ref: '#/definitions/handlers.Stub'
              type: object
        "404":
          description: Not Found
          schema:
            allOf:
            - $ref: '#/definitions/util.ServerResponse'
            - properties:
                data:
                  $ref: '#/definitions/handlers.Stub'
              type: object
      security:
      - ApiKeyAuth: []
      summary: Dynamic Events
      tags:
      - Events
  /v1/projects/{projectID}/events/fanout:
    post:
      consumes:
      - application/json
      description: This endpoint uses the owner_id to fan out an event to multiple
        endpoints.
      parameters:
      - description: Project ID
        in: path
        name: projectID
        required: true
        type: string
      - description: Event Details
        in: body
        name: event
        required: true
        schema:
          $ref: '#/definitions/models.FanoutEvent'
      produces:
      - application/json
      responses:
        "200":
          description: OK
          schema:
            allOf:
            - $ref: '#/definitions/util.ServerResponse'
            - properties:
                data:
                  $ref: '#/definitions/models.EventResponse'
              type: object
        "400":
          description: Bad Request
          schema:
            allOf:
            - $ref: '#/definitions/util.ServerResponse'
            - properties:
                data:
                  $ref: '#/definitions/handlers.Stub'
              type: object
        "401":
          description: Unauthorized
          schema:
            allOf:
            - $ref: '#/definitions/util.ServerResponse'
            - properties:
                data:
                  $ref: '#/definitions/handlers.Stub'
              type: object
        "404":
          description: Not Found
          schema:
            allOf:
            - $ref: '#/definitions/util.ServerResponse'
            - properties:
                data:
                  $ref: '#/definitions/handlers.Stub'
              type: object
      security:
      - ApiKeyAuth: []
      summary: Fan out an event
      tags:
      - Events
  /v1/projects/{projectID}/meta-events:
    get:
      consumes:
      - application/json
      description: This endpoint fetches meta events with pagination
      parameters:
      - description: Project ID
        in: path
        name: projectID
        required: true
        type: string
      - description: The end date
        example: 2008-05-02T15:04:05
        in: query
        name: endDate
        type: string
      - description: A pagination cursor to fetch the next page of a list
        example: 01H0JA5MEES38RRK3HTEJC647K
        in: query
        name: next_page_cursor
        type: string
      - description: The number of items to return per page
        example: 20
        in: query
        name: perPage
        type: integer
      - description: A pagination cursor to fetch the previous page of a list
        example: 01H0JATTVCXZK8FRDX1M1JN3QY
        in: query
        name: prev_page_cursor
        type: string
      - description: sort order
        example: ASC | DESC
        in: query
        name: sort
        type: string
      - description: The start date
        example: 2006-01-02T15:04:05
        in: query
        name: startDate
        type: string
      produces:
      - application/json
      responses:
        "200":
          description: OK
          schema:
            allOf:
            - $ref: '#/definitions/util.ServerResponse'
            - properties:
                data:
                  allOf:
                  - $ref: '#/definitions/handlers.pagedResponse'
                  - properties:
                      content:
                        items:
                          $ref: '#/definitions/models.MetaEventResponse'
                        type: array
                    type: object
              type: object
        "400":
          description: Bad Request
          schema:
            allOf:
            - $ref: '#/definitions/util.ServerResponse'
            - properties:
                data:
                  $ref: '#/definitions/handlers.Stub'
              type: object
        "401":
          description: Unauthorized
          schema:
            allOf:
            - $ref: '#/definitions/util.ServerResponse'
            - properties:
                data:
                  $ref: '#/definitions/handlers.Stub'
              type: object
        "404":
          description: Not Found
          schema:
            allOf:
            - $ref: '#/definitions/util.ServerResponse'
            - properties:
                data:
                  $ref: '#/definitions/handlers.Stub'
              type: object
      security:
      - ApiKeyAuth: []
      summary: List all meta events
      tags:
      - Meta Events
  /v1/projects/{projectID}/meta-events/{metaEventID}:
    get:
      consumes:
      - application/json
      description: This endpoint retrieves a meta event
      parameters:
      - description: Project ID
        in: path
        name: projectID
        required: true
        type: string
      - description: meta event id
        in: path
        name: metaEventID
        required: true
        type: string
      produces:
      - application/json
      responses:
        "200":
          description: OK
          schema:
            allOf:
            - $ref: '#/definitions/util.ServerResponse'
            - properties:
                data:
                  $ref: '#/definitions/models.MetaEventResponse'
              type: object
        "400":
          description: Bad Request
          schema:
            allOf:
            - $ref: '#/definitions/util.ServerResponse'
            - properties:
                data:
                  $ref: '#/definitions/handlers.Stub'
              type: object
        "401":
          description: Unauthorized
          schema:
            allOf:
            - $ref: '#/definitions/util.ServerResponse'
            - properties:
                data:
                  $ref: '#/definitions/handlers.Stub'
              type: object
        "404":
          description: Not Found
          schema:
            allOf:
            - $ref: '#/definitions/util.ServerResponse'
            - properties:
                data:
                  $ref: '#/definitions/handlers.Stub'
              type: object
      security:
      - ApiKeyAuth: []
      summary: Retrieve a meta event
      tags:
      - Meta Events
  /v1/projects/{projectID}/meta-events/{metaEventID}/resend:
    put:
      consumes:
      - application/json
      description: This endpoint retries a meta event
      parameters:
      - description: Project ID
        in: path
        name: projectID
        required: true
        type: string
      - description: meta event id
        in: path
        name: metaEventID
        required: true
        type: string
      produces:
      - application/json
      responses:
        "200":
          description: OK
          schema:
            allOf:
            - $ref: '#/definitions/util.ServerResponse'
            - properties:
                data:
                  $ref: '#/definitions/models.MetaEventResponse'
              type: object
        "400":
          description: Bad Request
          schema:
            allOf:
            - $ref: '#/definitions/util.ServerResponse'
            - properties:
                data:
                  $ref: '#/definitions/handlers.Stub'
              type: object
        "401":
          description: Unauthorized
          schema:
            allOf:
            - $ref: '#/definitions/util.ServerResponse'
            - properties:
                data:
                  $ref: '#/definitions/handlers.Stub'
              type: object
        "404":
          description: Not Found
          schema:
            allOf:
            - $ref: '#/definitions/util.ServerResponse'
            - properties:
                data:
                  $ref: '#/definitions/handlers.Stub'
              type: object
      security:
      - ApiKeyAuth: []
      summary: Retry meta event
      tags:
      - Meta Events
  /v1/projects/{projectID}/portal-links:
    get:
      consumes:
      - application/json
      description: This endpoint fetches multiple portal links
      parameters:
      - description: Project ID
        in: path
        name: projectID
        required: true
        type: string
      - description: results per page
        in: query
        name: perPage
        type: string
      - description: page number
        in: query
        name: page
        type: string
      - description: sort order
        in: query
        name: sort
        type: string
      produces:
      - application/json
      responses:
        "200":
          description: OK
          schema:
            allOf:
            - $ref: '#/definitions/util.ServerResponse'
            - properties:
                data:
                  allOf:
                  - $ref: '#/definitions/handlers.pagedResponse'
                  - properties:
                      content:
                        items:
                          $ref: '#/definitions/models.PortalLinkResponse'
                        type: array
                    type: object
              type: object
        "400":
          description: Bad Request
          schema:
            allOf:
            - $ref: '#/definitions/util.ServerResponse'
            - properties:
                data:
                  $ref: '#/definitions/handlers.Stub'
              type: object
        "401":
          description: Unauthorized
          schema:
            allOf:
            - $ref: '#/definitions/util.ServerResponse'
            - properties:
                data:
                  $ref: '#/definitions/handlers.Stub'
              type: object
        "404":
          description: Not Found
          schema:
            allOf:
            - $ref: '#/definitions/util.ServerResponse'
            - properties:
                data:
                  $ref: '#/definitions/handlers.Stub'
              type: object
      security:
      - ApiKeyAuth: []
      summary: List all portal links
      tags:
      - Portal Links
    post:
      consumes:
      - application/json
      description: This endpoint creates a portal link
      parameters:
      - description: Project ID
        in: path
        name: projectID
        required: true
        type: string
      - description: Portal Link Details
        in: body
        name: portallink
        required: true
        schema:
          $ref: '#/definitions/models.PortalLink'
      produces:
      - application/json
      responses:
        "200":
          description: OK
          schema:
            allOf:
            - $ref: '#/definitions/util.ServerResponse'
            - properties:
                data:
                  $ref: '#/definitions/models.PortalLinkResponse'
              type: object
        "400":
          description: Bad Request
          schema:
            allOf:
            - $ref: '#/definitions/util.ServerResponse'
            - properties:
                data:
                  $ref: '#/definitions/handlers.Stub'
              type: object
        "401":
          description: Unauthorized
          schema:
            allOf:
            - $ref: '#/definitions/util.ServerResponse'
            - properties:
                data:
                  $ref: '#/definitions/handlers.Stub'
              type: object
        "404":
          description: Not Found
          schema:
            allOf:
            - $ref: '#/definitions/util.ServerResponse'
            - properties:
                data:
                  $ref: '#/definitions/handlers.Stub'
              type: object
      security:
      - ApiKeyAuth: []
      summary: Create a portal link
      tags:
      - Portal Links
  /v1/projects/{projectID}/portal-links/{portalLinkID}:
    get:
      consumes:
      - application/json
      description: This endpoint retrieves a portal link by its id.
      parameters:
      - description: Project ID
        in: path
        name: projectID
        required: true
        type: string
      - description: portal link id
        in: path
        name: portalLinkID
        required: true
        type: string
      produces:
      - application/json
      responses:
        "200":
          description: OK
          schema:
            allOf:
            - $ref: '#/definitions/util.ServerResponse'
            - properties:
                data:
                  $ref: '#/definitions/models.PortalLinkResponse'
              type: object
        "400":
          description: Bad Request
          schema:
            allOf:
            - $ref: '#/definitions/util.ServerResponse'
            - properties:
                data:
                  $ref: '#/definitions/handlers.Stub'
              type: object
        "401":
          description: Unauthorized
          schema:
            allOf:
            - $ref: '#/definitions/util.ServerResponse'
            - properties:
                data:
                  $ref: '#/definitions/handlers.Stub'
              type: object
        "404":
          description: Not Found
          schema:
            allOf:
            - $ref: '#/definitions/util.ServerResponse'
            - properties:
                data:
                  $ref: '#/definitions/handlers.Stub'
              type: object
      security:
      - ApiKeyAuth: []
      summary: Retrieve a portal link
      tags:
      - Portal Links
    put:
      consumes:
      - application/json
      description: This endpoint updates a portal link
      parameters:
      - description: Project ID
        in: path
        name: projectID
        required: true
        type: string
      - description: portal link id
        in: path
        name: portalLinkID
        required: true
        type: string
      - description: Portal Link Details
        in: body
        name: portallink
        required: true
        schema:
          $ref: '#/definitions/models.PortalLink'
      produces:
      - application/json
      responses:
        "200":
          description: OK
          schema:
            allOf:
            - $ref: '#/definitions/util.ServerResponse'
            - properties:
                data:
                  $ref: '#/definitions/models.PortalLinkResponse'
              type: object
        "400":
          description: Bad Request
          schema:
            allOf:
            - $ref: '#/definitions/util.ServerResponse'
            - properties:
                data:
                  $ref: '#/definitions/handlers.Stub'
              type: object
        "401":
          description: Unauthorized
          schema:
            allOf:
            - $ref: '#/definitions/util.ServerResponse'
            - properties:
                data:
                  $ref: '#/definitions/handlers.Stub'
              type: object
        "404":
          description: Not Found
          schema:
            allOf:
            - $ref: '#/definitions/util.ServerResponse'
            - properties:
                data:
                  $ref: '#/definitions/handlers.Stub'
              type: object
      security:
      - ApiKeyAuth: []
      summary: Update a portal link
      tags:
      - Portal Links
  /v1/projects/{projectID}/portal-links/{portalLinkID}/revoke:
    put:
      consumes:
      - application/json
      description: This endpoint revokes a portal link
      parameters:
      - description: Project ID
        in: path
        name: projectID
        required: true
        type: string
      - description: portal link id
        in: path
        name: portalLinkID
        required: true
        type: string
      produces:
      - application/json
      responses:
        "200":
          description: OK
          schema:
            allOf:
            - $ref: '#/definitions/util.ServerResponse'
            - properties:
                data:
                  $ref: '#/definitions/handlers.Stub'
              type: object
        "400":
          description: Bad Request
          schema:
            allOf:
            - $ref: '#/definitions/util.ServerResponse'
            - properties:
                data:
                  $ref: '#/definitions/handlers.Stub'
              type: object
        "401":
          description: Unauthorized
          schema:
            allOf:
            - $ref: '#/definitions/util.ServerResponse'
            - properties:
                data:
                  $ref: '#/definitions/handlers.Stub'
              type: object
        "404":
          description: Not Found
          schema:
            allOf:
            - $ref: '#/definitions/util.ServerResponse'
            - properties:
                data:
                  $ref: '#/definitions/handlers.Stub'
              type: object
      security:
      - ApiKeyAuth: []
      summary: Revoke a portal link
      tags:
      - Portal Links
  /v1/projects/{projectID}/sources:
    get:
      consumes:
      - application/json
      description: This endpoint fetches multiple sources
      parameters:
      - description: Project ID
        in: path
        name: projectID
        required: true
        type: string
      - description: A pagination cursor to fetch the next page of a list
        example: 01H0JA5MEES38RRK3HTEJC647K
        in: query
        name: next_page_cursor
        type: string
      - description: The number of items to return per page
        example: 20
        in: query
        name: perPage
        type: integer
      - description: A pagination cursor to fetch the previous page of a list
        example: 01H0JATTVCXZK8FRDX1M1JN3QY
        in: query
        name: prev_page_cursor
        type: string
      - description: The custom source provider e.g. twitter, shopify
        example: twitter
        in: query
        name: provider
        type: string
      - description: sort order
        example: ASC | DESC
        in: query
        name: sort
        type: string
      - description: The source type e.g. http, pub_sub
        example: http
        in: query
        name: type
        type: string
      produces:
      - application/json
      responses:
        "200":
          description: OK
          schema:
            allOf:
            - $ref: '#/definitions/util.ServerResponse'
            - properties:
                data:
                  allOf:
                  - $ref: '#/definitions/handlers.pagedResponse'
                  - properties:
                      content:
                        items:
                          $ref: '#/definitions/models.SourceResponse'
                        type: array
                    type: object
              type: object
        "400":
          description: Bad Request
          schema:
            allOf:
            - $ref: '#/definitions/util.ServerResponse'
            - properties:
                data:
                  $ref: '#/definitions/handlers.Stub'
              type: object
        "401":
          description: Unauthorized
          schema:
            allOf:
            - $ref: '#/definitions/util.ServerResponse'
            - properties:
                data:
                  $ref: '#/definitions/handlers.Stub'
              type: object
        "404":
          description: Not Found
          schema:
            allOf:
            - $ref: '#/definitions/util.ServerResponse'
            - properties:
                data:
                  $ref: '#/definitions/handlers.Stub'
              type: object
      security:
      - ApiKeyAuth: []
      summary: List all sources
      tags:
      - Sources
    post:
      consumes:
      - application/json
      description: This endpoint creates a source
      parameters:
      - description: Project ID
        in: path
        name: projectID
        required: true
        type: string
      - description: Source Details
        in: body
        name: source
        required: true
        schema:
          $ref: '#/definitions/models.CreateSource'
      produces:
      - application/json
      responses:
        "200":
          description: OK
          schema:
            allOf:
            - $ref: '#/definitions/util.ServerResponse'
            - properties:
                data:
                  $ref: '#/definitions/models.SourceResponse'
              type: object
        "400":
          description: Bad Request
          schema:
            allOf:
            - $ref: '#/definitions/util.ServerResponse'
            - properties:
                data:
                  $ref: '#/definitions/handlers.Stub'
              type: object
        "401":
          description: Unauthorized
          schema:
            allOf:
            - $ref: '#/definitions/util.ServerResponse'
            - properties:
                data:
                  $ref: '#/definitions/handlers.Stub'
              type: object
        "404":
          description: Not Found
          schema:
            allOf:
            - $ref: '#/definitions/util.ServerResponse'
            - properties:
                data:
                  $ref: '#/definitions/handlers.Stub'
              type: object
      security:
      - ApiKeyAuth: []
      summary: Create a source
      tags:
      - Sources
  /v1/projects/{projectID}/sources/{sourceID}:
    delete:
      consumes:
      - application/json
      description: This endpoint deletes a source
      parameters:
      - description: Project ID
        in: path
        name: projectID
        required: true
        type: string
      - description: source id
        in: path
        name: sourceID
        required: true
        type: string
      produces:
      - application/json
      responses:
        "200":
          description: OK
          schema:
            allOf:
            - $ref: '#/definitions/util.ServerResponse'
            - properties:
                data:
                  $ref: '#/definitions/handlers.Stub'
              type: object
        "400":
          description: Bad Request
          schema:
            allOf:
            - $ref: '#/definitions/util.ServerResponse'
            - properties:
                data:
                  $ref: '#/definitions/handlers.Stub'
              type: object
        "401":
          description: Unauthorized
          schema:
            allOf:
            - $ref: '#/definitions/util.ServerResponse'
            - properties:
                data:
                  $ref: '#/definitions/handlers.Stub'
              type: object
        "404":
          description: Not Found
          schema:
            allOf:
            - $ref: '#/definitions/util.ServerResponse'
            - properties:
                data:
                  $ref: '#/definitions/handlers.Stub'
              type: object
      security:
      - ApiKeyAuth: []
      summary: Delete a source
      tags:
      - Sources
    get:
      consumes:
      - application/json
      description: This endpoint retrieves a source by its id
      parameters:
      - description: Project ID
        in: path
        name: projectID
        required: true
        type: string
      - description: Source ID
        in: path
        name: sourceID
        required: true
        type: string
      produces:
      - application/json
      responses:
        "200":
          description: OK
          schema:
            allOf:
            - $ref: '#/definitions/util.ServerResponse'
            - properties:
                data:
                  $ref: '#/definitions/models.SourceResponse'
              type: object
        "400":
          description: Bad Request
          schema:
            allOf:
            - $ref: '#/definitions/util.ServerResponse'
            - properties:
                data:
                  $ref: '#/definitions/handlers.Stub'
              type: object
        "401":
          description: Unauthorized
          schema:
            allOf:
            - $ref: '#/definitions/util.ServerResponse'
            - properties:
                data:
                  $ref: '#/definitions/handlers.Stub'
              type: object
        "404":
          description: Not Found
          schema:
            allOf:
            - $ref: '#/definitions/util.ServerResponse'
            - properties:
                data:
                  $ref: '#/definitions/handlers.Stub'
              type: object
      security:
      - ApiKeyAuth: []
      summary: Retrieve a source
      tags:
      - Sources
    put:
      consumes:
      - application/json
      description: This endpoint updates a source
      parameters:
      - description: Project ID
        in: path
        name: projectID
        required: true
        type: string
      - description: source id
        in: path
        name: sourceID
        required: true
        type: string
      - description: Source Details
        in: body
        name: source
        required: true
        schema:
          $ref: '#/definitions/models.UpdateSource'
      produces:
      - application/json
      responses:
        "200":
          description: OK
          schema:
            allOf:
            - $ref: '#/definitions/util.ServerResponse'
            - properties:
                data:
                  $ref: '#/definitions/models.SourceResponse'
              type: object
        "400":
          description: Bad Request
          schema:
            allOf:
            - $ref: '#/definitions/util.ServerResponse'
            - properties:
                data:
                  $ref: '#/definitions/handlers.Stub'
              type: object
        "401":
          description: Unauthorized
          schema:
            allOf:
            - $ref: '#/definitions/util.ServerResponse'
            - properties:
                data:
                  $ref: '#/definitions/handlers.Stub'
              type: object
        "404":
          description: Not Found
          schema:
            allOf:
            - $ref: '#/definitions/util.ServerResponse'
            - properties:
                data:
                  $ref: '#/definitions/handlers.Stub'
              type: object
      security:
      - ApiKeyAuth: []
      summary: Update a source
      tags:
      - Sources
  /v1/projects/{projectID}/subscriptions:
    get:
      consumes:
      - application/json
      description: This endpoint fetches all the subscriptions
      parameters:
      - description: Project ID
        in: path
        name: projectID
        required: true
        type: string
      - description: A list of endpointIDs to filter by
        in: query
        items:
          type: string
        name: endpointId
        type: array
      - description: A pagination cursor to fetch the next page of a list
        example: 01H0JA5MEES38RRK3HTEJC647K
        in: query
        name: next_page_cursor
        type: string
      - description: The number of items to return per page
        example: 20
        in: query
        name: perPage
        type: integer
      - description: A pagination cursor to fetch the previous page of a list
        example: 01H0JATTVCXZK8FRDX1M1JN3QY
        in: query
        name: prev_page_cursor
        type: string
      - description: sort order
        example: ASC | DESC
        in: query
        name: sort
        type: string
      produces:
      - application/json
      responses:
        "200":
          description: OK
          schema:
            allOf:
            - $ref: '#/definitions/util.ServerResponse'
            - properties:
                data:
                  allOf:
                  - $ref: '#/definitions/handlers.pagedResponse'
                  - properties:
                      content:
                        items:
                          $ref: '#/definitions/models.SubscriptionResponse'
                        type: array
                    type: object
              type: object
        "400":
          description: Bad Request
          schema:
            allOf:
            - $ref: '#/definitions/util.ServerResponse'
            - properties:
                data:
                  $ref: '#/definitions/handlers.Stub'
              type: object
        "401":
          description: Unauthorized
          schema:
            allOf:
            - $ref: '#/definitions/util.ServerResponse'
            - properties:
                data:
                  $ref: '#/definitions/handlers.Stub'
              type: object
        "404":
          description: Not Found
          schema:
            allOf:
            - $ref: '#/definitions/util.ServerResponse'
            - properties:
                data:
                  $ref: '#/definitions/handlers.Stub'
              type: object
      security:
      - ApiKeyAuth: []
      summary: List all subscriptions
      tags:
      - Subscriptions
    post:
      consumes:
      - application/json
      description: This endpoint creates a subscriptions
      parameters:
      - description: Project ID
        in: path
        name: projectID
        required: true
        type: string
      - description: Subscription details
        in: body
        name: subscription
        required: true
        schema:
          $ref: '#/definitions/models.CreateSubscription'
      produces:
      - application/json
      responses:
        "200":
          description: OK
          schema:
            allOf:
            - $ref: '#/definitions/util.ServerResponse'
            - properties:
                data:
                  $ref: '#/definitions/models.SubscriptionResponse'
              type: object
        "400":
          description: Bad Request
          schema:
            allOf:
            - $ref: '#/definitions/util.ServerResponse'
            - properties:
                data:
                  $ref: '#/definitions/handlers.Stub'
              type: object
        "401":
          description: Unauthorized
          schema:
            allOf:
            - $ref: '#/definitions/util.ServerResponse'
            - properties:
                data:
                  $ref: '#/definitions/handlers.Stub'
              type: object
        "404":
          description: Not Found
          schema:
            allOf:
            - $ref: '#/definitions/util.ServerResponse'
            - properties:
                data:
                  $ref: '#/definitions/handlers.Stub'
              type: object
      security:
      - ApiKeyAuth: []
      summary: Create a subscription
      tags:
      - Subscriptions
  /v1/projects/{projectID}/subscriptions/{subscriptionID}:
    delete:
      consumes:
      - application/json
      description: This endpoint deletes a subscription
      parameters:
      - description: Project ID
        in: path
        name: projectID
        required: true
        type: string
      - description: subscription id
        in: path
        name: subscriptionID
        required: true
        type: string
      produces:
      - application/json
      responses:
        "200":
          description: OK
          schema:
            allOf:
            - $ref: '#/definitions/util.ServerResponse'
            - properties:
                data:
                  $ref: '#/definitions/handlers.Stub'
              type: object
        "400":
          description: Bad Request
          schema:
            allOf:
            - $ref: '#/definitions/util.ServerResponse'
            - properties:
                data:
                  $ref: '#/definitions/handlers.Stub'
              type: object
        "401":
          description: Unauthorized
          schema:
            allOf:
            - $ref: '#/definitions/util.ServerResponse'
            - properties:
                data:
                  $ref: '#/definitions/handlers.Stub'
              type: object
        "404":
          description: Not Found
          schema:
            allOf:
            - $ref: '#/definitions/util.ServerResponse'
            - properties:
                data:
                  $ref: '#/definitions/handlers.Stub'
              type: object
      security:
      - ApiKeyAuth: []
      summary: Delete subscription
      tags:
      - Subscriptions
    get:
      consumes:
      - application/json
      description: This endpoint retrieves a single subscription
      parameters:
      - description: Project ID
        in: path
        name: projectID
        required: true
        type: string
      - description: subscription id
        in: path
        name: subscriptionID
        required: true
        type: string
      produces:
      - application/json
      responses:
        "200":
          description: OK
          schema:
            allOf:
            - $ref: '#/definitions/util.ServerResponse'
            - properties:
                data:
                  $ref: '#/definitions/models.SubscriptionResponse'
              type: object
        "400":
          description: Bad Request
          schema:
            allOf:
            - $ref: '#/definitions/util.ServerResponse'
            - properties:
                data:
                  $ref: '#/definitions/handlers.Stub'
              type: object
        "401":
          description: Unauthorized
          schema:
            allOf:
            - $ref: '#/definitions/util.ServerResponse'
            - properties:
                data:
                  $ref: '#/definitions/handlers.Stub'
              type: object
        "404":
          description: Not Found
          schema:
            allOf:
            - $ref: '#/definitions/util.ServerResponse'
            - properties:
                data:
                  $ref: '#/definitions/handlers.Stub'
              type: object
      security:
      - ApiKeyAuth: []
      summary: Retrieve a subscription
      tags:
      - Subscriptions
    put:
      consumes:
      - application/json
      description: This endpoint updates a subscription
      parameters:
      - description: Project ID
        in: path
        name: projectID
        required: true
        type: string
      - description: subscription id
        in: path
        name: subscriptionID
        required: true
        type: string
      - description: Subscription Details
        in: body
        name: subscription
        required: true
        schema:
          $ref: '#/definitions/models.UpdateSubscription'
      produces:
      - application/json
      responses:
        "200":
          description: OK
          schema:
            allOf:
            - $ref: '#/definitions/util.ServerResponse'
            - properties:
                data:
                  $ref: '#/definitions/models.SubscriptionResponse'
              type: object
        "400":
          description: Bad Request
          schema:
            allOf:
            - $ref: '#/definitions/util.ServerResponse'
            - properties:
                data:
                  $ref: '#/definitions/handlers.Stub'
              type: object
        "401":
          description: Unauthorized
          schema:
            allOf:
            - $ref: '#/definitions/util.ServerResponse'
            - properties:
                data:
                  $ref: '#/definitions/handlers.Stub'
              type: object
        "404":
          description: Not Found
          schema:
            allOf:
            - $ref: '#/definitions/util.ServerResponse'
            - properties:
                data:
                  $ref: '#/definitions/handlers.Stub'
              type: object
      security:
      - ApiKeyAuth: []
      summary: Update a subscription
      tags:
      - Subscriptions
  /v1/projects/{projectID}/subscriptions/test_filter:
    post:
      consumes:
      - application/json
      description: This endpoint validates that a filter will match a certain payload
        structure.
      parameters:
      - description: Project ID
        in: path
        name: projectID
        required: true
        type: string
      - description: Filter Details
        in: body
        name: filter
        required: true
        schema:
          $ref: '#/definitions/models.TestFilter'
      produces:
      - application/json
      responses:
        "200":
          description: OK
          schema:
            allOf:
            - $ref: '#/definitions/util.ServerResponse'
            - properties:
                data:
                  type: boolean
              type: object
        "400":
          description: Bad Request
          schema:
            allOf:
            - $ref: '#/definitions/util.ServerResponse'
            - properties:
                data:
                  $ref: '#/definitions/handlers.Stub'
              type: object
        "401":
          description: Unauthorized
          schema:
            allOf:
            - $ref: '#/definitions/util.ServerResponse'
            - properties:
                data:
                  $ref: '#/definitions/handlers.Stub'
              type: object
        "404":
          description: Not Found
          schema:
            allOf:
            - $ref: '#/definitions/util.ServerResponse'
            - properties:
                data:
                  $ref: '#/definitions/handlers.Stub'
              type: object
      security:
      - ApiKeyAuth: []
      summary: Validate subscription filter
      tags:
      - Subscriptions
  /v1/projects/{projectID}/subscriptions/test_function:
    post:
      consumes:
      - application/json
      description: This endpoint validates that a filter will match a certain payload
        structure.
      parameters:
      - description: Project ID
        in: path
        name: projectID
        required: true
        type: string
      - description: Function Details
        in: body
        name: filter
        required: true
        schema:
          $ref: '#/definitions/models.TestWebhookFunction'
      produces:
      - application/json
      responses:
        "200":
          description: OK
          schema:
            allOf:
            - $ref: '#/definitions/util.ServerResponse'
            - properties:
                data:
                  $ref: '#/definitions/models.SubscriptionFunctionResponse'
              type: object
        "400":
          description: Bad Request
          schema:
            allOf:
            - $ref: '#/definitions/util.ServerResponse'
            - properties:
                data:
                  $ref: '#/definitions/handlers.Stub'
              type: object
        "401":
          description: Unauthorized
          schema:
            allOf:
            - $ref: '#/definitions/util.ServerResponse'
            - properties:
                data:
                  $ref: '#/definitions/handlers.Stub'
              type: object
        "404":
          description: Not Found
          schema:
            allOf:
            - $ref: '#/definitions/util.ServerResponse'
            - properties:
                data:
                  $ref: '#/definitions/handlers.Stub'
              type: object
      security:
      - ApiKeyAuth: []
      summary: Validate subscription filter
      tags:
      - Subscriptions
schemes:
- https
securityDefinitions:
  ApiKeyAuth:
    in: header
    name: Authorization
    type: apiKey
swagger: "2.0"
tags:
- description: Organisation related APIs
  name: Organisations
- description: Subscription related APIs
  name: Subscriptions
- description: Endpoint related APIs
  name: Endpoints
- description: Event related APIs
  name: Events
- description: Source related APIs
  name: Sources
- description: EventDelivery related APIs
  name: Event Deliveries
- description: Delivery Attempt related APIs
  name: Delivery Attempts
- description: Project related APIs
  name: Projects
- description: Portal Links related APIs
  name: Portal Links<|MERGE_RESOLUTION|>--- conflicted
+++ resolved
@@ -889,7 +889,6 @@
       content_type:
         type: string
     type: object
-<<<<<<< HEAD
   models.DynamicEndpoint:
     properties:
       advanced_signatures:
@@ -922,8 +921,6 @@
       url:
         type: string
     type: object
-=======
->>>>>>> 54511ea2
   models.DynamicEvent:
     properties:
       data:
