--- conflicted
+++ resolved
@@ -5853,18 +5853,13 @@
             "type": "object",
             "properties": {
                 "created_at": {
-                    "type": "string"
-                },
-<<<<<<< HEAD
+                    "type": "integer"
+                },
                 "deleted_at": {
                     "type": "integer"
-=======
-                "delted_at": {
-                    "type": "string"
->>>>>>> 43d3a045
                 },
                 "expires_at": {
-                    "type": "string"
+                    "type": "integer"
                 },
                 "hash": {
                     "type": "string"
@@ -5888,7 +5883,7 @@
                     "type": "string"
                 },
                 "updated_at": {
-                    "type": "string"
+                    "type": "integer"
                 }
             }
         },
@@ -6357,10 +6352,10 @@
             "type": "object",
             "properties": {
                 "created_at": {
-                    "type": "integer"
+                    "type": "string"
                 },
                 "deleted_at": {
-                    "type": "integer"
+                    "type": "string"
                 },
                 "group_id": {
                     "type": "string"
@@ -6381,7 +6376,7 @@
                     "type": "string"
                 },
                 "updated_at": {
-                    "type": "integer"
+                    "type": "string"
                 },
                 "verifier": {
                     "$ref": "#/definitions/datastore.VerifierConfig"
@@ -6410,10 +6405,10 @@
                     "$ref": "#/definitions/datastore.AlertConfiguration"
                 },
                 "created_at": {
-                    "type": "integer"
-                },
-                "deleted_at": {
-                    "type": "integer"
+                    "type": "string"
+                },
+                "delted_at": {
+                    "type": "string"
                 },
                 "endpoint": {
                     "$ref": "#/definitions/datastore.Endpoint"
@@ -6440,7 +6435,7 @@
                     "type": "string"
                 },
                 "updated_at": {
-                    "type": "integer"
+                    "type": "string"
                 }
             }
         },
@@ -6720,7 +6715,6 @@
                 }
             }
         },
-<<<<<<< HEAD
         "models.Subscription": {
             "type": "object",
             "properties": {
@@ -6746,7 +6740,10 @@
                     "type": "string"
                 },
                 "type": {
-=======
+                    "type": "string"
+                }
+            }
+        },
         "models.Token": {
             "type": "object",
             "properties": {
@@ -6754,7 +6751,6 @@
                     "type": "string"
                 },
                 "refresh_token": {
->>>>>>> 43d3a045
                     "type": "string"
                 }
             }
