{
    "schemes": [
        "http",
        "https"
    ],
    "swagger": "2.0",
    "info": {
        "description": "Convoy is a fast and secure distributed webhooks service. This document contains Convoy's API specification.",
        "title": "Convoy API Specification",
        "termsOfService": "https://convoy.io/terms",
        "contact": {
            "name": "API Support",
            "url": "http://www.swagger.io/support",
            "email": "engineering@convoy.io"
        },
        "license": {
            "name": "Mozilla Public License 2.0",
            "url": "https://www.mozilla.org/en-US/MPL/2.0/"
        },
        "version": "0.1.12"
    },
    "host": "localhost:8080",
    "basePath": "/api/v1",
    "paths": {
        "/applications": {
            "get": {
                "security": [
                    {
                        "ApiKeyAuth": []
                    }
                ],
                "description": "This fetches all applications",
                "consumes": [
                    "application/json"
                ],
                "produces": [
                    "application/json"
                ],
                "tags": [
                    "Application"
                ],
                "summary": "Get all applications",
                "parameters": [
                    {
                        "type": "string",
                        "description": "results per page",
                        "name": "perPage",
                        "in": "query"
                    },
                    {
                        "type": "string",
                        "description": "page number",
                        "name": "page",
                        "in": "query"
                    },
                    {
                        "type": "string",
                        "description": "sort order",
                        "name": "sort",
                        "in": "query"
                    }
                ],
                "responses": {
                    "200": {
                        "description": "OK",
                        "schema": {
                            "allOf": [
                                {
                                    "$ref": "#/definitions/server.serverResponse"
                                },
                                {
                                    "type": "object",
                                    "properties": {
                                        "data": {
                                            "allOf": [
                                                {
                                                    "$ref": "#/definitions/server.pagedResponse"
                                                },
                                                {
                                                    "type": "object",
                                                    "properties": {
                                                        "content": {
                                                            "type": "array",
                                                            "items": {
                                                                "$ref": "#/definitions/datastore.Application"
                                                            }
                                                        }
                                                    }
                                                }
                                            ]
                                        }
                                    }
                                }
                            ]
                        }
                    },
                    "400": {
                        "description": "Bad Request",
                        "schema": {
                            "allOf": [
                                {
                                    "$ref": "#/definitions/server.serverResponse"
                                },
                                {
                                    "type": "object",
                                    "properties": {
                                        "data": {
                                            "$ref": "#/definitions/server.Stub"
                                        }
                                    }
                                }
                            ]
                        }
                    },
                    "401": {
                        "description": "Unauthorized",
                        "schema": {
                            "allOf": [
                                {
                                    "$ref": "#/definitions/server.serverResponse"
                                },
                                {
                                    "type": "object",
                                    "properties": {
                                        "data": {
                                            "$ref": "#/definitions/server.Stub"
                                        }
                                    }
                                }
                            ]
                        }
                    },
                    "500": {
                        "description": "Internal Server Error",
                        "schema": {
                            "allOf": [
                                {
                                    "$ref": "#/definitions/server.serverResponse"
                                },
                                {
                                    "type": "object",
                                    "properties": {
                                        "data": {
                                            "$ref": "#/definitions/server.Stub"
                                        }
                                    }
                                }
                            ]
                        }
                    }
                }
            },
            "post": {
                "security": [
                    {
                        "ApiKeyAuth": []
                    }
                ],
                "description": "This endpoint creates an application",
                "consumes": [
                    "application/json"
                ],
                "produces": [
                    "application/json"
                ],
                "tags": [
                    "Application"
                ],
                "summary": "Create an application",
                "parameters": [
                    {
                        "description": "Application Details",
                        "name": "application",
                        "in": "body",
                        "required": true,
                        "schema": {
                            "$ref": "#/definitions/models.Application"
                        }
                    }
                ],
                "responses": {
                    "200": {
                        "description": "OK",
                        "schema": {
                            "allOf": [
                                {
                                    "$ref": "#/definitions/server.serverResponse"
                                },
                                {
                                    "type": "object",
                                    "properties": {
                                        "data": {
                                            "$ref": "#/definitions/datastore.Application"
                                        }
                                    }
                                }
                            ]
                        }
                    },
                    "400": {
                        "description": "Bad Request",
                        "schema": {
                            "allOf": [
                                {
                                    "$ref": "#/definitions/server.serverResponse"
                                },
                                {
                                    "type": "object",
                                    "properties": {
                                        "data": {
                                            "$ref": "#/definitions/server.Stub"
                                        }
                                    }
                                }
                            ]
                        }
                    },
                    "401": {
                        "description": "Unauthorized",
                        "schema": {
                            "allOf": [
                                {
                                    "$ref": "#/definitions/server.serverResponse"
                                },
                                {
                                    "type": "object",
                                    "properties": {
                                        "data": {
                                            "$ref": "#/definitions/server.Stub"
                                        }
                                    }
                                }
                            ]
                        }
                    },
                    "500": {
                        "description": "Internal Server Error",
                        "schema": {
                            "allOf": [
                                {
                                    "$ref": "#/definitions/server.serverResponse"
                                },
                                {
                                    "type": "object",
                                    "properties": {
                                        "data": {
                                            "$ref": "#/definitions/server.Stub"
                                        }
                                    }
                                }
                            ]
                        }
                    }
                }
            }
        },
        "/applications/{appID}": {
            "get": {
                "security": [
                    {
                        "ApiKeyAuth": []
                    }
                ],
                "description": "This endpoint fetches an application by it's id",
                "consumes": [
                    "application/json"
                ],
                "produces": [
                    "application/json"
                ],
                "tags": [
                    "Application"
                ],
                "summary": "Get an application",
                "parameters": [
                    {
                        "type": "string",
                        "description": "application id",
                        "name": "appID",
                        "in": "path",
                        "required": true
                    }
                ],
                "responses": {
                    "200": {
                        "description": "OK",
                        "schema": {
                            "allOf": [
                                {
                                    "$ref": "#/definitions/server.serverResponse"
                                },
                                {
                                    "type": "object",
                                    "properties": {
                                        "data": {
                                            "$ref": "#/definitions/datastore.Application"
                                        }
                                    }
                                }
                            ]
                        }
                    },
                    "400": {
                        "description": "Bad Request",
                        "schema": {
                            "allOf": [
                                {
                                    "$ref": "#/definitions/server.serverResponse"
                                },
                                {
                                    "type": "object",
                                    "properties": {
                                        "data": {
                                            "$ref": "#/definitions/server.Stub"
                                        }
                                    }
                                }
                            ]
                        }
                    },
                    "401": {
                        "description": "Unauthorized",
                        "schema": {
                            "allOf": [
                                {
                                    "$ref": "#/definitions/server.serverResponse"
                                },
                                {
                                    "type": "object",
                                    "properties": {
                                        "data": {
                                            "$ref": "#/definitions/server.Stub"
                                        }
                                    }
                                }
                            ]
                        }
                    },
                    "500": {
                        "description": "Internal Server Error",
                        "schema": {
                            "allOf": [
                                {
                                    "$ref": "#/definitions/server.serverResponse"
                                },
                                {
                                    "type": "object",
                                    "properties": {
                                        "data": {
                                            "$ref": "#/definitions/server.Stub"
                                        }
                                    }
                                }
                            ]
                        }
                    }
                }
            },
            "put": {
                "security": [
                    {
                        "ApiKeyAuth": []
                    }
                ],
                "description": "This endpoint updates an application",
                "consumes": [
                    "application/json"
                ],
                "produces": [
                    "application/json"
                ],
                "tags": [
                    "Application"
                ],
                "summary": "Update an application",
                "parameters": [
                    {
                        "type": "string",
                        "description": "application id",
                        "name": "appID",
                        "in": "path",
                        "required": true
                    },
                    {
                        "description": "Application Details",
                        "name": "application",
                        "in": "body",
                        "required": true,
                        "schema": {
                            "$ref": "#/definitions/models.Application"
                        }
                    }
                ],
                "responses": {
                    "200": {
                        "description": "OK",
                        "schema": {
                            "allOf": [
                                {
                                    "$ref": "#/definitions/server.serverResponse"
                                },
                                {
                                    "type": "object",
                                    "properties": {
                                        "data": {
                                            "$ref": "#/definitions/datastore.Application"
                                        }
                                    }
                                }
                            ]
                        }
                    },
                    "400": {
                        "description": "Bad Request",
                        "schema": {
                            "allOf": [
                                {
                                    "$ref": "#/definitions/server.serverResponse"
                                },
                                {
                                    "type": "object",
                                    "properties": {
                                        "data": {
                                            "$ref": "#/definitions/server.Stub"
                                        }
                                    }
                                }
                            ]
                        }
                    },
                    "401": {
                        "description": "Unauthorized",
                        "schema": {
                            "allOf": [
                                {
                                    "$ref": "#/definitions/server.serverResponse"
                                },
                                {
                                    "type": "object",
                                    "properties": {
                                        "data": {
                                            "$ref": "#/definitions/server.Stub"
                                        }
                                    }
                                }
                            ]
                        }
                    },
                    "500": {
                        "description": "Internal Server Error",
                        "schema": {
                            "allOf": [
                                {
                                    "$ref": "#/definitions/server.serverResponse"
                                },
                                {
                                    "type": "object",
                                    "properties": {
                                        "data": {
                                            "$ref": "#/definitions/server.Stub"
                                        }
                                    }
                                }
                            ]
                        }
                    }
                }
            },
            "delete": {
                "security": [
                    {
                        "ApiKeyAuth": []
                    }
                ],
                "description": "This endpoint deletes an app",
                "consumes": [
                    "application/json"
                ],
                "produces": [
                    "application/json"
                ],
                "tags": [
                    "Application"
                ],
                "summary": "Delete app",
                "parameters": [
                    {
                        "type": "string",
                        "description": "application id",
                        "name": "appID",
                        "in": "path",
                        "required": true
                    }
                ],
                "responses": {
                    "200": {
                        "description": "OK",
                        "schema": {
                            "allOf": [
                                {
                                    "$ref": "#/definitions/server.serverResponse"
                                },
                                {
                                    "type": "object",
                                    "properties": {
                                        "data": {
                                            "$ref": "#/definitions/server.Stub"
                                        }
                                    }
                                }
                            ]
                        }
                    },
                    "400": {
                        "description": "Bad Request",
                        "schema": {
                            "allOf": [
                                {
                                    "$ref": "#/definitions/server.serverResponse"
                                },
                                {
                                    "type": "object",
                                    "properties": {
                                        "data": {
                                            "$ref": "#/definitions/server.Stub"
                                        }
                                    }
                                }
                            ]
                        }
                    },
                    "401": {
                        "description": "Unauthorized",
                        "schema": {
                            "allOf": [
                                {
                                    "$ref": "#/definitions/server.serverResponse"
                                },
                                {
                                    "type": "object",
                                    "properties": {
                                        "data": {
                                            "$ref": "#/definitions/server.Stub"
                                        }
                                    }
                                }
                            ]
                        }
                    },
                    "500": {
                        "description": "Internal Server Error",
                        "schema": {
                            "allOf": [
                                {
                                    "$ref": "#/definitions/server.serverResponse"
                                },
                                {
                                    "type": "object",
                                    "properties": {
                                        "data": {
                                            "$ref": "#/definitions/server.Stub"
                                        }
                                    }
                                }
                            ]
                        }
                    }
                }
            }
        },
        "/applications/{appID}/endpoints": {
            "get": {
                "security": [
                    {
                        "ApiKeyAuth": []
                    }
                ],
                "description": "This endpoint fetches an application's endpoints",
                "consumes": [
                    "application/json"
                ],
                "produces": [
                    "application/json"
                ],
                "tags": [
                    "Application Endpoints"
                ],
                "summary": "Get application endpoints",
                "parameters": [
                    {
                        "type": "string",
                        "description": "application id",
                        "name": "appID",
                        "in": "path",
                        "required": true
                    }
                ],
                "responses": {
                    "200": {
                        "description": "OK",
                        "schema": {
                            "allOf": [
                                {
                                    "$ref": "#/definitions/server.serverResponse"
                                },
                                {
                                    "type": "object",
                                    "properties": {
                                        "data": {
                                            "type": "array",
                                            "items": {
                                                "$ref": "#/definitions/datastore.Endpoint"
                                            }
                                        }
                                    }
                                }
                            ]
                        }
                    },
                    "400": {
                        "description": "Bad Request",
                        "schema": {
                            "allOf": [
                                {
                                    "$ref": "#/definitions/server.serverResponse"
                                },
                                {
                                    "type": "object",
                                    "properties": {
                                        "data": {
                                            "$ref": "#/definitions/server.Stub"
                                        }
                                    }
                                }
                            ]
                        }
                    },
                    "401": {
                        "description": "Unauthorized",
                        "schema": {
                            "allOf": [
                                {
                                    "$ref": "#/definitions/server.serverResponse"
                                },
                                {
                                    "type": "object",
                                    "properties": {
                                        "data": {
                                            "$ref": "#/definitions/server.Stub"
                                        }
                                    }
                                }
                            ]
                        }
                    },
                    "500": {
                        "description": "Internal Server Error",
                        "schema": {
                            "allOf": [
                                {
                                    "$ref": "#/definitions/server.serverResponse"
                                },
                                {
                                    "type": "object",
                                    "properties": {
                                        "data": {
                                            "$ref": "#/definitions/server.Stub"
                                        }
                                    }
                                }
                            ]
                        }
                    }
                }
            },
            "post": {
                "security": [
                    {
                        "ApiKeyAuth": []
                    }
                ],
                "description": "This endpoint creates an application endpoint",
                "consumes": [
                    "application/json"
                ],
                "produces": [
                    "application/json"
                ],
                "tags": [
                    "Application Endpoints"
                ],
                "summary": "Create an application endpoint",
                "parameters": [
                    {
                        "type": "string",
                        "description": "application id",
                        "name": "appID",
                        "in": "path",
                        "required": true
                    },
                    {
                        "description": "Endpoint Details",
                        "name": "endpoint",
                        "in": "body",
                        "required": true,
                        "schema": {
                            "$ref": "#/definitions/models.Endpoint"
                        }
                    }
                ],
                "responses": {
                    "200": {
                        "description": "OK",
                        "schema": {
                            "allOf": [
                                {
                                    "$ref": "#/definitions/server.serverResponse"
                                },
                                {
                                    "type": "object",
                                    "properties": {
                                        "data": {
                                            "$ref": "#/definitions/datastore.Endpoint"
                                        }
                                    }
                                }
                            ]
                        }
                    },
                    "400": {
                        "description": "Bad Request",
                        "schema": {
                            "allOf": [
                                {
                                    "$ref": "#/definitions/server.serverResponse"
                                },
                                {
                                    "type": "object",
                                    "properties": {
                                        "data": {
                                            "$ref": "#/definitions/server.Stub"
                                        }
                                    }
                                }
                            ]
                        }
                    },
                    "401": {
                        "description": "Unauthorized",
                        "schema": {
                            "allOf": [
                                {
                                    "$ref": "#/definitions/server.serverResponse"
                                },
                                {
                                    "type": "object",
                                    "properties": {
                                        "data": {
                                            "$ref": "#/definitions/server.Stub"
                                        }
                                    }
                                }
                            ]
                        }
                    },
                    "500": {
                        "description": "Internal Server Error",
                        "schema": {
                            "allOf": [
                                {
                                    "$ref": "#/definitions/server.serverResponse"
                                },
                                {
                                    "type": "object",
                                    "properties": {
                                        "data": {
                                            "$ref": "#/definitions/server.Stub"
                                        }
                                    }
                                }
                            ]
                        }
                    }
                }
            }
        },
        "/applications/{appID}/endpoints/{endpointID}": {
            "get": {
                "security": [
                    {
                        "ApiKeyAuth": []
                    }
                ],
                "description": "This endpoint fetches an application endpoint",
                "consumes": [
                    "application/json"
                ],
                "produces": [
                    "application/json"
                ],
                "tags": [
                    "Application Endpoints"
                ],
                "summary": "Get application endpoint",
                "parameters": [
                    {
                        "type": "string",
                        "description": "application id",
                        "name": "appID",
                        "in": "path",
                        "required": true
                    },
                    {
                        "type": "string",
                        "description": "endpoint id",
                        "name": "endpointID",
                        "in": "path",
                        "required": true
                    }
                ],
                "responses": {
                    "200": {
                        "description": "OK",
                        "schema": {
                            "allOf": [
                                {
                                    "$ref": "#/definitions/server.serverResponse"
                                },
                                {
                                    "type": "object",
                                    "properties": {
                                        "data": {
                                            "$ref": "#/definitions/datastore.Endpoint"
                                        }
                                    }
                                }
                            ]
                        }
                    },
                    "400": {
                        "description": "Bad Request",
                        "schema": {
                            "allOf": [
                                {
                                    "$ref": "#/definitions/server.serverResponse"
                                },
                                {
                                    "type": "object",
                                    "properties": {
                                        "data": {
                                            "$ref": "#/definitions/server.Stub"
                                        }
                                    }
                                }
                            ]
                        }
                    },
                    "401": {
                        "description": "Unauthorized",
                        "schema": {
                            "allOf": [
                                {
                                    "$ref": "#/definitions/server.serverResponse"
                                },
                                {
                                    "type": "object",
                                    "properties": {
                                        "data": {
                                            "$ref": "#/definitions/server.Stub"
                                        }
                                    }
                                }
                            ]
                        }
                    },
                    "500": {
                        "description": "Internal Server Error",
                        "schema": {
                            "allOf": [
                                {
                                    "$ref": "#/definitions/server.serverResponse"
                                },
                                {
                                    "type": "object",
                                    "properties": {
                                        "data": {
                                            "$ref": "#/definitions/server.Stub"
                                        }
                                    }
                                }
                            ]
                        }
                    }
                }
            },
            "put": {
                "security": [
                    {
                        "ApiKeyAuth": []
                    }
                ],
                "description": "This endpoint updates an application endpoint",
                "consumes": [
                    "application/json"
                ],
                "produces": [
                    "application/json"
                ],
                "tags": [
                    "Application Endpoints"
                ],
                "summary": "Update an application endpoint",
                "parameters": [
                    {
                        "type": "string",
                        "description": "application id",
                        "name": "appID",
                        "in": "path",
                        "required": true
                    },
                    {
                        "type": "string",
                        "description": "endpoint id",
                        "name": "endpointID",
                        "in": "path",
                        "required": true
                    },
                    {
                        "description": "Endpoint Details",
                        "name": "endpoint",
                        "in": "body",
                        "required": true,
                        "schema": {
                            "$ref": "#/definitions/models.Endpoint"
                        }
                    }
                ],
                "responses": {
                    "200": {
                        "description": "OK",
                        "schema": {
                            "allOf": [
                                {
                                    "$ref": "#/definitions/server.serverResponse"
                                },
                                {
                                    "type": "object",
                                    "properties": {
                                        "data": {
                                            "$ref": "#/definitions/datastore.Endpoint"
                                        }
                                    }
                                }
                            ]
                        }
                    },
                    "400": {
                        "description": "Bad Request",
                        "schema": {
                            "allOf": [
                                {
                                    "$ref": "#/definitions/server.serverResponse"
                                },
                                {
                                    "type": "object",
                                    "properties": {
                                        "data": {
                                            "$ref": "#/definitions/server.Stub"
                                        }
                                    }
                                }
                            ]
                        }
                    },
                    "401": {
                        "description": "Unauthorized",
                        "schema": {
                            "allOf": [
                                {
                                    "$ref": "#/definitions/server.serverResponse"
                                },
                                {
                                    "type": "object",
                                    "properties": {
                                        "data": {
                                            "$ref": "#/definitions/server.Stub"
                                        }
                                    }
                                }
                            ]
                        }
                    },
                    "500": {
                        "description": "Internal Server Error",
                        "schema": {
                            "allOf": [
                                {
                                    "$ref": "#/definitions/server.serverResponse"
                                },
                                {
                                    "type": "object",
                                    "properties": {
                                        "data": {
                                            "$ref": "#/definitions/server.Stub"
                                        }
                                    }
                                }
                            ]
                        }
                    }
                }
            },
            "delete": {
                "security": [
                    {
                        "ApiKeyAuth": []
                    }
                ],
                "description": "This endpoint deletes an application endpoint",
                "consumes": [
                    "application/json"
                ],
                "produces": [
                    "application/json"
                ],
                "tags": [
                    "Application Endpoints"
                ],
                "summary": "Delete application endpoint",
                "parameters": [
                    {
                        "type": "string",
                        "description": "application id",
                        "name": "appID",
                        "in": "path",
                        "required": true
                    },
                    {
                        "type": "string",
                        "description": "endpoint id",
                        "name": "endpointID",
                        "in": "path",
                        "required": true
                    }
                ],
                "responses": {
                    "200": {
                        "description": "OK",
                        "schema": {
                            "allOf": [
                                {
                                    "$ref": "#/definitions/server.serverResponse"
                                },
                                {
                                    "type": "object",
                                    "properties": {
                                        "data": {
                                            "$ref": "#/definitions/server.Stub"
                                        }
                                    }
                                }
                            ]
                        }
                    },
                    "400": {
                        "description": "Bad Request",
                        "schema": {
                            "allOf": [
                                {
                                    "$ref": "#/definitions/server.serverResponse"
                                },
                                {
                                    "type": "object",
                                    "properties": {
                                        "data": {
                                            "$ref": "#/definitions/server.Stub"
                                        }
                                    }
                                }
                            ]
                        }
                    },
                    "401": {
                        "description": "Unauthorized",
                        "schema": {
                            "allOf": [
                                {
                                    "$ref": "#/definitions/server.serverResponse"
                                },
                                {
                                    "type": "object",
                                    "properties": {
                                        "data": {
                                            "$ref": "#/definitions/server.Stub"
                                        }
                                    }
                                }
                            ]
                        }
                    },
                    "500": {
                        "description": "Internal Server Error",
                        "schema": {
                            "allOf": [
                                {
                                    "$ref": "#/definitions/server.serverResponse"
                                },
                                {
                                    "type": "object",
                                    "properties": {
                                        "data": {
                                            "$ref": "#/definitions/server.Stub"
                                        }
                                    }
                                }
                            ]
                        }
                    }
                }
            }
        },
        "/eventdeliveries": {
            "get": {
                "security": [
                    {
                        "ApiKeyAuth": []
                    }
                ],
                "description": "This endpoint fetch event deliveries.",
                "consumes": [
                    "application/json"
                ],
                "produces": [
                    "application/json"
                ],
                "tags": [
                    "EventDelivery"
                ],
                "summary": "Get event deliveries",
                "parameters": [
                    {
                        "type": "string",
                        "description": "application id",
                        "name": "appId",
                        "in": "query"
                    },
                    {
                        "type": "string",
                        "description": "group id",
                        "name": "groupId",
                        "in": "query"
                    },
                    {
                        "type": "string",
                        "description": "event id",
                        "name": "eventId",
                        "in": "query"
                    },
                    {
                        "type": "string",
                        "description": "start date",
                        "name": "startDate",
                        "in": "query"
                    },
                    {
                        "type": "string",
                        "description": "end date",
                        "name": "endDate",
                        "in": "query"
                    },
                    {
                        "type": "string",
                        "description": "results per page",
                        "name": "perPage",
                        "in": "query"
                    },
                    {
                        "type": "string",
                        "description": "page number",
                        "name": "page",
                        "in": "query"
                    },
                    {
                        "type": "string",
                        "description": "sort order",
                        "name": "sort",
                        "in": "query"
                    },
                    {
                        "type": "array",
                        "items": {
                            "type": "string"
                        },
                        "description": "status",
                        "name": "status",
                        "in": "query"
                    }
                ],
                "responses": {
                    "200": {
                        "description": "OK",
                        "schema": {
                            "allOf": [
                                {
                                    "$ref": "#/definitions/server.serverResponse"
                                },
                                {
                                    "type": "object",
                                    "properties": {
                                        "data": {
                                            "allOf": [
                                                {
                                                    "$ref": "#/definitions/server.pagedResponse"
                                                },
                                                {
                                                    "type": "object",
                                                    "properties": {
                                                        "content": {
                                                            "type": "array",
                                                            "items": {
                                                                "allOf": [
                                                                    {
                                                                        "$ref": "#/definitions/datastore.EventDelivery"
                                                                    },
                                                                    {
                                                                        "type": "object",
                                                                        "properties": {
                                                                            "data": {
                                                                                "$ref": "#/definitions/server.Stub"
                                                                            }
                                                                        }
                                                                    }
                                                                ]
                                                            }
                                                        }
                                                    }
                                                }
                                            ]
                                        }
                                    }
                                }
                            ]
                        }
                    },
                    "400": {
                        "description": "Bad Request",
                        "schema": {
                            "allOf": [
                                {
                                    "$ref": "#/definitions/server.serverResponse"
                                },
                                {
                                    "type": "object",
                                    "properties": {
                                        "data": {
                                            "$ref": "#/definitions/server.Stub"
                                        }
                                    }
                                }
                            ]
                        }
                    },
                    "401": {
                        "description": "Unauthorized",
                        "schema": {
                            "allOf": [
                                {
                                    "$ref": "#/definitions/server.serverResponse"
                                },
                                {
                                    "type": "object",
                                    "properties": {
                                        "data": {
                                            "$ref": "#/definitions/server.Stub"
                                        }
                                    }
                                }
                            ]
                        }
                    },
                    "500": {
                        "description": "Internal Server Error",
                        "schema": {
                            "allOf": [
                                {
                                    "$ref": "#/definitions/server.serverResponse"
                                },
                                {
                                    "type": "object",
                                    "properties": {
                                        "data": {
                                            "$ref": "#/definitions/server.Stub"
                                        }
                                    }
                                }
                            ]
                        }
                    }
                }
            }
        },
        "/eventdeliveries/batchretry": {
            "post": {
                "security": [
                    {
                        "ApiKeyAuth": []
                    }
                ],
                "description": "This endpoint resends multiple app events",
                "consumes": [
                    "application/json"
                ],
                "produces": [
                    "application/json"
                ],
                "tags": [
                    "EventDelivery"
                ],
                "summary": "Batch Resend app events",
                "parameters": [
                    {
                        "description": "event delivery ids",
                        "name": "ids",
                        "in": "body",
                        "required": true,
                        "schema": {
                            "allOf": [
                                {
                                    "$ref": "#/definitions/server.Stub"
                                },
                                {
                                    "type": "object",
                                    "properties": {
                                        "ids": {
                                            "type": "array",
                                            "items": {
                                                "type": "string"
                                            }
                                        }
                                    }
                                }
                            ]
                        }
                    }
                ],
                "responses": {
                    "200": {
                        "description": "OK",
                        "schema": {
                            "allOf": [
                                {
                                    "$ref": "#/definitions/server.serverResponse"
                                },
                                {
                                    "type": "object",
                                    "properties": {
                                        "data": {
                                            "$ref": "#/definitions/server.Stub"
                                        }
                                    }
                                }
                            ]
                        }
                    },
                    "400": {
                        "description": "Bad Request",
                        "schema": {
                            "allOf": [
                                {
                                    "$ref": "#/definitions/server.serverResponse"
                                },
                                {
                                    "type": "object",
                                    "properties": {
                                        "data": {
                                            "$ref": "#/definitions/server.Stub"
                                        }
                                    }
                                }
                            ]
                        }
                    },
                    "401": {
                        "description": "Unauthorized",
                        "schema": {
                            "allOf": [
                                {
                                    "$ref": "#/definitions/server.serverResponse"
                                },
                                {
                                    "type": "object",
                                    "properties": {
                                        "data": {
                                            "$ref": "#/definitions/server.Stub"
                                        }
                                    }
                                }
                            ]
                        }
                    },
                    "500": {
                        "description": "Internal Server Error",
                        "schema": {
                            "allOf": [
                                {
                                    "$ref": "#/definitions/server.serverResponse"
                                },
                                {
                                    "type": "object",
                                    "properties": {
                                        "data": {
                                            "$ref": "#/definitions/server.Stub"
                                        }
                                    }
                                }
                            ]
                        }
                    }
                }
            }
        },
        "/eventdeliveries/{eventDeliveryID}": {
            "get": {
                "security": [
                    {
                        "ApiKeyAuth": []
                    }
                ],
                "description": "This endpoint fetches an event delivery.",
                "consumes": [
                    "application/json"
                ],
                "produces": [
                    "application/json"
                ],
                "tags": [
                    "EventDelivery"
                ],
                "summary": "Get event delivery",
                "parameters": [
                    {
                        "type": "string",
                        "description": "event delivery id",
                        "name": "eventDeliveryID",
                        "in": "path",
                        "required": true
                    }
                ],
                "responses": {
                    "200": {
                        "description": "OK",
                        "schema": {
                            "allOf": [
                                {
                                    "$ref": "#/definitions/server.serverResponse"
                                },
                                {
                                    "type": "object",
                                    "properties": {
                                        "data": {
                                            "allOf": [
                                                {
                                                    "$ref": "#/definitions/datastore.Event"
                                                },
                                                {
                                                    "type": "object",
                                                    "properties": {
                                                        "data": {
                                                            "$ref": "#/definitions/server.Stub"
                                                        }
                                                    }
                                                }
                                            ]
                                        }
                                    }
                                }
                            ]
                        }
                    },
                    "400": {
                        "description": "Bad Request",
                        "schema": {
                            "allOf": [
                                {
                                    "$ref": "#/definitions/server.serverResponse"
                                },
                                {
                                    "type": "object",
                                    "properties": {
                                        "data": {
                                            "$ref": "#/definitions/server.Stub"
                                        }
                                    }
                                }
                            ]
                        }
                    },
                    "401": {
                        "description": "Unauthorized",
                        "schema": {
                            "allOf": [
                                {
                                    "$ref": "#/definitions/server.serverResponse"
                                },
                                {
                                    "type": "object",
                                    "properties": {
                                        "data": {
                                            "$ref": "#/definitions/server.Stub"
                                        }
                                    }
                                }
                            ]
                        }
                    },
                    "500": {
                        "description": "Internal Server Error",
                        "schema": {
                            "allOf": [
                                {
                                    "$ref": "#/definitions/server.serverResponse"
                                },
                                {
                                    "type": "object",
                                    "properties": {
                                        "data": {
                                            "$ref": "#/definitions/server.Stub"
                                        }
                                    }
                                }
                            ]
                        }
                    }
                }
            }
        },
        "/eventdeliveries/{eventDeliveryID}/resend": {
            "put": {
                "security": [
                    {
                        "ApiKeyAuth": []
                    }
                ],
                "description": "This endpoint resends an app event",
                "consumes": [
                    "application/json"
                ],
                "produces": [
                    "application/json"
                ],
                "tags": [
                    "EventDelivery"
                ],
                "summary": "Resend an app event",
                "parameters": [
                    {
                        "type": "string",
                        "description": "event delivery id",
                        "name": "eventDeliveryID",
                        "in": "path",
                        "required": true
                    }
                ],
                "responses": {
                    "200": {
                        "description": "OK",
                        "schema": {
                            "allOf": [
                                {
                                    "$ref": "#/definitions/server.serverResponse"
                                },
                                {
                                    "type": "object",
                                    "properties": {
                                        "data": {
                                            "allOf": [
                                                {
                                                    "$ref": "#/definitions/datastore.Event"
                                                },
                                                {
                                                    "type": "object",
                                                    "properties": {
                                                        "data": {
                                                            "$ref": "#/definitions/server.Stub"
                                                        }
                                                    }
                                                }
                                            ]
                                        }
                                    }
                                }
                            ]
                        }
                    },
                    "400": {
                        "description": "Bad Request",
                        "schema": {
                            "allOf": [
                                {
                                    "$ref": "#/definitions/server.serverResponse"
                                },
                                {
                                    "type": "object",
                                    "properties": {
                                        "data": {
                                            "$ref": "#/definitions/server.Stub"
                                        }
                                    }
                                }
                            ]
                        }
                    },
                    "401": {
                        "description": "Unauthorized",
                        "schema": {
                            "allOf": [
                                {
                                    "$ref": "#/definitions/server.serverResponse"
                                },
                                {
                                    "type": "object",
                                    "properties": {
                                        "data": {
                                            "$ref": "#/definitions/server.Stub"
                                        }
                                    }
                                }
                            ]
                        }
                    },
                    "500": {
                        "description": "Internal Server Error",
                        "schema": {
                            "allOf": [
                                {
                                    "$ref": "#/definitions/server.serverResponse"
                                },
                                {
                                    "type": "object",
                                    "properties": {
                                        "data": {
                                            "$ref": "#/definitions/server.Stub"
                                        }
                                    }
                                }
                            ]
                        }
                    }
                }
            }
        },
        "/events": {
            "get": {
                "security": [
                    {
                        "ApiKeyAuth": []
                    }
                ],
                "description": "This endpoint fetches app events with pagination",
                "consumes": [
                    "application/json"
                ],
                "produces": [
                    "application/json"
                ],
                "tags": [
                    "Events"
                ],
                "summary": "Get app events with pagination",
                "parameters": [
                    {
                        "type": "string",
                        "description": "application id",
                        "name": "appId",
                        "in": "query"
                    },
                    {
                        "type": "string",
                        "description": "group id",
                        "name": "groupId",
                        "in": "query"
                    },
                    {
                        "type": "string",
                        "description": "start date",
                        "name": "startDate",
                        "in": "query"
                    },
                    {
                        "type": "string",
                        "description": "end date",
                        "name": "endDate",
                        "in": "query"
                    },
                    {
                        "type": "string",
                        "description": "results per page",
                        "name": "perPage",
                        "in": "query"
                    },
                    {
                        "type": "string",
                        "description": "page number",
                        "name": "page",
                        "in": "query"
                    },
                    {
                        "type": "string",
                        "description": "sort order",
                        "name": "sort",
                        "in": "query"
                    }
                ],
                "responses": {
                    "200": {
                        "description": "OK",
                        "schema": {
                            "allOf": [
                                {
                                    "$ref": "#/definitions/server.serverResponse"
                                },
                                {
                                    "type": "object",
                                    "properties": {
                                        "data": {
                                            "allOf": [
                                                {
                                                    "$ref": "#/definitions/server.pagedResponse"
                                                },
                                                {
                                                    "type": "object",
                                                    "properties": {
                                                        "content": {
                                                            "type": "array",
                                                            "items": {
                                                                "allOf": [
                                                                    {
                                                                        "$ref": "#/definitions/datastore.Event"
                                                                    },
                                                                    {
                                                                        "type": "object",
                                                                        "properties": {
                                                                            "data": {
                                                                                "$ref": "#/definitions/server.Stub"
                                                                            }
                                                                        }
                                                                    }
                                                                ]
                                                            }
                                                        }
                                                    }
                                                }
                                            ]
                                        }
                                    }
                                }
                            ]
                        }
                    },
                    "400": {
                        "description": "Bad Request",
                        "schema": {
                            "allOf": [
                                {
                                    "$ref": "#/definitions/server.serverResponse"
                                },
                                {
                                    "type": "object",
                                    "properties": {
                                        "data": {
                                            "$ref": "#/definitions/server.Stub"
                                        }
                                    }
                                }
                            ]
                        }
                    },
                    "401": {
                        "description": "Unauthorized",
                        "schema": {
                            "allOf": [
                                {
                                    "$ref": "#/definitions/server.serverResponse"
                                },
                                {
                                    "type": "object",
                                    "properties": {
                                        "data": {
                                            "$ref": "#/definitions/server.Stub"
                                        }
                                    }
                                }
                            ]
                        }
                    },
                    "500": {
                        "description": "Internal Server Error",
                        "schema": {
                            "allOf": [
                                {
                                    "$ref": "#/definitions/server.serverResponse"
                                },
                                {
                                    "type": "object",
                                    "properties": {
                                        "data": {
                                            "$ref": "#/definitions/server.Stub"
                                        }
                                    }
                                }
                            ]
                        }
                    }
                }
            },
            "post": {
                "security": [
                    {
                        "ApiKeyAuth": []
                    }
                ],
                "description": "This endpoint creates an app event",
                "consumes": [
                    "application/json"
                ],
                "produces": [
                    "application/json"
                ],
                "tags": [
                    "Events"
                ],
                "summary": "Create app event",
                "parameters": [
                    {
                        "description": "Event Details",
                        "name": "event",
                        "in": "body",
                        "required": true,
                        "schema": {
                            "$ref": "#/definitions/models.Event"
                        }
                    }
                ],
                "responses": {
                    "200": {
                        "description": "OK",
                        "schema": {
                            "allOf": [
                                {
                                    "$ref": "#/definitions/server.serverResponse"
                                },
                                {
                                    "type": "object",
                                    "properties": {
                                        "data": {
                                            "allOf": [
                                                {
                                                    "$ref": "#/definitions/datastore.Event"
                                                },
                                                {
                                                    "type": "object",
                                                    "properties": {
                                                        "data": {
                                                            "$ref": "#/definitions/server.Stub"
                                                        }
                                                    }
                                                }
                                            ]
                                        }
                                    }
                                }
                            ]
                        }
                    },
                    "400": {
                        "description": "Bad Request",
                        "schema": {
                            "allOf": [
                                {
                                    "$ref": "#/definitions/server.serverResponse"
                                },
                                {
                                    "type": "object",
                                    "properties": {
                                        "data": {
                                            "$ref": "#/definitions/server.Stub"
                                        }
                                    }
                                }
                            ]
                        }
                    },
                    "401": {
                        "description": "Unauthorized",
                        "schema": {
                            "allOf": [
                                {
                                    "$ref": "#/definitions/server.serverResponse"
                                },
                                {
                                    "type": "object",
                                    "properties": {
                                        "data": {
                                            "$ref": "#/definitions/server.Stub"
                                        }
                                    }
                                }
                            ]
                        }
                    },
                    "500": {
                        "description": "Internal Server Error",
                        "schema": {
                            "allOf": [
                                {
                                    "$ref": "#/definitions/server.serverResponse"
                                },
                                {
                                    "type": "object",
                                    "properties": {
                                        "data": {
                                            "$ref": "#/definitions/server.Stub"
                                        }
                                    }
                                }
                            ]
                        }
                    }
                }
            }
        },
        "/events/{eventID}": {
            "get": {
                "security": [
                    {
                        "ApiKeyAuth": []
                    }
                ],
                "description": "This endpoint fetches an app event",
                "consumes": [
                    "application/json"
                ],
                "produces": [
                    "application/json"
                ],
                "tags": [
                    "Events"
                ],
                "summary": "Get app event",
                "parameters": [
                    {
                        "type": "string",
                        "description": "event id",
                        "name": "eventID",
                        "in": "path",
                        "required": true
                    }
                ],
                "responses": {
                    "200": {
                        "description": "OK",
                        "schema": {
                            "allOf": [
                                {
                                    "$ref": "#/definitions/server.serverResponse"
                                },
                                {
                                    "type": "object",
                                    "properties": {
                                        "data": {
                                            "allOf": [
                                                {
                                                    "$ref": "#/definitions/datastore.Event"
                                                },
                                                {
                                                    "type": "object",
                                                    "properties": {
                                                        "data": {
                                                            "$ref": "#/definitions/server.Stub"
                                                        }
                                                    }
                                                }
                                            ]
                                        }
                                    }
                                }
                            ]
                        }
                    },
                    "400": {
                        "description": "Bad Request",
                        "schema": {
                            "allOf": [
                                {
                                    "$ref": "#/definitions/server.serverResponse"
                                },
                                {
                                    "type": "object",
                                    "properties": {
                                        "data": {
                                            "$ref": "#/definitions/server.Stub"
                                        }
                                    }
                                }
                            ]
                        }
                    },
                    "401": {
                        "description": "Unauthorized",
                        "schema": {
                            "allOf": [
                                {
                                    "$ref": "#/definitions/server.serverResponse"
                                },
                                {
                                    "type": "object",
                                    "properties": {
                                        "data": {
                                            "$ref": "#/definitions/server.Stub"
                                        }
                                    }
                                }
                            ]
                        }
                    },
                    "500": {
                        "description": "Internal Server Error",
                        "schema": {
                            "allOf": [
                                {
                                    "$ref": "#/definitions/server.serverResponse"
                                },
                                {
                                    "type": "object",
                                    "properties": {
                                        "data": {
                                            "$ref": "#/definitions/server.Stub"
                                        }
                                    }
                                }
                            ]
                        }
                    }
                }
            }
        },
        "/events/{eventID}/eventdeliveries/{eventDeliveryID}/deliveryattempts": {
            "get": {
                "security": [
                    {
                        "ApiKeyAuth": []
                    }
                ],
                "description": "This endpoint fetches an app message's delivery attempts",
                "consumes": [
                    "application/json"
                ],
                "produces": [
                    "application/json"
                ],
                "tags": [
                    "DeliveryAttempts"
                ],
                "summary": "Get delivery attempts",
                "parameters": [
                    {
                        "type": "string",
                        "description": "event id",
                        "name": "eventID",
                        "in": "path",
                        "required": true
                    },
                    {
                        "type": "string",
                        "description": "event delivery id",
                        "name": "eventDeliveryID",
                        "in": "path",
                        "required": true
                    }
                ],
                "responses": {
                    "200": {
                        "description": "OK",
                        "schema": {
                            "allOf": [
                                {
                                    "$ref": "#/definitions/server.serverResponse"
                                },
                                {
                                    "type": "object",
                                    "properties": {
                                        "data": {
                                            "type": "array",
                                            "items": {
                                                "$ref": "#/definitions/convoy.DeliveryAttempt"
                                            }
                                        }
                                    }
                                }
                            ]
                        }
                    },
                    "400": {
                        "description": "Bad Request",
                        "schema": {
                            "allOf": [
                                {
                                    "$ref": "#/definitions/server.serverResponse"
                                },
                                {
                                    "type": "object",
                                    "properties": {
                                        "data": {
                                            "$ref": "#/definitions/server.Stub"
                                        }
                                    }
                                }
                            ]
                        }
                    },
                    "401": {
                        "description": "Unauthorized",
                        "schema": {
                            "allOf": [
                                {
                                    "$ref": "#/definitions/server.serverResponse"
                                },
                                {
                                    "type": "object",
                                    "properties": {
                                        "data": {
                                            "$ref": "#/definitions/server.Stub"
                                        }
                                    }
                                }
                            ]
                        }
                    },
                    "500": {
                        "description": "Internal Server Error",
                        "schema": {
                            "allOf": [
                                {
                                    "$ref": "#/definitions/server.serverResponse"
                                },
                                {
                                    "type": "object",
                                    "properties": {
                                        "data": {
                                            "$ref": "#/definitions/server.Stub"
                                        }
                                    }
                                }
                            ]
                        }
                    }
                }
            }
        },
        "/events/{eventID}/eventdeliveries/{eventDeliveryID}/deliveryattempts/{deliveryAttemptID}": {
            "get": {
                "security": [
                    {
                        "ApiKeyAuth": []
                    }
                ],
                "description": "This endpoint fetches an app event delivery attempt",
                "consumes": [
                    "application/json"
                ],
                "produces": [
                    "application/json"
                ],
                "tags": [
                    "DeliveryAttempts"
                ],
                "summary": "Get delivery attempt",
                "parameters": [
                    {
                        "type": "string",
                        "description": "event id",
                        "name": "eventID",
                        "in": "path",
                        "required": true
                    },
                    {
                        "type": "string",
                        "description": "event delivery id",
                        "name": "eventDeliveryID",
                        "in": "path",
                        "required": true
                    },
                    {
                        "type": "string",
                        "description": "delivery attempt id",
                        "name": "deliveryAttemptID",
                        "in": "path",
                        "required": true
                    }
                ],
                "responses": {
                    "200": {
                        "description": "OK",
                        "schema": {
                            "allOf": [
                                {
                                    "$ref": "#/definitions/server.serverResponse"
                                },
                                {
                                    "type": "object",
                                    "properties": {
                                        "data": {
                                            "$ref": "#/definitions/convoy.DeliveryAttempt"
                                        }
                                    }
                                }
                            ]
                        }
                    },
                    "400": {
                        "description": "Bad Request",
                        "schema": {
                            "allOf": [
                                {
                                    "$ref": "#/definitions/server.serverResponse"
                                },
                                {
                                    "type": "object",
                                    "properties": {
                                        "data": {
                                            "$ref": "#/definitions/server.Stub"
                                        }
                                    }
                                }
                            ]
                        }
                    },
                    "401": {
                        "description": "Unauthorized",
                        "schema": {
                            "allOf": [
                                {
                                    "$ref": "#/definitions/server.serverResponse"
                                },
                                {
                                    "type": "object",
                                    "properties": {
                                        "data": {
                                            "$ref": "#/definitions/server.Stub"
                                        }
                                    }
                                }
                            ]
                        }
                    },
                    "500": {
                        "description": "Internal Server Error",
                        "schema": {
                            "allOf": [
                                {
                                    "$ref": "#/definitions/server.serverResponse"
                                },
                                {
                                    "type": "object",
                                    "properties": {
                                        "data": {
                                            "$ref": "#/definitions/server.Stub"
                                        }
                                    }
                                }
                            ]
                        }
                    }
                }
            }
        },
        "/groups": {
            "get": {
                "security": [
                    {
                        "ApiKeyAuth": []
                    }
                ],
                "description": "This endpoint fetches groups",
                "consumes": [
                    "application/json"
                ],
                "produces": [
                    "application/json"
                ],
                "tags": [
                    "Group"
                ],
                "summary": "Get groups",
                "parameters": [
                    {
                        "type": "string",
                        "description": "group name",
                        "name": "name",
                        "in": "query"
                    }
                ],
                "responses": {
                    "200": {
                        "description": "OK",
                        "schema": {
                            "allOf": [
                                {
                                    "$ref": "#/definitions/server.serverResponse"
                                },
                                {
                                    "type": "object",
                                    "properties": {
                                        "data": {
                                            "type": "array",
                                            "items": {
                                                "$ref": "#/definitions/datastore.Group"
                                            }
                                        }
                                    }
                                }
                            ]
                        }
                    },
                    "400": {
                        "description": "Bad Request",
                        "schema": {
                            "allOf": [
                                {
                                    "$ref": "#/definitions/server.serverResponse"
                                },
                                {
                                    "type": "object",
                                    "properties": {
                                        "data": {
                                            "$ref": "#/definitions/server.Stub"
                                        }
                                    }
                                }
                            ]
                        }
                    },
                    "401": {
                        "description": "Unauthorized",
                        "schema": {
                            "allOf": [
                                {
                                    "$ref": "#/definitions/server.serverResponse"
                                },
                                {
                                    "type": "object",
                                    "properties": {
                                        "data": {
                                            "$ref": "#/definitions/server.Stub"
                                        }
                                    }
                                }
                            ]
                        }
                    },
                    "500": {
                        "description": "Internal Server Error",
                        "schema": {
                            "allOf": [
                                {
                                    "$ref": "#/definitions/server.serverResponse"
                                },
                                {
                                    "type": "object",
                                    "properties": {
                                        "data": {
                                            "$ref": "#/definitions/server.Stub"
                                        }
                                    }
                                }
                            ]
                        }
                    }
                }
            },
            "post": {
                "security": [
                    {
                        "ApiKeyAuth": []
                    }
                ],
                "description": "This endpoint creates a group",
                "consumes": [
                    "application/json"
                ],
                "produces": [
                    "application/json"
                ],
                "tags": [
                    "Group"
                ],
                "summary": "Create a group",
                "parameters": [
                    {
                        "description": "Group Details",
                        "name": "group",
                        "in": "body",
                        "required": true,
                        "schema": {
                            "$ref": "#/definitions/models.Group"
                        }
                    }
                ],
                "responses": {
                    "200": {
                        "description": "OK",
                        "schema": {
                            "allOf": [
                                {
                                    "$ref": "#/definitions/server.serverResponse"
                                },
                                {
                                    "type": "object",
                                    "properties": {
                                        "data": {
                                            "$ref": "#/definitions/datastore.Group"
                                        }
                                    }
                                }
                            ]
                        }
                    },
                    "400": {
                        "description": "Bad Request",
                        "schema": {
                            "allOf": [
                                {
                                    "$ref": "#/definitions/server.serverResponse"
                                },
                                {
                                    "type": "object",
                                    "properties": {
                                        "data": {
                                            "$ref": "#/definitions/server.Stub"
                                        }
                                    }
                                }
                            ]
                        }
                    },
                    "401": {
                        "description": "Unauthorized",
                        "schema": {
                            "allOf": [
                                {
                                    "$ref": "#/definitions/server.serverResponse"
                                },
                                {
                                    "type": "object",
                                    "properties": {
                                        "data": {
                                            "$ref": "#/definitions/server.Stub"
                                        }
                                    }
                                }
                            ]
                        }
                    },
                    "500": {
                        "description": "Internal Server Error",
                        "schema": {
                            "allOf": [
                                {
                                    "$ref": "#/definitions/server.serverResponse"
                                },
                                {
                                    "type": "object",
                                    "properties": {
                                        "data": {
                                            "$ref": "#/definitions/server.Stub"
                                        }
                                    }
                                }
                            ]
                        }
                    }
                }
            }
        },
        "/groups/{groupID}": {
            "get": {
                "security": [
                    {
                        "ApiKeyAuth": []
                    }
                ],
                "description": "This endpoint fetches a group by its id",
                "consumes": [
                    "application/json"
                ],
                "produces": [
                    "application/json"
                ],
                "tags": [
                    "Group"
                ],
                "summary": "Get a group",
                "parameters": [
                    {
                        "type": "string",
                        "description": "Group id",
                        "name": "groupID",
                        "in": "path",
                        "required": true
                    }
                ],
                "responses": {
                    "200": {
                        "description": "OK",
                        "schema": {
                            "allOf": [
                                {
                                    "$ref": "#/definitions/server.serverResponse"
                                },
                                {
                                    "type": "object",
                                    "properties": {
                                        "data": {
                                            "$ref": "#/definitions/datastore.Group"
                                        }
                                    }
                                }
                            ]
                        }
                    },
                    "400": {
                        "description": "Bad Request",
                        "schema": {
                            "allOf": [
                                {
                                    "$ref": "#/definitions/server.serverResponse"
                                },
                                {
                                    "type": "object",
                                    "properties": {
                                        "data": {
                                            "$ref": "#/definitions/server.Stub"
                                        }
                                    }
                                }
                            ]
                        }
                    },
                    "401": {
                        "description": "Unauthorized",
                        "schema": {
                            "allOf": [
                                {
                                    "$ref": "#/definitions/server.serverResponse"
                                },
                                {
                                    "type": "object",
                                    "properties": {
                                        "data": {
                                            "$ref": "#/definitions/server.Stub"
                                        }
                                    }
                                }
                            ]
                        }
                    },
                    "500": {
                        "description": "Internal Server Error",
                        "schema": {
                            "allOf": [
                                {
                                    "$ref": "#/definitions/server.serverResponse"
                                },
                                {
                                    "type": "object",
                                    "properties": {
                                        "data": {
                                            "$ref": "#/definitions/server.Stub"
                                        }
                                    }
                                }
                            ]
                        }
                    }
                }
            },
            "put": {
                "security": [
                    {
                        "ApiKeyAuth": []
                    }
                ],
                "description": "This endpoint updates a group",
                "consumes": [
                    "application/json"
                ],
                "produces": [
                    "application/json"
                ],
                "tags": [
                    "Group"
                ],
                "summary": "Update a group",
                "parameters": [
                    {
                        "type": "string",
                        "description": "group id",
                        "name": "groupID",
                        "in": "path",
                        "required": true
                    },
                    {
                        "description": "Group Details",
                        "name": "group",
                        "in": "body",
                        "required": true,
                        "schema": {
                            "$ref": "#/definitions/models.Group"
                        }
                    }
                ],
                "responses": {
                    "200": {
                        "description": "OK",
                        "schema": {
                            "allOf": [
                                {
                                    "$ref": "#/definitions/server.serverResponse"
                                },
                                {
                                    "type": "object",
                                    "properties": {
                                        "data": {
                                            "$ref": "#/definitions/datastore.Group"
                                        }
                                    }
                                }
                            ]
                        }
                    },
                    "400": {
                        "description": "Bad Request",
                        "schema": {
                            "allOf": [
                                {
                                    "$ref": "#/definitions/server.serverResponse"
                                },
                                {
                                    "type": "object",
                                    "properties": {
                                        "data": {
                                            "$ref": "#/definitions/server.Stub"
                                        }
                                    }
                                }
                            ]
                        }
                    },
                    "401": {
                        "description": "Unauthorized",
                        "schema": {
                            "allOf": [
                                {
                                    "$ref": "#/definitions/server.serverResponse"
                                },
                                {
                                    "type": "object",
                                    "properties": {
                                        "data": {
                                            "$ref": "#/definitions/server.Stub"
                                        }
                                    }
                                }
                            ]
                        }
                    },
                    "500": {
                        "description": "Internal Server Error",
                        "schema": {
                            "allOf": [
                                {
                                    "$ref": "#/definitions/server.serverResponse"
                                },
                                {
                                    "type": "object",
                                    "properties": {
                                        "data": {
                                            "$ref": "#/definitions/server.Stub"
                                        }
                                    }
                                }
                            ]
                        }
                    }
                }
            },
            "delete": {
                "security": [
                    {
                        "ApiKeyAuth": []
                    }
                ],
                "description": "This endpoint deletes a group using its id",
                "consumes": [
                    "application/json"
                ],
                "produces": [
                    "application/json"
                ],
                "tags": [
                    "Group"
                ],
                "summary": "Delete a group",
                "parameters": [
                    {
                        "type": "string",
                        "description": "Group id",
                        "name": "groupID",
                        "in": "path",
                        "required": true
                    }
                ],
                "responses": {
                    "200": {
                        "description": "OK",
                        "schema": {
                            "allOf": [
                                {
                                    "$ref": "#/definitions/server.serverResponse"
                                },
                                {
                                    "type": "object",
                                    "properties": {
                                        "data": {
                                            "$ref": "#/definitions/server.Stub"
                                        }
                                    }
                                }
                            ]
                        }
                    },
                    "400": {
                        "description": "Bad Request",
                        "schema": {
                            "allOf": [
                                {
                                    "$ref": "#/definitions/server.serverResponse"
                                },
                                {
                                    "type": "object",
                                    "properties": {
                                        "data": {
                                            "$ref": "#/definitions/server.Stub"
                                        }
                                    }
                                }
                            ]
                        }
                    },
                    "401": {
                        "description": "Unauthorized",
                        "schema": {
                            "allOf": [
                                {
                                    "$ref": "#/definitions/server.serverResponse"
                                },
                                {
                                    "type": "object",
                                    "properties": {
                                        "data": {
                                            "$ref": "#/definitions/server.Stub"
                                        }
                                    }
                                }
                            ]
                        }
                    },
                    "500": {
                        "description": "Internal Server Error",
                        "schema": {
                            "allOf": [
                                {
                                    "$ref": "#/definitions/server.serverResponse"
                                },
                                {
                                    "type": "object",
                                    "properties": {
                                        "data": {
                                            "$ref": "#/definitions/server.Stub"
                                        }
                                    }
                                }
                            ]
                        }
                    }
                }
            }
        },
        "/security/keys": {
            "get": {
                "security": [
                    {
                        "ApiKeyAuth": []
                    }
                ],
                "description": "This endpoint fetches multiple api keys",
                "consumes": [
                    "application/json"
                ],
                "produces": [
                    "application/json"
                ],
                "tags": [
                    "APIKey"
                ],
                "summary": "Fetch multiple api keys",
                "parameters": [
                    {
                        "type": "string",
                        "description": "results per page",
                        "name": "perPage",
                        "in": "query"
                    },
                    {
                        "type": "string",
                        "description": "page number",
                        "name": "page",
                        "in": "query"
                    },
                    {
                        "type": "string",
                        "description": "sort order",
                        "name": "sort",
                        "in": "query"
                    }
                ],
                "responses": {
                    "200": {
                        "description": "OK",
                        "schema": {
                            "allOf": [
                                {
                                    "$ref": "#/definitions/server.serverResponse"
                                },
                                {
                                    "type": "object",
                                    "properties": {
                                        "data": {
                                            "allOf": [
                                                {
                                                    "$ref": "#/definitions/server.pagedResponse"
                                                },
                                                {
                                                    "type": "object",
                                                    "properties": {
                                                        "content": {
                                                            "type": "array",
                                                            "items": {
                                                                "$ref": "#/definitions/convoy.APIKey"
                                                            }
                                                        }
                                                    }
                                                }
                                            ]
                                        }
                                    }
                                }
                            ]
                        }
                    },
                    "400": {
                        "description": "Bad Request",
                        "schema": {
                            "allOf": [
                                {
                                    "$ref": "#/definitions/server.serverResponse"
                                },
                                {
                                    "type": "object",
                                    "properties": {
                                        "data": {
                                            "$ref": "#/definitions/server.Stub"
                                        }
                                    }
                                }
                            ]
                        }
                    },
                    "401": {
                        "description": "Unauthorized",
                        "schema": {
                            "allOf": [
                                {
                                    "$ref": "#/definitions/server.serverResponse"
                                },
                                {
                                    "type": "object",
                                    "properties": {
                                        "data": {
                                            "$ref": "#/definitions/server.Stub"
                                        }
                                    }
                                }
                            ]
                        }
                    },
                    "500": {
                        "description": "Internal Server Error",
                        "schema": {
                            "allOf": [
                                {
                                    "$ref": "#/definitions/server.serverResponse"
                                },
                                {
                                    "type": "object",
                                    "properties": {
                                        "data": {
                                            "$ref": "#/definitions/server.Stub"
                                        }
                                    }
                                }
                            ]
                        }
                    }
                }
            },
            "post": {
                "security": [
                    {
                        "ApiKeyAuth": []
                    }
                ],
                "description": "This endpoint creates an api key that will be used by the native auth realm",
                "consumes": [
                    "application/json"
                ],
                "produces": [
                    "application/json"
                ],
                "tags": [
                    "APIKey"
                ],
                "summary": "Create an api key",
                "parameters": [
                    {
                        "description": "API Key",
                        "name": "apiKey",
                        "in": "body",
                        "required": true,
                        "schema": {
                            "$ref": "#/definitions/models.APIKey"
                        }
                    }
                ],
                "responses": {
                    "200": {
                        "description": "OK",
                        "schema": {
                            "allOf": [
                                {
                                    "$ref": "#/definitions/server.serverResponse"
                                },
                                {
                                    "type": "object",
                                    "properties": {
                                        "data": {
                                            "$ref": "#/definitions/models.APIKeyResponse"
                                        }
                                    }
                                }
                            ]
                        }
                    },
                    "400": {
                        "description": "Bad Request",
                        "schema": {
                            "allOf": [
                                {
                                    "$ref": "#/definitions/server.serverResponse"
                                },
                                {
                                    "type": "object",
                                    "properties": {
                                        "data": {
                                            "$ref": "#/definitions/server.Stub"
                                        }
                                    }
                                }
                            ]
                        }
                    },
                    "401": {
                        "description": "Unauthorized",
                        "schema": {
                            "allOf": [
                                {
                                    "$ref": "#/definitions/server.serverResponse"
                                },
                                {
                                    "type": "object",
                                    "properties": {
                                        "data": {
                                            "$ref": "#/definitions/server.Stub"
                                        }
                                    }
                                }
                            ]
                        }
                    },
                    "500": {
                        "description": "Internal Server Error",
                        "schema": {
                            "allOf": [
                                {
                                    "$ref": "#/definitions/server.serverResponse"
                                },
                                {
                                    "type": "object",
                                    "properties": {
                                        "data": {
                                            "$ref": "#/definitions/server.Stub"
                                        }
                                    }
                                }
                            ]
                        }
                    }
                }
            }
        },
        "/security/keys/{keyID}": {
            "get": {
                "security": [
                    {
                        "ApiKeyAuth": []
                    }
                ],
                "description": "This endpoint fetches an api key by its id",
                "consumes": [
                    "application/json"
                ],
                "produces": [
                    "application/json"
                ],
                "tags": [
                    "APIKey"
                ],
                "summary": "Get api key by id",
                "parameters": [
                    {
                        "type": "string",
                        "description": "API Key id",
                        "name": "keyID",
                        "in": "path",
                        "required": true
                    }
                ],
                "responses": {
                    "200": {
                        "description": "OK",
                        "schema": {
                            "allOf": [
                                {
                                    "$ref": "#/definitions/server.serverResponse"
                                },
                                {
                                    "type": "object",
                                    "properties": {
                                        "data": {
                                            "$ref": "#/definitions/convoy.APIKey"
                                        }
                                    }
                                }
                            ]
                        }
                    },
                    "400": {
                        "description": "Bad Request",
                        "schema": {
                            "allOf": [
                                {
                                    "$ref": "#/definitions/server.serverResponse"
                                },
                                {
                                    "type": "object",
                                    "properties": {
                                        "data": {
                                            "$ref": "#/definitions/server.Stub"
                                        }
                                    }
                                }
                            ]
                        }
                    },
                    "401": {
                        "description": "Unauthorized",
                        "schema": {
                            "allOf": [
                                {
                                    "$ref": "#/definitions/server.serverResponse"
                                },
                                {
                                    "type": "object",
                                    "properties": {
                                        "data": {
                                            "$ref": "#/definitions/server.Stub"
                                        }
                                    }
                                }
                            ]
                        }
                    },
                    "500": {
                        "description": "Internal Server Error",
                        "schema": {
                            "allOf": [
                                {
                                    "$ref": "#/definitions/server.serverResponse"
                                },
                                {
                                    "type": "object",
                                    "properties": {
                                        "data": {
                                            "$ref": "#/definitions/server.Stub"
                                        }
                                    }
                                }
                            ]
                        }
                    }
                }
            }
        },
        "/security/keys/{keyID}/revoke": {
            "put": {
                "security": [
                    {
                        "ApiKeyAuth": []
                    }
                ],
                "description": "This endpoint revokes multiple api keys",
                "consumes": [
                    "application/json"
                ],
                "produces": [
                    "application/json"
                ],
                "tags": [
                    "APIKey"
                ],
                "summary": "Revoke API Key",
                "parameters": [
                    {
                        "type": "string",
                        "description": "API Key id",
                        "name": "keyID",
                        "in": "path",
                        "required": true
                    }
                ],
                "responses": {
                    "200": {
                        "description": "OK",
                        "schema": {
                            "allOf": [
                                {
                                    "$ref": "#/definitions/server.serverResponse"
                                },
                                {
                                    "type": "object",
                                    "properties": {
                                        "data": {
                                            "$ref": "#/definitions/server.Stub"
                                        }
                                    }
                                }
                            ]
                        }
                    },
                    "400": {
                        "description": "Bad Request",
                        "schema": {
                            "allOf": [
                                {
                                    "$ref": "#/definitions/server.serverResponse"
                                },
                                {
                                    "type": "object",
                                    "properties": {
                                        "data": {
                                            "$ref": "#/definitions/server.Stub"
                                        }
                                    }
                                }
                            ]
                        }
                    },
                    "401": {
                        "description": "Unauthorized",
                        "schema": {
                            "allOf": [
                                {
                                    "$ref": "#/definitions/server.serverResponse"
                                },
                                {
                                    "type": "object",
                                    "properties": {
                                        "data": {
                                            "$ref": "#/definitions/server.Stub"
                                        }
                                    }
                                }
                            ]
                        }
                    },
                    "500": {
                        "description": "Internal Server Error",
                        "schema": {
                            "allOf": [
                                {
                                    "$ref": "#/definitions/server.serverResponse"
                                },
                                {
                                    "type": "object",
                                    "properties": {
                                        "data": {
                                            "$ref": "#/definitions/server.Stub"
                                        }
                                    }
                                }
                            ]
                        }
                    }
                }
            }
        }
    },
    "definitions": {
        "auth.Role": {
            "type": "object",
            "properties": {
                "groups": {
                    "type": "array",
                    "items": {
                        "type": "string"
                    }
                },
                "type": {
                    "type": "string"
                }
            }
        },
        "convoy.APIKey": {
            "type": "object",
            "properties": {
                "created_at": {
                    "type": "integer"
                },
                "delted_at": {
                    "type": "integer"
                },
                "expires_at": {
                    "type": "integer"
                },
                "key_type": {
                    "type": "string"
                },
                "name": {
                    "type": "string"
                },
                "role": {
                    "$ref": "#/definitions/auth.Role"
                },
                "uid": {
                    "type": "string"
                },
                "updated_at": {
                    "type": "integer"
                }
            }
        },
        "convoy.AppMetadata": {
            "type": "object",
            "properties": {
                "group_id": {
                    "type": "string"
                },
                "support_email": {
                    "type": "string"
                },
                "title": {
                    "type": "string"
                },
                "uid": {
                    "type": "string"
                }
            }
        },
        "datastore.Application": {
            "type": "object",
            "properties": {
                "created_at": {
                    "type": "string"
                },
                "deleted_at": {
                    "type": "string"
                },
                "endpoints": {
                    "type": "array",
                    "items": {
                        "$ref": "#/definitions/datastore.Endpoint"
                    }
                },
                "events": {
                    "type": "integer"
                },
                "group_id": {
                    "type": "string"
                },
                "name": {
                    "type": "string"
                },
                "support_email": {
                    "type": "string"
                },
                "uid": {
                    "type": "string"
                },
                "updated_at": {
                    "type": "string"
                }
            }
        },
        "convoy.DeliveryAttempt": {
            "type": "object",
            "properties": {
                "api_version": {
                    "type": "string"
                },
                "created_at": {
                    "type": "string"
                },
                "deleted_at": {
                    "type": "string"
                },
                "endpoint_id": {
                    "type": "string"
                },
                "error": {
                    "type": "string"
                },
                "http_status": {
                    "type": "string"
                },
                "ip_address": {
                    "type": "string"
                },
                "method": {
                    "type": "string"
                },
                "msg_id": {
                    "type": "string"
                },
                "request_http_header": {
                    "$ref": "#/definitions/convoy.HttpHeader"
                },
                "response_data": {
                    "type": "string"
                },
                "response_http_header": {
                    "$ref": "#/definitions/convoy.HttpHeader"
                },
                "status": {
                    "type": "boolean"
                },
                "uid": {
                    "type": "string"
                },
                "updated_at": {
                    "type": "string"
                },
                "url": {
                    "type": "string"
                }
            }
        },
        "datastore.Endpoint": {
            "type": "object",
            "properties": {
                "created_at": {
                    "type": "string"
                },
                "deleted_at": {
                    "type": "string"
                },
                "description": {
                    "type": "string"
                },
                "events": {
                    "type": "array",
                    "items": {
                        "type": "string"
                    }
                },
                "secret": {
                    "type": "string"
                },
                "status": {
                    "type": "string"
                },
                "target_url": {
                    "type": "string"
                },
                "uid": {
                    "type": "string"
                },
                "updated_at": {
                    "type": "string"
                }
            }
        },
        "datastore.EndpointMetadata": {
            "type": "object",
            "properties": {
                "secret": {
                    "type": "string"
                },
                "sent": {
                    "type": "boolean"
                },
                "status": {
                    "type": "string"
                },
                "target_url": {
                    "type": "string"
                },
                "uid": {
                    "type": "string"
                }
            }
        },
        "datastore.Event": {
            "type": "object",
            "properties": {
                "app_metadata": {
                    "$ref": "#/definitions/convoy.AppMetadata"
                },
                "created_at": {
                    "type": "string"
                },
                "data": {
                    "description": "Data is an arbitrary JSON value that gets sent as the body of the\nwebhook to the endpoints",
                    "type": "array",
                    "items": {
                        "type": "integer"
                    }
                },
                "deleted_at": {
                    "type": "string"
                },
                "event_type": {
                    "type": "string"
                },
                "matched_endpoints": {
                    "type": "integer"
                },
                "provider_id": {
                    "description": "ProviderID is a custom ID that can be used to reconcile this Event\nwith your internal systems.\nThis is optional\nIf not provided, we will generate one for you",
                    "type": "string"
                },
                "uid": {
                    "type": "string"
                },
                "updated_at": {
                    "type": "string"
                }
            }
        },
        "datastore.EventDelivery": {
            "type": "object",
            "properties": {
                "app_metadata": {
                    "$ref": "#/definitions/convoy.AppMetadata"
                },
                "created_at": {
                    "type": "string"
                },
                "deleted_at": {
                    "type": "string"
                },
                "description": {
                    "type": "string"
                },
                "endpoint": {
                    "description": "Endpoint contains the destination of the event.",
                    "$ref": "#/definitions/datastore.EndpointMetadata"
                },
                "event_metadata": {
                    "$ref": "#/definitions/datastore.EventMetadata"
                },
                "metadata": {
                    "$ref": "#/definitions/convoy.Metadata"
                },
                "status": {
                    "type": "string"
                },
                "uid": {
                    "type": "string"
                },
                "updated_at": {
                    "type": "string"
                }
            }
        },
        "datastore.EventMetadata": {
            "type": "object",
            "properties": {
                "name": {
                    "type": "string"
                },
                "uid": {
                    "type": "string"
                }
            }
        },
        "datastore.Group": {
            "type": "object",
            "properties": {
                "config": {
                    "description": "TODO(daniel): importing config here isn't a good idea, this is the root package, it shouldn't import any other packages",
                    "$ref": "#/definitions/convoy.GroupConfig"
                },
                "created_at": {
                    "type": "string"
                },
                "deleted_at": {
                    "type": "string"
                },
                "logo_url": {
                    "type": "string"
                },
                "name": {
                    "type": "string"
                },
                "statistics": {
                    "$ref": "#/definitions/datastore.GroupStatistics"
                },
                "uid": {
                    "type": "string"
                },
                "updated_at": {
                    "type": "string"
                }
            }
        },
<<<<<<< HEAD
        "datastore.GroupStatistics": {
            "type": "object",
            "properties": {
                "messages_sent": {
                    "type": "integer"
                },
                "total_apps": {
                    "type": "integer"
=======
        "convoy.GroupConfig": {
            "type": "object",
            "properties": {
                "disable_endpoint": {
                    "type": "boolean"
                },
                "signature": {
                    "$ref": "#/definitions/convoy.SignatureConfiguration"
                },
                "strategy": {
                    "$ref": "#/definitions/convoy.StrategyConfiguration"
>>>>>>> dc4b6aee
                }
            }
        },
        "convoy.HttpHeader": {
            "type": "object",
            "additionalProperties": {
                "type": "string"
            }
        },
        "convoy.Metadata": {
            "type": "object",
            "properties": {
                "data": {
                    "description": "Data to be sent to endpoint.",
                    "type": "array",
                    "items": {
                        "type": "integer"
                    }
                },
                "interval_seconds": {
                    "type": "integer"
                },
                "next_send_time": {
                    "description": "NextSendTime denotes the next time a Event will be published in\ncase it failed the first time",
                    "type": "integer"
                },
                "num_trials": {
                    "description": "NumTrials: number of times we have tried to deliver this Event to\nan application",
                    "type": "integer"
                },
                "retry_limit": {
                    "type": "integer"
                },
                "strategy": {
                    "type": "string"
                }
            }
        },
        "convoy.SignatureConfiguration": {
            "type": "object",
            "properties": {
                "hash": {
                    "type": "string"
                },
                "header": {
                    "type": "string"
                }
            }
        },
        "convoy.StrategyConfiguration": {
            "type": "object",
            "properties": {
                "default": {
                    "type": "object",
                    "properties": {
                        "intervalSeconds": {
                            "type": "integer"
                        },
                        "retryLimit": {
                            "type": "integer"
                        }
                    }
                },
                "type": {
                    "type": "string"
                }
            }
        },
        "models.APIKey": {
            "type": "object",
            "properties": {
                "expires_at": {
                    "type": "string"
                },
                "key_type": {
                    "type": "string"
                },
                "name": {
                    "type": "string"
                },
                "role": {
                    "$ref": "#/definitions/auth.Role"
                }
            }
        },
        "models.APIKeyResponse": {
            "type": "object",
            "properties": {
                "created_at": {
                    "type": "string"
                },
                "expires_at": {
                    "type": "string"
                },
                "key": {
                    "type": "string"
                },
                "key_type": {
                    "type": "string"
                },
                "name": {
                    "type": "string"
                },
                "role": {
                    "$ref": "#/definitions/auth.Role"
                },
                "uid": {
                    "type": "string"
                }
            }
        },
        "models.Application": {
            "type": "object",
            "properties": {
                "name": {
                    "type": "string"
                },
                "support_email": {
                    "type": "string"
                }
            }
        },
        "models.Endpoint": {
            "type": "object",
            "properties": {
                "description": {
                    "type": "string"
                },
                "events": {
                    "type": "array",
                    "items": {
                        "type": "string"
                    }
                },
                "secret": {
                    "type": "string"
                },
                "url": {
                    "type": "string"
                }
            }
        },
        "models.Event": {
            "type": "object",
            "properties": {
                "app_id": {
                    "type": "string"
                },
                "data": {
                    "description": "Data is an arbitrary JSON value that gets sent as the body of the\nwebhook to the endpoints",
                    "type": "array",
                    "items": {
                        "type": "integer"
                    }
                },
                "event_type": {
                    "type": "string"
                }
            }
        },
        "models.Group": {
            "type": "object",
            "properties": {
                "config": {
                    "$ref": "#/definitions/convoy.GroupConfig"
                },
                "logo_url": {
                    "type": "string"
                },
                "name": {
                    "type": "string"
                }
            }
        },
        "mongopagination.PaginationData": {
            "type": "object",
            "properties": {
                "next": {
                    "type": "integer"
                },
                "page": {
                    "type": "integer"
                },
                "perPage": {
                    "type": "integer"
                },
                "prev": {
                    "type": "integer"
                },
                "total": {
                    "type": "integer"
                },
                "totalPage": {
                    "type": "integer"
                }
            }
        },
        "server.Stub": {
            "type": "object"
        },
        "server.pagedResponse": {
            "type": "object",
            "properties": {
                "content": {},
                "pagination": {
                    "$ref": "#/definitions/mongopagination.PaginationData"
                }
            }
        },
        "server.serverResponse": {
            "type": "object",
            "properties": {
                "data": {
                    "type": "array",
                    "items": {
                        "type": "integer"
                    }
                },
                "message": {
                    "type": "string"
                },
                "status": {
                    "type": "boolean"
                }
            }
        }
    },
    "securityDefinitions": {
        "ApiKeyAuth": {
            "type": "apiKey",
            "name": "Authorization",
            "in": "header"
        }
    },
    "tags": [
        {
            "description": "Application related APIs",
            "name": "Application"
        },
        {
            "description": "Endpoint related APIs",
            "name": "Application Endpoints"
        },
        {
            "description": "Event related APIs",
            "name": "Events"
        },
        {
            "description": "API Key related APIs",
            "name": "APIKey"
        },
        {
            "description": "EventDelivery related APIs",
            "name": "EventDelivery"
        },
        {
            "description": "Delivery Attempt related APIs",
            "name": "DeliveryAttempts"
        },
        {
            "description": "Group related APIs",
            "name": "Group"
        }
    ]
}<|MERGE_RESOLUTION|>--- conflicted
+++ resolved
@@ -5,13 +5,13 @@
     ],
     "swagger": "2.0",
     "info": {
-        "description": "Convoy is a fast and secure distributed webhooks service. This document contains Convoy's API specification.",
-        "title": "Convoy API Specification",
-        "termsOfService": "https://convoy.io/terms",
+        "description": "datastore.is a fast and secure distributed webhooks service. This document contains datastore.s API specification.",
+        "title": "datastore.API Specification",
+        "termsOfService": "https://datastore.io/terms",
         "contact": {
             "name": "API Support",
             "url": "http://www.swagger.io/support",
-            "email": "engineering@convoy.io"
+            "email": "engineering@datastore.io"
         },
         "license": {
             "name": "Mozilla Public License 2.0",
@@ -2092,7 +2092,7 @@
                                         "data": {
                                             "type": "array",
                                             "items": {
-                                                "$ref": "#/definitions/convoy.DeliveryAttempt"
+                                                "$ref": "#/definitions/datastore.DeliveryAttempt"
                                             }
                                         }
                                     }
@@ -2210,7 +2210,7 @@
                                     "type": "object",
                                     "properties": {
                                         "data": {
-                                            "$ref": "#/definitions/convoy.DeliveryAttempt"
+                                            "$ref": "#/definitions/datastore.DeliveryAttempt"
                                         }
                                     }
                                 }
@@ -2856,7 +2856,7 @@
                                                         "content": {
                                                             "type": "array",
                                                             "items": {
-                                                                "$ref": "#/definitions/convoy.APIKey"
+                                                                "$ref": "#/definitions/datastore.APIKey"
                                                             }
                                                         }
                                                     }
@@ -3067,7 +3067,7 @@
                                     "type": "object",
                                     "properties": {
                                         "data": {
-                                            "$ref": "#/definitions/convoy.APIKey"
+                                            "$ref": "#/definitions/datastore.APIKey"
                                         }
                                     }
                                 }
@@ -3250,7 +3250,54 @@
                 }
             }
         },
-        "convoy.APIKey": {
+        "config.DefaultStrategyConfiguration": {
+            "type": "object",
+            "properties": {
+                "intervalSeconds": {
+                    "type": "integer"
+                },
+                "retryLimit": {
+                    "type": "integer"
+                }
+            }
+        },
+        "config.GroupConfig": {
+            "type": "object",
+            "properties": {
+                "disable_endpoint": {
+                    "type": "boolean"
+                },
+                "signature": {
+                    "$ref": "#/definitions/config.SignatureConfiguration"
+                },
+                "strategy": {
+                    "$ref": "#/definitions/config.StrategyConfiguration"
+                }
+            }
+        },
+        "config.SignatureConfiguration": {
+            "type": "object",
+            "properties": {
+                "hash": {
+                    "type": "string"
+                },
+                "header": {
+                    "type": "string"
+                }
+            }
+        },
+        "config.StrategyConfiguration": {
+            "type": "object",
+            "properties": {
+                "default": {
+                    "$ref": "#/definitions/config.DefaultStrategyConfiguration"
+                },
+                "type": {
+                    "type": "string"
+                }
+            }
+        },
+        "datastore.APIKey": {
             "type": "object",
             "properties": {
                 "created_at": {
@@ -3279,7 +3326,7 @@
                 }
             }
         },
-        "convoy.AppMetadata": {
+        "datastore.AppMetadata": {
             "type": "object",
             "properties": {
                 "group_id": {
@@ -3331,7 +3378,7 @@
                 }
             }
         },
-        "convoy.DeliveryAttempt": {
+        "datastore.DeliveryAttempt": {
             "type": "object",
             "properties": {
                 "api_version": {
@@ -3362,13 +3409,13 @@
                     "type": "string"
                 },
                 "request_http_header": {
-                    "$ref": "#/definitions/convoy.HttpHeader"
+                    "$ref": "#/definitions/datastore.HttpHeader"
                 },
                 "response_data": {
                     "type": "string"
                 },
                 "response_http_header": {
-                    "$ref": "#/definitions/convoy.HttpHeader"
+                    "$ref": "#/definitions/datastore.HttpHeader"
                 },
                 "status": {
                     "type": "boolean"
@@ -3443,7 +3490,7 @@
             "type": "object",
             "properties": {
                 "app_metadata": {
-                    "$ref": "#/definitions/convoy.AppMetadata"
+                    "$ref": "#/definitions/datastore.AppMetadata"
                 },
                 "created_at": {
                     "type": "string"
@@ -3480,7 +3527,7 @@
             "type": "object",
             "properties": {
                 "app_metadata": {
-                    "$ref": "#/definitions/convoy.AppMetadata"
+                    "$ref": "#/definitions/datastore.AppMetadata"
                 },
                 "created_at": {
                     "type": "string"
@@ -3499,7 +3546,7 @@
                     "$ref": "#/definitions/datastore.EventMetadata"
                 },
                 "metadata": {
-                    "$ref": "#/definitions/convoy.Metadata"
+                    "$ref": "#/definitions/datastore.Metadata"
                 },
                 "status": {
                     "type": "string"
@@ -3527,8 +3574,7 @@
             "type": "object",
             "properties": {
                 "config": {
-                    "description": "TODO(daniel): importing config here isn't a good idea, this is the root package, it shouldn't import any other packages",
-                    "$ref": "#/definitions/convoy.GroupConfig"
+                    "$ref": "#/definitions/config.GroupConfig"
                 },
                 "created_at": {
                     "type": "string"
@@ -3553,7 +3599,6 @@
                 }
             }
         },
-<<<<<<< HEAD
         "datastore.GroupStatistics": {
             "type": "object",
             "properties": {
@@ -3562,29 +3607,16 @@
                 },
                 "total_apps": {
                     "type": "integer"
-=======
-        "convoy.GroupConfig": {
-            "type": "object",
-            "properties": {
-                "disable_endpoint": {
-                    "type": "boolean"
-                },
-                "signature": {
-                    "$ref": "#/definitions/convoy.SignatureConfiguration"
-                },
-                "strategy": {
-                    "$ref": "#/definitions/convoy.StrategyConfiguration"
->>>>>>> dc4b6aee
-                }
-            }
-        },
-        "convoy.HttpHeader": {
+                }
+            }
+        },
+        "datastore.HttpHeader": {
             "type": "object",
             "additionalProperties": {
                 "type": "string"
             }
         },
-        "convoy.Metadata": {
+        "datastore.Metadata": {
             "type": "object",
             "properties": {
                 "data": {
@@ -3613,33 +3645,26 @@
                 }
             }
         },
-        "convoy.SignatureConfiguration": {
+        "datastore.PaginationData": {
             "type": "object",
             "properties": {
-                "hash": {
-                    "type": "string"
-                },
-                "header": {
-                    "type": "string"
-                }
-            }
-        },
-        "convoy.StrategyConfiguration": {
-            "type": "object",
-            "properties": {
-                "default": {
-                    "type": "object",
-                    "properties": {
-                        "intervalSeconds": {
-                            "type": "integer"
-                        },
-                        "retryLimit": {
-                            "type": "integer"
-                        }
-                    }
-                },
-                "type": {
-                    "type": "string"
+                "next": {
+                    "type": "integer"
+                },
+                "page": {
+                    "type": "integer"
+                },
+                "perPage": {
+                    "type": "integer"
+                },
+                "prev": {
+                    "type": "integer"
+                },
+                "total": {
+                    "type": "integer"
+                },
+                "totalPage": {
+                    "type": "integer"
                 }
             }
         },
@@ -3739,36 +3764,13 @@
             "type": "object",
             "properties": {
                 "config": {
-                    "$ref": "#/definitions/convoy.GroupConfig"
+                    "$ref": "#/definitions/config.GroupConfig"
                 },
                 "logo_url": {
                     "type": "string"
                 },
                 "name": {
                     "type": "string"
-                }
-            }
-        },
-        "mongopagination.PaginationData": {
-            "type": "object",
-            "properties": {
-                "next": {
-                    "type": "integer"
-                },
-                "page": {
-                    "type": "integer"
-                },
-                "perPage": {
-                    "type": "integer"
-                },
-                "prev": {
-                    "type": "integer"
-                },
-                "total": {
-                    "type": "integer"
-                },
-                "totalPage": {
-                    "type": "integer"
                 }
             }
         },
@@ -3780,7 +3782,7 @@
             "properties": {
                 "content": {},
                 "pagination": {
-                    "$ref": "#/definitions/mongopagination.PaginationData"
+                    "$ref": "#/definitions/datastore.PaginationData"
                 }
             }
         },
