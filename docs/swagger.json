{
    "schemes": [
        "https"
    ],
    "swagger": "2.0",
    "info": {
        "description": "Convoy is a fast and secure distributed webhooks service. This document contains datastore.s API specification.",
        "title": "Convoy API Specification",
        "termsOfService": "https://getconvoy.io/terms",
        "contact": {
            "name": "API Support",
            "url": "https://getconvoy.io/docs",
            "email": "Info@frain.dev"
        },
        "license": {
            "name": "Mozilla Public License 2.0",
            "url": "https://www.mozilla.org/en-US/MPL/2.0/"
        },
        "version": "0.1.12"
    },
    "host": "cloud.staging.getconvoy.io",
    "basePath": "/api/v1",
    "paths": {
        "/applications": {
            "get": {
                "security": [
                    {
                        "ApiKeyAuth": []
                    }
                ],
                "description": "This fetches all applications",
                "consumes": [
                    "application/json"
                ],
                "produces": [
                    "application/json"
                ],
                "tags": [
                    "Application"
                ],
                "summary": "Get all applications",
                "parameters": [
                    {
                        "type": "string",
                        "description": "results per page",
                        "name": "perPage",
                        "in": "query"
                    },
                    {
                        "type": "string",
                        "description": "page number",
                        "name": "page",
                        "in": "query"
                    },
                    {
                        "type": "string",
                        "description": "sort order",
                        "name": "sort",
                        "in": "query"
                    },
                    {
                        "type": "string",
                        "description": "app title",
                        "name": "q",
                        "in": "query"
                    },
                    {
                        "type": "string",
                        "description": "group id",
                        "name": "groupId",
                        "in": "query",
                        "required": true
                    }
                ],
                "responses": {
                    "200": {
                        "description": "OK",
                        "schema": {
                            "allOf": [
                                {
                                    "$ref": "#/definitions/server.serverResponse"
                                },
                                {
                                    "type": "object",
                                    "properties": {
                                        "data": {
                                            "allOf": [
                                                {
                                                    "$ref": "#/definitions/server.pagedResponse"
                                                },
                                                {
                                                    "type": "object",
                                                    "properties": {
                                                        "content": {
                                                            "type": "array",
                                                            "items": {
                                                                "$ref": "#/definitions/datastore.Application"
                                                            }
                                                        }
                                                    }
                                                }
                                            ]
                                        }
                                    }
                                }
                            ]
                        }
                    },
                    "400": {
                        "description": "Bad Request",
                        "schema": {
                            "allOf": [
                                {
                                    "$ref": "#/definitions/server.serverResponse"
                                },
                                {
                                    "type": "object",
                                    "properties": {
                                        "data": {
                                            "$ref": "#/definitions/server.Stub"
                                        }
                                    }
                                }
                            ]
                        }
                    },
                    "401": {
                        "description": "Unauthorized",
                        "schema": {
                            "allOf": [
                                {
                                    "$ref": "#/definitions/server.serverResponse"
                                },
                                {
                                    "type": "object",
                                    "properties": {
                                        "data": {
                                            "$ref": "#/definitions/server.Stub"
                                        }
                                    }
                                }
                            ]
                        }
                    },
                    "500": {
                        "description": "Internal Server Error",
                        "schema": {
                            "allOf": [
                                {
                                    "$ref": "#/definitions/server.serverResponse"
                                },
                                {
                                    "type": "object",
                                    "properties": {
                                        "data": {
                                            "$ref": "#/definitions/server.Stub"
                                        }
                                    }
                                }
                            ]
                        }
                    }
                }
            },
            "post": {
                "security": [
                    {
                        "ApiKeyAuth": []
                    }
                ],
                "description": "This endpoint creates an application",
                "consumes": [
                    "application/json"
                ],
                "produces": [
                    "application/json"
                ],
                "tags": [
                    "Application"
                ],
                "summary": "Create an application",
                "parameters": [
                    {
                        "type": "string",
                        "description": "group id",
                        "name": "groupId",
                        "in": "query",
                        "required": true
                    },
                    {
                        "description": "Application Details",
                        "name": "application",
                        "in": "body",
                        "required": true,
                        "schema": {
                            "$ref": "#/definitions/models.Application"
                        }
                    }
                ],
                "responses": {
                    "200": {
                        "description": "OK",
                        "schema": {
                            "allOf": [
                                {
                                    "$ref": "#/definitions/server.serverResponse"
                                },
                                {
                                    "type": "object",
                                    "properties": {
                                        "data": {
                                            "$ref": "#/definitions/datastore.Application"
                                        }
                                    }
                                }
                            ]
                        }
                    },
                    "400": {
                        "description": "Bad Request",
                        "schema": {
                            "allOf": [
                                {
                                    "$ref": "#/definitions/server.serverResponse"
                                },
                                {
                                    "type": "object",
                                    "properties": {
                                        "data": {
                                            "$ref": "#/definitions/server.Stub"
                                        }
                                    }
                                }
                            ]
                        }
                    },
                    "401": {
                        "description": "Unauthorized",
                        "schema": {
                            "allOf": [
                                {
                                    "$ref": "#/definitions/server.serverResponse"
                                },
                                {
                                    "type": "object",
                                    "properties": {
                                        "data": {
                                            "$ref": "#/definitions/server.Stub"
                                        }
                                    }
                                }
                            ]
                        }
                    },
                    "500": {
                        "description": "Internal Server Error",
                        "schema": {
                            "allOf": [
                                {
                                    "$ref": "#/definitions/server.serverResponse"
                                },
                                {
                                    "type": "object",
                                    "properties": {
                                        "data": {
                                            "$ref": "#/definitions/server.Stub"
                                        }
                                    }
                                }
                            ]
                        }
                    }
                }
            }
        },
        "/applications/{appID}": {
            "get": {
                "security": [
                    {
                        "ApiKeyAuth": []
                    }
                ],
                "description": "This endpoint fetches an application by it's id",
                "consumes": [
                    "application/json"
                ],
                "produces": [
                    "application/json"
                ],
                "tags": [
                    "Application"
                ],
                "summary": "Get an application",
                "parameters": [
                    {
                        "type": "string",
                        "description": "group id",
                        "name": "groupId",
                        "in": "query",
                        "required": true
                    },
                    {
                        "type": "string",
                        "description": "application id",
                        "name": "appID",
                        "in": "path",
                        "required": true
                    }
                ],
                "responses": {
                    "200": {
                        "description": "OK",
                        "schema": {
                            "allOf": [
                                {
                                    "$ref": "#/definitions/server.serverResponse"
                                },
                                {
                                    "type": "object",
                                    "properties": {
                                        "data": {
                                            "$ref": "#/definitions/datastore.Application"
                                        }
                                    }
                                }
                            ]
                        }
                    },
                    "400": {
                        "description": "Bad Request",
                        "schema": {
                            "allOf": [
                                {
                                    "$ref": "#/definitions/server.serverResponse"
                                },
                                {
                                    "type": "object",
                                    "properties": {
                                        "data": {
                                            "$ref": "#/definitions/server.Stub"
                                        }
                                    }
                                }
                            ]
                        }
                    },
                    "401": {
                        "description": "Unauthorized",
                        "schema": {
                            "allOf": [
                                {
                                    "$ref": "#/definitions/server.serverResponse"
                                },
                                {
                                    "type": "object",
                                    "properties": {
                                        "data": {
                                            "$ref": "#/definitions/server.Stub"
                                        }
                                    }
                                }
                            ]
                        }
                    },
                    "500": {
                        "description": "Internal Server Error",
                        "schema": {
                            "allOf": [
                                {
                                    "$ref": "#/definitions/server.serverResponse"
                                },
                                {
                                    "type": "object",
                                    "properties": {
                                        "data": {
                                            "$ref": "#/definitions/server.Stub"
                                        }
                                    }
                                }
                            ]
                        }
                    }
                }
            },
            "put": {
                "security": [
                    {
                        "ApiKeyAuth": []
                    }
                ],
                "description": "This endpoint updates an application",
                "consumes": [
                    "application/json"
                ],
                "produces": [
                    "application/json"
                ],
                "tags": [
                    "Application"
                ],
                "summary": "Update an application",
                "parameters": [
                    {
                        "type": "string",
                        "description": "group id",
                        "name": "groupId",
                        "in": "query",
                        "required": true
                    },
                    {
                        "type": "string",
                        "description": "application id",
                        "name": "appID",
                        "in": "path",
                        "required": true
                    },
                    {
                        "description": "Application Details",
                        "name": "application",
                        "in": "body",
                        "required": true,
                        "schema": {
                            "$ref": "#/definitions/models.Application"
                        }
                    }
                ],
                "responses": {
                    "200": {
                        "description": "OK",
                        "schema": {
                            "allOf": [
                                {
                                    "$ref": "#/definitions/server.serverResponse"
                                },
                                {
                                    "type": "object",
                                    "properties": {
                                        "data": {
                                            "$ref": "#/definitions/datastore.Application"
                                        }
                                    }
                                }
                            ]
                        }
                    },
                    "400": {
                        "description": "Bad Request",
                        "schema": {
                            "allOf": [
                                {
                                    "$ref": "#/definitions/server.serverResponse"
                                },
                                {
                                    "type": "object",
                                    "properties": {
                                        "data": {
                                            "$ref": "#/definitions/server.Stub"
                                        }
                                    }
                                }
                            ]
                        }
                    },
                    "401": {
                        "description": "Unauthorized",
                        "schema": {
                            "allOf": [
                                {
                                    "$ref": "#/definitions/server.serverResponse"
                                },
                                {
                                    "type": "object",
                                    "properties": {
                                        "data": {
                                            "$ref": "#/definitions/server.Stub"
                                        }
                                    }
                                }
                            ]
                        }
                    },
                    "500": {
                        "description": "Internal Server Error",
                        "schema": {
                            "allOf": [
                                {
                                    "$ref": "#/definitions/server.serverResponse"
                                },
                                {
                                    "type": "object",
                                    "properties": {
                                        "data": {
                                            "$ref": "#/definitions/server.Stub"
                                        }
                                    }
                                }
                            ]
                        }
                    }
                }
            },
            "delete": {
                "security": [
                    {
                        "ApiKeyAuth": []
                    }
                ],
                "description": "This endpoint deletes an app",
                "consumes": [
                    "application/json"
                ],
                "produces": [
                    "application/json"
                ],
                "tags": [
                    "Application"
                ],
                "summary": "Delete app",
                "parameters": [
                    {
                        "type": "string",
                        "description": "group id",
                        "name": "groupId",
                        "in": "query",
                        "required": true
                    },
                    {
                        "type": "string",
                        "description": "application id",
                        "name": "appID",
                        "in": "path",
                        "required": true
                    }
                ],
                "responses": {
                    "200": {
                        "description": "OK",
                        "schema": {
                            "allOf": [
                                {
                                    "$ref": "#/definitions/server.serverResponse"
                                },
                                {
                                    "type": "object",
                                    "properties": {
                                        "data": {
                                            "$ref": "#/definitions/server.Stub"
                                        }
                                    }
                                }
                            ]
                        }
                    },
                    "400": {
                        "description": "Bad Request",
                        "schema": {
                            "allOf": [
                                {
                                    "$ref": "#/definitions/server.serverResponse"
                                },
                                {
                                    "type": "object",
                                    "properties": {
                                        "data": {
                                            "$ref": "#/definitions/server.Stub"
                                        }
                                    }
                                }
                            ]
                        }
                    },
                    "401": {
                        "description": "Unauthorized",
                        "schema": {
                            "allOf": [
                                {
                                    "$ref": "#/definitions/server.serverResponse"
                                },
                                {
                                    "type": "object",
                                    "properties": {
                                        "data": {
                                            "$ref": "#/definitions/server.Stub"
                                        }
                                    }
                                }
                            ]
                        }
                    },
                    "500": {
                        "description": "Internal Server Error",
                        "schema": {
                            "allOf": [
                                {
                                    "$ref": "#/definitions/server.serverResponse"
                                },
                                {
                                    "type": "object",
                                    "properties": {
                                        "data": {
                                            "$ref": "#/definitions/server.Stub"
                                        }
                                    }
                                }
                            ]
                        }
                    }
                }
            }
        },
        "/applications/{appID}/endpoints": {
            "get": {
                "security": [
                    {
                        "ApiKeyAuth": []
                    }
                ],
                "description": "This endpoint fetches an application's endpoints",
                "consumes": [
                    "application/json"
                ],
                "produces": [
                    "application/json"
                ],
                "tags": [
                    "Application Endpoints"
                ],
                "summary": "Get application endpoints",
                "parameters": [
                    {
                        "type": "string",
                        "description": "group id",
                        "name": "groupId",
                        "in": "query",
                        "required": true
                    },
                    {
                        "type": "string",
                        "description": "application id",
                        "name": "appID",
                        "in": "path",
                        "required": true
                    }
                ],
                "responses": {
                    "200": {
                        "description": "OK",
                        "schema": {
                            "allOf": [
                                {
                                    "$ref": "#/definitions/server.serverResponse"
                                },
                                {
                                    "type": "object",
                                    "properties": {
                                        "data": {
                                            "type": "array",
                                            "items": {
                                                "$ref": "#/definitions/datastore.Endpoint"
                                            }
                                        }
                                    }
                                }
                            ]
                        }
                    },
                    "400": {
                        "description": "Bad Request",
                        "schema": {
                            "allOf": [
                                {
                                    "$ref": "#/definitions/server.serverResponse"
                                },
                                {
                                    "type": "object",
                                    "properties": {
                                        "data": {
                                            "$ref": "#/definitions/server.Stub"
                                        }
                                    }
                                }
                            ]
                        }
                    },
                    "401": {
                        "description": "Unauthorized",
                        "schema": {
                            "allOf": [
                                {
                                    "$ref": "#/definitions/server.serverResponse"
                                },
                                {
                                    "type": "object",
                                    "properties": {
                                        "data": {
                                            "$ref": "#/definitions/server.Stub"
                                        }
                                    }
                                }
                            ]
                        }
                    },
                    "500": {
                        "description": "Internal Server Error",
                        "schema": {
                            "allOf": [
                                {
                                    "$ref": "#/definitions/server.serverResponse"
                                },
                                {
                                    "type": "object",
                                    "properties": {
                                        "data": {
                                            "$ref": "#/definitions/server.Stub"
                                        }
                                    }
                                }
                            ]
                        }
                    }
                }
            },
            "post": {
                "security": [
                    {
                        "ApiKeyAuth": []
                    }
                ],
                "description": "This endpoint creates an application endpoint",
                "consumes": [
                    "application/json"
                ],
                "produces": [
                    "application/json"
                ],
                "tags": [
                    "Application Endpoints"
                ],
                "summary": "Create an application endpoint",
                "parameters": [
                    {
                        "type": "string",
                        "description": "group id",
                        "name": "groupId",
                        "in": "query",
                        "required": true
                    },
                    {
                        "type": "string",
                        "description": "application id",
                        "name": "appID",
                        "in": "path",
                        "required": true
                    },
                    {
                        "description": "Endpoint Details",
                        "name": "endpoint",
                        "in": "body",
                        "required": true,
                        "schema": {
                            "$ref": "#/definitions/models.Endpoint"
                        }
                    }
                ],
                "responses": {
                    "200": {
                        "description": "OK",
                        "schema": {
                            "allOf": [
                                {
                                    "$ref": "#/definitions/server.serverResponse"
                                },
                                {
                                    "type": "object",
                                    "properties": {
                                        "data": {
                                            "$ref": "#/definitions/datastore.Endpoint"
                                        }
                                    }
                                }
                            ]
                        }
                    },
                    "400": {
                        "description": "Bad Request",
                        "schema": {
                            "allOf": [
                                {
                                    "$ref": "#/definitions/server.serverResponse"
                                },
                                {
                                    "type": "object",
                                    "properties": {
                                        "data": {
                                            "$ref": "#/definitions/server.Stub"
                                        }
                                    }
                                }
                            ]
                        }
                    },
                    "401": {
                        "description": "Unauthorized",
                        "schema": {
                            "allOf": [
                                {
                                    "$ref": "#/definitions/server.serverResponse"
                                },
                                {
                                    "type": "object",
                                    "properties": {
                                        "data": {
                                            "$ref": "#/definitions/server.Stub"
                                        }
                                    }
                                }
                            ]
                        }
                    },
                    "500": {
                        "description": "Internal Server Error",
                        "schema": {
                            "allOf": [
                                {
                                    "$ref": "#/definitions/server.serverResponse"
                                },
                                {
                                    "type": "object",
                                    "properties": {
                                        "data": {
                                            "$ref": "#/definitions/server.Stub"
                                        }
                                    }
                                }
                            ]
                        }
                    }
                }
            }
        },
        "/applications/{appID}/endpoints/{endpointID}": {
            "get": {
                "security": [
                    {
                        "ApiKeyAuth": []
                    }
                ],
                "description": "This endpoint fetches an application endpoint",
                "consumes": [
                    "application/json"
                ],
                "produces": [
                    "application/json"
                ],
                "tags": [
                    "Application Endpoints"
                ],
                "summary": "Get application endpoint",
                "parameters": [
                    {
                        "type": "string",
                        "description": "group id",
                        "name": "groupId",
                        "in": "query",
                        "required": true
                    },
                    {
                        "type": "string",
                        "description": "application id",
                        "name": "appID",
                        "in": "path",
                        "required": true
                    },
                    {
                        "type": "string",
                        "description": "endpoint id",
                        "name": "endpointID",
                        "in": "path",
                        "required": true
                    }
                ],
                "responses": {
                    "200": {
                        "description": "OK",
                        "schema": {
                            "allOf": [
                                {
                                    "$ref": "#/definitions/server.serverResponse"
                                },
                                {
                                    "type": "object",
                                    "properties": {
                                        "data": {
                                            "$ref": "#/definitions/datastore.Endpoint"
                                        }
                                    }
                                }
                            ]
                        }
                    },
                    "400": {
                        "description": "Bad Request",
                        "schema": {
                            "allOf": [
                                {
                                    "$ref": "#/definitions/server.serverResponse"
                                },
                                {
                                    "type": "object",
                                    "properties": {
                                        "data": {
                                            "$ref": "#/definitions/server.Stub"
                                        }
                                    }
                                }
                            ]
                        }
                    },
                    "401": {
                        "description": "Unauthorized",
                        "schema": {
                            "allOf": [
                                {
                                    "$ref": "#/definitions/server.serverResponse"
                                },
                                {
                                    "type": "object",
                                    "properties": {
                                        "data": {
                                            "$ref": "#/definitions/server.Stub"
                                        }
                                    }
                                }
                            ]
                        }
                    },
                    "500": {
                        "description": "Internal Server Error",
                        "schema": {
                            "allOf": [
                                {
                                    "$ref": "#/definitions/server.serverResponse"
                                },
                                {
                                    "type": "object",
                                    "properties": {
                                        "data": {
                                            "$ref": "#/definitions/server.Stub"
                                        }
                                    }
                                }
                            ]
                        }
                    }
                }
            },
            "put": {
                "security": [
                    {
                        "ApiKeyAuth": []
                    }
                ],
                "description": "This endpoint updates an application endpoint",
                "consumes": [
                    "application/json"
                ],
                "produces": [
                    "application/json"
                ],
                "tags": [
                    "Application Endpoints"
                ],
                "summary": "Update an application endpoint",
                "parameters": [
                    {
                        "type": "string",
                        "description": "group id",
                        "name": "groupId",
                        "in": "query",
                        "required": true
                    },
                    {
                        "type": "string",
                        "description": "application id",
                        "name": "appID",
                        "in": "path",
                        "required": true
                    },
                    {
                        "type": "string",
                        "description": "endpoint id",
                        "name": "endpointID",
                        "in": "path",
                        "required": true
                    },
                    {
                        "description": "Endpoint Details",
                        "name": "endpoint",
                        "in": "body",
                        "required": true,
                        "schema": {
                            "$ref": "#/definitions/models.Endpoint"
                        }
                    }
                ],
                "responses": {
                    "200": {
                        "description": "OK",
                        "schema": {
                            "allOf": [
                                {
                                    "$ref": "#/definitions/server.serverResponse"
                                },
                                {
                                    "type": "object",
                                    "properties": {
                                        "data": {
                                            "$ref": "#/definitions/datastore.Endpoint"
                                        }
                                    }
                                }
                            ]
                        }
                    },
                    "400": {
                        "description": "Bad Request",
                        "schema": {
                            "allOf": [
                                {
                                    "$ref": "#/definitions/server.serverResponse"
                                },
                                {
                                    "type": "object",
                                    "properties": {
                                        "data": {
                                            "$ref": "#/definitions/server.Stub"
                                        }
                                    }
                                }
                            ]
                        }
                    },
                    "401": {
                        "description": "Unauthorized",
                        "schema": {
                            "allOf": [
                                {
                                    "$ref": "#/definitions/server.serverResponse"
                                },
                                {
                                    "type": "object",
                                    "properties": {
                                        "data": {
                                            "$ref": "#/definitions/server.Stub"
                                        }
                                    }
                                }
                            ]
                        }
                    },
                    "500": {
                        "description": "Internal Server Error",
                        "schema": {
                            "allOf": [
                                {
                                    "$ref": "#/definitions/server.serverResponse"
                                },
                                {
                                    "type": "object",
                                    "properties": {
                                        "data": {
                                            "$ref": "#/definitions/server.Stub"
                                        }
                                    }
                                }
                            ]
                        }
                    }
                }
            },
            "delete": {
                "security": [
                    {
                        "ApiKeyAuth": []
                    }
                ],
                "description": "This endpoint deletes an application endpoint",
                "consumes": [
                    "application/json"
                ],
                "produces": [
                    "application/json"
                ],
                "tags": [
                    "Application Endpoints"
                ],
                "summary": "Delete application endpoint",
                "parameters": [
                    {
                        "type": "string",
                        "description": "group id",
                        "name": "groupId",
                        "in": "query",
                        "required": true
                    },
                    {
                        "type": "string",
                        "description": "application id",
                        "name": "appID",
                        "in": "path",
                        "required": true
                    },
                    {
                        "type": "string",
                        "description": "endpoint id",
                        "name": "endpointID",
                        "in": "path",
                        "required": true
                    }
                ],
                "responses": {
                    "200": {
                        "description": "OK",
                        "schema": {
                            "allOf": [
                                {
                                    "$ref": "#/definitions/server.serverResponse"
                                },
                                {
                                    "type": "object",
                                    "properties": {
                                        "data": {
                                            "$ref": "#/definitions/server.Stub"
                                        }
                                    }
                                }
                            ]
                        }
                    },
                    "400": {
                        "description": "Bad Request",
                        "schema": {
                            "allOf": [
                                {
                                    "$ref": "#/definitions/server.serverResponse"
                                },
                                {
                                    "type": "object",
                                    "properties": {
                                        "data": {
                                            "$ref": "#/definitions/server.Stub"
                                        }
                                    }
                                }
                            ]
                        }
                    },
                    "401": {
                        "description": "Unauthorized",
                        "schema": {
                            "allOf": [
                                {
                                    "$ref": "#/definitions/server.serverResponse"
                                },
                                {
                                    "type": "object",
                                    "properties": {
                                        "data": {
                                            "$ref": "#/definitions/server.Stub"
                                        }
                                    }
                                }
                            ]
                        }
                    },
                    "500": {
                        "description": "Internal Server Error",
                        "schema": {
                            "allOf": [
                                {
                                    "$ref": "#/definitions/server.serverResponse"
                                },
                                {
                                    "type": "object",
                                    "properties": {
                                        "data": {
                                            "$ref": "#/definitions/server.Stub"
                                        }
                                    }
                                }
                            ]
                        }
                    }
                }
            }
        },
        "/auth/login": {
            "post": {
                "description": "This endpoint logs in a user",
                "consumes": [
                    "application/json"
                ],
                "produces": [
                    "application/json"
                ],
                "tags": [
                    "User"
                ],
                "summary": "Login a user",
                "parameters": [
                    {
                        "description": "User Details",
                        "name": "user",
                        "in": "body",
                        "required": true,
                        "schema": {
                            "$ref": "#/definitions/models.LoginUser"
                        }
                    }
                ],
                "responses": {
                    "200": {
                        "description": "OK",
                        "schema": {
                            "allOf": [
                                {
                                    "$ref": "#/definitions/server.serverResponse"
                                },
                                {
                                    "type": "object",
                                    "properties": {
                                        "data": {
                                            "$ref": "#/definitions/models.LoginUserResponse"
                                        }
                                    }
                                }
                            ]
                        }
                    },
                    "400": {
                        "description": "Bad Request",
                        "schema": {
                            "allOf": [
                                {
                                    "$ref": "#/definitions/server.serverResponse"
                                },
                                {
                                    "type": "object",
                                    "properties": {
                                        "data": {
                                            "$ref": "#/definitions/server.Stub"
                                        }
                                    }
                                }
                            ]
                        }
                    },
                    "401": {
                        "description": "Unauthorized",
                        "schema": {
                            "allOf": [
                                {
                                    "$ref": "#/definitions/server.serverResponse"
                                },
                                {
                                    "type": "object",
                                    "properties": {
                                        "data": {
                                            "$ref": "#/definitions/server.Stub"
                                        }
                                    }
                                }
                            ]
                        }
                    },
                    "500": {
                        "description": "Internal Server Error",
                        "schema": {
                            "allOf": [
                                {
                                    "$ref": "#/definitions/server.serverResponse"
                                },
                                {
                                    "type": "object",
                                    "properties": {
                                        "data": {
                                            "$ref": "#/definitions/server.Stub"
                                        }
                                    }
                                }
                            ]
                        }
                    }
                }
            }
        },
        "/auth/logout": {
            "post": {
                "security": [
                    {
                        "ApiKeyAuth": []
                    }
                ],
                "description": "This endpoint logs out a user",
                "consumes": [
                    "application/json"
                ],
                "produces": [
                    "application/json"
                ],
                "tags": [
                    "User"
                ],
                "summary": "Logs out a user",
                "responses": {
                    "200": {
                        "description": "OK",
                        "schema": {
                            "allOf": [
                                {
                                    "$ref": "#/definitions/server.serverResponse"
                                },
                                {
                                    "type": "object",
                                    "properties": {
                                        "data": {
                                            "$ref": "#/definitions/server.Stub"
                                        }
                                    }
                                }
                            ]
                        }
                    },
                    "400": {
                        "description": "Bad Request",
                        "schema": {
                            "allOf": [
                                {
                                    "$ref": "#/definitions/server.serverResponse"
                                },
                                {
                                    "type": "object",
                                    "properties": {
                                        "data": {
                                            "$ref": "#/definitions/server.Stub"
                                        }
                                    }
                                }
                            ]
                        }
                    },
                    "401": {
                        "description": "Unauthorized",
                        "schema": {
                            "allOf": [
                                {
                                    "$ref": "#/definitions/server.serverResponse"
                                },
                                {
                                    "type": "object",
                                    "properties": {
                                        "data": {
                                            "$ref": "#/definitions/server.Stub"
                                        }
                                    }
                                }
                            ]
                        }
                    },
                    "500": {
                        "description": "Internal Server Error",
                        "schema": {
                            "allOf": [
                                {
                                    "$ref": "#/definitions/server.serverResponse"
                                },
                                {
                                    "type": "object",
                                    "properties": {
                                        "data": {
                                            "$ref": "#/definitions/server.Stub"
                                        }
                                    }
                                }
                            ]
                        }
                    }
                }
            }
        },
        "/auth/token/refresh": {
            "post": {
                "description": "This endpoint refreshes an access token",
                "consumes": [
                    "application/json"
                ],
                "produces": [
                    "application/json"
                ],
                "tags": [
                    "User"
                ],
                "summary": "Refresh an access token",
                "parameters": [
                    {
                        "description": "Token Details",
                        "name": "token",
                        "in": "body",
                        "required": true,
                        "schema": {
                            "$ref": "#/definitions/models.Token"
                        }
                    }
                ],
                "responses": {
                    "200": {
                        "description": "OK",
                        "schema": {
                            "allOf": [
                                {
                                    "$ref": "#/definitions/server.serverResponse"
                                },
                                {
                                    "type": "object",
                                    "properties": {
                                        "data": {
                                            "$ref": "#/definitions/models.Token"
                                        }
                                    }
                                }
                            ]
                        }
                    },
                    "400": {
                        "description": "Bad Request",
                        "schema": {
                            "allOf": [
                                {
                                    "$ref": "#/definitions/server.serverResponse"
                                },
                                {
                                    "type": "object",
                                    "properties": {
                                        "data": {
                                            "$ref": "#/definitions/server.Stub"
                                        }
                                    }
                                }
                            ]
                        }
                    },
                    "401": {
                        "description": "Unauthorized",
                        "schema": {
                            "allOf": [
                                {
                                    "$ref": "#/definitions/server.serverResponse"
                                },
                                {
                                    "type": "object",
                                    "properties": {
                                        "data": {
                                            "$ref": "#/definitions/server.Stub"
                                        }
                                    }
                                }
                            ]
                        }
                    },
                    "500": {
                        "description": "Internal Server Error",
                        "schema": {
                            "allOf": [
                                {
                                    "$ref": "#/definitions/server.serverResponse"
                                },
                                {
                                    "type": "object",
                                    "properties": {
                                        "data": {
                                            "$ref": "#/definitions/server.Stub"
                                        }
                                    }
                                }
                            ]
                        }
                    }
                }
            }
        },
        "/eventdeliveries": {
            "get": {
                "security": [
                    {
                        "ApiKeyAuth": []
                    }
                ],
                "description": "This endpoint fetch event deliveries.",
                "consumes": [
                    "application/json"
                ],
                "produces": [
                    "application/json"
                ],
                "tags": [
                    "EventDelivery"
                ],
                "summary": "Get event deliveries",
                "parameters": [
                    {
                        "type": "string",
                        "description": "application id",
                        "name": "appId",
                        "in": "query"
                    },
                    {
                        "type": "string",
                        "description": "group id",
                        "name": "groupId",
                        "in": "query",
                        "required": true
                    },
                    {
                        "type": "string",
                        "description": "event id",
                        "name": "eventId",
                        "in": "query"
                    },
                    {
                        "type": "string",
                        "description": "start date",
                        "name": "startDate",
                        "in": "query"
                    },
                    {
                        "type": "string",
                        "description": "end date",
                        "name": "endDate",
                        "in": "query"
                    },
                    {
                        "type": "string",
                        "description": "results per page",
                        "name": "perPage",
                        "in": "query"
                    },
                    {
                        "type": "string",
                        "description": "page number",
                        "name": "page",
                        "in": "query"
                    },
                    {
                        "type": "string",
                        "description": "sort order",
                        "name": "sort",
                        "in": "query"
                    },
                    {
                        "type": "array",
                        "items": {
                            "type": "string"
                        },
                        "description": "status",
                        "name": "status",
                        "in": "query"
                    }
                ],
                "responses": {
                    "200": {
                        "description": "OK",
                        "schema": {
                            "allOf": [
                                {
                                    "$ref": "#/definitions/server.serverResponse"
                                },
                                {
                                    "type": "object",
                                    "properties": {
                                        "data": {
                                            "allOf": [
                                                {
                                                    "$ref": "#/definitions/server.pagedResponse"
                                                },
                                                {
                                                    "type": "object",
                                                    "properties": {
                                                        "content": {
                                                            "type": "array",
                                                            "items": {
                                                                "allOf": [
                                                                    {
                                                                        "$ref": "#/definitions/datastore.EventDelivery"
                                                                    },
                                                                    {
                                                                        "type": "object",
                                                                        "properties": {
                                                                            "data": {
                                                                                "$ref": "#/definitions/server.Stub"
                                                                            }
                                                                        }
                                                                    }
                                                                ]
                                                            }
                                                        }
                                                    }
                                                }
                                            ]
                                        }
                                    }
                                }
                            ]
                        }
                    },
                    "400": {
                        "description": "Bad Request",
                        "schema": {
                            "allOf": [
                                {
                                    "$ref": "#/definitions/server.serverResponse"
                                },
                                {
                                    "type": "object",
                                    "properties": {
                                        "data": {
                                            "$ref": "#/definitions/server.Stub"
                                        }
                                    }
                                }
                            ]
                        }
                    },
                    "401": {
                        "description": "Unauthorized",
                        "schema": {
                            "allOf": [
                                {
                                    "$ref": "#/definitions/server.serverResponse"
                                },
                                {
                                    "type": "object",
                                    "properties": {
                                        "data": {
                                            "$ref": "#/definitions/server.Stub"
                                        }
                                    }
                                }
                            ]
                        }
                    },
                    "500": {
                        "description": "Internal Server Error",
                        "schema": {
                            "allOf": [
                                {
                                    "$ref": "#/definitions/server.serverResponse"
                                },
                                {
                                    "type": "object",
                                    "properties": {
                                        "data": {
                                            "$ref": "#/definitions/server.Stub"
                                        }
                                    }
                                }
                            ]
                        }
                    }
                }
            }
        },
        "/eventdeliveries/batchretry": {
            "post": {
                "security": [
                    {
                        "ApiKeyAuth": []
                    }
                ],
                "description": "This endpoint resends multiple app events",
                "consumes": [
                    "application/json"
                ],
                "produces": [
                    "application/json"
                ],
                "tags": [
                    "EventDelivery"
                ],
                "summary": "Batch Resend app events",
                "parameters": [
                    {
                        "type": "string",
                        "description": "group id",
                        "name": "groupId",
                        "in": "query",
                        "required": true
                    },
                    {
                        "description": "event delivery ids",
                        "name": "ids",
                        "in": "body",
                        "required": true,
                        "schema": {
                            "allOf": [
                                {
                                    "$ref": "#/definitions/server.Stub"
                                },
                                {
                                    "type": "object",
                                    "properties": {
                                        "ids": {
                                            "type": "array",
                                            "items": {
                                                "type": "string"
                                            }
                                        }
                                    }
                                }
                            ]
                        }
                    }
                ],
                "responses": {
                    "200": {
                        "description": "OK",
                        "schema": {
                            "allOf": [
                                {
                                    "$ref": "#/definitions/server.serverResponse"
                                },
                                {
                                    "type": "object",
                                    "properties": {
                                        "data": {
                                            "$ref": "#/definitions/server.Stub"
                                        }
                                    }
                                }
                            ]
                        }
                    },
                    "400": {
                        "description": "Bad Request",
                        "schema": {
                            "allOf": [
                                {
                                    "$ref": "#/definitions/server.serverResponse"
                                },
                                {
                                    "type": "object",
                                    "properties": {
                                        "data": {
                                            "$ref": "#/definitions/server.Stub"
                                        }
                                    }
                                }
                            ]
                        }
                    },
                    "401": {
                        "description": "Unauthorized",
                        "schema": {
                            "allOf": [
                                {
                                    "$ref": "#/definitions/server.serverResponse"
                                },
                                {
                                    "type": "object",
                                    "properties": {
                                        "data": {
                                            "$ref": "#/definitions/server.Stub"
                                        }
                                    }
                                }
                            ]
                        }
                    },
                    "500": {
                        "description": "Internal Server Error",
                        "schema": {
                            "allOf": [
                                {
                                    "$ref": "#/definitions/server.serverResponse"
                                },
                                {
                                    "type": "object",
                                    "properties": {
                                        "data": {
                                            "$ref": "#/definitions/server.Stub"
                                        }
                                    }
                                }
                            ]
                        }
                    }
                }
            }
        },
        "/eventdeliveries/countbatchretryevents": {
            "get": {
                "security": [
                    {
                        "ApiKeyAuth": []
                    }
                ],
                "description": "This endpoint counts app events that will be affected by a batch retry operation",
                "consumes": [
                    "application/json"
                ],
                "produces": [
                    "application/json"
                ],
                "tags": [
                    "EventDelivery"
                ],
                "summary": "Count affected eventDeliveries",
                "parameters": [
                    {
                        "type": "string",
                        "description": "application id",
                        "name": "appId",
                        "in": "query"
                    },
                    {
                        "type": "string",
                        "description": "group Id",
                        "name": "groupId",
                        "in": "query",
                        "required": true
                    },
                    {
                        "type": "string",
                        "description": "start date",
                        "name": "startDate",
                        "in": "query"
                    },
                    {
                        "type": "string",
                        "description": "end date",
                        "name": "endDate",
                        "in": "query"
                    },
                    {
                        "type": "string",
                        "description": "results per page",
                        "name": "perPage",
                        "in": "query"
                    },
                    {
                        "type": "string",
                        "description": "page number",
                        "name": "page",
                        "in": "query"
                    },
                    {
                        "type": "string",
                        "description": "sort order",
                        "name": "sort",
                        "in": "query"
                    }
                ],
                "responses": {
                    "200": {
                        "description": "OK",
                        "schema": {
                            "allOf": [
                                {
                                    "$ref": "#/definitions/server.serverResponse"
                                },
                                {
                                    "type": "object",
                                    "properties": {
                                        "data": {
                                            "allOf": [
                                                {
                                                    "$ref": "#/definitions/server.Stub"
                                                },
                                                {
                                                    "type": "object",
                                                    "properties": {
                                                        "num": {
                                                            "type": "integer"
                                                        }
                                                    }
                                                }
                                            ]
                                        }
                                    }
                                }
                            ]
                        }
                    },
                    "400": {
                        "description": "Bad Request",
                        "schema": {
                            "allOf": [
                                {
                                    "$ref": "#/definitions/server.serverResponse"
                                },
                                {
                                    "type": "object",
                                    "properties": {
                                        "data": {
                                            "$ref": "#/definitions/server.Stub"
                                        }
                                    }
                                }
                            ]
                        }
                    },
                    "401": {
                        "description": "Unauthorized",
                        "schema": {
                            "allOf": [
                                {
                                    "$ref": "#/definitions/server.serverResponse"
                                },
                                {
                                    "type": "object",
                                    "properties": {
                                        "data": {
                                            "$ref": "#/definitions/server.Stub"
                                        }
                                    }
                                }
                            ]
                        }
                    },
                    "500": {
                        "description": "Internal Server Error",
                        "schema": {
                            "allOf": [
                                {
                                    "$ref": "#/definitions/server.serverResponse"
                                },
                                {
                                    "type": "object",
                                    "properties": {
                                        "data": {
                                            "$ref": "#/definitions/server.Stub"
                                        }
                                    }
                                }
                            ]
                        }
                    }
                }
            }
        },
        "/eventdeliveries/forceresend": {
            "post": {
                "security": [
                    {
                        "ApiKeyAuth": []
                    }
                ],
                "description": "This endpoint force resends multiple app events",
                "consumes": [
                    "application/json"
                ],
                "produces": [
                    "application/json"
                ],
                "tags": [
                    "EventDelivery"
                ],
                "summary": "Force Resend app events",
                "parameters": [
                    {
                        "type": "string",
                        "description": "group Id",
                        "name": "groupId",
                        "in": "query",
                        "required": true
                    },
                    {
                        "description": "event delivery ids",
                        "name": "ids",
                        "in": "body",
                        "required": true,
                        "schema": {
                            "allOf": [
                                {
                                    "$ref": "#/definitions/server.Stub"
                                },
                                {
                                    "type": "object",
                                    "properties": {
                                        "ids": {
                                            "type": "array",
                                            "items": {
                                                "type": "string"
                                            }
                                        }
                                    }
                                }
                            ]
                        }
                    }
                ],
                "responses": {
                    "200": {
                        "description": "OK",
                        "schema": {
                            "allOf": [
                                {
                                    "$ref": "#/definitions/server.serverResponse"
                                },
                                {
                                    "type": "object",
                                    "properties": {
                                        "data": {
                                            "$ref": "#/definitions/server.Stub"
                                        }
                                    }
                                }
                            ]
                        }
                    },
                    "400": {
                        "description": "Bad Request",
                        "schema": {
                            "allOf": [
                                {
                                    "$ref": "#/definitions/server.serverResponse"
                                },
                                {
                                    "type": "object",
                                    "properties": {
                                        "data": {
                                            "$ref": "#/definitions/server.Stub"
                                        }
                                    }
                                }
                            ]
                        }
                    },
                    "401": {
                        "description": "Unauthorized",
                        "schema": {
                            "allOf": [
                                {
                                    "$ref": "#/definitions/server.serverResponse"
                                },
                                {
                                    "type": "object",
                                    "properties": {
                                        "data": {
                                            "$ref": "#/definitions/server.Stub"
                                        }
                                    }
                                }
                            ]
                        }
                    },
                    "500": {
                        "description": "Internal Server Error",
                        "schema": {
                            "allOf": [
                                {
                                    "$ref": "#/definitions/server.serverResponse"
                                },
                                {
                                    "type": "object",
                                    "properties": {
                                        "data": {
                                            "$ref": "#/definitions/server.Stub"
                                        }
                                    }
                                }
                            ]
                        }
                    }
                }
            }
        },
        "/eventdeliveries/{eventDeliveryID}": {
            "get": {
                "security": [
                    {
                        "ApiKeyAuth": []
                    }
                ],
                "description": "This endpoint fetches an event delivery.",
                "consumes": [
                    "application/json"
                ],
                "produces": [
                    "application/json"
                ],
                "tags": [
                    "EventDelivery"
                ],
                "summary": "Get event delivery",
                "parameters": [
                    {
                        "type": "string",
                        "description": "group id",
                        "name": "groupId",
                        "in": "query",
                        "required": true
                    },
                    {
                        "type": "string",
                        "description": "event delivery id",
                        "name": "eventDeliveryID",
                        "in": "path",
                        "required": true
                    }
                ],
                "responses": {
                    "200": {
                        "description": "OK",
                        "schema": {
                            "allOf": [
                                {
                                    "$ref": "#/definitions/server.serverResponse"
                                },
                                {
                                    "type": "object",
                                    "properties": {
                                        "data": {
                                            "allOf": [
                                                {
                                                    "$ref": "#/definitions/datastore.Event"
                                                },
                                                {
                                                    "type": "object",
                                                    "properties": {
                                                        "data": {
                                                            "$ref": "#/definitions/server.Stub"
                                                        }
                                                    }
                                                }
                                            ]
                                        }
                                    }
                                }
                            ]
                        }
                    },
                    "400": {
                        "description": "Bad Request",
                        "schema": {
                            "allOf": [
                                {
                                    "$ref": "#/definitions/server.serverResponse"
                                },
                                {
                                    "type": "object",
                                    "properties": {
                                        "data": {
                                            "$ref": "#/definitions/server.Stub"
                                        }
                                    }
                                }
                            ]
                        }
                    },
                    "401": {
                        "description": "Unauthorized",
                        "schema": {
                            "allOf": [
                                {
                                    "$ref": "#/definitions/server.serverResponse"
                                },
                                {
                                    "type": "object",
                                    "properties": {
                                        "data": {
                                            "$ref": "#/definitions/server.Stub"
                                        }
                                    }
                                }
                            ]
                        }
                    },
                    "500": {
                        "description": "Internal Server Error",
                        "schema": {
                            "allOf": [
                                {
                                    "$ref": "#/definitions/server.serverResponse"
                                },
                                {
                                    "type": "object",
                                    "properties": {
                                        "data": {
                                            "$ref": "#/definitions/server.Stub"
                                        }
                                    }
                                }
                            ]
                        }
                    }
                }
            }
        },
        "/eventdeliveries/{eventDeliveryID}/resend": {
            "put": {
                "security": [
                    {
                        "ApiKeyAuth": []
                    }
                ],
                "description": "This endpoint resends an app event",
                "consumes": [
                    "application/json"
                ],
                "produces": [
                    "application/json"
                ],
                "tags": [
                    "EventDelivery"
                ],
                "summary": "Resend an app event",
                "parameters": [
                    {
                        "type": "string",
                        "description": "group id",
                        "name": "groupId",
                        "in": "query",
                        "required": true
                    },
                    {
                        "type": "string",
                        "description": "event delivery id",
                        "name": "eventDeliveryID",
                        "in": "path",
                        "required": true
                    }
                ],
                "responses": {
                    "200": {
                        "description": "OK",
                        "schema": {
                            "allOf": [
                                {
                                    "$ref": "#/definitions/server.serverResponse"
                                },
                                {
                                    "type": "object",
                                    "properties": {
                                        "data": {
                                            "allOf": [
                                                {
                                                    "$ref": "#/definitions/datastore.Event"
                                                },
                                                {
                                                    "type": "object",
                                                    "properties": {
                                                        "data": {
                                                            "$ref": "#/definitions/server.Stub"
                                                        }
                                                    }
                                                }
                                            ]
                                        }
                                    }
                                }
                            ]
                        }
                    },
                    "400": {
                        "description": "Bad Request",
                        "schema": {
                            "allOf": [
                                {
                                    "$ref": "#/definitions/server.serverResponse"
                                },
                                {
                                    "type": "object",
                                    "properties": {
                                        "data": {
                                            "$ref": "#/definitions/server.Stub"
                                        }
                                    }
                                }
                            ]
                        }
                    },
                    "401": {
                        "description": "Unauthorized",
                        "schema": {
                            "allOf": [
                                {
                                    "$ref": "#/definitions/server.serverResponse"
                                },
                                {
                                    "type": "object",
                                    "properties": {
                                        "data": {
                                            "$ref": "#/definitions/server.Stub"
                                        }
                                    }
                                }
                            ]
                        }
                    },
                    "500": {
                        "description": "Internal Server Error",
                        "schema": {
                            "allOf": [
                                {
                                    "$ref": "#/definitions/server.serverResponse"
                                },
                                {
                                    "type": "object",
                                    "properties": {
                                        "data": {
                                            "$ref": "#/definitions/server.Stub"
                                        }
                                    }
                                }
                            ]
                        }
                    }
                }
            }
        },
        "/events": {
            "get": {
                "security": [
                    {
                        "ApiKeyAuth": []
                    }
                ],
                "description": "This endpoint fetches app events with pagination",
                "consumes": [
                    "application/json"
                ],
                "produces": [
                    "application/json"
                ],
                "tags": [
                    "Events"
                ],
                "summary": "Get app events with pagination",
                "parameters": [
                    {
                        "type": "string",
                        "description": "application id",
                        "name": "appId",
                        "in": "query"
                    },
                    {
                        "type": "string",
                        "description": "group id",
                        "name": "groupId",
                        "in": "query",
                        "required": true
                    },
                    {
                        "type": "string",
                        "description": "start date",
                        "name": "startDate",
                        "in": "query"
                    },
                    {
                        "type": "string",
                        "description": "end date",
                        "name": "endDate",
                        "in": "query"
                    },
                    {
                        "type": "string",
                        "description": "results per page",
                        "name": "perPage",
                        "in": "query"
                    },
                    {
                        "type": "string",
                        "description": "page number",
                        "name": "page",
                        "in": "query"
                    },
                    {
                        "type": "string",
                        "description": "sort order",
                        "name": "sort",
                        "in": "query"
                    }
                ],
                "responses": {
                    "200": {
                        "description": "OK",
                        "schema": {
                            "allOf": [
                                {
                                    "$ref": "#/definitions/server.serverResponse"
                                },
                                {
                                    "type": "object",
                                    "properties": {
                                        "data": {
                                            "allOf": [
                                                {
                                                    "$ref": "#/definitions/server.pagedResponse"
                                                },
                                                {
                                                    "type": "object",
                                                    "properties": {
                                                        "content": {
                                                            "type": "array",
                                                            "items": {
                                                                "allOf": [
                                                                    {
                                                                        "$ref": "#/definitions/datastore.Event"
                                                                    },
                                                                    {
                                                                        "type": "object",
                                                                        "properties": {
                                                                            "data": {
                                                                                "$ref": "#/definitions/server.Stub"
                                                                            }
                                                                        }
                                                                    }
                                                                ]
                                                            }
                                                        }
                                                    }
                                                }
                                            ]
                                        }
                                    }
                                }
                            ]
                        }
                    },
                    "400": {
                        "description": "Bad Request",
                        "schema": {
                            "allOf": [
                                {
                                    "$ref": "#/definitions/server.serverResponse"
                                },
                                {
                                    "type": "object",
                                    "properties": {
                                        "data": {
                                            "$ref": "#/definitions/server.Stub"
                                        }
                                    }
                                }
                            ]
                        }
                    },
                    "401": {
                        "description": "Unauthorized",
                        "schema": {
                            "allOf": [
                                {
                                    "$ref": "#/definitions/server.serverResponse"
                                },
                                {
                                    "type": "object",
                                    "properties": {
                                        "data": {
                                            "$ref": "#/definitions/server.Stub"
                                        }
                                    }
                                }
                            ]
                        }
                    },
                    "500": {
                        "description": "Internal Server Error",
                        "schema": {
                            "allOf": [
                                {
                                    "$ref": "#/definitions/server.serverResponse"
                                },
                                {
                                    "type": "object",
                                    "properties": {
                                        "data": {
                                            "$ref": "#/definitions/server.Stub"
                                        }
                                    }
                                }
                            ]
                        }
                    }
                }
            },
            "post": {
                "security": [
                    {
                        "ApiKeyAuth": []
                    }
                ],
                "description": "This endpoint creates an app event",
                "consumes": [
                    "application/json"
                ],
                "produces": [
                    "application/json"
                ],
                "tags": [
                    "Events"
                ],
                "summary": "Create app event",
                "parameters": [
                    {
                        "type": "string",
                        "description": "group id",
                        "name": "groupId",
                        "in": "query",
                        "required": true
                    },
                    {
                        "description": "Event Details",
                        "name": "event",
                        "in": "body",
                        "required": true,
                        "schema": {
                            "$ref": "#/definitions/models.Event"
                        }
                    }
                ],
                "responses": {
                    "200": {
                        "description": "OK",
                        "schema": {
                            "allOf": [
                                {
                                    "$ref": "#/definitions/server.serverResponse"
                                },
                                {
                                    "type": "object",
                                    "properties": {
                                        "data": {
                                            "allOf": [
                                                {
                                                    "$ref": "#/definitions/datastore.Event"
                                                },
                                                {
                                                    "type": "object",
                                                    "properties": {
                                                        "data": {
                                                            "$ref": "#/definitions/server.Stub"
                                                        }
                                                    }
                                                }
                                            ]
                                        }
                                    }
                                }
                            ]
                        }
                    },
                    "400": {
                        "description": "Bad Request",
                        "schema": {
                            "allOf": [
                                {
                                    "$ref": "#/definitions/server.serverResponse"
                                },
                                {
                                    "type": "object",
                                    "properties": {
                                        "data": {
                                            "$ref": "#/definitions/server.Stub"
                                        }
                                    }
                                }
                            ]
                        }
                    },
                    "401": {
                        "description": "Unauthorized",
                        "schema": {
                            "allOf": [
                                {
                                    "$ref": "#/definitions/server.serverResponse"
                                },
                                {
                                    "type": "object",
                                    "properties": {
                                        "data": {
                                            "$ref": "#/definitions/server.Stub"
                                        }
                                    }
                                }
                            ]
                        }
                    },
                    "500": {
                        "description": "Internal Server Error",
                        "schema": {
                            "allOf": [
                                {
                                    "$ref": "#/definitions/server.serverResponse"
                                },
                                {
                                    "type": "object",
                                    "properties": {
                                        "data": {
                                            "$ref": "#/definitions/server.Stub"
                                        }
                                    }
                                }
                            ]
                        }
                    }
                }
            }
        },
        "/events/{eventID}": {
            "get": {
                "security": [
                    {
                        "ApiKeyAuth": []
                    }
                ],
                "description": "This endpoint fetches an app event",
                "consumes": [
                    "application/json"
                ],
                "produces": [
                    "application/json"
                ],
                "tags": [
                    "Events"
                ],
                "summary": "Get app event",
                "parameters": [
                    {
                        "type": "string",
                        "description": "group id",
                        "name": "groupId",
                        "in": "query",
                        "required": true
                    },
                    {
                        "type": "string",
                        "description": "event id",
                        "name": "eventID",
                        "in": "path",
                        "required": true
                    }
                ],
                "responses": {
                    "200": {
                        "description": "OK",
                        "schema": {
                            "allOf": [
                                {
                                    "$ref": "#/definitions/server.serverResponse"
                                },
                                {
                                    "type": "object",
                                    "properties": {
                                        "data": {
                                            "allOf": [
                                                {
                                                    "$ref": "#/definitions/datastore.Event"
                                                },
                                                {
                                                    "type": "object",
                                                    "properties": {
                                                        "data": {
                                                            "$ref": "#/definitions/server.Stub"
                                                        }
                                                    }
                                                }
                                            ]
                                        }
                                    }
                                }
                            ]
                        }
                    },
                    "400": {
                        "description": "Bad Request",
                        "schema": {
                            "allOf": [
                                {
                                    "$ref": "#/definitions/server.serverResponse"
                                },
                                {
                                    "type": "object",
                                    "properties": {
                                        "data": {
                                            "$ref": "#/definitions/server.Stub"
                                        }
                                    }
                                }
                            ]
                        }
                    },
                    "401": {
                        "description": "Unauthorized",
                        "schema": {
                            "allOf": [
                                {
                                    "$ref": "#/definitions/server.serverResponse"
                                },
                                {
                                    "type": "object",
                                    "properties": {
                                        "data": {
                                            "$ref": "#/definitions/server.Stub"
                                        }
                                    }
                                }
                            ]
                        }
                    },
                    "500": {
                        "description": "Internal Server Error",
                        "schema": {
                            "allOf": [
                                {
                                    "$ref": "#/definitions/server.serverResponse"
                                },
                                {
                                    "type": "object",
                                    "properties": {
                                        "data": {
                                            "$ref": "#/definitions/server.Stub"
                                        }
                                    }
                                }
                            ]
                        }
                    }
                }
            }
        },
        "/events/{eventID}/eventdeliveries/{eventDeliveryID}/deliveryattempts": {
            "get": {
                "security": [
                    {
                        "ApiKeyAuth": []
                    }
                ],
                "description": "This endpoint fetches an app message's delivery attempts",
                "consumes": [
                    "application/json"
                ],
                "produces": [
                    "application/json"
                ],
                "tags": [
                    "DeliveryAttempts"
                ],
                "summary": "Get delivery attempts",
                "parameters": [
                    {
                        "type": "string",
                        "description": "event id",
                        "name": "eventID",
                        "in": "path",
                        "required": true
                    },
                    {
                        "type": "string",
                        "description": "event delivery id",
                        "name": "eventDeliveryID",
                        "in": "path",
                        "required": true
                    }
                ],
                "responses": {
                    "200": {
                        "description": "OK",
                        "schema": {
                            "allOf": [
                                {
                                    "$ref": "#/definitions/server.serverResponse"
                                },
                                {
                                    "type": "object",
                                    "properties": {
                                        "data": {
                                            "type": "array",
                                            "items": {
                                                "$ref": "#/definitions/datastore.DeliveryAttempt"
                                            }
                                        }
                                    }
                                }
                            ]
                        }
                    },
                    "400": {
                        "description": "Bad Request",
                        "schema": {
                            "allOf": [
                                {
                                    "$ref": "#/definitions/server.serverResponse"
                                },
                                {
                                    "type": "object",
                                    "properties": {
                                        "data": {
                                            "$ref": "#/definitions/server.Stub"
                                        }
                                    }
                                }
                            ]
                        }
                    },
                    "401": {
                        "description": "Unauthorized",
                        "schema": {
                            "allOf": [
                                {
                                    "$ref": "#/definitions/server.serverResponse"
                                },
                                {
                                    "type": "object",
                                    "properties": {
                                        "data": {
                                            "$ref": "#/definitions/server.Stub"
                                        }
                                    }
                                }
                            ]
                        }
                    },
                    "500": {
                        "description": "Internal Server Error",
                        "schema": {
                            "allOf": [
                                {
                                    "$ref": "#/definitions/server.serverResponse"
                                },
                                {
                                    "type": "object",
                                    "properties": {
                                        "data": {
                                            "$ref": "#/definitions/server.Stub"
                                        }
                                    }
                                }
                            ]
                        }
                    }
                }
            }
        },
        "/events/{eventID}/eventdeliveries/{eventDeliveryID}/deliveryattempts/{deliveryAttemptID}": {
            "get": {
                "security": [
                    {
                        "ApiKeyAuth": []
                    }
                ],
                "description": "This endpoint fetches an app event delivery attempt",
                "consumes": [
                    "application/json"
                ],
                "produces": [
                    "application/json"
                ],
                "tags": [
                    "DeliveryAttempts"
                ],
                "summary": "Get delivery attempt",
                "parameters": [
                    {
                        "type": "string",
                        "description": "event id",
                        "name": "eventID",
                        "in": "path",
                        "required": true
                    },
                    {
                        "type": "string",
                        "description": "event delivery id",
                        "name": "eventDeliveryID",
                        "in": "path",
                        "required": true
                    },
                    {
                        "type": "string",
                        "description": "delivery attempt id",
                        "name": "deliveryAttemptID",
                        "in": "path",
                        "required": true
                    }
                ],
                "responses": {
                    "200": {
                        "description": "OK",
                        "schema": {
                            "allOf": [
                                {
                                    "$ref": "#/definitions/server.serverResponse"
                                },
                                {
                                    "type": "object",
                                    "properties": {
                                        "data": {
                                            "$ref": "#/definitions/datastore.DeliveryAttempt"
                                        }
                                    }
                                }
                            ]
                        }
                    },
                    "400": {
                        "description": "Bad Request",
                        "schema": {
                            "allOf": [
                                {
                                    "$ref": "#/definitions/server.serverResponse"
                                },
                                {
                                    "type": "object",
                                    "properties": {
                                        "data": {
                                            "$ref": "#/definitions/server.Stub"
                                        }
                                    }
                                }
                            ]
                        }
                    },
                    "401": {
                        "description": "Unauthorized",
                        "schema": {
                            "allOf": [
                                {
                                    "$ref": "#/definitions/server.serverResponse"
                                },
                                {
                                    "type": "object",
                                    "properties": {
                                        "data": {
                                            "$ref": "#/definitions/server.Stub"
                                        }
                                    }
                                }
                            ]
                        }
                    },
                    "500": {
                        "description": "Internal Server Error",
                        "schema": {
                            "allOf": [
                                {
                                    "$ref": "#/definitions/server.serverResponse"
                                },
                                {
                                    "type": "object",
                                    "properties": {
                                        "data": {
                                            "$ref": "#/definitions/server.Stub"
                                        }
                                    }
                                }
                            ]
                        }
                    }
                }
            }
        },
        "/events/{eventID}/replay": {
            "put": {
                "security": [
                    {
                        "ApiKeyAuth": []
                    }
                ],
                "description": "This endpoint replays an app event",
                "consumes": [
                    "application/json"
                ],
                "produces": [
                    "application/json"
                ],
                "tags": [
                    "Events"
                ],
                "summary": "Replay app event",
                "parameters": [
                    {
                        "type": "string",
                        "description": "group id",
                        "name": "groupId",
                        "in": "query",
                        "required": true
                    },
                    {
                        "type": "string",
                        "description": "event id",
                        "name": "eventID",
                        "in": "path",
                        "required": true
                    }
                ],
                "responses": {
                    "200": {
                        "description": "OK",
                        "schema": {
                            "allOf": [
                                {
                                    "$ref": "#/definitions/server.serverResponse"
                                },
                                {
                                    "type": "object",
                                    "properties": {
                                        "data": {
                                            "allOf": [
                                                {
                                                    "$ref": "#/definitions/datastore.Event"
                                                },
                                                {
                                                    "type": "object",
                                                    "properties": {
                                                        "data": {
                                                            "$ref": "#/definitions/server.Stub"
                                                        }
                                                    }
                                                }
                                            ]
                                        }
                                    }
                                }
                            ]
                        }
                    },
                    "400": {
                        "description": "Bad Request",
                        "schema": {
                            "allOf": [
                                {
                                    "$ref": "#/definitions/server.serverResponse"
                                },
                                {
                                    "type": "object",
                                    "properties": {
                                        "data": {
                                            "$ref": "#/definitions/server.Stub"
                                        }
                                    }
                                }
                            ]
                        }
                    },
                    "401": {
                        "description": "Unauthorized",
                        "schema": {
                            "allOf": [
                                {
                                    "$ref": "#/definitions/server.serverResponse"
                                },
                                {
                                    "type": "object",
                                    "properties": {
                                        "data": {
                                            "$ref": "#/definitions/server.Stub"
                                        }
                                    }
                                }
                            ]
                        }
                    },
                    "500": {
                        "description": "Internal Server Error",
                        "schema": {
                            "allOf": [
                                {
                                    "$ref": "#/definitions/server.serverResponse"
                                },
                                {
                                    "type": "object",
                                    "properties": {
                                        "data": {
                                            "$ref": "#/definitions/server.Stub"
                                        }
                                    }
                                }
                            ]
                        }
                    }
                }
            }
        },
        "/groups": {
            "get": {
                "security": [
                    {
                        "ApiKeyAuth": []
                    }
                ],
                "description": "This endpoint fetches groups",
                "consumes": [
                    "application/json"
                ],
                "produces": [
                    "application/json"
                ],
                "tags": [
                    "Group"
                ],
                "summary": "Get groups",
                "parameters": [
                    {
                        "type": "string",
                        "description": "group name",
                        "name": "name",
                        "in": "query"
                    }
                ],
                "responses": {
                    "200": {
                        "description": "OK",
                        "schema": {
                            "allOf": [
                                {
                                    "$ref": "#/definitions/server.serverResponse"
                                },
                                {
                                    "type": "object",
                                    "properties": {
                                        "data": {
                                            "type": "array",
                                            "items": {
                                                "$ref": "#/definitions/datastore.Group"
                                            }
                                        }
                                    }
                                }
                            ]
                        }
                    },
                    "400": {
                        "description": "Bad Request",
                        "schema": {
                            "allOf": [
                                {
                                    "$ref": "#/definitions/server.serverResponse"
                                },
                                {
                                    "type": "object",
                                    "properties": {
                                        "data": {
                                            "$ref": "#/definitions/server.Stub"
                                        }
                                    }
                                }
                            ]
                        }
                    },
                    "401": {
                        "description": "Unauthorized",
                        "schema": {
                            "allOf": [
                                {
                                    "$ref": "#/definitions/server.serverResponse"
                                },
                                {
                                    "type": "object",
                                    "properties": {
                                        "data": {
                                            "$ref": "#/definitions/server.Stub"
                                        }
                                    }
                                }
                            ]
                        }
                    },
                    "500": {
                        "description": "Internal Server Error",
                        "schema": {
                            "allOf": [
                                {
                                    "$ref": "#/definitions/server.serverResponse"
                                },
                                {
                                    "type": "object",
                                    "properties": {
                                        "data": {
                                            "$ref": "#/definitions/server.Stub"
                                        }
                                    }
                                }
                            ]
                        }
                    }
                }
            },
            "post": {
                "security": [
                    {
                        "ApiKeyAuth": []
                    }
                ],
                "description": "This endpoint creates a group",
                "consumes": [
                    "application/json"
                ],
                "produces": [
                    "application/json"
                ],
                "tags": [
                    "Group"
                ],
                "summary": "Create a group",
                "parameters": [
                    {
                        "description": "Group Details",
                        "name": "group",
                        "in": "body",
                        "required": true,
                        "schema": {
                            "$ref": "#/definitions/models.Group"
                        }
                    }
                ],
                "responses": {
                    "200": {
                        "description": "OK",
                        "schema": {
                            "allOf": [
                                {
                                    "$ref": "#/definitions/server.serverResponse"
                                },
                                {
                                    "type": "object",
                                    "properties": {
                                        "data": {
                                            "$ref": "#/definitions/datastore.Group"
                                        }
                                    }
                                }
                            ]
                        }
                    },
                    "400": {
                        "description": "Bad Request",
                        "schema": {
                            "allOf": [
                                {
                                    "$ref": "#/definitions/server.serverResponse"
                                },
                                {
                                    "type": "object",
                                    "properties": {
                                        "data": {
                                            "$ref": "#/definitions/server.Stub"
                                        }
                                    }
                                }
                            ]
                        }
                    },
                    "401": {
                        "description": "Unauthorized",
                        "schema": {
                            "allOf": [
                                {
                                    "$ref": "#/definitions/server.serverResponse"
                                },
                                {
                                    "type": "object",
                                    "properties": {
                                        "data": {
                                            "$ref": "#/definitions/server.Stub"
                                        }
                                    }
                                }
                            ]
                        }
                    },
                    "500": {
                        "description": "Internal Server Error",
                        "schema": {
                            "allOf": [
                                {
                                    "$ref": "#/definitions/server.serverResponse"
                                },
                                {
                                    "type": "object",
                                    "properties": {
                                        "data": {
                                            "$ref": "#/definitions/server.Stub"
                                        }
                                    }
                                }
                            ]
                        }
                    }
                }
            }
        },
        "/groups/{groupID}": {
            "get": {
                "security": [
                    {
                        "ApiKeyAuth": []
                    }
                ],
                "description": "This endpoint fetches a group by its id",
                "consumes": [
                    "application/json"
                ],
                "produces": [
                    "application/json"
                ],
                "tags": [
                    "Group"
                ],
                "summary": "Get a group",
                "parameters": [
                    {
                        "type": "string",
                        "description": "group id",
                        "name": "groupID",
                        "in": "path",
                        "required": true
                    }
                ],
                "responses": {
                    "200": {
                        "description": "OK",
                        "schema": {
                            "allOf": [
                                {
                                    "$ref": "#/definitions/server.serverResponse"
                                },
                                {
                                    "type": "object",
                                    "properties": {
                                        "data": {
                                            "$ref": "#/definitions/datastore.Group"
                                        }
                                    }
                                }
                            ]
                        }
                    },
                    "400": {
                        "description": "Bad Request",
                        "schema": {
                            "allOf": [
                                {
                                    "$ref": "#/definitions/server.serverResponse"
                                },
                                {
                                    "type": "object",
                                    "properties": {
                                        "data": {
                                            "$ref": "#/definitions/server.Stub"
                                        }
                                    }
                                }
                            ]
                        }
                    },
                    "401": {
                        "description": "Unauthorized",
                        "schema": {
                            "allOf": [
                                {
                                    "$ref": "#/definitions/server.serverResponse"
                                },
                                {
                                    "type": "object",
                                    "properties": {
                                        "data": {
                                            "$ref": "#/definitions/server.Stub"
                                        }
                                    }
                                }
                            ]
                        }
                    },
                    "500": {
                        "description": "Internal Server Error",
                        "schema": {
                            "allOf": [
                                {
                                    "$ref": "#/definitions/server.serverResponse"
                                },
                                {
                                    "type": "object",
                                    "properties": {
                                        "data": {
                                            "$ref": "#/definitions/server.Stub"
                                        }
                                    }
                                }
                            ]
                        }
                    }
                }
            },
            "put": {
                "security": [
                    {
                        "ApiKeyAuth": []
                    }
                ],
                "description": "This endpoint updates a group",
                "consumes": [
                    "application/json"
                ],
                "produces": [
                    "application/json"
                ],
                "tags": [
                    "Group"
                ],
                "summary": "Update a group",
                "parameters": [
                    {
                        "type": "string",
                        "description": "group id",
                        "name": "groupID",
                        "in": "path",
                        "required": true
                    },
                    {
                        "description": "Group Details",
                        "name": "group",
                        "in": "body",
                        "required": true,
                        "schema": {
                            "$ref": "#/definitions/models.Group"
                        }
                    }
                ],
                "responses": {
                    "200": {
                        "description": "OK",
                        "schema": {
                            "allOf": [
                                {
                                    "$ref": "#/definitions/server.serverResponse"
                                },
                                {
                                    "type": "object",
                                    "properties": {
                                        "data": {
                                            "$ref": "#/definitions/datastore.Group"
                                        }
                                    }
                                }
                            ]
                        }
                    },
                    "400": {
                        "description": "Bad Request",
                        "schema": {
                            "allOf": [
                                {
                                    "$ref": "#/definitions/server.serverResponse"
                                },
                                {
                                    "type": "object",
                                    "properties": {
                                        "data": {
                                            "$ref": "#/definitions/server.Stub"
                                        }
                                    }
                                }
                            ]
                        }
                    },
                    "401": {
                        "description": "Unauthorized",
                        "schema": {
                            "allOf": [
                                {
                                    "$ref": "#/definitions/server.serverResponse"
                                },
                                {
                                    "type": "object",
                                    "properties": {
                                        "data": {
                                            "$ref": "#/definitions/server.Stub"
                                        }
                                    }
                                }
                            ]
                        }
                    },
                    "500": {
                        "description": "Internal Server Error",
                        "schema": {
                            "allOf": [
                                {
                                    "$ref": "#/definitions/server.serverResponse"
                                },
                                {
                                    "type": "object",
                                    "properties": {
                                        "data": {
                                            "$ref": "#/definitions/server.Stub"
                                        }
                                    }
                                }
                            ]
                        }
                    }
                }
            },
            "delete": {
                "security": [
                    {
                        "ApiKeyAuth": []
                    }
                ],
                "description": "This endpoint deletes a group using its id",
                "consumes": [
                    "application/json"
                ],
                "produces": [
                    "application/json"
                ],
                "tags": [
                    "Group"
                ],
                "summary": "Delete a group",
                "parameters": [
                    {
                        "type": "string",
                        "description": "group id",
                        "name": "groupID",
                        "in": "path",
                        "required": true
                    }
                ],
                "responses": {
                    "200": {
                        "description": "OK",
                        "schema": {
                            "allOf": [
                                {
                                    "$ref": "#/definitions/server.serverResponse"
                                },
                                {
                                    "type": "object",
                                    "properties": {
                                        "data": {
                                            "$ref": "#/definitions/server.Stub"
                                        }
                                    }
                                }
                            ]
                        }
                    },
                    "400": {
                        "description": "Bad Request",
                        "schema": {
                            "allOf": [
                                {
                                    "$ref": "#/definitions/server.serverResponse"
                                },
                                {
                                    "type": "object",
                                    "properties": {
                                        "data": {
                                            "$ref": "#/definitions/server.Stub"
                                        }
                                    }
                                }
                            ]
                        }
                    },
                    "401": {
                        "description": "Unauthorized",
                        "schema": {
                            "allOf": [
                                {
                                    "$ref": "#/definitions/server.serverResponse"
                                },
                                {
                                    "type": "object",
                                    "properties": {
                                        "data": {
                                            "$ref": "#/definitions/server.Stub"
                                        }
                                    }
                                }
                            ]
                        }
                    },
                    "500": {
                        "description": "Internal Server Error",
                        "schema": {
                            "allOf": [
                                {
                                    "$ref": "#/definitions/server.serverResponse"
                                },
                                {
                                    "type": "object",
                                    "properties": {
                                        "data": {
                                            "$ref": "#/definitions/server.Stub"
                                        }
                                    }
                                }
                            ]
                        }
                    }
                }
            }
        },
        "/organisations": {
            "get": {
                "security": [
                    {
                        "ApiKeyAuth": []
                    }
                ],
                "description": "This endpoint fetches multiple organisations",
                "consumes": [
                    "application/json"
                ],
                "produces": [
                    "application/json"
                ],
                "tags": [
                    "Organisation"
                ],
                "summary": "Get organisations",
                "parameters": [
                    {
                        "type": "string",
                        "description": "results per page",
                        "name": "perPage",
                        "in": "query"
                    },
                    {
                        "type": "string",
                        "description": "page number",
                        "name": "page",
                        "in": "query"
                    },
                    {
                        "type": "string",
                        "description": "sort order",
                        "name": "sort",
                        "in": "query"
                    }
                ],
                "responses": {
                    "200": {
                        "description": "OK",
                        "schema": {
                            "allOf": [
                                {
                                    "$ref": "#/definitions/server.serverResponse"
                                },
                                {
                                    "type": "object",
                                    "properties": {
                                        "data": {
                                            "allOf": [
                                                {
                                                    "$ref": "#/definitions/server.pagedResponse"
                                                },
                                                {
                                                    "type": "object",
                                                    "properties": {
                                                        "content": {
                                                            "type": "array",
                                                            "items": {
                                                                "$ref": "#/definitions/datastore.Organisation"
                                                            }
                                                        }
                                                    }
                                                }
                                            ]
                                        }
                                    }
                                }
                            ]
                        }
                    },
                    "400": {
                        "description": "Bad Request",
                        "schema": {
                            "allOf": [
                                {
                                    "$ref": "#/definitions/server.serverResponse"
                                },
                                {
                                    "type": "object",
                                    "properties": {
                                        "data": {
                                            "$ref": "#/definitions/server.Stub"
                                        }
                                    }
                                }
                            ]
                        }
                    },
                    "401": {
                        "description": "Unauthorized",
                        "schema": {
                            "allOf": [
                                {
                                    "$ref": "#/definitions/server.serverResponse"
                                },
                                {
                                    "type": "object",
                                    "properties": {
                                        "data": {
                                            "$ref": "#/definitions/server.Stub"
                                        }
                                    }
                                }
                            ]
                        }
                    },
                    "500": {
                        "description": "Internal Server Error",
                        "schema": {
                            "allOf": [
                                {
                                    "$ref": "#/definitions/server.serverResponse"
                                },
                                {
                                    "type": "object",
                                    "properties": {
                                        "data": {
                                            "$ref": "#/definitions/server.Stub"
                                        }
                                    }
                                }
                            ]
                        }
                    }
                }
            },
            "post": {
                "security": [
                    {
                        "ApiKeyAuth": []
                    }
                ],
                "description": "This endpoint creates an organisation",
                "consumes": [
                    "application/json"
                ],
                "produces": [
                    "application/json"
                ],
                "tags": [
                    "Organisation"
                ],
                "summary": "Create an organisation",
                "parameters": [
                    {
                        "description": "Organisation Details",
                        "name": "organisation",
                        "in": "body",
                        "required": true,
                        "schema": {
                            "$ref": "#/definitions/models.Organisation"
                        }
                    }
                ],
                "responses": {
                    "200": {
                        "description": "OK",
                        "schema": {
                            "allOf": [
                                {
                                    "$ref": "#/definitions/server.serverResponse"
                                },
                                {
                                    "type": "object",
                                    "properties": {
                                        "data": {
                                            "$ref": "#/definitions/datastore.Organisation"
                                        }
                                    }
                                }
                            ]
                        }
                    },
                    "400": {
                        "description": "Bad Request",
                        "schema": {
                            "allOf": [
                                {
                                    "$ref": "#/definitions/server.serverResponse"
                                },
                                {
                                    "type": "object",
                                    "properties": {
                                        "data": {
                                            "$ref": "#/definitions/server.Stub"
                                        }
                                    }
                                }
                            ]
                        }
                    },
                    "401": {
                        "description": "Unauthorized",
                        "schema": {
                            "allOf": [
                                {
                                    "$ref": "#/definitions/server.serverResponse"
                                },
                                {
                                    "type": "object",
                                    "properties": {
                                        "data": {
                                            "$ref": "#/definitions/server.Stub"
                                        }
                                    }
                                }
                            ]
                        }
                    },
                    "500": {
                        "description": "Internal Server Error",
                        "schema": {
                            "allOf": [
                                {
                                    "$ref": "#/definitions/server.serverResponse"
                                },
                                {
                                    "type": "object",
                                    "properties": {
                                        "data": {
                                            "$ref": "#/definitions/server.Stub"
                                        }
                                    }
                                }
                            ]
                        }
                    }
                }
            }
        },
        "/organisations/{orgID}": {
            "get": {
                "security": [
                    {
                        "ApiKeyAuth": []
                    }
                ],
                "description": "This endpoint fetches an organisation by its id",
                "consumes": [
                    "application/json"
                ],
                "produces": [
                    "application/json"
                ],
                "tags": [
                    "Organisation"
                ],
                "summary": "Get an organisation",
                "parameters": [
                    {
                        "type": "string",
                        "description": "organisation id",
                        "name": "orgID",
                        "in": "path",
                        "required": true
                    }
                ],
                "responses": {
                    "200": {
                        "description": "OK",
                        "schema": {
                            "allOf": [
                                {
                                    "$ref": "#/definitions/server.serverResponse"
                                },
                                {
                                    "type": "object",
                                    "properties": {
                                        "data": {
                                            "$ref": "#/definitions/datastore.Organisation"
                                        }
                                    }
                                }
                            ]
                        }
                    },
                    "400": {
                        "description": "Bad Request",
                        "schema": {
                            "allOf": [
                                {
                                    "$ref": "#/definitions/server.serverResponse"
                                },
                                {
                                    "type": "object",
                                    "properties": {
                                        "data": {
                                            "$ref": "#/definitions/server.Stub"
                                        }
                                    }
                                }
                            ]
                        }
                    },
                    "401": {
                        "description": "Unauthorized",
                        "schema": {
                            "allOf": [
                                {
                                    "$ref": "#/definitions/server.serverResponse"
                                },
                                {
                                    "type": "object",
                                    "properties": {
                                        "data": {
                                            "$ref": "#/definitions/server.Stub"
                                        }
                                    }
                                }
                            ]
                        }
                    },
                    "500": {
                        "description": "Internal Server Error",
                        "schema": {
                            "allOf": [
                                {
                                    "$ref": "#/definitions/server.serverResponse"
                                },
                                {
                                    "type": "object",
                                    "properties": {
                                        "data": {
                                            "$ref": "#/definitions/server.Stub"
                                        }
                                    }
                                }
                            ]
                        }
                    }
                }
            },
            "put": {
                "security": [
                    {
                        "ApiKeyAuth": []
                    }
                ],
                "description": "This endpoint updates an organisation",
                "consumes": [
                    "application/json"
                ],
                "produces": [
                    "application/json"
                ],
                "tags": [
                    "Organisation"
                ],
                "summary": "Update an organisation",
                "parameters": [
                    {
                        "type": "string",
                        "description": "organisation id",
                        "name": "orgID",
                        "in": "path",
                        "required": true
                    },
                    {
                        "description": "Organisation Details",
                        "name": "organisation",
                        "in": "body",
                        "required": true,
                        "schema": {
                            "$ref": "#/definitions/models.Organisation"
                        }
                    }
                ],
                "responses": {
                    "200": {
                        "description": "OK",
                        "schema": {
                            "allOf": [
                                {
                                    "$ref": "#/definitions/server.serverResponse"
                                },
                                {
                                    "type": "object",
                                    "properties": {
                                        "data": {
                                            "$ref": "#/definitions/datastore.Organisation"
                                        }
                                    }
                                }
                            ]
                        }
                    },
                    "400": {
                        "description": "Bad Request",
                        "schema": {
                            "allOf": [
                                {
                                    "$ref": "#/definitions/server.serverResponse"
                                },
                                {
                                    "type": "object",
                                    "properties": {
                                        "data": {
                                            "$ref": "#/definitions/server.Stub"
                                        }
                                    }
                                }
                            ]
                        }
                    },
                    "401": {
                        "description": "Unauthorized",
                        "schema": {
                            "allOf": [
                                {
                                    "$ref": "#/definitions/server.serverResponse"
                                },
                                {
                                    "type": "object",
                                    "properties": {
                                        "data": {
                                            "$ref": "#/definitions/server.Stub"
                                        }
                                    }
                                }
                            ]
                        }
                    },
                    "500": {
                        "description": "Internal Server Error",
                        "schema": {
                            "allOf": [
                                {
                                    "$ref": "#/definitions/server.serverResponse"
                                },
                                {
                                    "type": "object",
                                    "properties": {
                                        "data": {
                                            "$ref": "#/definitions/server.Stub"
                                        }
                                    }
                                }
                            ]
                        }
                    }
                }
            },
            "delete": {
                "security": [
                    {
                        "ApiKeyAuth": []
                    }
                ],
                "description": "This endpoint deletes an organisation",
                "consumes": [
                    "application/json"
                ],
                "produces": [
                    "application/json"
                ],
                "tags": [
                    "Organisation"
                ],
                "summary": "Delete organisation",
                "parameters": [
                    {
                        "type": "string",
                        "description": "organisation id",
                        "name": "orgID",
                        "in": "path",
                        "required": true
                    }
                ],
                "responses": {
                    "200": {
                        "description": "OK",
                        "schema": {
                            "allOf": [
                                {
                                    "$ref": "#/definitions/server.serverResponse"
                                },
                                {
                                    "type": "object",
                                    "properties": {
                                        "data": {
                                            "$ref": "#/definitions/server.Stub"
                                        }
                                    }
                                }
                            ]
                        }
                    },
                    "400": {
                        "description": "Bad Request",
                        "schema": {
                            "allOf": [
                                {
                                    "$ref": "#/definitions/server.serverResponse"
                                },
                                {
                                    "type": "object",
                                    "properties": {
                                        "data": {
                                            "$ref": "#/definitions/server.Stub"
                                        }
                                    }
                                }
                            ]
                        }
                    },
                    "401": {
                        "description": "Unauthorized",
                        "schema": {
                            "allOf": [
                                {
                                    "$ref": "#/definitions/server.serverResponse"
                                },
                                {
                                    "type": "object",
                                    "properties": {
                                        "data": {
                                            "$ref": "#/definitions/server.Stub"
                                        }
                                    }
                                }
                            ]
                        }
                    },
                    "500": {
                        "description": "Internal Server Error",
                        "schema": {
                            "allOf": [
                                {
                                    "$ref": "#/definitions/server.serverResponse"
                                },
                                {
                                    "type": "object",
                                    "properties": {
                                        "data": {
                                            "$ref": "#/definitions/server.Stub"
                                        }
                                    }
                                }
                            ]
                        }
                    }
                }
            }
        },
        "/organisations/{orgID}/invite_user": {
            "post": {
                "security": [
                    {
                        "ApiKeyAuth": []
                    }
                ],
                "description": "This endpoint invites a user to join an organisation",
                "consumes": [
                    "application/json"
                ],
                "produces": [
                    "application/json"
                ],
                "tags": [
                    "Organisation"
                ],
                "summary": "Invite a user to join an organisation",
                "parameters": [
                    {
                        "type": "string",
                        "description": "organisation id",
                        "name": "orgID",
                        "in": "path",
                        "required": true
                    },
                    {
                        "description": "Organisation Invite Details",
                        "name": "invite",
                        "in": "body",
                        "required": true,
                        "schema": {
                            "$ref": "#/definitions/models.OrganisationInvite"
                        }
                    }
                ],
                "responses": {
                    "200": {
                        "description": "OK",
                        "schema": {
                            "allOf": [
                                {
                                    "$ref": "#/definitions/server.serverResponse"
                                },
                                {
                                    "type": "object",
                                    "properties": {
                                        "data": {
                                            "$ref": "#/definitions/server.Stub"
                                        }
                                    }
                                }
                            ]
                        }
                    },
                    "400": {
                        "description": "Bad Request",
                        "schema": {
                            "allOf": [
                                {
                                    "$ref": "#/definitions/server.serverResponse"
                                },
                                {
                                    "type": "object",
                                    "properties": {
                                        "data": {
                                            "$ref": "#/definitions/server.Stub"
                                        }
                                    }
                                }
                            ]
                        }
                    },
                    "401": {
                        "description": "Unauthorized",
                        "schema": {
                            "allOf": [
                                {
                                    "$ref": "#/definitions/server.serverResponse"
                                },
                                {
                                    "type": "object",
                                    "properties": {
                                        "data": {
                                            "$ref": "#/definitions/server.Stub"
                                        }
                                    }
                                }
                            ]
                        }
                    },
                    "500": {
                        "description": "Internal Server Error",
                        "schema": {
                            "allOf": [
                                {
                                    "$ref": "#/definitions/server.serverResponse"
                                },
                                {
                                    "type": "object",
                                    "properties": {
                                        "data": {
                                            "$ref": "#/definitions/server.Stub"
                                        }
                                    }
                                }
                            ]
                        }
                    }
                }
            }
        },
        "/organisations/{orgID}/members": {
            "get": {
                "security": [
                    {
                        "ApiKeyAuth": []
                    }
                ],
                "description": "This endpoint fetches an organisation's members",
                "consumes": [
                    "application/json"
                ],
                "produces": [
                    "application/json"
                ],
                "tags": [
                    "Organisation"
                ],
                "summary": "Get organisation members",
                "parameters": [
                    {
                        "type": "string",
                        "description": "organisation id",
                        "name": "orgID",
                        "in": "path",
                        "required": true
                    },
                    {
                        "type": "string",
                        "description": "results per page",
                        "name": "perPage",
                        "in": "query"
                    },
                    {
                        "type": "string",
                        "description": "page number",
                        "name": "page",
                        "in": "query"
                    },
                    {
                        "type": "string",
                        "description": "sort order",
                        "name": "sort",
                        "in": "query"
                    }
                ],
                "responses": {
                    "200": {
                        "description": "OK",
                        "schema": {
                            "allOf": [
                                {
                                    "$ref": "#/definitions/server.serverResponse"
                                },
                                {
                                    "type": "object",
                                    "properties": {
                                        "data": {
                                            "allOf": [
                                                {
                                                    "$ref": "#/definitions/server.pagedResponse"
                                                },
                                                {
                                                    "type": "object",
                                                    "properties": {
                                                        "content": {
                                                            "type": "array",
                                                            "items": {
                                                                "$ref": "#/definitions/datastore.OrganisationMember"
                                                            }
                                                        }
                                                    }
                                                }
                                            ]
                                        }
                                    }
                                }
                            ]
                        }
                    },
                    "400": {
                        "description": "Bad Request",
                        "schema": {
                            "allOf": [
                                {
                                    "$ref": "#/definitions/server.serverResponse"
                                },
                                {
                                    "type": "object",
                                    "properties": {
                                        "data": {
                                            "$ref": "#/definitions/server.Stub"
                                        }
                                    }
                                }
                            ]
                        }
                    },
                    "401": {
                        "description": "Unauthorized",
                        "schema": {
                            "allOf": [
                                {
                                    "$ref": "#/definitions/server.serverResponse"
                                },
                                {
                                    "type": "object",
                                    "properties": {
                                        "data": {
                                            "$ref": "#/definitions/server.Stub"
                                        }
                                    }
                                }
                            ]
                        }
                    },
                    "500": {
                        "description": "Internal Server Error",
                        "schema": {
                            "allOf": [
                                {
                                    "$ref": "#/definitions/server.serverResponse"
                                },
                                {
                                    "type": "object",
                                    "properties": {
                                        "data": {
                                            "$ref": "#/definitions/server.Stub"
                                        }
                                    }
                                }
                            ]
                        }
                    }
                }
            }
        },
        "/organisations/{orgID}/members/{memberID}": {
            "get": {
                "security": [
                    {
                        "ApiKeyAuth": []
                    }
                ],
                "description": "This endpoint fetches an organisation's member",
                "consumes": [
                    "application/json"
                ],
                "produces": [
                    "application/json"
                ],
                "tags": [
                    "Organisation"
                ],
                "summary": "Get organisation member",
                "parameters": [
                    {
                        "type": "string",
                        "description": "organisation id",
                        "name": "orgID",
                        "in": "path",
                        "required": true
                    },
                    {
                        "type": "string",
                        "description": "organisation member id",
                        "name": "memberID",
                        "in": "path",
                        "required": true
                    }
                ],
                "responses": {
                    "200": {
                        "description": "OK",
                        "schema": {
                            "allOf": [
                                {
                                    "$ref": "#/definitions/server.serverResponse"
                                },
                                {
                                    "type": "object",
                                    "properties": {
                                        "data": {
                                            "$ref": "#/definitions/datastore.OrganisationMember"
                                        }
                                    }
                                }
                            ]
                        }
                    },
                    "400": {
                        "description": "Bad Request",
                        "schema": {
                            "allOf": [
                                {
                                    "$ref": "#/definitions/server.serverResponse"
                                },
                                {
                                    "type": "object",
                                    "properties": {
                                        "data": {
                                            "$ref": "#/definitions/server.Stub"
                                        }
                                    }
                                }
                            ]
                        }
                    },
                    "401": {
                        "description": "Unauthorized",
                        "schema": {
                            "allOf": [
                                {
                                    "$ref": "#/definitions/server.serverResponse"
                                },
                                {
                                    "type": "object",
                                    "properties": {
                                        "data": {
                                            "$ref": "#/definitions/server.Stub"
                                        }
                                    }
                                }
                            ]
                        }
                    },
                    "500": {
                        "description": "Internal Server Error",
                        "schema": {
                            "allOf": [
                                {
                                    "$ref": "#/definitions/server.serverResponse"
                                },
                                {
                                    "type": "object",
                                    "properties": {
                                        "data": {
                                            "$ref": "#/definitions/server.Stub"
                                        }
                                    }
                                }
                            ]
                        }
                    }
                }
            },
            "put": {
                "security": [
                    {
                        "ApiKeyAuth": []
                    }
                ],
                "description": "This endpoint updates an organisation's member",
                "consumes": [
                    "application/json"
                ],
                "produces": [
                    "application/json"
                ],
                "tags": [
                    "Organisation"
                ],
                "summary": "Update an organisation's member",
                "parameters": [
                    {
                        "type": "string",
                        "description": "organisation id",
                        "name": "orgID",
                        "in": "path",
                        "required": true
                    },
                    {
                        "type": "string",
                        "description": "organisation member id",
                        "name": "memberID",
                        "in": "path",
                        "required": true
                    },
                    {
                        "description": "Organisation member Details",
                        "name": "organisation_member",
                        "in": "body",
                        "required": true,
                        "schema": {
                            "$ref": "#/definitions/models.UpdateOrganisationMember"
                        }
                    }
                ],
                "responses": {
                    "200": {
                        "description": "OK",
                        "schema": {
                            "allOf": [
                                {
                                    "$ref": "#/definitions/server.serverResponse"
                                },
                                {
                                    "type": "object",
                                    "properties": {
                                        "data": {
                                            "$ref": "#/definitions/datastore.Organisation"
                                        }
                                    }
                                }
                            ]
                        }
                    },
                    "400": {
                        "description": "Bad Request",
                        "schema": {
                            "allOf": [
                                {
                                    "$ref": "#/definitions/server.serverResponse"
                                },
                                {
                                    "type": "object",
                                    "properties": {
                                        "data": {
                                            "$ref": "#/definitions/server.Stub"
                                        }
                                    }
                                }
                            ]
                        }
                    },
                    "401": {
                        "description": "Unauthorized",
                        "schema": {
                            "allOf": [
                                {
                                    "$ref": "#/definitions/server.serverResponse"
                                },
                                {
                                    "type": "object",
                                    "properties": {
                                        "data": {
                                            "$ref": "#/definitions/server.Stub"
                                        }
                                    }
                                }
                            ]
                        }
                    },
                    "500": {
                        "description": "Internal Server Error",
                        "schema": {
                            "allOf": [
                                {
                                    "$ref": "#/definitions/server.serverResponse"
                                },
                                {
                                    "type": "object",
                                    "properties": {
                                        "data": {
                                            "$ref": "#/definitions/server.Stub"
                                        }
                                    }
                                }
                            ]
                        }
                    }
                }
            },
            "delete": {
                "security": [
                    {
                        "ApiKeyAuth": []
                    }
                ],
                "description": "This endpoint deletes an organisation's member",
                "consumes": [
                    "application/json"
                ],
                "produces": [
                    "application/json"
                ],
                "tags": [
                    "Organisation"
                ],
                "summary": "Delete an organisation's member",
                "parameters": [
                    {
                        "type": "string",
                        "description": "organisation id",
                        "name": "orgID",
                        "in": "path",
                        "required": true
                    },
                    {
                        "type": "string",
                        "description": "organisation member id",
                        "name": "memberID",
                        "in": "path",
                        "required": true
                    }
                ],
                "responses": {
                    "200": {
                        "description": "OK",
                        "schema": {
                            "allOf": [
                                {
                                    "$ref": "#/definitions/server.serverResponse"
                                },
                                {
                                    "type": "object",
                                    "properties": {
                                        "data": {
                                            "$ref": "#/definitions/server.Stub"
                                        }
                                    }
                                }
                            ]
                        }
                    },
                    "400": {
                        "description": "Bad Request",
                        "schema": {
                            "allOf": [
                                {
                                    "$ref": "#/definitions/server.serverResponse"
                                },
                                {
                                    "type": "object",
                                    "properties": {
                                        "data": {
                                            "$ref": "#/definitions/server.Stub"
                                        }
                                    }
                                }
                            ]
                        }
                    },
                    "401": {
                        "description": "Unauthorized",
                        "schema": {
                            "allOf": [
                                {
                                    "$ref": "#/definitions/server.serverResponse"
                                },
                                {
                                    "type": "object",
                                    "properties": {
                                        "data": {
                                            "$ref": "#/definitions/server.Stub"
                                        }
                                    }
                                }
                            ]
                        }
                    },
                    "500": {
                        "description": "Internal Server Error",
                        "schema": {
                            "allOf": [
                                {
                                    "$ref": "#/definitions/server.serverResponse"
                                },
                                {
                                    "type": "object",
                                    "properties": {
                                        "data": {
                                            "$ref": "#/definitions/server.Stub"
                                        }
                                    }
                                }
                            ]
                        }
                    }
                }
            }
        },
        "/process_organisation_member_invite": {
            "post": {
                "security": [
                    {
                        "ApiKeyAuth": []
                    }
                ],
                "description": "This endpoint process a user's response to an organisation invite",
                "consumes": [
                    "application/json"
                ],
                "produces": [
                    "application/json"
                ],
                "tags": [
                    "Organisation"
                ],
                "summary": "Accept or decline an organisation invite",
                "parameters": [
                    {
                        "type": "string",
                        "description": "invite token",
                        "name": "token",
                        "in": "query",
                        "required": true
                    },
                    {
                        "type": "string",
                        "description": "email",
                        "name": "accepted",
                        "in": "query",
                        "required": true
                    },
                    {
                        "description": "User Details",
                        "name": "user",
                        "in": "body",
                        "schema": {
                            "$ref": "#/definitions/models.User"
                        }
                    }
                ],
                "responses": {
                    "200": {
                        "description": "OK",
                        "schema": {
                            "allOf": [
                                {
                                    "$ref": "#/definitions/server.serverResponse"
                                },
                                {
                                    "type": "object",
                                    "properties": {
                                        "data": {
                                            "$ref": "#/definitions/server.Stub"
                                        }
                                    }
                                }
                            ]
                        }
                    },
                    "400": {
                        "description": "Bad Request",
                        "schema": {
                            "allOf": [
                                {
                                    "$ref": "#/definitions/server.serverResponse"
                                },
                                {
                                    "type": "object",
                                    "properties": {
                                        "data": {
                                            "$ref": "#/definitions/server.Stub"
                                        }
                                    }
                                }
                            ]
                        }
                    },
                    "401": {
                        "description": "Unauthorized",
                        "schema": {
                            "allOf": [
                                {
                                    "$ref": "#/definitions/server.serverResponse"
                                },
                                {
                                    "type": "object",
                                    "properties": {
                                        "data": {
                                            "$ref": "#/definitions/server.Stub"
                                        }
                                    }
                                }
                            ]
                        }
                    },
                    "500": {
                        "description": "Internal Server Error",
                        "schema": {
                            "allOf": [
                                {
                                    "$ref": "#/definitions/server.serverResponse"
                                },
                                {
                                    "type": "object",
                                    "properties": {
                                        "data": {
                                            "$ref": "#/definitions/server.Stub"
                                        }
                                    }
                                }
                            ]
                        }
                    }
                }
            }
        },
        "/security/applications/{appID}/keys": {
            "post": {
                "security": [
                    {
                        "ApiKeyAuth": []
                    }
                ],
                "description": "This endpoint creates an api key that will be used by app portal",
                "consumes": [
                    "application/json"
                ],
                "produces": [
                    "application/json"
                ],
                "tags": [
                    "APIKey"
                ],
                "summary": "Create an api key for app portal",
                "parameters": [
                    {
                        "type": "string",
                        "description": "application ID",
                        "name": "appID",
                        "in": "path",
                        "required": true
                    }
                ],
                "responses": {
                    "201": {
                        "description": "Created",
                        "schema": {
                            "allOf": [
                                {
                                    "$ref": "#/definitions/server.serverResponse"
                                },
                                {
                                    "type": "object",
                                    "properties": {
                                        "data": {
                                            "$ref": "#/definitions/models.PortalAPIKeyResponse"
                                        }
                                    }
                                }
                            ]
                        }
                    },
                    "400": {
                        "description": "Bad Request",
                        "schema": {
                            "allOf": [
                                {
                                    "$ref": "#/definitions/server.serverResponse"
                                },
                                {
                                    "type": "object",
                                    "properties": {
                                        "data": {
                                            "$ref": "#/definitions/server.Stub"
                                        }
                                    }
                                }
                            ]
                        }
                    },
                    "401": {
                        "description": "Unauthorized",
                        "schema": {
                            "allOf": [
                                {
                                    "$ref": "#/definitions/server.serverResponse"
                                },
                                {
                                    "type": "object",
                                    "properties": {
                                        "data": {
                                            "$ref": "#/definitions/server.Stub"
                                        }
                                    }
                                }
                            ]
                        }
                    },
                    "500": {
                        "description": "Internal Server Error",
                        "schema": {
                            "allOf": [
                                {
                                    "$ref": "#/definitions/server.serverResponse"
                                },
                                {
                                    "type": "object",
                                    "properties": {
                                        "data": {
                                            "$ref": "#/definitions/server.Stub"
                                        }
                                    }
                                }
                            ]
                        }
                    }
                }
            }
        },
        "/security/keys": {
            "get": {
                "security": [
                    {
                        "ApiKeyAuth": []
                    }
                ],
                "description": "This endpoint fetches multiple api keys",
                "consumes": [
                    "application/json"
                ],
                "produces": [
                    "application/json"
                ],
                "tags": [
                    "APIKey"
                ],
                "summary": "Fetch multiple api keys",
                "parameters": [
                    {
                        "type": "string",
                        "description": "results per page",
                        "name": "perPage",
                        "in": "query"
                    },
                    {
                        "type": "string",
                        "description": "page number",
                        "name": "page",
                        "in": "query"
                    },
                    {
                        "type": "string",
                        "description": "sort order",
                        "name": "sort",
                        "in": "query"
                    }
                ],
                "responses": {
                    "200": {
                        "description": "OK",
                        "schema": {
                            "allOf": [
                                {
                                    "$ref": "#/definitions/server.serverResponse"
                                },
                                {
                                    "type": "object",
                                    "properties": {
                                        "data": {
                                            "allOf": [
                                                {
                                                    "$ref": "#/definitions/server.pagedResponse"
                                                },
                                                {
                                                    "type": "object",
                                                    "properties": {
                                                        "content": {
                                                            "type": "array",
                                                            "items": {
                                                                "$ref": "#/definitions/datastore.APIKey"
                                                            }
                                                        }
                                                    }
                                                }
                                            ]
                                        }
                                    }
                                }
                            ]
                        }
                    },
                    "400": {
                        "description": "Bad Request",
                        "schema": {
                            "allOf": [
                                {
                                    "$ref": "#/definitions/server.serverResponse"
                                },
                                {
                                    "type": "object",
                                    "properties": {
                                        "data": {
                                            "$ref": "#/definitions/server.Stub"
                                        }
                                    }
                                }
                            ]
                        }
                    },
                    "401": {
                        "description": "Unauthorized",
                        "schema": {
                            "allOf": [
                                {
                                    "$ref": "#/definitions/server.serverResponse"
                                },
                                {
                                    "type": "object",
                                    "properties": {
                                        "data": {
                                            "$ref": "#/definitions/server.Stub"
                                        }
                                    }
                                }
                            ]
                        }
                    },
                    "500": {
                        "description": "Internal Server Error",
                        "schema": {
                            "allOf": [
                                {
                                    "$ref": "#/definitions/server.serverResponse"
                                },
                                {
                                    "type": "object",
                                    "properties": {
                                        "data": {
                                            "$ref": "#/definitions/server.Stub"
                                        }
                                    }
                                }
                            ]
                        }
                    }
                }
            },
            "post": {
                "security": [
                    {
                        "ApiKeyAuth": []
                    }
                ],
                "description": "This endpoint creates an api key that will be used by the native auth realm",
                "consumes": [
                    "application/json"
                ],
                "produces": [
                    "application/json"
                ],
                "tags": [
                    "APIKey"
                ],
                "summary": "Create an api key",
                "parameters": [
                    {
                        "description": "API Key",
                        "name": "apiKey",
                        "in": "body",
                        "required": true,
                        "schema": {
                            "$ref": "#/definitions/models.APIKey"
                        }
                    }
                ],
                "responses": {
                    "200": {
                        "description": "OK",
                        "schema": {
                            "allOf": [
                                {
                                    "$ref": "#/definitions/server.serverResponse"
                                },
                                {
                                    "type": "object",
                                    "properties": {
                                        "data": {
                                            "$ref": "#/definitions/models.APIKeyResponse"
                                        }
                                    }
                                }
                            ]
                        }
                    },
                    "400": {
                        "description": "Bad Request",
                        "schema": {
                            "allOf": [
                                {
                                    "$ref": "#/definitions/server.serverResponse"
                                },
                                {
                                    "type": "object",
                                    "properties": {
                                        "data": {
                                            "$ref": "#/definitions/server.Stub"
                                        }
                                    }
                                }
                            ]
                        }
                    },
                    "401": {
                        "description": "Unauthorized",
                        "schema": {
                            "allOf": [
                                {
                                    "$ref": "#/definitions/server.serverResponse"
                                },
                                {
                                    "type": "object",
                                    "properties": {
                                        "data": {
                                            "$ref": "#/definitions/server.Stub"
                                        }
                                    }
                                }
                            ]
                        }
                    },
                    "500": {
                        "description": "Internal Server Error",
                        "schema": {
                            "allOf": [
                                {
                                    "$ref": "#/definitions/server.serverResponse"
                                },
                                {
                                    "type": "object",
                                    "properties": {
                                        "data": {
                                            "$ref": "#/definitions/server.Stub"
                                        }
                                    }
                                }
                            ]
                        }
                    }
                }
            }
        },
        "/security/keys/{keyID}": {
            "get": {
                "security": [
                    {
                        "ApiKeyAuth": []
                    }
                ],
                "description": "This endpoint fetches an api key by its id",
                "consumes": [
                    "application/json"
                ],
                "produces": [
                    "application/json"
                ],
                "tags": [
                    "APIKey"
                ],
                "summary": "Get api key by id",
                "parameters": [
                    {
                        "type": "string",
                        "description": "API Key id",
                        "name": "keyID",
                        "in": "path",
                        "required": true
                    }
                ],
                "responses": {
                    "200": {
                        "description": "OK",
                        "schema": {
                            "allOf": [
                                {
                                    "$ref": "#/definitions/server.serverResponse"
                                },
                                {
                                    "type": "object",
                                    "properties": {
                                        "data": {
                                            "$ref": "#/definitions/datastore.APIKey"
                                        }
                                    }
                                }
                            ]
                        }
                    },
                    "400": {
                        "description": "Bad Request",
                        "schema": {
                            "allOf": [
                                {
                                    "$ref": "#/definitions/server.serverResponse"
                                },
                                {
                                    "type": "object",
                                    "properties": {
                                        "data": {
                                            "$ref": "#/definitions/server.Stub"
                                        }
                                    }
                                }
                            ]
                        }
                    },
                    "401": {
                        "description": "Unauthorized",
                        "schema": {
                            "allOf": [
                                {
                                    "$ref": "#/definitions/server.serverResponse"
                                },
                                {
                                    "type": "object",
                                    "properties": {
                                        "data": {
                                            "$ref": "#/definitions/server.Stub"
                                        }
                                    }
                                }
                            ]
                        }
                    },
                    "500": {
                        "description": "Internal Server Error",
                        "schema": {
                            "allOf": [
                                {
                                    "$ref": "#/definitions/server.serverResponse"
                                },
                                {
                                    "type": "object",
                                    "properties": {
                                        "data": {
                                            "$ref": "#/definitions/server.Stub"
                                        }
                                    }
                                }
                            ]
                        }
                    }
                }
            },
            "put": {
                "security": [
                    {
                        "ApiKeyAuth": []
                    }
                ],
                "description": "This endpoint updates an api key",
                "consumes": [
                    "application/json"
                ],
                "produces": [
                    "application/json"
                ],
                "tags": [
                    "APIKey"
                ],
                "summary": "update api key",
                "parameters": [
                    {
                        "type": "string",
                        "description": "API Key id",
                        "name": "keyID",
                        "in": "path",
                        "required": true
                    }
                ],
                "responses": {
                    "200": {
                        "description": "OK",
                        "schema": {
                            "allOf": [
                                {
                                    "$ref": "#/definitions/server.serverResponse"
                                },
                                {
                                    "type": "object",
                                    "properties": {
                                        "data": {
                                            "$ref": "#/definitions/datastore.APIKey"
                                        }
                                    }
                                }
                            ]
                        }
                    },
                    "400": {
                        "description": "Bad Request",
                        "schema": {
                            "allOf": [
                                {
                                    "$ref": "#/definitions/server.serverResponse"
                                },
                                {
                                    "type": "object",
                                    "properties": {
                                        "data": {
                                            "$ref": "#/definitions/server.Stub"
                                        }
                                    }
                                }
                            ]
                        }
                    },
                    "401": {
                        "description": "Unauthorized",
                        "schema": {
                            "allOf": [
                                {
                                    "$ref": "#/definitions/server.serverResponse"
                                },
                                {
                                    "type": "object",
                                    "properties": {
                                        "data": {
                                            "$ref": "#/definitions/server.Stub"
                                        }
                                    }
                                }
                            ]
                        }
                    },
                    "500": {
                        "description": "Internal Server Error",
                        "schema": {
                            "allOf": [
                                {
                                    "$ref": "#/definitions/server.serverResponse"
                                },
                                {
                                    "type": "object",
                                    "properties": {
                                        "data": {
                                            "$ref": "#/definitions/server.Stub"
                                        }
                                    }
                                }
                            ]
                        }
                    }
                }
            }
        },
        "/security/keys/{keyID}/revoke": {
            "put": {
                "security": [
                    {
                        "ApiKeyAuth": []
                    }
                ],
                "description": "This endpoint revokes an api key",
                "consumes": [
                    "application/json"
                ],
                "produces": [
                    "application/json"
                ],
                "tags": [
                    "APIKey"
                ],
                "summary": "Revoke API Key",
                "parameters": [
                    {
                        "type": "string",
                        "description": "API Key id",
                        "name": "keyID",
                        "in": "path",
                        "required": true
                    }
                ],
                "responses": {
                    "200": {
                        "description": "OK",
                        "schema": {
                            "allOf": [
                                {
                                    "$ref": "#/definitions/server.serverResponse"
                                },
                                {
                                    "type": "object",
                                    "properties": {
                                        "data": {
                                            "$ref": "#/definitions/server.Stub"
                                        }
                                    }
                                }
                            ]
                        }
                    },
                    "400": {
                        "description": "Bad Request",
                        "schema": {
                            "allOf": [
                                {
                                    "$ref": "#/definitions/server.serverResponse"
                                },
                                {
                                    "type": "object",
                                    "properties": {
                                        "data": {
                                            "$ref": "#/definitions/server.Stub"
                                        }
                                    }
                                }
                            ]
                        }
                    },
                    "401": {
                        "description": "Unauthorized",
                        "schema": {
                            "allOf": [
                                {
                                    "$ref": "#/definitions/server.serverResponse"
                                },
                                {
                                    "type": "object",
                                    "properties": {
                                        "data": {
                                            "$ref": "#/definitions/server.Stub"
                                        }
                                    }
                                }
                            ]
                        }
                    },
                    "500": {
                        "description": "Internal Server Error",
                        "schema": {
                            "allOf": [
                                {
                                    "$ref": "#/definitions/server.serverResponse"
                                },
                                {
                                    "type": "object",
                                    "properties": {
                                        "data": {
                                            "$ref": "#/definitions/server.Stub"
                                        }
                                    }
                                }
                            ]
                        }
                    }
                }
            }
        },
        "/sources": {
            "get": {
                "security": [
                    {
                        "ApiKeyAuth": []
                    }
                ],
                "description": "This endpoint fetches multiple sources",
                "consumes": [
                    "application/json"
                ],
                "produces": [
                    "application/json"
                ],
                "tags": [
                    "Source"
                ],
                "summary": "Fetch multiple sources",
                "parameters": [
                    {
                        "type": "string",
                        "description": "results per page",
                        "name": "perPage",
                        "in": "query"
                    },
                    {
                        "type": "string",
                        "description": "page number",
                        "name": "page",
                        "in": "query"
                    },
                    {
                        "type": "string",
                        "description": "sort order",
                        "name": "sort",
                        "in": "query"
                    }
                ],
                "responses": {
                    "200": {
                        "description": "OK",
                        "schema": {
                            "allOf": [
                                {
                                    "$ref": "#/definitions/server.serverResponse"
                                },
                                {
                                    "type": "object",
                                    "properties": {
                                        "data": {
                                            "allOf": [
                                                {
                                                    "$ref": "#/definitions/server.pagedResponse"
                                                },
                                                {
                                                    "type": "object",
                                                    "properties": {
                                                        "content": {
                                                            "type": "array",
                                                            "items": {
                                                                "$ref": "#/definitions/models.SourceResponse"
                                                            }
                                                        }
                                                    }
                                                }
                                            ]
                                        }
                                    }
                                }
                            ]
                        }
                    },
                    "400": {
                        "description": "Bad Request",
                        "schema": {
                            "allOf": [
                                {
                                    "$ref": "#/definitions/server.serverResponse"
                                },
                                {
                                    "type": "object",
                                    "properties": {
                                        "data": {
                                            "$ref": "#/definitions/server.Stub"
                                        }
                                    }
                                }
                            ]
                        }
                    },
                    "401": {
                        "description": "Unauthorized",
                        "schema": {
                            "allOf": [
                                {
                                    "$ref": "#/definitions/server.serverResponse"
                                },
                                {
                                    "type": "object",
                                    "properties": {
                                        "data": {
                                            "$ref": "#/definitions/server.Stub"
                                        }
                                    }
                                }
                            ]
                        }
                    },
                    "500": {
                        "description": "Internal Server Error",
                        "schema": {
                            "allOf": [
                                {
                                    "$ref": "#/definitions/server.serverResponse"
                                },
                                {
                                    "type": "object",
                                    "properties": {
                                        "data": {
                                            "$ref": "#/definitions/server.Stub"
                                        }
                                    }
                                }
                            ]
                        }
                    }
                }
            },
            "post": {
                "security": [
                    {
                        "ApiKeyAuth": []
                    }
                ],
                "description": "This endpoint creates a source",
                "consumes": [
                    "application/json"
                ],
                "produces": [
                    "application/json"
                ],
                "tags": [
                    "Source"
                ],
                "summary": "Create a source",
                "parameters": [
                    {
                        "type": "string",
                        "description": "group id",
                        "name": "groupId",
                        "in": "query",
                        "required": true
                    },
                    {
                        "description": "Source Details",
                        "name": "source",
                        "in": "body",
                        "required": true,
                        "schema": {
                            "$ref": "#/definitions/models.Source"
                        }
                    }
                ],
                "responses": {
                    "200": {
                        "description": "OK",
                        "schema": {
                            "allOf": [
                                {
                                    "$ref": "#/definitions/server.serverResponse"
                                },
                                {
                                    "type": "object",
                                    "properties": {
                                        "data": {
                                            "$ref": "#/definitions/models.SourceResponse"
                                        }
                                    }
                                }
                            ]
                        }
                    },
                    "400": {
                        "description": "Bad Request",
                        "schema": {
                            "allOf": [
                                {
                                    "$ref": "#/definitions/server.serverResponse"
                                },
                                {
                                    "type": "object",
                                    "properties": {
                                        "data": {
                                            "$ref": "#/definitions/server.Stub"
                                        }
                                    }
                                }
                            ]
                        }
                    },
                    "401": {
                        "description": "Unauthorized",
                        "schema": {
                            "allOf": [
                                {
                                    "$ref": "#/definitions/server.serverResponse"
                                },
                                {
                                    "type": "object",
                                    "properties": {
                                        "data": {
                                            "$ref": "#/definitions/server.Stub"
                                        }
                                    }
                                }
                            ]
                        }
                    },
                    "500": {
                        "description": "Internal Server Error",
                        "schema": {
                            "allOf": [
                                {
                                    "$ref": "#/definitions/server.serverResponse"
                                },
                                {
                                    "type": "object",
                                    "properties": {
                                        "data": {
                                            "$ref": "#/definitions/server.Stub"
                                        }
                                    }
                                }
                            ]
                        }
                    }
                }
            }
        },
        "/sources/{sourceID}": {
            "get": {
                "security": [
                    {
                        "ApiKeyAuth": []
                    }
                ],
                "description": "This endpoint fetches a source by its id",
                "consumes": [
                    "application/json"
                ],
                "produces": [
                    "application/json"
                ],
                "tags": [
                    "Source"
                ],
                "summary": "Get a source",
                "parameters": [
                    {
                        "type": "string",
                        "description": "group id",
                        "name": "groupId",
                        "in": "query",
                        "required": true
                    },
                    {
                        "type": "string",
                        "description": "source id",
                        "name": "sourceID",
                        "in": "path",
                        "required": true
                    }
                ],
                "responses": {
                    "200": {
                        "description": "OK",
                        "schema": {
                            "allOf": [
                                {
                                    "$ref": "#/definitions/server.serverResponse"
                                },
                                {
                                    "type": "object",
                                    "properties": {
                                        "data": {
                                            "$ref": "#/definitions/models.SourceResponse"
                                        }
                                    }
                                }
                            ]
                        }
                    },
                    "400": {
                        "description": "Bad Request",
                        "schema": {
                            "allOf": [
                                {
                                    "$ref": "#/definitions/server.serverResponse"
                                },
                                {
                                    "type": "object",
                                    "properties": {
                                        "data": {
                                            "$ref": "#/definitions/server.Stub"
                                        }
                                    }
                                }
                            ]
                        }
                    },
                    "401": {
                        "description": "Unauthorized",
                        "schema": {
                            "allOf": [
                                {
                                    "$ref": "#/definitions/server.serverResponse"
                                },
                                {
                                    "type": "object",
                                    "properties": {
                                        "data": {
                                            "$ref": "#/definitions/server.Stub"
                                        }
                                    }
                                }
                            ]
                        }
                    },
                    "500": {
                        "description": "Internal Server Error",
                        "schema": {
                            "allOf": [
                                {
                                    "$ref": "#/definitions/server.serverResponse"
                                },
                                {
                                    "type": "object",
                                    "properties": {
                                        "data": {
                                            "$ref": "#/definitions/server.Stub"
                                        }
                                    }
                                }
                            ]
                        }
                    }
                }
            },
            "put": {
                "security": [
                    {
                        "ApiKeyAuth": []
                    }
                ],
                "description": "This endpoint updates a source",
                "consumes": [
                    "application/json"
                ],
                "produces": [
                    "application/json"
                ],
                "tags": [
                    "Source"
                ],
                "summary": "Update a source",
                "parameters": [
                    {
                        "type": "string",
                        "description": "group id",
                        "name": "groupId",
                        "in": "query",
                        "required": true
                    },
                    {
                        "type": "string",
                        "description": "source id",
                        "name": "sourceID",
                        "in": "path",
                        "required": true
                    },
                    {
                        "description": "Source Details",
                        "name": "source",
                        "in": "body",
                        "required": true,
                        "schema": {
                            "$ref": "#/definitions/models.Source"
                        }
                    }
                ],
                "responses": {
                    "200": {
                        "description": "OK",
                        "schema": {
                            "allOf": [
                                {
                                    "$ref": "#/definitions/server.serverResponse"
                                },
                                {
                                    "type": "object",
                                    "properties": {
                                        "data": {
                                            "$ref": "#/definitions/models.SourceResponse"
                                        }
                                    }
                                }
                            ]
                        }
                    },
                    "400": {
                        "description": "Bad Request",
                        "schema": {
                            "allOf": [
                                {
                                    "$ref": "#/definitions/server.serverResponse"
                                },
                                {
                                    "type": "object",
                                    "properties": {
                                        "data": {
                                            "$ref": "#/definitions/server.Stub"
                                        }
                                    }
                                }
                            ]
                        }
                    },
                    "401": {
                        "description": "Unauthorized",
                        "schema": {
                            "allOf": [
                                {
                                    "$ref": "#/definitions/server.serverResponse"
                                },
                                {
                                    "type": "object",
                                    "properties": {
                                        "data": {
                                            "$ref": "#/definitions/server.Stub"
                                        }
                                    }
                                }
                            ]
                        }
                    },
                    "500": {
                        "description": "Internal Server Error",
                        "schema": {
                            "allOf": [
                                {
                                    "$ref": "#/definitions/server.serverResponse"
                                },
                                {
                                    "type": "object",
                                    "properties": {
                                        "data": {
                                            "$ref": "#/definitions/server.Stub"
                                        }
                                    }
                                }
                            ]
                        }
                    }
                }
            },
            "delete": {
                "security": [
                    {
                        "ApiKeyAuth": []
                    }
                ],
                "description": "This endpoint deletes a source",
                "consumes": [
                    "application/json"
                ],
                "produces": [
                    "application/json"
                ],
                "tags": [
                    "Source"
                ],
                "summary": "Delete source",
                "parameters": [
                    {
                        "type": "string",
                        "description": "group id",
                        "name": "groupId",
                        "in": "query",
                        "required": true
                    },
                    {
                        "type": "string",
                        "description": "source id",
                        "name": "sourceID",
                        "in": "path",
                        "required": true
                    }
                ],
                "responses": {
                    "200": {
                        "description": "OK",
                        "schema": {
                            "allOf": [
                                {
                                    "$ref": "#/definitions/server.serverResponse"
                                },
                                {
                                    "type": "object",
                                    "properties": {
                                        "data": {
                                            "$ref": "#/definitions/server.Stub"
                                        }
                                    }
                                }
                            ]
                        }
                    },
                    "400": {
                        "description": "Bad Request",
                        "schema": {
                            "allOf": [
                                {
                                    "$ref": "#/definitions/server.serverResponse"
                                },
                                {
                                    "type": "object",
                                    "properties": {
                                        "data": {
                                            "$ref": "#/definitions/server.Stub"
                                        }
                                    }
                                }
                            ]
                        }
                    },
                    "401": {
                        "description": "Unauthorized",
                        "schema": {
                            "allOf": [
                                {
                                    "$ref": "#/definitions/server.serverResponse"
                                },
                                {
                                    "type": "object",
                                    "properties": {
                                        "data": {
                                            "$ref": "#/definitions/server.Stub"
                                        }
                                    }
                                }
                            ]
                        }
                    },
                    "500": {
                        "description": "Internal Server Error",
                        "schema": {
                            "allOf": [
                                {
                                    "$ref": "#/definitions/server.serverResponse"
                                },
                                {
                                    "type": "object",
                                    "properties": {
                                        "data": {
                                            "$ref": "#/definitions/server.Stub"
                                        }
                                    }
                                }
                            ]
                        }
                    }
                }
            }
        },
        "/subscriptions": {
            "get": {
                "security": [
                    {
                        "ApiKeyAuth": []
                    }
                ],
                "description": "This endpoint fetches all the subscriptions",
                "consumes": [
                    "application/json"
                ],
                "produces": [
                    "application/json"
                ],
                "tags": [
                    "Subscriptions"
                ],
                "summary": "Get all subscriptions",
                "parameters": [
                    {
                        "type": "string",
                        "description": "results per page",
                        "name": "perPage",
                        "in": "query"
                    },
                    {
                        "type": "string",
                        "description": "page number",
                        "name": "page",
                        "in": "query"
                    },
                    {
                        "type": "string",
                        "description": "sort order",
                        "name": "sort",
                        "in": "query"
                    },
                    {
                        "type": "string",
                        "description": "subscription title",
                        "name": "q",
                        "in": "query"
                    },
                    {
                        "type": "string",
                        "description": "group id",
                        "name": "groupId",
                        "in": "query",
                        "required": true
                    }
                ],
                "responses": {
                    "200": {
                        "description": "OK",
                        "schema": {
                            "allOf": [
                                {
                                    "$ref": "#/definitions/server.serverResponse"
                                },
                                {
                                    "type": "object",
                                    "properties": {
                                        "data": {
                                            "allOf": [
                                                {
                                                    "$ref": "#/definitions/server.pagedResponse"
                                                },
                                                {
                                                    "type": "object",
                                                    "properties": {
                                                        "content": {
                                                            "type": "array",
                                                            "items": {
                                                                "$ref": "#/definitions/datastore.Subscription"
                                                            }
                                                        }
                                                    }
                                                }
                                            ]
                                        }
                                    }
                                }
                            ]
                        }
                    },
                    "400": {
                        "description": "Bad Request",
                        "schema": {
                            "allOf": [
                                {
                                    "$ref": "#/definitions/server.serverResponse"
                                },
                                {
                                    "type": "object",
                                    "properties": {
                                        "data": {
                                            "$ref": "#/definitions/server.Stub"
                                        }
                                    }
                                }
                            ]
                        }
                    },
                    "401": {
                        "description": "Unauthorized",
                        "schema": {
                            "allOf": [
                                {
                                    "$ref": "#/definitions/server.serverResponse"
                                },
                                {
                                    "type": "object",
                                    "properties": {
                                        "data": {
                                            "$ref": "#/definitions/server.Stub"
                                        }
                                    }
                                }
                            ]
                        }
                    },
                    "500": {
                        "description": "Internal Server Error",
                        "schema": {
                            "allOf": [
                                {
                                    "$ref": "#/definitions/server.serverResponse"
                                },
                                {
                                    "type": "object",
                                    "properties": {
                                        "data": {
                                            "$ref": "#/definitions/server.Stub"
                                        }
                                    }
                                }
                            ]
                        }
                    }
                }
            },
            "post": {
                "security": [
                    {
                        "ApiKeyAuth": []
                    }
                ],
                "description": "This endpoint creates a subscriptions",
                "consumes": [
                    "application/json"
                ],
                "produces": [
                    "application/json"
                ],
                "tags": [
                    "Subscriptions"
                ],
                "summary": "Creates a subscription",
                "parameters": [
                    {
                        "type": "string",
                        "description": "group id",
                        "name": "groupId",
                        "in": "query",
                        "required": true
                    }
                ],
                "responses": {
                    "200": {
                        "description": "OK",
                        "schema": {
                            "allOf": [
                                {
                                    "$ref": "#/definitions/server.serverResponse"
                                },
                                {
                                    "type": "object",
                                    "properties": {
                                        "data": {
                                            "allOf": [
                                                {
                                                    "$ref": "#/definitions/server.pagedResponse"
                                                },
                                                {
                                                    "type": "object",
                                                    "properties": {
                                                        "content": {
                                                            "type": "array",
                                                            "items": {
                                                                "$ref": "#/definitions/datastore.Subscription"
                                                            }
                                                        }
                                                    }
                                                }
                                            ]
                                        }
                                    }
                                }
                            ]
                        }
                    },
                    "400": {
                        "description": "Bad Request",
                        "schema": {
                            "allOf": [
                                {
                                    "$ref": "#/definitions/server.serverResponse"
                                },
                                {
                                    "type": "object",
                                    "properties": {
                                        "data": {
                                            "$ref": "#/definitions/server.Stub"
                                        }
                                    }
                                }
                            ]
                        }
                    },
                    "401": {
                        "description": "Unauthorized",
                        "schema": {
                            "allOf": [
                                {
                                    "$ref": "#/definitions/server.serverResponse"
                                },
                                {
                                    "type": "object",
                                    "properties": {
                                        "data": {
                                            "$ref": "#/definitions/server.Stub"
                                        }
                                    }
                                }
                            ]
                        }
                    },
                    "500": {
                        "description": "Internal Server Error",
                        "schema": {
                            "allOf": [
                                {
                                    "$ref": "#/definitions/server.serverResponse"
                                },
                                {
                                    "type": "object",
                                    "properties": {
                                        "data": {
                                            "$ref": "#/definitions/server.Stub"
                                        }
                                    }
                                }
                            ]
                        }
                    }
                }
            }
        },
        "/subscriptions/{subscriptionID}": {
            "get": {
                "security": [
                    {
                        "ApiKeyAuth": []
                    }
                ],
                "description": "This endpoint fetches an Subscription by it's id",
                "consumes": [
                    "application/json"
                ],
                "produces": [
                    "application/json"
                ],
                "tags": [
                    "Subscription"
                ],
                "summary": "Gets a subscription",
                "parameters": [
                    {
                        "type": "string",
                        "description": "group id",
                        "name": "groupId",
                        "in": "query",
                        "required": true
                    },
                    {
                        "type": "string",
                        "description": "application id",
                        "name": "subscriptionID",
                        "in": "path",
                        "required": true
                    }
                ],
                "responses": {
                    "200": {
                        "description": "OK",
                        "schema": {
                            "allOf": [
                                {
                                    "$ref": "#/definitions/server.serverResponse"
                                },
                                {
                                    "type": "object",
                                    "properties": {
                                        "data": {
                                            "$ref": "#/definitions/datastore.Subscription"
                                        }
                                    }
                                }
                            ]
                        }
                    },
                    "400": {
                        "description": "Bad Request",
                        "schema": {
                            "allOf": [
                                {
                                    "$ref": "#/definitions/server.serverResponse"
                                },
                                {
                                    "type": "object",
                                    "properties": {
                                        "data": {
                                            "$ref": "#/definitions/server.Stub"
                                        }
                                    }
                                }
                            ]
                        }
                    },
                    "401": {
                        "description": "Unauthorized",
                        "schema": {
                            "allOf": [
                                {
                                    "$ref": "#/definitions/server.serverResponse"
                                },
                                {
                                    "type": "object",
                                    "properties": {
                                        "data": {
                                            "$ref": "#/definitions/server.Stub"
                                        }
                                    }
                                }
                            ]
                        }
                    },
                    "500": {
                        "description": "Internal Server Error",
                        "schema": {
                            "allOf": [
                                {
                                    "$ref": "#/definitions/server.serverResponse"
                                },
                                {
                                    "type": "object",
                                    "properties": {
                                        "data": {
                                            "$ref": "#/definitions/server.Stub"
                                        }
                                    }
                                }
                            ]
                        }
                    }
                }
            },
            "put": {
                "security": [
                    {
                        "ApiKeyAuth": []
                    }
                ],
                "description": "This endpoint updates a subscription",
                "consumes": [
                    "application/json"
                ],
                "produces": [
                    "application/json"
                ],
                "tags": [
                    "Subscription"
                ],
                "summary": "Update a subscription",
                "parameters": [
                    {
                        "type": "string",
                        "description": "group id",
                        "name": "groupId",
                        "in": "path",
                        "required": true
                    },
                    {
                        "type": "string",
                        "description": "subscription id",
                        "name": "subscriptionID",
                        "in": "path",
                        "required": true
                    },
                    {
                        "description": "Subscription Details",
                        "name": "subscription",
                        "in": "body",
                        "required": true,
                        "schema": {
                            "$ref": "#/definitions/models.Subscription"
                        }
                    }
                ],
                "responses": {
                    "200": {
                        "description": "OK",
                        "schema": {
                            "allOf": [
                                {
                                    "$ref": "#/definitions/server.serverResponse"
                                },
                                {
                                    "type": "object",
                                    "properties": {
                                        "data": {
                                            "$ref": "#/definitions/datastore.Subscription"
                                        }
                                    }
                                }
                            ]
                        }
                    },
                    "400": {
                        "description": "Bad Request",
                        "schema": {
                            "allOf": [
                                {
                                    "$ref": "#/definitions/server.serverResponse"
                                },
                                {
                                    "type": "object",
                                    "properties": {
                                        "data": {
                                            "$ref": "#/definitions/server.Stub"
                                        }
                                    }
                                }
                            ]
                        }
                    },
                    "401": {
                        "description": "Unauthorized",
                        "schema": {
                            "allOf": [
                                {
                                    "$ref": "#/definitions/server.serverResponse"
                                },
                                {
                                    "type": "object",
                                    "properties": {
                                        "data": {
                                            "$ref": "#/definitions/server.Stub"
                                        }
                                    }
                                }
                            ]
                        }
                    },
                    "500": {
                        "description": "Internal Server Error",
                        "schema": {
                            "allOf": [
                                {
                                    "$ref": "#/definitions/server.serverResponse"
                                },
                                {
                                    "type": "object",
                                    "properties": {
                                        "data": {
                                            "$ref": "#/definitions/server.Stub"
                                        }
                                    }
                                }
                            ]
                        }
                    }
                }
            },
            "delete": {
                "security": [
                    {
                        "ApiKeyAuth": []
                    }
                ],
                "description": "This endpoint deletes a subscription",
                "consumes": [
                    "application/json"
                ],
                "produces": [
                    "application/json"
                ],
                "tags": [
                    "Application"
                ],
                "summary": "Delete subscription",
                "parameters": [
                    {
                        "type": "string",
                        "description": "group id",
                        "name": "groupId",
                        "in": "query",
                        "required": true
                    },
                    {
                        "type": "string",
                        "description": "subscription id",
                        "name": "subscriptionID",
                        "in": "path",
                        "required": true
                    }
                ],
                "responses": {
                    "200": {
                        "description": "OK",
                        "schema": {
                            "allOf": [
                                {
                                    "$ref": "#/definitions/server.serverResponse"
                                },
                                {
                                    "type": "object",
                                    "properties": {
                                        "data": {
                                            "$ref": "#/definitions/server.Stub"
                                        }
                                    }
                                }
                            ]
                        }
                    },
                    "400": {
                        "description": "Bad Request",
                        "schema": {
                            "allOf": [
                                {
                                    "$ref": "#/definitions/server.serverResponse"
                                },
                                {
                                    "type": "object",
                                    "properties": {
                                        "data": {
                                            "$ref": "#/definitions/server.Stub"
                                        }
                                    }
                                }
                            ]
                        }
                    },
                    "401": {
                        "description": "Unauthorized",
                        "schema": {
                            "allOf": [
                                {
                                    "$ref": "#/definitions/server.serverResponse"
                                },
                                {
                                    "type": "object",
                                    "properties": {
                                        "data": {
                                            "$ref": "#/definitions/server.Stub"
                                        }
                                    }
                                }
                            ]
                        }
                    },
                    "500": {
                        "description": "Internal Server Error",
                        "schema": {
                            "allOf": [
                                {
                                    "$ref": "#/definitions/server.serverResponse"
                                },
                                {
                                    "type": "object",
                                    "properties": {
                                        "data": {
                                            "$ref": "#/definitions/server.Stub"
                                        }
                                    }
                                }
                            ]
                        }
                    }
                }
            }
        },
        "/users/exists": {
            "post": {
                "security": [
                    {
                        "ApiKeyAuth": []
                    }
                ],
                "description": "This endpoint checks if a user exists",
                "consumes": [
                    "application/json"
                ],
                "produces": [
                    "application/json"
                ],
                "tags": [
                    "User"
                ],
                "summary": "Checks If a user exists",
                "parameters": [
                    {
                        "description": "User Exists Details",
                        "name": "group",
                        "in": "body",
                        "required": true,
                        "schema": {
                            "$ref": "#/definitions/models.UserExists"
                        }
                    }
                ],
                "responses": {
                    "200": {
                        "description": "OK",
                        "schema": {
                            "allOf": [
                                {
                                    "$ref": "#/definitions/server.serverResponse"
                                },
                                {
                                    "type": "object",
                                    "properties": {
                                        "data": {
                                            "type": "boolean"
                                        }
                                    }
                                }
                            ]
                        }
                    },
                    "400": {
                        "description": "Bad Request",
                        "schema": {
                            "allOf": [
                                {
                                    "$ref": "#/definitions/server.serverResponse"
                                },
                                {
                                    "type": "object",
                                    "properties": {
                                        "data": {
                                            "$ref": "#/definitions/server.Stub"
                                        }
                                    }
                                }
                            ]
                        }
                    },
                    "401": {
                        "description": "Unauthorized",
                        "schema": {
                            "allOf": [
                                {
                                    "$ref": "#/definitions/server.serverResponse"
                                },
                                {
                                    "type": "object",
                                    "properties": {
                                        "data": {
                                            "$ref": "#/definitions/server.Stub"
                                        }
                                    }
                                }
                            ]
                        }
                    },
                    "500": {
                        "description": "Internal Server Error",
                        "schema": {
                            "allOf": [
                                {
                                    "$ref": "#/definitions/server.serverResponse"
                                },
                                {
                                    "type": "object",
                                    "properties": {
                                        "data": {
                                            "$ref": "#/definitions/server.Stub"
                                        }
                                    }
                                }
                            ]
                        }
                    }
                }
            }
        },
        "/users/password": {
            "put": {
                "security": [
                    {
                        "ApiKeyAuth": []
                    }
                ],
                "description": "This endpoint updates a user's password",
                "consumes": [
                    "application/json"
                ],
                "produces": [
                    "application/json"
                ],
                "tags": [
                    "User"
                ],
                "summary": "Updates a user's password",
                "parameters": [
                    {
                        "description": "Password Details",
                        "name": "group",
                        "in": "body",
                        "required": true,
                        "schema": {
                            "$ref": "#/definitions/models.UpdatePassword"
                        }
                    }
                ],
                "responses": {
                    "200": {
                        "description": "OK",
                        "schema": {
                            "allOf": [
                                {
                                    "$ref": "#/definitions/server.serverResponse"
                                },
                                {
                                    "type": "object",
                                    "properties": {
                                        "data": {
                                            "$ref": "#/definitions/datastore.User"
                                        }
                                    }
                                }
                            ]
                        }
                    },
                    "400": {
                        "description": "Bad Request",
                        "schema": {
                            "allOf": [
                                {
                                    "$ref": "#/definitions/server.serverResponse"
                                },
                                {
                                    "type": "object",
                                    "properties": {
                                        "data": {
                                            "$ref": "#/definitions/server.Stub"
                                        }
                                    }
                                }
                            ]
                        }
                    },
                    "401": {
                        "description": "Unauthorized",
                        "schema": {
                            "allOf": [
                                {
                                    "$ref": "#/definitions/server.serverResponse"
                                },
                                {
                                    "type": "object",
                                    "properties": {
                                        "data": {
                                            "$ref": "#/definitions/server.Stub"
                                        }
                                    }
                                }
                            ]
                        }
                    },
                    "500": {
                        "description": "Internal Server Error",
                        "schema": {
                            "allOf": [
                                {
                                    "$ref": "#/definitions/server.serverResponse"
                                },
                                {
                                    "type": "object",
                                    "properties": {
                                        "data": {
                                            "$ref": "#/definitions/server.Stub"
                                        }
                                    }
                                }
                            ]
                        }
                    }
                }
            }
        },
        "/users/profile": {
            "get": {
                "security": [
                    {
                        "ApiKeyAuth": []
                    }
                ],
                "description": "This endpoint fetches a user",
                "consumes": [
                    "application/json"
                ],
                "produces": [
                    "application/json"
                ],
                "tags": [
                    "User"
                ],
                "summary": "Gets a user",
                "responses": {
                    "200": {
                        "description": "OK",
                        "schema": {
                            "allOf": [
                                {
                                    "$ref": "#/definitions/server.serverResponse"
                                },
                                {
                                    "type": "object",
                                    "properties": {
                                        "data": {
                                            "$ref": "#/definitions/datastore.User"
                                        }
                                    }
                                }
                            ]
                        }
                    },
                    "400": {
                        "description": "Bad Request",
                        "schema": {
                            "allOf": [
                                {
                                    "$ref": "#/definitions/server.serverResponse"
                                },
                                {
                                    "type": "object",
                                    "properties": {
                                        "data": {
                                            "$ref": "#/definitions/server.Stub"
                                        }
                                    }
                                }
                            ]
                        }
                    },
                    "401": {
                        "description": "Unauthorized",
                        "schema": {
                            "allOf": [
                                {
                                    "$ref": "#/definitions/server.serverResponse"
                                },
                                {
                                    "type": "object",
                                    "properties": {
                                        "data": {
                                            "$ref": "#/definitions/server.Stub"
                                        }
                                    }
                                }
                            ]
                        }
                    },
                    "500": {
                        "description": "Internal Server Error",
                        "schema": {
                            "allOf": [
                                {
                                    "$ref": "#/definitions/server.serverResponse"
                                },
                                {
                                    "type": "object",
                                    "properties": {
                                        "data": {
                                            "$ref": "#/definitions/server.Stub"
                                        }
                                    }
                                }
                            ]
                        }
                    }
                }
            },
            "put": {
                "security": [
                    {
                        "ApiKeyAuth": []
                    }
                ],
                "description": "This endpoint updates a user",
                "consumes": [
                    "application/json"
                ],
                "produces": [
                    "application/json"
                ],
                "tags": [
                    "User"
                ],
                "summary": "Updates a user",
                "parameters": [
                    {
                        "description": "User Details",
                        "name": "group",
                        "in": "body",
                        "required": true,
                        "schema": {
                            "$ref": "#/definitions/models.UpdateUser"
                        }
                    }
                ],
                "responses": {
                    "200": {
                        "description": "OK",
                        "schema": {
                            "allOf": [
                                {
                                    "$ref": "#/definitions/server.serverResponse"
                                },
                                {
                                    "type": "object",
                                    "properties": {
                                        "data": {
                                            "$ref": "#/definitions/datastore.User"
                                        }
                                    }
                                }
                            ]
                        }
                    },
                    "400": {
                        "description": "Bad Request",
                        "schema": {
                            "allOf": [
                                {
                                    "$ref": "#/definitions/server.serverResponse"
                                },
                                {
                                    "type": "object",
                                    "properties": {
                                        "data": {
                                            "$ref": "#/definitions/server.Stub"
                                        }
                                    }
                                }
                            ]
                        }
                    },
                    "401": {
                        "description": "Unauthorized",
                        "schema": {
                            "allOf": [
                                {
                                    "$ref": "#/definitions/server.serverResponse"
                                },
                                {
                                    "type": "object",
                                    "properties": {
                                        "data": {
                                            "$ref": "#/definitions/server.Stub"
                                        }
                                    }
                                }
                            ]
                        }
                    },
                    "500": {
                        "description": "Internal Server Error",
                        "schema": {
                            "allOf": [
                                {
                                    "$ref": "#/definitions/server.serverResponse"
                                },
                                {
                                    "type": "object",
                                    "properties": {
                                        "data": {
                                            "$ref": "#/definitions/server.Stub"
                                        }
                                    }
                                }
                            ]
                        }
                    }
                }
            }
        }
    },
    "definitions": {
        "auth.Role": {
            "type": "object",
            "properties": {
                "apps": {
                    "type": "array",
                    "items": {
                        "type": "string"
                    }
                },
                "groups": {
                    "type": "array",
                    "items": {
                        "type": "string"
                    }
                },
                "type": {
                    "type": "string"
                }
            }
        },
        "datastore.APIKey": {
            "type": "object",
            "properties": {
                "created_at": {
                    "type": "integer"
                },
                "deleted_at": {
                    "type": "integer"
                },
                "expires_at": {
                    "type": "integer"
                },
                "hash": {
                    "type": "string"
                },
                "key_type": {
                    "type": "string"
                },
                "mask_id": {
                    "type": "string"
                },
                "name": {
                    "type": "string"
                },
                "role": {
                    "$ref": "#/definitions/auth.Role"
                },
                "salt": {
                    "type": "string"
                },
                "uid": {
                    "type": "string"
                },
                "updated_at": {
                    "type": "integer"
                }
            }
        },
        "datastore.AlertConfiguration": {
            "type": "object",
            "properties": {
                "count": {
                    "type": "integer"
                },
                "threshold": {
                    "type": "string"
                }
            }
        },
        "datastore.ApiKey": {
            "type": "object",
            "properties": {
                "header": {
                    "type": "string"
                },
                "key": {
                    "type": "string"
                }
            }
        },
        "datastore.Application": {
            "type": "object",
            "properties": {
                "created_at": {
                    "type": "string"
                },
                "deleted_at": {
                    "type": "string"
                },
                "endpoints": {
                    "type": "array",
                    "items": {
                        "$ref": "#/definitions/datastore.Endpoint"
                    }
                },
                "events": {
                    "type": "integer"
                },
                "group_id": {
                    "type": "string"
                },
                "is_disabled": {
                    "type": "boolean"
                },
                "name": {
                    "type": "string"
                },
                "slack_webhook_url": {
                    "type": "string"
                },
                "support_email": {
                    "type": "string"
                },
                "uid": {
                    "type": "string"
                },
                "updated_at": {
                    "type": "string"
                }
            }
        },
        "datastore.BasicAuth": {
            "type": "object",
            "properties": {
                "password": {
                    "type": "string"
                },
                "username": {
                    "type": "string"
                }
            }
        },
        "datastore.DeliveryAttempt": {
            "type": "object",
            "properties": {
                "api_version": {
                    "type": "string"
                },
                "created_at": {
                    "type": "string"
                },
                "deleted_at": {
                    "type": "string"
                },
                "endpoint_id": {
                    "type": "string"
                },
                "error": {
                    "type": "string"
                },
                "http_status": {
                    "type": "string"
                },
                "ip_address": {
                    "type": "string"
                },
                "method": {
                    "type": "string"
                },
                "msg_id": {
                    "type": "string"
                },
                "request_http_header": {
                    "$ref": "#/definitions/datastore.HttpHeader"
                },
                "response_data": {
                    "type": "string"
                },
                "response_http_header": {
                    "$ref": "#/definitions/datastore.HttpHeader"
                },
                "status": {
                    "type": "boolean"
                },
                "uid": {
                    "type": "string"
                },
                "updated_at": {
                    "type": "string"
                },
                "url": {
                    "type": "string"
                }
            }
        },
        "datastore.Endpoint": {
            "type": "object",
            "properties": {
                "created_at": {
                    "type": "string"
                },
                "deleted_at": {
                    "type": "string"
                },
                "description": {
                    "type": "string"
                },
                "http_timeout": {
                    "type": "string"
                },
                "rate_limit": {
                    "type": "integer"
                },
                "rate_limit_duration": {
                    "type": "string"
                },
                "secret": {
                    "type": "string"
                },
                "target_url": {
                    "type": "string"
                },
                "uid": {
                    "type": "string"
                },
                "updated_at": {
                    "type": "string"
                }
            }
        },
        "datastore.Event": {
            "type": "object",
            "properties": {
                "app_id": {
                    "type": "string"
                },
                "app_metadata": {
                    "$ref": "#/definitions/datastore.Application"
                },
                "created_at": {
                    "type": "string"
                },
                "data": {
                    "description": "Data is an arbitrary JSON value that gets sent as the body of the\nwebhook to the endpoints",
                    "type": "array",
                    "items": {
                        "type": "integer"
                    }
                },
                "deleted_at": {
                    "type": "string"
                },
                "event_type": {
                    "type": "string"
                },
                "group_id": {
                    "type": "string"
                },
                "matched_endpoints": {
                    "type": "integer"
                },
                "provider_id": {
                    "description": "ProviderID is a custom ID that can be used to reconcile this Event\nwith your internal systems.\nThis is optional\nIf not provided, we will generate one for you",
                    "type": "string"
                },
                "source_id": {
                    "type": "string"
                },
                "uid": {
                    "type": "string"
                },
                "updated_at": {
                    "type": "string"
                }
            }
        },
        "datastore.EventDelivery": {
            "type": "object",
            "properties": {
                "app_id": {
                    "type": "string"
                },
                "app_metadata": {
                    "$ref": "#/definitions/datastore.Application"
                },
                "created_at": {
                    "type": "string"
                },
                "deleted_at": {
                    "type": "string"
                },
                "description": {
                    "type": "string"
                },
                "endpoint": {
                    "$ref": "#/definitions/datastore.Endpoint"
                },
                "endpoint_id": {
                    "type": "string"
                },
                "event_id": {
                    "type": "string"
                },
                "event_metadata": {
                    "$ref": "#/definitions/datastore.Event"
                },
                "group_id": {
                    "type": "string"
                },
                "metadata": {
                    "$ref": "#/definitions/datastore.Metadata"
                },
                "status": {
                    "type": "string"
                },
                "subscription_id": {
                    "type": "string"
                },
                "uid": {
                    "type": "string"
                },
                "updated_at": {
                    "type": "string"
                }
            }
        },
        "datastore.FilterConfiguration": {
            "type": "object",
            "properties": {
                "event_types": {
                    "type": "array",
                    "items": {
                        "type": "string"
                    }
                }
            }
        },
        "datastore.Group": {
            "type": "object",
            "properties": {
                "config": {
                    "$ref": "#/definitions/datastore.GroupConfig"
                },
                "created_at": {
                    "type": "string"
                },
                "deleted_at": {
                    "type": "string"
                },
                "logo_url": {
                    "type": "string"
                },
                "name": {
                    "type": "string"
                },
                "rate_limit": {
                    "description": "TODO(subomi): refactor this into the Instance API.",
                    "type": "integer"
                },
                "rate_limit_duration": {
                    "type": "string"
                },
                "statistics": {
                    "$ref": "#/definitions/datastore.GroupStatistics"
                },
                "type": {
                    "type": "string"
                },
                "uid": {
                    "type": "string"
                },
                "updated_at": {
                    "type": "string"
                }
            }
        },
        "datastore.GroupConfig": {
            "type": "object",
            "properties": {
                "disable_endpoint": {
                    "type": "boolean"
                },
                "ratelimit": {
                    "$ref": "#/definitions/datastore.RateLimitConfiguration"
                },
                "replay_attacks": {
                    "type": "boolean"
                },
                "signature": {
                    "$ref": "#/definitions/datastore.SignatureConfiguration"
                },
                "strategy": {
                    "$ref": "#/definitions/datastore.StrategyConfiguration"
                }
            }
        },
        "datastore.GroupStatistics": {
            "type": "object",
            "properties": {
                "messages_sent": {
                    "type": "integer"
                },
                "total_apps": {
                    "type": "integer"
                }
            }
        },
        "datastore.HMac": {
            "type": "object",
            "properties": {
                "encoding": {
                    "type": "string"
                },
                "hash": {
                    "type": "string"
                },
                "header": {
                    "type": "string"
                },
                "secret": {
                    "type": "string"
                }
            }
        },
        "datastore.HttpHeader": {
            "type": "object",
            "additionalProperties": {
                "type": "string"
            }
        },
        "datastore.Metadata": {
            "type": "object",
            "properties": {
                "data": {
                    "description": "Data to be sent to endpoint.",
                    "type": "array",
                    "items": {
                        "type": "integer"
                    }
                },
                "interval_seconds": {
                    "type": "integer"
                },
                "next_send_time": {
                    "description": "NextSendTime denotes the next time a Event will be published in\ncase it failed the first time",
                    "type": "integer"
                },
                "num_trials": {
                    "description": "NumTrials: number of times we have tried to deliver this Event to\nan application",
                    "type": "integer"
                },
                "retry_limit": {
                    "type": "integer"
                },
                "strategy": {
                    "type": "string"
                }
            }
        },
        "datastore.Organisation": {
            "type": "object",
            "properties": {
                "created_at": {
                    "type": "string"
                },
                "deleted_at": {
                    "type": "string"
                },
                "name": {
                    "type": "string"
                },
                "uid": {
                    "type": "string"
                },
                "updated_at": {
                    "type": "string"
                }
            }
        },
        "datastore.OrganisationMember": {
            "type": "object",
            "properties": {
                "created_at": {
                    "type": "string"
                },
                "deleted_at": {
                    "type": "string"
                },
                "organisation_id": {
                    "type": "string"
                },
                "role": {
                    "$ref": "#/definitions/auth.Role"
                },
                "uid": {
                    "type": "string"
                },
                "updated_at": {
                    "type": "string"
                },
                "user_id": {
                    "type": "string"
                },
                "user_metadata": {
                    "$ref": "#/definitions/datastore.UserMetadata"
                }
            }
        },
        "datastore.PaginationData": {
            "type": "object",
            "properties": {
                "next": {
                    "type": "integer"
                },
                "page": {
                    "type": "integer"
                },
                "perPage": {
                    "type": "integer"
                },
                "prev": {
                    "type": "integer"
                },
                "total": {
                    "type": "integer"
                },
                "totalPage": {
                    "type": "integer"
                }
            }
        },
        "datastore.RateLimitConfiguration": {
            "type": "object",
            "properties": {
                "count": {
                    "type": "integer"
                },
                "duration": {
                    "type": "string"
                }
            }
        },
        "datastore.RetryConfiguration": {
            "type": "object",
            "properties": {
                "duration": {
                    "type": "string"
                },
                "retry_count": {
                    "type": "integer"
                },
                "type": {
                    "type": "string"
                }
            }
        },
        "datastore.SignatureConfiguration": {
            "type": "object",
            "properties": {
                "hash": {
                    "type": "string"
                },
                "header": {
                    "type": "string"
                }
            }
        },
        "datastore.Source": {
            "type": "object",
            "properties": {
                "created_at": {
                    "type": "string"
                },
                "deleted_at": {
                    "type": "string"
                },
                "group_id": {
                    "type": "string"
                },
                "is_disabled": {
                    "type": "boolean"
                },
                "mask_id": {
                    "type": "string"
                },
                "name": {
                    "type": "string"
                },
                "type": {
                    "type": "string"
                },
                "uid": {
                    "type": "string"
                },
                "updated_at": {
                    "type": "string"
                },
                "verifier": {
                    "$ref": "#/definitions/datastore.VerifierConfig"
                }
            }
        },
        "datastore.StrategyConfiguration": {
            "type": "object",
            "properties": {
                "duration": {
                    "type": "integer"
                },
                "retry_count": {
                    "type": "integer"
                },
                "type": {
                    "type": "string"
                }
            }
        },
        "datastore.Subscription": {
            "type": "object",
            "properties": {
                "alert_config": {
                    "description": "subscription config",
                    "$ref": "#/definitions/datastore.AlertConfiguration"
                },
                "created_at": {
                    "type": "string"
                },
                "deleted_at": {
                    "type": "string"
                },
                "endpoint": {
                    "$ref": "#/definitions/datastore.Endpoint"
                },
                "filter_config": {
                    "$ref": "#/definitions/datastore.FilterConfiguration"
                },
                "name": {
                    "type": "string"
                },
                "retry_config": {
                    "$ref": "#/definitions/datastore.RetryConfiguration"
                },
                "source": {
                    "$ref": "#/definitions/datastore.Source"
                },
                "status": {
                    "type": "string"
                },
                "type": {
                    "type": "string"
                },
                "uid": {
                    "type": "string"
                },
                "updated_at": {
                    "type": "string"
                }
            }
        },
<<<<<<< HEAD
        "datastore.UserMetadata": {
            "type": "object",
            "properties": {
=======
        "datastore.User": {
            "type": "object",
            "properties": {
                "created_at": {
                    "type": "string"
                },
                "deleted_at": {
                    "type": "string"
                },
>>>>>>> eb85bb12
                "email": {
                    "type": "string"
                },
                "first_name": {
                    "type": "string"
                },
                "last_name": {
                    "type": "string"
<<<<<<< HEAD
=======
                },
                "role": {
                    "$ref": "#/definitions/auth.Role"
                },
                "uid": {
                    "type": "string"
                },
                "updated_at": {
                    "type": "string"
>>>>>>> eb85bb12
                }
            }
        },
        "datastore.VerifierConfig": {
            "type": "object",
            "properties": {
                "api_key": {
                    "$ref": "#/definitions/datastore.ApiKey"
                },
                "basic_auth": {
                    "$ref": "#/definitions/datastore.BasicAuth"
                },
                "hmac": {
                    "$ref": "#/definitions/datastore.HMac"
                },
                "type": {
                    "type": "string"
                }
            }
        },
        "models.APIKey": {
            "type": "object",
            "properties": {
                "expires_at": {
                    "type": "string"
                },
                "key_type": {
                    "type": "string"
                },
                "name": {
                    "type": "string"
                },
                "role": {
                    "$ref": "#/definitions/auth.Role"
                }
            }
        },
        "models.APIKeyResponse": {
            "type": "object",
            "properties": {
                "created_at": {
                    "type": "string"
                },
                "expires_at": {
                    "type": "string"
                },
                "key": {
                    "type": "string"
                },
                "key_type": {
                    "type": "string"
                },
                "name": {
                    "type": "string"
                },
                "role": {
                    "$ref": "#/definitions/auth.Role"
                },
                "uid": {
                    "type": "string"
                }
            }
        },
        "models.Application": {
            "type": "object",
            "properties": {
                "is_disabled": {
                    "type": "boolean"
                },
                "name": {
                    "type": "string"
                },
                "slack_webhook_url": {
                    "type": "string"
                },
                "support_email": {
                    "type": "string"
                }
            }
        },
        "models.Endpoint": {
            "type": "object",
            "properties": {
                "description": {
                    "type": "string"
                },
                "events": {
                    "type": "array",
                    "items": {
                        "type": "string"
                    }
                },
                "http_timeout": {
                    "type": "string"
                },
                "rate_limit": {
                    "type": "integer"
                },
                "rate_limit_duration": {
                    "type": "string"
                },
                "secret": {
                    "type": "string"
                },
                "url": {
                    "type": "string"
                }
            }
        },
        "models.Event": {
            "type": "object",
            "properties": {
                "app_id": {
                    "type": "string"
                },
                "data": {
                    "description": "Data is an arbitrary JSON value that gets sent as the body of the\nwebhook to the endpoints",
                    "type": "array",
                    "items": {
                        "type": "integer"
                    }
                },
                "event_type": {
                    "type": "string"
                }
            }
        },
        "models.Group": {
            "type": "object",
            "properties": {
                "config": {
                    "$ref": "#/definitions/datastore.GroupConfig"
                },
                "logo_url": {
                    "type": "string"
                },
                "name": {
                    "type": "string"
                },
                "rate_limit": {
                    "type": "integer"
                },
                "rate_limit_duration": {
                    "type": "string"
                },
                "type": {
                    "type": "string"
                }
            }
        },
        "models.LoginUser": {
            "type": "object",
            "properties": {
                "password": {
                    "type": "string"
                },
                "username": {
                    "type": "string"
                }
            }
        },
        "models.LoginUserResponse": {
            "type": "object",
            "properties": {
                "created_at": {
                    "type": "integer"
                },
                "deleted_at": {
                    "type": "integer"
                },
                "email": {
                    "type": "string"
                },
                "first_name": {
                    "type": "string"
                },
                "last_name": {
                    "type": "string"
                },
                "role": {
                    "$ref": "#/definitions/auth.Role"
                },
                "token": {
                    "$ref": "#/definitions/models.Token"
                },
                "uid": {
                    "type": "string"
                },
                "updated_at": {
                    "type": "integer"
                }
            }
        },
        "models.Organisation": {
            "type": "object",
            "properties": {
                "name": {
                    "type": "string"
                }
            }
        },
        "models.OrganisationInvite": {
            "type": "object",
            "properties": {
                "invitee_email": {
                    "type": "string"
                },
                "role": {
                    "$ref": "#/definitions/auth.Role"
                }
            }
        },
        "models.PortalAPIKeyResponse": {
            "type": "object",
            "properties": {
                "app_id": {
                    "type": "string"
                },
                "group_id": {
                    "type": "string"
                },
                "key": {
                    "type": "string"
                },
                "key_type": {
                    "type": "string"
                },
                "role": {
                    "$ref": "#/definitions/auth.Role"
                },
                "url": {
                    "type": "string"
                }
            }
        },
        "models.Source": {
            "type": "object",
            "properties": {
                "is_disabled": {
                    "type": "boolean"
                },
                "name": {
                    "type": "string"
                },
                "type": {
                    "type": "string"
                },
                "verifier": {
                    "$ref": "#/definitions/datastore.VerifierConfig"
                }
            }
        },
        "models.SourceResponse": {
            "type": "object",
            "properties": {
                "created_at": {
                    "type": "integer"
                },
                "deleted_at": {
                    "type": "integer"
                },
                "group_id": {
                    "type": "string"
                },
                "is_disabled": {
                    "type": "boolean"
                },
                "mask_id": {
                    "type": "string"
                },
                "name": {
                    "type": "string"
                },
                "type": {
                    "type": "string"
                },
                "uid": {
                    "type": "string"
                },
                "updated_at": {
                    "type": "integer"
                },
                "url": {
                    "type": "string"
                },
                "verifier": {
                    "$ref": "#/definitions/datastore.VerifierConfig"
                }
            }
        },
        "models.Subscription": {
            "type": "object",
            "properties": {
                "alert_config": {
                    "$ref": "#/definitions/datastore.AlertConfiguration"
                },
                "app_id": {
                    "type": "string"
                },
                "endpoint_id": {
                    "type": "string"
                },
                "filter_config": {
                    "$ref": "#/definitions/datastore.FilterConfiguration"
                },
                "name": {
                    "type": "string"
                },
                "retry_config": {
                    "$ref": "#/definitions/datastore.RetryConfiguration"
                },
                "source_id": {
                    "type": "string"
                },
                "type": {
                    "type": "string"
                }
            }
        },
        "models.Token": {
            "type": "object",
            "properties": {
                "access_token": {
                    "type": "string"
                },
                "refresh_token": {
                    "type": "string"
                }
            }
        },
        "models.UpdateOrganisationMember": {
            "type": "object",
            "properties": {
                "role": {
                    "$ref": "#/definitions/auth.Role"
                }
            }
        },
        "models.UpdatePassword": {
            "type": "object",
            "properties": {
                "current_password": {
                    "type": "string"
                },
                "password": {
                    "type": "string"
                },
                "password_confirmation": {
                    "type": "string"
                }
            }
        },
        "models.UpdateUser": {
            "type": "object",
            "properties": {
                "email": {
                    "type": "string"
                },
                "first_name": {
                    "type": "string"
                },
                "last_name": {
                    "type": "string"
                }
            }
        },
        "models.User": {
            "type": "object",
            "properties": {
                "email": {
                    "type": "string"
                },
                "first_name": {
                    "type": "string"
                },
                "last_name": {
                    "type": "string"
                },
                "password": {
                    "type": "string"
                },
                "role": {
                    "$ref": "#/definitions/auth.Role"
                }
            }
        },
        "models.UserExists": {
            "type": "object",
            "properties": {
                "email": {
                    "type": "string"
                }
            }
        },
        "server.Stub": {
            "type": "object"
        },
        "server.pagedResponse": {
            "type": "object",
            "properties": {
                "content": {},
                "pagination": {
                    "$ref": "#/definitions/datastore.PaginationData"
                }
            }
        },
        "server.serverResponse": {
            "type": "object",
            "properties": {
                "data": {
                    "type": "array",
                    "items": {
                        "type": "integer"
                    }
                },
                "message": {
                    "type": "string"
                },
                "status": {
                    "type": "boolean"
                }
            }
        }
    },
    "securityDefinitions": {
        "ApiKeyAuth": {
            "type": "apiKey",
            "name": "Authorization",
            "in": "header"
        }
    },
    "tags": [
        {
            "description": "Application related APIs",
            "name": "Application"
        },
        {
            "description": "Endpoint related APIs",
            "name": "Application Endpoints"
        },
        {
            "description": "Event related APIs",
            "name": "Events"
        },
        {
            "description": "API Key related APIs",
            "name": "APIKey"
        },
        {
            "description": "EventDelivery related APIs",
            "name": "EventDelivery"
        },
        {
            "description": "Delivery Attempt related APIs",
            "name": "DeliveryAttempts"
        },
        {
            "description": "Group related APIs",
            "name": "Group"
        },
        {
            "description": "Organisation related APIs",
            "name": "Organisation"
        }
    ]
}<|MERGE_RESOLUTION|>--- conflicted
+++ resolved
@@ -7715,11 +7715,6 @@
                 }
             }
         },
-<<<<<<< HEAD
-        "datastore.UserMetadata": {
-            "type": "object",
-            "properties": {
-=======
         "datastore.User": {
             "type": "object",
             "properties": {
@@ -7729,7 +7724,6 @@
                 "deleted_at": {
                     "type": "string"
                 },
->>>>>>> eb85bb12
                 "email": {
                     "type": "string"
                 },
@@ -7738,8 +7732,6 @@
                 },
                 "last_name": {
                     "type": "string"
-<<<<<<< HEAD
-=======
                 },
                 "role": {
                     "$ref": "#/definitions/auth.Role"
@@ -7749,7 +7741,20 @@
                 },
                 "updated_at": {
                     "type": "string"
->>>>>>> eb85bb12
+                }
+            }
+        },
+        "datastore.UserMetadata": {
+            "type": "object",
+            "properties": {
+                "email": {
+                    "type": "string"
+                },
+                "first_name": {
+                    "type": "string"
+                },
+                "last_name": {
+                    "type": "string"
                 }
             }
         },
