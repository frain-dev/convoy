{
    "schemes": [
        "https"
    ],
    "swagger": "2.0",
    "info": {
        "description": "Convoy is a fast and secure webhooks proxy. This document contains datastore.s API specification.",
        "title": "Convoy API Reference",
        "termsOfService": "https://getconvoy.io/terms",
        "contact": {
            "name": "Convoy Support",
            "url": "https://getconvoy.io/docs",
            "email": "support@getconvoy.io"
        },
        "license": {
            "name": "Mozilla Public License 2.0",
            "url": "https://www.mozilla.org/en-US/MPL/2.0/"
        },
        "version": "0.8.0"
    },
    "host": "dashboard.getconvoy.io",
    "basePath": "/",
    "paths": {
        "/api/v1/organisations": {
            "get": {
                "security": [
                    {
                        "ApiKeyAuth": []
                    }
                ],
                "description": "This endpoint fetches the organisations a user is part of, this route can only be accessed with a personal api key",
                "consumes": [
                    "application/json"
                ],
                "produces": [
                    "application/json"
                ],
                "tags": [
                    "Organisations"
                ],
                "summary": "Get organisations",
                "parameters": [
                    {
                        "type": "string",
                        "description": "results per page",
                        "name": "perPage",
                        "in": "query"
                    },
                    {
                        "type": "string",
                        "description": "page number",
                        "name": "page",
                        "in": "query"
                    },
                    {
                        "type": "string",
                        "description": "sort order",
                        "name": "sort",
                        "in": "query"
                    }
                ],
                "responses": {
                    "200": {
                        "description": "OK",
                        "schema": {
                            "allOf": [
                                {
                                    "$ref": "#/definitions/util.ServerResponse"
                                },
                                {
                                    "type": "object",
                                    "properties": {
                                        "data": {
                                            "allOf": [
                                                {
                                                    "$ref": "#/definitions/server.pagedResponse"
                                                },
                                                {
                                                    "type": "object",
                                                    "properties": {
                                                        "content": {
                                                            "type": "array",
                                                            "items": {
                                                                "$ref": "#/definitions/datastore.Organisation"
                                                            }
                                                        }
                                                    }
                                                }
                                            ]
                                        }
                                    }
                                }
                            ]
                        }
                    },
                    "400": {
                        "description": "Bad Request",
                        "schema": {
                            "allOf": [
                                {
                                    "$ref": "#/definitions/util.ServerResponse"
                                },
                                {
                                    "type": "object",
                                    "properties": {
                                        "data": {
                                            "$ref": "#/definitions/server.Stub"
                                        }
                                    }
                                }
                            ]
                        }
                    },
                    "401": {
                        "description": "Unauthorized",
                        "schema": {
                            "allOf": [
                                {
                                    "$ref": "#/definitions/util.ServerResponse"
                                },
                                {
                                    "type": "object",
                                    "properties": {
                                        "data": {
                                            "$ref": "#/definitions/server.Stub"
                                        }
                                    }
                                }
                            ]
                        }
                    },
                    "500": {
                        "description": "Internal Server Error",
                        "schema": {
                            "allOf": [
                                {
                                    "$ref": "#/definitions/util.ServerResponse"
                                },
                                {
                                    "type": "object",
                                    "properties": {
                                        "data": {
                                            "$ref": "#/definitions/server.Stub"
                                        }
                                    }
                                }
                            ]
                        }
                    }
                }
            }
        },
        "/api/v1/projects": {
            "get": {
                "security": [
                    {
                        "ApiKeyAuth": []
                    }
                ],
                "description": "This endpoint fetches projects",
                "consumes": [
                    "application/json"
                ],
                "produces": [
                    "application/json"
                ],
                "tags": [
                    "Projects"
                ],
                "summary": "Get projects",
                "parameters": [
                    {
                        "type": "string",
                        "description": "Project name",
                        "name": "name",
                        "in": "query"
                    },
                    {
                        "type": "string",
                        "description": "organisation id",
                        "name": "orgID",
                        "in": "query",
                        "required": true
                    }
                ],
                "responses": {
                    "200": {
                        "description": "OK",
                        "schema": {
                            "allOf": [
                                {
                                    "$ref": "#/definitions/util.ServerResponse"
                                },
                                {
                                    "type": "object",
                                    "properties": {
                                        "data": {
                                            "type": "array",
                                            "items": {
                                                "$ref": "#/definitions/datastore.Project"
                                            }
                                        }
                                    }
                                }
                            ]
                        }
                    },
                    "400": {
                        "description": "Bad Request",
                        "schema": {
                            "allOf": [
                                {
                                    "$ref": "#/definitions/util.ServerResponse"
                                },
                                {
                                    "type": "object",
                                    "properties": {
                                        "data": {
                                            "$ref": "#/definitions/server.Stub"
                                        }
                                    }
                                }
                            ]
                        }
                    },
                    "401": {
                        "description": "Unauthorized",
                        "schema": {
                            "allOf": [
                                {
                                    "$ref": "#/definitions/util.ServerResponse"
                                },
                                {
                                    "type": "object",
                                    "properties": {
                                        "data": {
                                            "$ref": "#/definitions/server.Stub"
                                        }
                                    }
                                }
                            ]
                        }
                    },
                    "500": {
                        "description": "Internal Server Error",
                        "schema": {
                            "allOf": [
                                {
                                    "$ref": "#/definitions/util.ServerResponse"
                                },
                                {
                                    "type": "object",
                                    "properties": {
                                        "data": {
                                            "$ref": "#/definitions/server.Stub"
                                        }
                                    }
                                }
                            ]
                        }
                    }
                }
            },
            "post": {
                "security": [
                    {
                        "ApiKeyAuth": []
                    }
                ],
                "description": "This endpoint creates a project",
                "consumes": [
                    "application/json"
                ],
                "produces": [
                    "application/json"
                ],
                "tags": [
                    "Projects"
                ],
                "summary": "Create a project",
                "parameters": [
                    {
                        "type": "string",
                        "description": "Organisation id",
                        "name": "orgID",
                        "in": "query",
                        "required": true
                    },
                    {
                        "description": "Project Details",
                        "name": "project",
                        "in": "body",
                        "required": true,
                        "schema": {
                            "$ref": "#/definitions/models.Project"
                        }
                    }
                ],
                "responses": {
                    "200": {
                        "description": "OK",
                        "schema": {
                            "allOf": [
                                {
                                    "$ref": "#/definitions/util.ServerResponse"
                                },
                                {
                                    "type": "object",
                                    "properties": {
                                        "data": {
                                            "$ref": "#/definitions/datastore.Project"
                                        }
                                    }
                                }
                            ]
                        }
                    },
                    "400": {
                        "description": "Bad Request",
                        "schema": {
                            "allOf": [
                                {
                                    "$ref": "#/definitions/util.ServerResponse"
                                },
                                {
                                    "type": "object",
                                    "properties": {
                                        "data": {
                                            "$ref": "#/definitions/server.Stub"
                                        }
                                    }
                                }
                            ]
                        }
                    },
                    "401": {
                        "description": "Unauthorized",
                        "schema": {
                            "allOf": [
                                {
                                    "$ref": "#/definitions/util.ServerResponse"
                                },
                                {
                                    "type": "object",
                                    "properties": {
                                        "data": {
                                            "$ref": "#/definitions/server.Stub"
                                        }
                                    }
                                }
                            ]
                        }
                    },
                    "500": {
                        "description": "Internal Server Error",
                        "schema": {
                            "allOf": [
                                {
                                    "$ref": "#/definitions/util.ServerResponse"
                                },
                                {
                                    "type": "object",
                                    "properties": {
                                        "data": {
                                            "$ref": "#/definitions/server.Stub"
                                        }
                                    }
                                }
                            ]
                        }
                    }
                }
            }
        },
        "/api/v1/projects/{projectID}": {
            "get": {
                "security": [
                    {
                        "ApiKeyAuth": []
                    }
                ],
                "description": "This endpoint fetches a project by its id",
                "consumes": [
                    "application/json"
                ],
                "produces": [
                    "application/json"
                ],
                "tags": [
                    "Projects"
                ],
                "summary": "Get a project",
                "parameters": [
                    {
                        "type": "string",
                        "description": "Project id",
                        "name": "projectID",
                        "in": "path",
                        "required": true
                    }
                ],
                "responses": {
                    "200": {
                        "description": "OK",
                        "schema": {
                            "allOf": [
                                {
                                    "$ref": "#/definitions/util.ServerResponse"
                                },
                                {
                                    "type": "object",
                                    "properties": {
                                        "data": {
                                            "$ref": "#/definitions/datastore.Project"
                                        }
                                    }
                                }
                            ]
                        }
                    },
                    "400": {
                        "description": "Bad Request",
                        "schema": {
                            "allOf": [
                                {
                                    "$ref": "#/definitions/util.ServerResponse"
                                },
                                {
                                    "type": "object",
                                    "properties": {
                                        "data": {
                                            "$ref": "#/definitions/server.Stub"
                                        }
                                    }
                                }
                            ]
                        }
                    },
                    "401": {
                        "description": "Unauthorized",
                        "schema": {
                            "allOf": [
                                {
                                    "$ref": "#/definitions/util.ServerResponse"
                                },
                                {
                                    "type": "object",
                                    "properties": {
                                        "data": {
                                            "$ref": "#/definitions/server.Stub"
                                        }
                                    }
                                }
                            ]
                        }
                    },
                    "500": {
                        "description": "Internal Server Error",
                        "schema": {
                            "allOf": [
                                {
                                    "$ref": "#/definitions/util.ServerResponse"
                                },
                                {
                                    "type": "object",
                                    "properties": {
                                        "data": {
                                            "$ref": "#/definitions/server.Stub"
                                        }
                                    }
                                }
                            ]
                        }
                    }
                }
            },
            "put": {
                "security": [
                    {
                        "ApiKeyAuth": []
                    }
                ],
                "description": "This endpoint updates a project",
                "consumes": [
                    "application/json"
                ],
                "produces": [
                    "application/json"
                ],
                "tags": [
                    "Projects"
                ],
                "summary": "Update a project",
                "parameters": [
                    {
                        "type": "string",
                        "description": "Project id",
                        "name": "projectID",
                        "in": "path",
                        "required": true
                    },
                    {
                        "description": "Project Details",
                        "name": "project",
                        "in": "body",
                        "required": true,
                        "schema": {
                            "$ref": "#/definitions/models.Project"
                        }
                    }
                ],
                "responses": {
                    "200": {
                        "description": "OK",
                        "schema": {
                            "allOf": [
                                {
                                    "$ref": "#/definitions/util.ServerResponse"
                                },
                                {
                                    "type": "object",
                                    "properties": {
                                        "data": {
                                            "$ref": "#/definitions/datastore.Project"
                                        }
                                    }
                                }
                            ]
                        }
                    },
                    "400": {
                        "description": "Bad Request",
                        "schema": {
                            "allOf": [
                                {
                                    "$ref": "#/definitions/util.ServerResponse"
                                },
                                {
                                    "type": "object",
                                    "properties": {
                                        "data": {
                                            "$ref": "#/definitions/server.Stub"
                                        }
                                    }
                                }
                            ]
                        }
                    },
                    "401": {
                        "description": "Unauthorized",
                        "schema": {
                            "allOf": [
                                {
                                    "$ref": "#/definitions/util.ServerResponse"
                                },
                                {
                                    "type": "object",
                                    "properties": {
                                        "data": {
                                            "$ref": "#/definitions/server.Stub"
                                        }
                                    }
                                }
                            ]
                        }
                    },
                    "500": {
                        "description": "Internal Server Error",
                        "schema": {
                            "allOf": [
                                {
                                    "$ref": "#/definitions/util.ServerResponse"
                                },
                                {
                                    "type": "object",
                                    "properties": {
                                        "data": {
                                            "$ref": "#/definitions/server.Stub"
                                        }
                                    }
                                }
                            ]
                        }
                    }
                }
            },
            "delete": {
                "security": [
                    {
                        "ApiKeyAuth": []
                    }
                ],
                "description": "This endpoint deletes a project using its id",
                "consumes": [
                    "application/json"
                ],
                "produces": [
                    "application/json"
                ],
                "tags": [
                    "Projects"
                ],
                "summary": "Delete a project",
                "parameters": [
                    {
                        "type": "string",
                        "description": "Project id",
                        "name": "projectID",
                        "in": "path",
                        "required": true
                    }
                ],
                "responses": {
                    "200": {
                        "description": "OK",
                        "schema": {
                            "allOf": [
                                {
                                    "$ref": "#/definitions/util.ServerResponse"
                                },
                                {
                                    "type": "object",
                                    "properties": {
                                        "data": {
                                            "$ref": "#/definitions/server.Stub"
                                        }
                                    }
                                }
                            ]
                        }
                    },
                    "400": {
                        "description": "Bad Request",
                        "schema": {
                            "allOf": [
                                {
                                    "$ref": "#/definitions/util.ServerResponse"
                                },
                                {
                                    "type": "object",
                                    "properties": {
                                        "data": {
                                            "$ref": "#/definitions/server.Stub"
                                        }
                                    }
                                }
                            ]
                        }
                    },
                    "401": {
                        "description": "Unauthorized",
                        "schema": {
                            "allOf": [
                                {
                                    "$ref": "#/definitions/util.ServerResponse"
                                },
                                {
                                    "type": "object",
                                    "properties": {
                                        "data": {
                                            "$ref": "#/definitions/server.Stub"
                                        }
                                    }
                                }
                            ]
                        }
                    },
                    "500": {
                        "description": "Internal Server Error",
                        "schema": {
                            "allOf": [
                                {
                                    "$ref": "#/definitions/util.ServerResponse"
                                },
                                {
                                    "type": "object",
                                    "properties": {
                                        "data": {
                                            "$ref": "#/definitions/server.Stub"
                                        }
                                    }
                                }
                            ]
                        }
                    }
                }
            }
        },
        "/api/v1/projects/{projectID}/endpoints": {
            "get": {
                "security": [
                    {
                        "ApiKeyAuth": []
                    }
                ],
                "description": "This endpoint fetches an endpoints",
                "consumes": [
                    "application/json"
                ],
                "produces": [
                    "application/json"
                ],
                "tags": [
                    "Endpoints"
                ],
                "summary": "Get endpoints",
                "parameters": [
                    {
                        "type": "string",
                        "description": "Project id",
                        "name": "projectID",
                        "in": "path",
                        "required": true
                    }
                ],
                "responses": {
                    "200": {
                        "description": "OK",
                        "schema": {
                            "allOf": [
                                {
                                    "$ref": "#/definitions/util.ServerResponse"
                                },
                                {
                                    "type": "object",
                                    "properties": {
                                        "data": {
                                            "type": "array",
                                            "items": {
                                                "$ref": "#/definitions/datastore.Endpoint"
                                            }
                                        }
                                    }
                                }
                            ]
                        }
                    },
                    "400": {
                        "description": "Bad Request",
                        "schema": {
                            "allOf": [
                                {
                                    "$ref": "#/definitions/util.ServerResponse"
                                },
                                {
                                    "type": "object",
                                    "properties": {
                                        "data": {
                                            "$ref": "#/definitions/server.Stub"
                                        }
                                    }
                                }
                            ]
                        }
                    },
                    "401": {
                        "description": "Unauthorized",
                        "schema": {
                            "allOf": [
                                {
                                    "$ref": "#/definitions/util.ServerResponse"
                                },
                                {
                                    "type": "object",
                                    "properties": {
                                        "data": {
                                            "$ref": "#/definitions/server.Stub"
                                        }
                                    }
                                }
                            ]
                        }
                    },
                    "500": {
                        "description": "Internal Server Error",
                        "schema": {
                            "allOf": [
                                {
                                    "$ref": "#/definitions/util.ServerResponse"
                                },
                                {
                                    "type": "object",
                                    "properties": {
                                        "data": {
                                            "$ref": "#/definitions/server.Stub"
                                        }
                                    }
                                }
                            ]
                        }
                    }
                }
            },
            "post": {
                "security": [
                    {
                        "ApiKeyAuth": []
                    }
                ],
                "description": "This endpoint creates an endpoint",
                "consumes": [
                    "application/json"
                ],
                "produces": [
                    "application/json"
                ],
                "tags": [
                    "Endpoints"
                ],
                "summary": "Create an endpoint",
                "parameters": [
                    {
                        "type": "string",
                        "description": "Project id",
                        "name": "projectID",
                        "in": "path",
                        "required": true
                    },
                    {
                        "description": "Endpoint Details",
                        "name": "endpoint",
                        "in": "body",
                        "required": true,
                        "schema": {
                            "$ref": "#/definitions/models.Endpoint"
                        }
                    }
                ],
                "responses": {
                    "200": {
                        "description": "OK",
                        "schema": {
                            "allOf": [
                                {
                                    "$ref": "#/definitions/util.ServerResponse"
                                },
                                {
                                    "type": "object",
                                    "properties": {
                                        "data": {
                                            "$ref": "#/definitions/datastore.Endpoint"
                                        }
                                    }
                                }
                            ]
                        }
                    },
                    "400": {
                        "description": "Bad Request",
                        "schema": {
                            "allOf": [
                                {
                                    "$ref": "#/definitions/util.ServerResponse"
                                },
                                {
                                    "type": "object",
                                    "properties": {
                                        "data": {
                                            "$ref": "#/definitions/server.Stub"
                                        }
                                    }
                                }
                            ]
                        }
                    },
                    "401": {
                        "description": "Unauthorized",
                        "schema": {
                            "allOf": [
                                {
                                    "$ref": "#/definitions/util.ServerResponse"
                                },
                                {
                                    "type": "object",
                                    "properties": {
                                        "data": {
                                            "$ref": "#/definitions/server.Stub"
                                        }
                                    }
                                }
                            ]
                        }
                    },
                    "500": {
                        "description": "Internal Server Error",
                        "schema": {
                            "allOf": [
                                {
                                    "$ref": "#/definitions/util.ServerResponse"
                                },
                                {
                                    "type": "object",
                                    "properties": {
                                        "data": {
                                            "$ref": "#/definitions/server.Stub"
                                        }
                                    }
                                }
                            ]
                        }
                    }
                }
            }
        },
        "/api/v1/projects/{projectID}/endpoints/{endpointID}": {
            "get": {
                "security": [
                    {
                        "ApiKeyAuth": []
                    }
                ],
                "description": "This endpoint fetches an endpoint",
                "consumes": [
                    "application/json"
                ],
                "produces": [
                    "application/json"
                ],
                "tags": [
                    "Endpoints"
                ],
                "summary": "Get endpoint",
                "parameters": [
                    {
                        "type": "string",
                        "description": "Project id",
                        "name": "projectID",
                        "in": "path",
                        "required": true
                    },
                    {
                        "type": "string",
                        "description": "endpoint id",
                        "name": "endpointID",
                        "in": "path",
                        "required": true
                    }
                ],
                "responses": {
                    "200": {
                        "description": "OK",
                        "schema": {
                            "allOf": [
                                {
                                    "$ref": "#/definitions/util.ServerResponse"
                                },
                                {
                                    "type": "object",
                                    "properties": {
                                        "data": {
                                            "$ref": "#/definitions/datastore.Endpoint"
                                        }
                                    }
                                }
                            ]
                        }
                    },
                    "400": {
                        "description": "Bad Request",
                        "schema": {
                            "allOf": [
                                {
                                    "$ref": "#/definitions/util.ServerResponse"
                                },
                                {
                                    "type": "object",
                                    "properties": {
                                        "data": {
                                            "$ref": "#/definitions/server.Stub"
                                        }
                                    }
                                }
                            ]
                        }
                    },
                    "401": {
                        "description": "Unauthorized",
                        "schema": {
                            "allOf": [
                                {
                                    "$ref": "#/definitions/util.ServerResponse"
                                },
                                {
                                    "type": "object",
                                    "properties": {
                                        "data": {
                                            "$ref": "#/definitions/server.Stub"
                                        }
                                    }
                                }
                            ]
                        }
                    },
                    "500": {
                        "description": "Internal Server Error",
                        "schema": {
                            "allOf": [
                                {
                                    "$ref": "#/definitions/util.ServerResponse"
                                },
                                {
                                    "type": "object",
                                    "properties": {
                                        "data": {
                                            "$ref": "#/definitions/server.Stub"
                                        }
                                    }
                                }
                            ]
                        }
                    }
                }
            },
            "put": {
                "security": [
                    {
                        "ApiKeyAuth": []
                    }
                ],
                "description": "This endpoint updates an endpoint",
                "consumes": [
                    "application/json"
                ],
                "produces": [
                    "application/json"
                ],
                "tags": [
                    "Endpoints"
                ],
                "summary": "Update an endpoint",
                "parameters": [
                    {
                        "type": "string",
                        "description": "Project id",
                        "name": "projectID",
                        "in": "path",
                        "required": true
                    },
                    {
                        "type": "string",
                        "description": "endpoint id",
                        "name": "endpointID",
                        "in": "path",
                        "required": true
                    },
                    {
                        "description": "Endpoint Details",
                        "name": "endpoint",
                        "in": "body",
                        "required": true,
                        "schema": {
                            "$ref": "#/definitions/models.Endpoint"
                        }
                    }
                ],
                "responses": {
                    "200": {
                        "description": "OK",
                        "schema": {
                            "allOf": [
                                {
                                    "$ref": "#/definitions/util.ServerResponse"
                                },
                                {
                                    "type": "object",
                                    "properties": {
                                        "data": {
                                            "$ref": "#/definitions/datastore.Endpoint"
                                        }
                                    }
                                }
                            ]
                        }
                    },
                    "400": {
                        "description": "Bad Request",
                        "schema": {
                            "allOf": [
                                {
                                    "$ref": "#/definitions/util.ServerResponse"
                                },
                                {
                                    "type": "object",
                                    "properties": {
                                        "data": {
                                            "$ref": "#/definitions/server.Stub"
                                        }
                                    }
                                }
                            ]
                        }
                    },
                    "401": {
                        "description": "Unauthorized",
                        "schema": {
                            "allOf": [
                                {
                                    "$ref": "#/definitions/util.ServerResponse"
                                },
                                {
                                    "type": "object",
                                    "properties": {
                                        "data": {
                                            "$ref": "#/definitions/server.Stub"
                                        }
                                    }
                                }
                            ]
                        }
                    },
                    "500": {
                        "description": "Internal Server Error",
                        "schema": {
                            "allOf": [
                                {
                                    "$ref": "#/definitions/util.ServerResponse"
                                },
                                {
                                    "type": "object",
                                    "properties": {
                                        "data": {
                                            "$ref": "#/definitions/server.Stub"
                                        }
                                    }
                                }
                            ]
                        }
                    }
                }
            },
            "delete": {
                "security": [
                    {
                        "ApiKeyAuth": []
                    }
                ],
                "description": "This endpoint deletes an endpoint",
                "consumes": [
                    "application/json"
                ],
                "produces": [
                    "application/json"
                ],
                "tags": [
                    "Endpoints"
                ],
                "summary": "Delete endpoint",
                "parameters": [
                    {
                        "type": "string",
                        "description": "Project id",
                        "name": "projectID",
                        "in": "path",
                        "required": true
                    },
                    {
                        "type": "string",
                        "description": "endpoint id",
                        "name": "endpointID",
                        "in": "path",
                        "required": true
                    }
                ],
                "responses": {
                    "200": {
                        "description": "OK",
                        "schema": {
                            "allOf": [
                                {
                                    "$ref": "#/definitions/util.ServerResponse"
                                },
                                {
                                    "type": "object",
                                    "properties": {
                                        "data": {
                                            "$ref": "#/definitions/server.Stub"
                                        }
                                    }
                                }
                            ]
                        }
                    },
                    "400": {
                        "description": "Bad Request",
                        "schema": {
                            "allOf": [
                                {
                                    "$ref": "#/definitions/util.ServerResponse"
                                },
                                {
                                    "type": "object",
                                    "properties": {
                                        "data": {
                                            "$ref": "#/definitions/server.Stub"
                                        }
                                    }
                                }
                            ]
                        }
                    },
                    "401": {
                        "description": "Unauthorized",
                        "schema": {
                            "allOf": [
                                {
                                    "$ref": "#/definitions/util.ServerResponse"
                                },
                                {
                                    "type": "object",
                                    "properties": {
                                        "data": {
                                            "$ref": "#/definitions/server.Stub"
                                        }
                                    }
                                }
                            ]
                        }
                    },
                    "500": {
                        "description": "Internal Server Error",
                        "schema": {
                            "allOf": [
                                {
                                    "$ref": "#/definitions/util.ServerResponse"
                                },
                                {
                                    "type": "object",
                                    "properties": {
                                        "data": {
                                            "$ref": "#/definitions/server.Stub"
                                        }
                                    }
                                }
                            ]
                        }
                    }
                }
            }
        },
        "/api/v1/projects/{projectID}/endpoints/{endpointID}/expire_secret": {
            "put": {
                "security": [
                    {
                        "ApiKeyAuth": []
                    }
                ],
                "description": "This endpoint expires the current endpoint secret and generates a new one.",
                "consumes": [
                    "application/json"
                ],
                "produces": [
                    "application/json"
                ],
                "tags": [
                    "Endpoints"
                ],
                "summary": "Expire and generate new application endpoint secret",
                "parameters": [
                    {
                        "type": "string",
                        "description": "Project id",
                        "name": "projectID",
                        "in": "path",
                        "required": true
                    },
                    {
                        "type": "string",
                        "description": "endpoint id",
                        "name": "endpointID",
                        "in": "path",
                        "required": true
                    }
                ],
                "responses": {
                    "200": {
                        "description": "OK",
                        "schema": {
                            "allOf": [
                                {
                                    "$ref": "#/definitions/util.ServerResponse"
                                },
                                {
                                    "type": "object",
                                    "properties": {
                                        "data": {
                                            "$ref": "#/definitions/datastore.Endpoint"
                                        }
                                    }
                                }
                            ]
                        }
                    },
                    "400": {
                        "description": "Bad Request",
                        "schema": {
                            "allOf": [
                                {
                                    "$ref": "#/definitions/util.ServerResponse"
                                },
                                {
                                    "type": "object",
                                    "properties": {
                                        "data": {
                                            "$ref": "#/definitions/server.Stub"
                                        }
                                    }
                                }
                            ]
                        }
                    },
                    "401": {
                        "description": "Unauthorized",
                        "schema": {
                            "allOf": [
                                {
                                    "$ref": "#/definitions/util.ServerResponse"
                                },
                                {
                                    "type": "object",
                                    "properties": {
                                        "data": {
                                            "$ref": "#/definitions/server.Stub"
                                        }
                                    }
                                }
                            ]
                        }
                    },
                    "500": {
                        "description": "Internal Server Error",
                        "schema": {
                            "allOf": [
                                {
                                    "$ref": "#/definitions/util.ServerResponse"
                                },
                                {
                                    "type": "object",
                                    "properties": {
                                        "data": {
                                            "$ref": "#/definitions/server.Stub"
                                        }
                                    }
                                }
                            ]
                        }
                    }
                }
            }
        },
        "/api/v1/projects/{projectID}/eventdeliveries": {
            "get": {
                "security": [
                    {
                        "ApiKeyAuth": []
                    }
                ],
                "description": "This endpoint fetch event deliveries.",
                "consumes": [
                    "application/json"
                ],
                "produces": [
                    "application/json"
                ],
                "tags": [
                    "EventDeliveries"
                ],
                "summary": "Get event deliveries",
                "parameters": [
                    {
                        "type": "string",
                        "description": "application id",
                        "name": "appId",
                        "in": "query"
                    },
                    {
                        "type": "string",
                        "description": "Project id",
                        "name": "projectID",
                        "in": "path",
                        "required": true
                    },
                    {
                        "type": "string",
                        "description": "event id",
                        "name": "eventId",
                        "in": "query"
                    },
                    {
                        "type": "string",
                        "description": "start date",
                        "name": "startDate",
                        "in": "query"
                    },
                    {
                        "type": "string",
                        "description": "end date",
                        "name": "endDate",
                        "in": "query"
                    },
                    {
                        "type": "string",
                        "description": "results per page",
                        "name": "perPage",
                        "in": "query"
                    },
                    {
                        "type": "string",
                        "description": "page number",
                        "name": "page",
                        "in": "query"
                    },
                    {
                        "type": "string",
                        "description": "sort order",
                        "name": "sort",
                        "in": "query"
                    },
                    {
                        "type": "array",
                        "items": {
                            "type": "string"
                        },
                        "description": "status",
                        "name": "status",
                        "in": "query"
                    }
                ],
                "responses": {
                    "200": {
                        "description": "OK",
                        "schema": {
                            "allOf": [
                                {
                                    "$ref": "#/definitions/util.ServerResponse"
                                },
                                {
                                    "type": "object",
                                    "properties": {
                                        "data": {
                                            "allOf": [
                                                {
                                                    "$ref": "#/definitions/server.pagedResponse"
                                                },
                                                {
                                                    "type": "object",
                                                    "properties": {
                                                        "content": {
                                                            "type": "array",
                                                            "items": {
                                                                "allOf": [
                                                                    {
                                                                        "$ref": "#/definitions/datastore.EventDelivery"
                                                                    },
                                                                    {
                                                                        "type": "object",
                                                                        "properties": {
                                                                            "data": {
                                                                                "$ref": "#/definitions/server.Stub"
                                                                            }
                                                                        }
                                                                    }
                                                                ]
                                                            }
                                                        }
                                                    }
                                                }
                                            ]
                                        }
                                    }
                                }
                            ]
                        }
                    },
                    "400": {
                        "description": "Bad Request",
                        "schema": {
                            "allOf": [
                                {
                                    "$ref": "#/definitions/util.ServerResponse"
                                },
                                {
                                    "type": "object",
                                    "properties": {
                                        "data": {
                                            "$ref": "#/definitions/server.Stub"
                                        }
                                    }
                                }
                            ]
                        }
                    },
                    "401": {
                        "description": "Unauthorized",
                        "schema": {
                            "allOf": [
                                {
                                    "$ref": "#/definitions/util.ServerResponse"
                                },
                                {
                                    "type": "object",
                                    "properties": {
                                        "data": {
                                            "$ref": "#/definitions/server.Stub"
                                        }
                                    }
                                }
                            ]
                        }
                    },
                    "500": {
                        "description": "Internal Server Error",
                        "schema": {
                            "allOf": [
                                {
                                    "$ref": "#/definitions/util.ServerResponse"
                                },
                                {
                                    "type": "object",
                                    "properties": {
                                        "data": {
                                            "$ref": "#/definitions/server.Stub"
                                        }
                                    }
                                }
                            ]
                        }
                    }
                }
            }
        },
        "/api/v1/projects/{projectID}/eventdeliveries/batchretry": {
            "post": {
                "security": [
                    {
                        "ApiKeyAuth": []
                    }
                ],
                "description": "This endpoint resends multiple app events",
                "consumes": [
                    "application/json"
                ],
                "produces": [
                    "application/json"
                ],
                "tags": [
                    "EventDeliveries"
                ],
                "summary": "Batch Resend app events",
                "parameters": [
                    {
                        "type": "string",
                        "description": "Project id",
                        "name": "projectID",
                        "in": "path",
                        "required": true
                    },
                    {
                        "description": "event delivery ids",
                        "name": "deliveryIds",
                        "in": "body",
                        "required": true,
                        "schema": {
                            "allOf": [
                                {
                                    "$ref": "#/definitions/server.Stub"
                                },
                                {
                                    "type": "object",
                                    "properties": {
                                        "ids": {
                                            "type": "array",
                                            "items": {
                                                "type": "string"
                                            }
                                        }
                                    }
                                }
                            ]
                        }
                    }
                ],
                "responses": {
                    "200": {
                        "description": "OK",
                        "schema": {
                            "allOf": [
                                {
                                    "$ref": "#/definitions/util.ServerResponse"
                                },
                                {
                                    "type": "object",
                                    "properties": {
                                        "data": {
                                            "$ref": "#/definitions/server.Stub"
                                        }
                                    }
                                }
                            ]
                        }
                    },
                    "400": {
                        "description": "Bad Request",
                        "schema": {
                            "allOf": [
                                {
                                    "$ref": "#/definitions/util.ServerResponse"
                                },
                                {
                                    "type": "object",
                                    "properties": {
                                        "data": {
                                            "$ref": "#/definitions/server.Stub"
                                        }
                                    }
                                }
                            ]
                        }
                    },
                    "401": {
                        "description": "Unauthorized",
                        "schema": {
                            "allOf": [
                                {
                                    "$ref": "#/definitions/util.ServerResponse"
                                },
                                {
                                    "type": "object",
                                    "properties": {
                                        "data": {
                                            "$ref": "#/definitions/server.Stub"
                                        }
                                    }
                                }
                            ]
                        }
                    },
                    "500": {
                        "description": "Internal Server Error",
                        "schema": {
                            "allOf": [
                                {
                                    "$ref": "#/definitions/util.ServerResponse"
                                },
                                {
                                    "type": "object",
                                    "properties": {
                                        "data": {
                                            "$ref": "#/definitions/server.Stub"
                                        }
                                    }
                                }
                            ]
                        }
                    }
                }
            }
        },
        "/api/v1/projects/{projectID}/eventdeliveries/countbatchretryevents": {
            "get": {
                "security": [
                    {
                        "ApiKeyAuth": []
                    }
                ],
                "description": "This endpoint counts app events that will be affected by a batch retry operation",
                "consumes": [
                    "application/json"
                ],
                "produces": [
                    "application/json"
                ],
                "tags": [
                    "EventDeliveries"
                ],
                "summary": "Count affected eventDeliveries",
                "parameters": [
                    {
                        "type": "string",
                        "description": "application id",
                        "name": "appId",
                        "in": "query"
                    },
                    {
                        "type": "string",
                        "description": "Project id",
                        "name": "projectID",
                        "in": "path",
                        "required": true
                    },
                    {
                        "type": "string",
                        "description": "start date",
                        "name": "startDate",
                        "in": "query"
                    },
                    {
                        "type": "string",
                        "description": "end date",
                        "name": "endDate",
                        "in": "query"
                    },
                    {
                        "type": "string",
                        "description": "results per page",
                        "name": "perPage",
                        "in": "query"
                    },
                    {
                        "type": "string",
                        "description": "page number",
                        "name": "page",
                        "in": "query"
                    },
                    {
                        "type": "string",
                        "description": "sort order",
                        "name": "sort",
                        "in": "query"
                    }
                ],
                "responses": {
                    "200": {
                        "description": "OK",
                        "schema": {
                            "allOf": [
                                {
                                    "$ref": "#/definitions/util.ServerResponse"
                                },
                                {
                                    "type": "object",
                                    "properties": {
                                        "data": {
                                            "allOf": [
                                                {
                                                    "$ref": "#/definitions/server.Stub"
                                                },
                                                {
                                                    "type": "object",
                                                    "properties": {
                                                        "num": {
                                                            "type": "integer"
                                                        }
                                                    }
                                                }
                                            ]
                                        }
                                    }
                                }
                            ]
                        }
                    },
                    "400": {
                        "description": "Bad Request",
                        "schema": {
                            "allOf": [
                                {
                                    "$ref": "#/definitions/util.ServerResponse"
                                },
                                {
                                    "type": "object",
                                    "properties": {
                                        "data": {
                                            "$ref": "#/definitions/server.Stub"
                                        }
                                    }
                                }
                            ]
                        }
                    },
                    "401": {
                        "description": "Unauthorized",
                        "schema": {
                            "allOf": [
                                {
                                    "$ref": "#/definitions/util.ServerResponse"
                                },
                                {
                                    "type": "object",
                                    "properties": {
                                        "data": {
                                            "$ref": "#/definitions/server.Stub"
                                        }
                                    }
                                }
                            ]
                        }
                    },
                    "500": {
                        "description": "Internal Server Error",
                        "schema": {
                            "allOf": [
                                {
                                    "$ref": "#/definitions/util.ServerResponse"
                                },
                                {
                                    "type": "object",
                                    "properties": {
                                        "data": {
                                            "$ref": "#/definitions/server.Stub"
                                        }
                                    }
                                }
                            ]
                        }
                    }
                }
            }
        },
        "/api/v1/projects/{projectID}/eventdeliveries/forceresend": {
            "post": {
                "security": [
                    {
                        "ApiKeyAuth": []
                    }
                ],
                "description": "This endpoint force resends multiple app events",
                "consumes": [
                    "application/json"
                ],
                "produces": [
                    "application/json"
                ],
                "tags": [
                    "EventDeliveries"
                ],
                "summary": "Force Resend app events",
                "parameters": [
                    {
                        "type": "string",
                        "description": "Project id",
                        "name": "projectID",
                        "in": "path",
                        "required": true
                    },
                    {
                        "description": "event delivery ids",
                        "name": "deliveryIds",
                        "in": "body",
                        "required": true,
                        "schema": {
                            "allOf": [
                                {
                                    "$ref": "#/definitions/server.Stub"
                                },
                                {
                                    "type": "object",
                                    "properties": {
                                        "ids": {
                                            "type": "array",
                                            "items": {
                                                "type": "string"
                                            }
                                        }
                                    }
                                }
                            ]
                        }
                    }
                ],
                "responses": {
                    "200": {
                        "description": "OK",
                        "schema": {
                            "allOf": [
                                {
                                    "$ref": "#/definitions/util.ServerResponse"
                                },
                                {
                                    "type": "object",
                                    "properties": {
                                        "data": {
                                            "$ref": "#/definitions/server.Stub"
                                        }
                                    }
                                }
                            ]
                        }
                    },
                    "400": {
                        "description": "Bad Request",
                        "schema": {
                            "allOf": [
                                {
                                    "$ref": "#/definitions/util.ServerResponse"
                                },
                                {
                                    "type": "object",
                                    "properties": {
                                        "data": {
                                            "$ref": "#/definitions/server.Stub"
                                        }
                                    }
                                }
                            ]
                        }
                    },
                    "401": {
                        "description": "Unauthorized",
                        "schema": {
                            "allOf": [
                                {
                                    "$ref": "#/definitions/util.ServerResponse"
                                },
                                {
                                    "type": "object",
                                    "properties": {
                                        "data": {
                                            "$ref": "#/definitions/server.Stub"
                                        }
                                    }
                                }
                            ]
                        }
                    },
                    "500": {
                        "description": "Internal Server Error",
                        "schema": {
                            "allOf": [
                                {
                                    "$ref": "#/definitions/util.ServerResponse"
                                },
                                {
                                    "type": "object",
                                    "properties": {
                                        "data": {
                                            "$ref": "#/definitions/server.Stub"
                                        }
                                    }
                                }
                            ]
                        }
                    }
                }
            }
        },
        "/api/v1/projects/{projectID}/eventdeliveries/{eventDeliveryID}": {
            "get": {
                "security": [
                    {
                        "ApiKeyAuth": []
                    }
                ],
                "description": "This endpoint fetches an event delivery.",
                "consumes": [
                    "application/json"
                ],
                "produces": [
                    "application/json"
                ],
                "tags": [
                    "EventDeliveries"
                ],
                "summary": "Get event delivery",
                "parameters": [
                    {
                        "type": "string",
                        "description": "Project id",
                        "name": "projectID",
                        "in": "path",
                        "required": true
                    },
                    {
                        "type": "string",
                        "description": "event delivery id",
                        "name": "eventDeliveryID",
                        "in": "path",
                        "required": true
                    }
                ],
                "responses": {
                    "200": {
                        "description": "OK",
                        "schema": {
                            "allOf": [
                                {
                                    "$ref": "#/definitions/util.ServerResponse"
                                },
                                {
                                    "type": "object",
                                    "properties": {
                                        "data": {
                                            "allOf": [
                                                {
                                                    "$ref": "#/definitions/datastore.Event"
                                                },
                                                {
                                                    "type": "object",
                                                    "properties": {
                                                        "data": {
                                                            "$ref": "#/definitions/server.Stub"
                                                        }
                                                    }
                                                }
                                            ]
                                        }
                                    }
                                }
                            ]
                        }
                    },
                    "400": {
                        "description": "Bad Request",
                        "schema": {
                            "allOf": [
                                {
                                    "$ref": "#/definitions/util.ServerResponse"
                                },
                                {
                                    "type": "object",
                                    "properties": {
                                        "data": {
                                            "$ref": "#/definitions/server.Stub"
                                        }
                                    }
                                }
                            ]
                        }
                    },
                    "401": {
                        "description": "Unauthorized",
                        "schema": {
                            "allOf": [
                                {
                                    "$ref": "#/definitions/util.ServerResponse"
                                },
                                {
                                    "type": "object",
                                    "properties": {
                                        "data": {
                                            "$ref": "#/definitions/server.Stub"
                                        }
                                    }
                                }
                            ]
                        }
                    },
                    "500": {
                        "description": "Internal Server Error",
                        "schema": {
                            "allOf": [
                                {
                                    "$ref": "#/definitions/util.ServerResponse"
                                },
                                {
                                    "type": "object",
                                    "properties": {
                                        "data": {
                                            "$ref": "#/definitions/server.Stub"
                                        }
                                    }
                                }
                            ]
                        }
                    }
                }
            }
        },
        "/api/v1/projects/{projectID}/eventdeliveries/{eventDeliveryID}/deliveryattempts": {
            "get": {
                "security": [
                    {
                        "ApiKeyAuth": []
                    }
                ],
                "description": "This endpoint fetches an app message's delivery attempts",
                "consumes": [
                    "application/json"
                ],
                "produces": [
                    "application/json"
                ],
                "tags": [
                    "DeliveryAttempts"
                ],
                "summary": "Get delivery attempts",
                "parameters": [
                    {
                        "type": "string",
                        "description": "Project id",
                        "name": "projectID",
                        "in": "path",
                        "required": true
                    },
                    {
                        "type": "string",
                        "description": "event delivery id",
                        "name": "eventDeliveryID",
                        "in": "path",
                        "required": true
                    }
                ],
                "responses": {
                    "200": {
                        "description": "OK",
                        "schema": {
                            "allOf": [
                                {
                                    "$ref": "#/definitions/util.ServerResponse"
                                },
                                {
                                    "type": "object",
                                    "properties": {
                                        "data": {
                                            "type": "array",
                                            "items": {
                                                "$ref": "#/definitions/datastore.DeliveryAttempt"
                                            }
                                        }
                                    }
                                }
                            ]
                        }
                    },
                    "400": {
                        "description": "Bad Request",
                        "schema": {
                            "allOf": [
                                {
                                    "$ref": "#/definitions/util.ServerResponse"
                                },
                                {
                                    "type": "object",
                                    "properties": {
                                        "data": {
                                            "$ref": "#/definitions/server.Stub"
                                        }
                                    }
                                }
                            ]
                        }
                    },
                    "401": {
                        "description": "Unauthorized",
                        "schema": {
                            "allOf": [
                                {
                                    "$ref": "#/definitions/util.ServerResponse"
                                },
                                {
                                    "type": "object",
                                    "properties": {
                                        "data": {
                                            "$ref": "#/definitions/server.Stub"
                                        }
                                    }
                                }
                            ]
                        }
                    },
                    "500": {
                        "description": "Internal Server Error",
                        "schema": {
                            "allOf": [
                                {
                                    "$ref": "#/definitions/util.ServerResponse"
                                },
                                {
                                    "type": "object",
                                    "properties": {
                                        "data": {
                                            "$ref": "#/definitions/server.Stub"
                                        }
                                    }
                                }
                            ]
                        }
                    }
                }
            }
        },
        "/api/v1/projects/{projectID}/eventdeliveries/{eventDeliveryID}/deliveryattempts/{deliveryAttemptID}": {
            "get": {
                "security": [
                    {
                        "ApiKeyAuth": []
                    }
                ],
                "description": "This endpoint fetches an app event delivery attempt",
                "consumes": [
                    "application/json"
                ],
                "produces": [
                    "application/json"
                ],
                "tags": [
                    "DeliveryAttempts"
                ],
                "summary": "Get delivery attempt",
                "parameters": [
                    {
                        "type": "string",
                        "description": "Project id",
                        "name": "projectID",
                        "in": "path",
                        "required": true
                    },
                    {
                        "type": "string",
                        "description": "event delivery id",
                        "name": "eventDeliveryID",
                        "in": "path",
                        "required": true
                    },
                    {
                        "type": "string",
                        "description": "delivery attempt id",
                        "name": "deliveryAttemptID",
                        "in": "path",
                        "required": true
                    }
                ],
                "responses": {
                    "200": {
                        "description": "OK",
                        "schema": {
                            "allOf": [
                                {
                                    "$ref": "#/definitions/util.ServerResponse"
                                },
                                {
                                    "type": "object",
                                    "properties": {
                                        "data": {
                                            "$ref": "#/definitions/datastore.DeliveryAttempt"
                                        }
                                    }
                                }
                            ]
                        }
                    },
                    "400": {
                        "description": "Bad Request",
                        "schema": {
                            "allOf": [
                                {
                                    "$ref": "#/definitions/util.ServerResponse"
                                },
                                {
                                    "type": "object",
                                    "properties": {
                                        "data": {
                                            "$ref": "#/definitions/server.Stub"
                                        }
                                    }
                                }
                            ]
                        }
                    },
                    "401": {
                        "description": "Unauthorized",
                        "schema": {
                            "allOf": [
                                {
                                    "$ref": "#/definitions/util.ServerResponse"
                                },
                                {
                                    "type": "object",
                                    "properties": {
                                        "data": {
                                            "$ref": "#/definitions/server.Stub"
                                        }
                                    }
                                }
                            ]
                        }
                    },
                    "500": {
                        "description": "Internal Server Error",
                        "schema": {
                            "allOf": [
                                {
                                    "$ref": "#/definitions/util.ServerResponse"
                                },
                                {
                                    "type": "object",
                                    "properties": {
                                        "data": {
                                            "$ref": "#/definitions/server.Stub"
                                        }
                                    }
                                }
                            ]
                        }
                    }
                }
            }
        },
        "/api/v1/projects/{projectID}/eventdeliveries/{eventDeliveryID}/resend": {
            "put": {
                "security": [
                    {
                        "ApiKeyAuth": []
                    }
                ],
                "description": "This endpoint resends an app event",
                "consumes": [
                    "application/json"
                ],
                "produces": [
                    "application/json"
                ],
                "tags": [
                    "EventDeliveries"
                ],
                "summary": "Resend an app event",
                "parameters": [
                    {
                        "type": "string",
                        "description": "Project id",
                        "name": "projectID",
                        "in": "path",
                        "required": true
                    },
                    {
                        "type": "string",
                        "description": "event delivery id",
                        "name": "eventDeliveryID",
                        "in": "path",
                        "required": true
                    }
                ],
                "responses": {
                    "200": {
                        "description": "OK",
                        "schema": {
                            "allOf": [
                                {
                                    "$ref": "#/definitions/util.ServerResponse"
                                },
                                {
                                    "type": "object",
                                    "properties": {
                                        "data": {
                                            "allOf": [
                                                {
                                                    "$ref": "#/definitions/datastore.Event"
                                                },
                                                {
                                                    "type": "object",
                                                    "properties": {
                                                        "data": {
                                                            "$ref": "#/definitions/server.Stub"
                                                        }
                                                    }
                                                }
                                            ]
                                        }
                                    }
                                }
                            ]
                        }
                    },
                    "400": {
                        "description": "Bad Request",
                        "schema": {
                            "allOf": [
                                {
                                    "$ref": "#/definitions/util.ServerResponse"
                                },
                                {
                                    "type": "object",
                                    "properties": {
                                        "data": {
                                            "$ref": "#/definitions/server.Stub"
                                        }
                                    }
                                }
                            ]
                        }
                    },
                    "401": {
                        "description": "Unauthorized",
                        "schema": {
                            "allOf": [
                                {
                                    "$ref": "#/definitions/util.ServerResponse"
                                },
                                {
                                    "type": "object",
                                    "properties": {
                                        "data": {
                                            "$ref": "#/definitions/server.Stub"
                                        }
                                    }
                                }
                            ]
                        }
                    },
                    "500": {
                        "description": "Internal Server Error",
                        "schema": {
                            "allOf": [
                                {
                                    "$ref": "#/definitions/util.ServerResponse"
                                },
                                {
                                    "type": "object",
                                    "properties": {
                                        "data": {
                                            "$ref": "#/definitions/server.Stub"
                                        }
                                    }
                                }
                            ]
                        }
                    }
                }
            }
        },
        "/api/v1/projects/{projectID}/events": {
            "get": {
                "security": [
                    {
                        "ApiKeyAuth": []
                    }
                ],
                "description": "This endpoint fetches app events with pagination",
                "consumes": [
                    "application/json"
                ],
                "produces": [
                    "application/json"
                ],
                "tags": [
                    "Events"
                ],
                "summary": "Get app events with pagination",
                "parameters": [
                    {
                        "type": "string",
                        "description": "application id",
                        "name": "appId",
                        "in": "query"
                    },
                    {
                        "type": "string",
                        "description": "Project id",
                        "name": "projectID",
                        "in": "path",
                        "required": true
                    },
                    {
                        "type": "string",
                        "description": "source id",
                        "name": "sourceId",
                        "in": "query"
                    },
                    {
                        "type": "string",
                        "description": "start date",
                        "name": "startDate",
                        "in": "query"
                    },
                    {
                        "type": "string",
                        "description": "end date",
                        "name": "endDate",
                        "in": "query"
                    },
                    {
                        "type": "string",
                        "description": "results per page",
                        "name": "perPage",
                        "in": "query"
                    },
                    {
                        "type": "string",
                        "description": "page number",
                        "name": "page",
                        "in": "query"
                    },
                    {
                        "type": "string",
                        "description": "sort order",
                        "name": "sort",
                        "in": "query"
                    }
                ],
                "responses": {
                    "200": {
                        "description": "OK",
                        "schema": {
                            "allOf": [
                                {
                                    "$ref": "#/definitions/util.ServerResponse"
                                },
                                {
                                    "type": "object",
                                    "properties": {
                                        "data": {
                                            "allOf": [
                                                {
                                                    "$ref": "#/definitions/server.pagedResponse"
                                                },
                                                {
                                                    "type": "object",
                                                    "properties": {
                                                        "content": {
                                                            "type": "array",
                                                            "items": {
                                                                "allOf": [
                                                                    {
                                                                        "$ref": "#/definitions/datastore.Event"
                                                                    },
                                                                    {
                                                                        "type": "object",
                                                                        "properties": {
                                                                            "data": {
                                                                                "$ref": "#/definitions/server.Stub"
                                                                            }
                                                                        }
                                                                    }
                                                                ]
                                                            }
                                                        }
                                                    }
                                                }
                                            ]
                                        }
                                    }
                                }
                            ]
                        }
                    },
                    "400": {
                        "description": "Bad Request",
                        "schema": {
                            "allOf": [
                                {
                                    "$ref": "#/definitions/util.ServerResponse"
                                },
                                {
                                    "type": "object",
                                    "properties": {
                                        "data": {
                                            "$ref": "#/definitions/server.Stub"
                                        }
                                    }
                                }
                            ]
                        }
                    },
                    "401": {
                        "description": "Unauthorized",
                        "schema": {
                            "allOf": [
                                {
                                    "$ref": "#/definitions/util.ServerResponse"
                                },
                                {
                                    "type": "object",
                                    "properties": {
                                        "data": {
                                            "$ref": "#/definitions/server.Stub"
                                        }
                                    }
                                }
                            ]
                        }
                    },
                    "500": {
                        "description": "Internal Server Error",
                        "schema": {
                            "allOf": [
                                {
                                    "$ref": "#/definitions/util.ServerResponse"
                                },
                                {
                                    "type": "object",
                                    "properties": {
                                        "data": {
                                            "$ref": "#/definitions/server.Stub"
                                        }
                                    }
                                }
                            ]
                        }
                    }
                }
            },
            "post": {
                "security": [
                    {
                        "ApiKeyAuth": []
                    }
                ],
                "description": "This endpoint creates an endpoint event",
                "consumes": [
                    "application/json"
                ],
                "produces": [
                    "application/json"
                ],
                "tags": [
                    "Events"
                ],
                "summary": "Create endpoint event",
                "parameters": [
                    {
                        "type": "string",
                        "description": "Project id",
                        "name": "projectID",
                        "in": "path",
                        "required": true
                    },
                    {
                        "description": "Event Details",
                        "name": "event",
                        "in": "body",
                        "required": true,
                        "schema": {
                            "$ref": "#/definitions/models.Event"
                        }
                    }
                ],
                "responses": {
                    "200": {
                        "description": "OK",
                        "schema": {
                            "allOf": [
                                {
                                    "$ref": "#/definitions/util.ServerResponse"
                                },
                                {
                                    "type": "object",
                                    "properties": {
                                        "data": {
                                            "allOf": [
                                                {
                                                    "$ref": "#/definitions/datastore.Event"
                                                },
                                                {
                                                    "type": "object",
                                                    "properties": {
                                                        "data": {
                                                            "$ref": "#/definitions/server.Stub"
                                                        }
                                                    }
                                                }
                                            ]
                                        }
                                    }
                                }
                            ]
                        }
                    },
                    "400": {
                        "description": "Bad Request",
                        "schema": {
                            "allOf": [
                                {
                                    "$ref": "#/definitions/util.ServerResponse"
                                },
                                {
                                    "type": "object",
                                    "properties": {
                                        "data": {
                                            "$ref": "#/definitions/server.Stub"
                                        }
                                    }
                                }
                            ]
                        }
                    },
                    "401": {
                        "description": "Unauthorized",
                        "schema": {
                            "allOf": [
                                {
                                    "$ref": "#/definitions/util.ServerResponse"
                                },
                                {
                                    "type": "object",
                                    "properties": {
                                        "data": {
                                            "$ref": "#/definitions/server.Stub"
                                        }
                                    }
                                }
                            ]
                        }
                    },
                    "500": {
                        "description": "Internal Server Error",
                        "schema": {
                            "allOf": [
                                {
                                    "$ref": "#/definitions/util.ServerResponse"
                                },
                                {
                                    "type": "object",
                                    "properties": {
                                        "data": {
                                            "$ref": "#/definitions/server.Stub"
                                        }
                                    }
                                }
                            ]
                        }
                    }
                }
            }
        },
        "/api/v1/projects/{projectID}/events/fanout": {
            "post": {
                "security": [
                    {
                        "ApiKeyAuth": []
                    }
                ],
                "description": "This endpoint uses the owner_id to fan out an event to multiple endpoints.",
                "consumes": [
                    "application/json"
                ],
                "produces": [
                    "application/json"
                ],
                "tags": [
                    "Events"
                ],
                "summary": "Fan out an event to multiple endpoints.",
                "parameters": [
                    {
                        "type": "string",
                        "description": "Project id",
                        "name": "projectID",
                        "in": "path",
                        "required": true
                    },
                    {
                        "description": "Event Details",
                        "name": "event",
                        "in": "body",
                        "required": true,
                        "schema": {
                            "$ref": "#/definitions/models.Event"
                        }
                    }
                ],
                "responses": {
                    "200": {
                        "description": "OK",
                        "schema": {
                            "allOf": [
                                {
                                    "$ref": "#/definitions/util.ServerResponse"
                                },
                                {
                                    "type": "object",
                                    "properties": {
                                        "data": {
                                            "allOf": [
                                                {
                                                    "$ref": "#/definitions/datastore.Event"
                                                },
                                                {
                                                    "type": "object",
                                                    "properties": {
                                                        "data": {
                                                            "$ref": "#/definitions/server.Stub"
                                                        }
                                                    }
                                                }
                                            ]
                                        }
                                    }
                                }
                            ]
                        }
                    },
                    "400": {
                        "description": "Bad Request",
                        "schema": {
                            "allOf": [
                                {
                                    "$ref": "#/definitions/util.ServerResponse"
                                },
                                {
                                    "type": "object",
                                    "properties": {
                                        "data": {
                                            "$ref": "#/definitions/server.Stub"
                                        }
                                    }
                                }
                            ]
                        }
                    },
                    "401": {
                        "description": "Unauthorized",
                        "schema": {
                            "allOf": [
                                {
                                    "$ref": "#/definitions/util.ServerResponse"
                                },
                                {
                                    "type": "object",
                                    "properties": {
                                        "data": {
                                            "$ref": "#/definitions/server.Stub"
                                        }
                                    }
                                }
                            ]
                        }
                    },
                    "500": {
                        "description": "Internal Server Error",
                        "schema": {
                            "allOf": [
                                {
                                    "$ref": "#/definitions/util.ServerResponse"
                                },
                                {
                                    "type": "object",
                                    "properties": {
                                        "data": {
                                            "$ref": "#/definitions/server.Stub"
                                        }
                                    }
                                }
                            ]
                        }
                    }
                }
            }
        },
        "/api/v1/projects/{projectID}/events/{eventID}": {
            "get": {
                "security": [
                    {
                        "ApiKeyAuth": []
                    }
                ],
                "description": "This endpoint fetches an endpoint event",
                "consumes": [
                    "application/json"
                ],
                "produces": [
                    "application/json"
                ],
                "tags": [
                    "Events"
                ],
                "summary": "Get endpoint event",
                "parameters": [
                    {
                        "type": "string",
                        "description": "Project id",
                        "name": "projectID",
                        "in": "path",
                        "required": true
                    },
                    {
                        "type": "string",
                        "description": "event id",
                        "name": "eventID",
                        "in": "path",
                        "required": true
                    }
                ],
                "responses": {
                    "200": {
                        "description": "OK",
                        "schema": {
                            "allOf": [
                                {
                                    "$ref": "#/definitions/util.ServerResponse"
                                },
                                {
                                    "type": "object",
                                    "properties": {
                                        "data": {
                                            "allOf": [
                                                {
                                                    "$ref": "#/definitions/datastore.Event"
                                                },
                                                {
                                                    "type": "object",
                                                    "properties": {
                                                        "data": {
                                                            "$ref": "#/definitions/server.Stub"
                                                        }
                                                    }
                                                }
                                            ]
                                        }
                                    }
                                }
                            ]
                        }
                    },
                    "400": {
                        "description": "Bad Request",
                        "schema": {
                            "allOf": [
                                {
                                    "$ref": "#/definitions/util.ServerResponse"
                                },
                                {
                                    "type": "object",
                                    "properties": {
                                        "data": {
                                            "$ref": "#/definitions/server.Stub"
                                        }
                                    }
                                }
                            ]
                        }
                    },
                    "401": {
                        "description": "Unauthorized",
                        "schema": {
                            "allOf": [
                                {
                                    "$ref": "#/definitions/util.ServerResponse"
                                },
                                {
                                    "type": "object",
                                    "properties": {
                                        "data": {
                                            "$ref": "#/definitions/server.Stub"
                                        }
                                    }
                                }
                            ]
                        }
                    },
                    "500": {
                        "description": "Internal Server Error",
                        "schema": {
                            "allOf": [
                                {
                                    "$ref": "#/definitions/util.ServerResponse"
                                },
                                {
                                    "type": "object",
                                    "properties": {
                                        "data": {
                                            "$ref": "#/definitions/server.Stub"
                                        }
                                    }
                                }
                            ]
                        }
                    }
                }
            }
        },
        "/api/v1/projects/{projectID}/events/{eventID}/replay": {
            "put": {
                "security": [
                    {
                        "ApiKeyAuth": []
                    }
                ],
                "description": "This endpoint replays an endpoint event",
                "consumes": [
                    "application/json"
                ],
                "produces": [
                    "application/json"
                ],
                "tags": [
                    "Events"
                ],
                "summary": "Replay endpoint event",
                "parameters": [
                    {
                        "type": "string",
                        "description": "Project id",
                        "name": "projectID",
                        "in": "path",
                        "required": true
                    },
                    {
                        "type": "string",
                        "description": "event id",
                        "name": "eventID",
                        "in": "path",
                        "required": true
                    }
                ],
                "responses": {
                    "200": {
                        "description": "OK",
                        "schema": {
                            "allOf": [
                                {
                                    "$ref": "#/definitions/util.ServerResponse"
                                },
                                {
                                    "type": "object",
                                    "properties": {
                                        "data": {
                                            "allOf": [
                                                {
                                                    "$ref": "#/definitions/datastore.Event"
                                                },
                                                {
                                                    "type": "object",
                                                    "properties": {
                                                        "data": {
                                                            "$ref": "#/definitions/server.Stub"
                                                        }
                                                    }
                                                }
                                            ]
                                        }
                                    }
                                }
                            ]
                        }
                    },
                    "400": {
                        "description": "Bad Request",
                        "schema": {
                            "allOf": [
                                {
                                    "$ref": "#/definitions/util.ServerResponse"
                                },
                                {
                                    "type": "object",
                                    "properties": {
                                        "data": {
                                            "$ref": "#/definitions/server.Stub"
                                        }
                                    }
                                }
                            ]
                        }
                    },
                    "401": {
                        "description": "Unauthorized",
                        "schema": {
                            "allOf": [
                                {
                                    "$ref": "#/definitions/util.ServerResponse"
                                },
                                {
                                    "type": "object",
                                    "properties": {
                                        "data": {
                                            "$ref": "#/definitions/server.Stub"
                                        }
                                    }
                                }
                            ]
                        }
                    },
                    "500": {
                        "description": "Internal Server Error",
                        "schema": {
                            "allOf": [
                                {
                                    "$ref": "#/definitions/util.ServerResponse"
                                },
                                {
                                    "type": "object",
                                    "properties": {
                                        "data": {
                                            "$ref": "#/definitions/server.Stub"
                                        }
                                    }
                                }
                            ]
                        }
                    }
                }
            }
        },
        "/api/v1/projects/{projectID}/portal-links": {
            "get": {
                "security": [
                    {
                        "ApiKeyAuth": []
                    }
                ],
                "description": "This endpoint fetches multiple portal links",
                "consumes": [
                    "application/json"
                ],
                "produces": [
                    "application/json"
                ],
                "tags": [
                    "PortalLinks"
                ],
                "summary": "Fetch multiple portal links",
                "parameters": [
                    {
                        "type": "string",
                        "description": "Project id",
                        "name": "projectID",
                        "in": "path",
                        "required": true
                    },
                    {
                        "type": "string",
                        "description": "results per page",
                        "name": "perPage",
                        "in": "query"
                    },
                    {
                        "type": "string",
                        "description": "page number",
                        "name": "page",
                        "in": "query"
                    },
                    {
                        "type": "string",
                        "description": "sort order",
                        "name": "sort",
                        "in": "query"
                    }
                ],
                "responses": {
                    "200": {
                        "description": "OK",
                        "schema": {
                            "allOf": [
                                {
                                    "$ref": "#/definitions/util.ServerResponse"
                                },
                                {
                                    "type": "object",
                                    "properties": {
                                        "data": {
                                            "allOf": [
                                                {
                                                    "$ref": "#/definitions/server.pagedResponse"
                                                },
                                                {
                                                    "type": "object",
                                                    "properties": {
                                                        "content": {
                                                            "type": "array",
                                                            "items": {
                                                                "$ref": "#/definitions/models.PortalLinkResponse"
                                                            }
                                                        }
                                                    }
                                                }
                                            ]
                                        }
                                    }
                                }
                            ]
                        }
                    },
                    "400": {
                        "description": "Bad Request",
                        "schema": {
                            "allOf": [
                                {
                                    "$ref": "#/definitions/util.ServerResponse"
                                },
                                {
                                    "type": "object",
                                    "properties": {
                                        "data": {
                                            "$ref": "#/definitions/server.Stub"
                                        }
                                    }
                                }
                            ]
                        }
                    },
                    "401": {
                        "description": "Unauthorized",
                        "schema": {
                            "allOf": [
                                {
                                    "$ref": "#/definitions/util.ServerResponse"
                                },
                                {
                                    "type": "object",
                                    "properties": {
                                        "data": {
                                            "$ref": "#/definitions/server.Stub"
                                        }
                                    }
                                }
                            ]
                        }
                    },
                    "500": {
                        "description": "Internal Server Error",
                        "schema": {
                            "allOf": [
                                {
                                    "$ref": "#/definitions/util.ServerResponse"
                                },
                                {
                                    "type": "object",
                                    "properties": {
                                        "data": {
                                            "$ref": "#/definitions/server.Stub"
                                        }
                                    }
                                }
                            ]
                        }
                    }
                }
            },
            "post": {
                "security": [
                    {
                        "ApiKeyAuth": []
                    }
                ],
                "description": "This endpoint creates a portal link",
                "consumes": [
                    "application/json"
                ],
                "produces": [
                    "application/json"
                ],
                "tags": [
                    "PortalLinks"
                ],
                "summary": "Create a portal link",
                "parameters": [
                    {
                        "type": "string",
                        "description": "Project id",
                        "name": "projectID",
                        "in": "path",
                        "required": true
                    },
                    {
                        "description": "Portal Link Details",
                        "name": "portallink",
                        "in": "body",
                        "required": true,
                        "schema": {
                            "$ref": "#/definitions/models.PortalLink"
                        }
                    }
                ],
                "responses": {
                    "200": {
                        "description": "OK",
                        "schema": {
                            "allOf": [
                                {
                                    "$ref": "#/definitions/util.ServerResponse"
                                },
                                {
                                    "type": "object",
                                    "properties": {
                                        "data": {
                                            "$ref": "#/definitions/models.PortalLinkResponse"
                                        }
                                    }
                                }
                            ]
                        }
                    },
                    "400": {
                        "description": "Bad Request",
                        "schema": {
                            "allOf": [
                                {
                                    "$ref": "#/definitions/util.ServerResponse"
                                },
                                {
                                    "type": "object",
                                    "properties": {
                                        "data": {
                                            "$ref": "#/definitions/server.Stub"
                                        }
                                    }
                                }
                            ]
                        }
                    },
                    "401": {
                        "description": "Unauthorized",
                        "schema": {
                            "allOf": [
                                {
                                    "$ref": "#/definitions/util.ServerResponse"
                                },
                                {
                                    "type": "object",
                                    "properties": {
                                        "data": {
                                            "$ref": "#/definitions/server.Stub"
                                        }
                                    }
                                }
                            ]
                        }
                    },
                    "500": {
                        "description": "Internal Server Error",
                        "schema": {
                            "allOf": [
                                {
                                    "$ref": "#/definitions/util.ServerResponse"
                                },
                                {
                                    "type": "object",
                                    "properties": {
                                        "data": {
                                            "$ref": "#/definitions/server.Stub"
                                        }
                                    }
                                }
                            ]
                        }
                    }
                }
            }
        },
        "/api/v1/projects/{projectID}/portal-links/{portalLinkID}": {
            "get": {
                "security": [
                    {
                        "ApiKeyAuth": []
                    }
                ],
                "description": "This endpoint fetches a portal link by its id",
                "consumes": [
                    "application/json"
                ],
                "produces": [
                    "application/json"
                ],
                "tags": [
                    "PortalLinks"
                ],
                "summary": "Get a portal link",
                "parameters": [
                    {
                        "type": "string",
                        "description": "Project id",
                        "name": "projectID",
                        "in": "path",
                        "required": true
                    },
                    {
                        "type": "string",
                        "description": "portal link id",
                        "name": "portalLinkID",
                        "in": "path",
                        "required": true
                    }
                ],
                "responses": {
                    "200": {
                        "description": "OK",
                        "schema": {
                            "allOf": [
                                {
                                    "$ref": "#/definitions/util.ServerResponse"
                                },
                                {
                                    "type": "object",
                                    "properties": {
                                        "data": {
                                            "$ref": "#/definitions/models.PortalLinkResponse"
                                        }
                                    }
                                }
                            ]
                        }
                    },
                    "400": {
                        "description": "Bad Request",
                        "schema": {
                            "allOf": [
                                {
                                    "$ref": "#/definitions/util.ServerResponse"
                                },
                                {
                                    "type": "object",
                                    "properties": {
                                        "data": {
                                            "$ref": "#/definitions/server.Stub"
                                        }
                                    }
                                }
                            ]
                        }
                    },
                    "401": {
                        "description": "Unauthorized",
                        "schema": {
                            "allOf": [
                                {
                                    "$ref": "#/definitions/util.ServerResponse"
                                },
                                {
                                    "type": "object",
                                    "properties": {
                                        "data": {
                                            "$ref": "#/definitions/server.Stub"
                                        }
                                    }
                                }
                            ]
                        }
                    },
                    "500": {
                        "description": "Internal Server Error",
                        "schema": {
                            "allOf": [
                                {
                                    "$ref": "#/definitions/util.ServerResponse"
                                },
                                {
                                    "type": "object",
                                    "properties": {
                                        "data": {
                                            "$ref": "#/definitions/server.Stub"
                                        }
                                    }
                                }
                            ]
                        }
                    }
                }
            },
            "put": {
                "security": [
                    {
                        "ApiKeyAuth": []
                    }
                ],
                "description": "This endpoint updates a portal link",
                "consumes": [
                    "application/json"
                ],
                "produces": [
                    "application/json"
                ],
                "tags": [
                    "PortalLinks"
                ],
                "summary": "Update a portal link",
                "parameters": [
                    {
                        "type": "string",
                        "description": "Project id",
                        "name": "projectID",
                        "in": "path",
                        "required": true
                    },
                    {
                        "type": "string",
                        "description": "portal link id",
                        "name": "portalLinkID",
                        "in": "path",
                        "required": true
                    },
                    {
                        "description": "Portal Link Details",
                        "name": "portallink",
                        "in": "body",
                        "required": true,
                        "schema": {
                            "$ref": "#/definitions/models.PortalLink"
                        }
                    }
                ],
                "responses": {
                    "200": {
                        "description": "OK",
                        "schema": {
                            "allOf": [
                                {
                                    "$ref": "#/definitions/util.ServerResponse"
                                },
                                {
                                    "type": "object",
                                    "properties": {
                                        "data": {
                                            "$ref": "#/definitions/models.PortalLinkResponse"
                                        }
                                    }
                                }
                            ]
                        }
                    },
                    "400": {
                        "description": "Bad Request",
                        "schema": {
                            "allOf": [
                                {
                                    "$ref": "#/definitions/util.ServerResponse"
                                },
                                {
                                    "type": "object",
                                    "properties": {
                                        "data": {
                                            "$ref": "#/definitions/server.Stub"
                                        }
                                    }
                                }
                            ]
                        }
                    },
                    "401": {
                        "description": "Unauthorized",
                        "schema": {
                            "allOf": [
                                {
                                    "$ref": "#/definitions/util.ServerResponse"
                                },
                                {
                                    "type": "object",
                                    "properties": {
                                        "data": {
                                            "$ref": "#/definitions/server.Stub"
                                        }
                                    }
                                }
                            ]
                        }
                    },
                    "500": {
                        "description": "Internal Server Error",
                        "schema": {
                            "allOf": [
                                {
                                    "$ref": "#/definitions/util.ServerResponse"
                                },
                                {
                                    "type": "object",
                                    "properties": {
                                        "data": {
                                            "$ref": "#/definitions/server.Stub"
                                        }
                                    }
                                }
                            ]
                        }
                    }
                }
            }
        },
        "/api/v1/projects/{projectID}/portal-links/{portalLinkID}/revoke": {
            "put": {
                "security": [
                    {
                        "ApiKeyAuth": []
                    }
                ],
                "description": "This endpoint revokes a portal link",
                "consumes": [
                    "application/json"
                ],
                "produces": [
                    "application/json"
                ],
                "tags": [
                    "PortalLinks"
                ],
                "summary": "Revoke Portal Link",
                "parameters": [
                    {
                        "type": "string",
                        "description": "Project id",
                        "name": "projectID",
                        "in": "path",
                        "required": true
                    },
                    {
                        "type": "string",
                        "description": "portal link id",
                        "name": "portalLinkID",
                        "in": "path",
                        "required": true
                    }
                ],
                "responses": {
                    "200": {
                        "description": "OK",
                        "schema": {
                            "allOf": [
                                {
                                    "$ref": "#/definitions/util.ServerResponse"
                                },
                                {
                                    "type": "object",
                                    "properties": {
                                        "data": {
                                            "$ref": "#/definitions/server.Stub"
                                        }
                                    }
                                }
                            ]
                        }
                    },
                    "400": {
                        "description": "Bad Request",
                        "schema": {
                            "allOf": [
                                {
                                    "$ref": "#/definitions/util.ServerResponse"
                                },
                                {
                                    "type": "object",
                                    "properties": {
                                        "data": {
                                            "$ref": "#/definitions/server.Stub"
                                        }
                                    }
                                }
                            ]
                        }
                    },
                    "401": {
                        "description": "Unauthorized",
                        "schema": {
                            "allOf": [
                                {
                                    "$ref": "#/definitions/util.ServerResponse"
                                },
                                {
                                    "type": "object",
                                    "properties": {
                                        "data": {
                                            "$ref": "#/definitions/server.Stub"
                                        }
                                    }
                                }
                            ]
                        }
                    },
                    "500": {
                        "description": "Internal Server Error",
                        "schema": {
                            "allOf": [
                                {
                                    "$ref": "#/definitions/util.ServerResponse"
                                },
                                {
                                    "type": "object",
                                    "properties": {
                                        "data": {
                                            "$ref": "#/definitions/server.Stub"
                                        }
                                    }
                                }
                            ]
                        }
                    }
                }
            }
        },
        "/api/v1/projects/{projectID}/sources": {
            "get": {
                "security": [
                    {
                        "ApiKeyAuth": []
                    }
                ],
                "description": "This endpoint fetches multiple sources",
                "consumes": [
                    "application/json"
                ],
                "produces": [
                    "application/json"
                ],
                "tags": [
                    "Sources"
                ],
                "summary": "Fetch multiple sources",
                "parameters": [
                    {
                        "type": "string",
                        "description": "Project id",
                        "name": "projectID",
                        "in": "path",
                        "required": true
                    },
                    {
                        "type": "string",
                        "description": "results per page",
                        "name": "perPage",
                        "in": "query"
                    },
                    {
                        "type": "string",
                        "description": "page number",
                        "name": "page",
                        "in": "query"
                    },
                    {
                        "type": "string",
                        "description": "sort order",
                        "name": "sort",
                        "in": "query"
                    }
                ],
                "responses": {
                    "200": {
                        "description": "OK",
                        "schema": {
                            "allOf": [
                                {
                                    "$ref": "#/definitions/util.ServerResponse"
                                },
                                {
                                    "type": "object",
                                    "properties": {
                                        "data": {
                                            "allOf": [
                                                {
                                                    "$ref": "#/definitions/server.pagedResponse"
                                                },
                                                {
                                                    "type": "object",
                                                    "properties": {
                                                        "content": {
                                                            "type": "array",
                                                            "items": {
                                                                "$ref": "#/definitions/models.SourceResponse"
                                                            }
                                                        }
                                                    }
                                                }
                                            ]
                                        }
                                    }
                                }
                            ]
                        }
                    },
                    "400": {
                        "description": "Bad Request",
                        "schema": {
                            "allOf": [
                                {
                                    "$ref": "#/definitions/util.ServerResponse"
                                },
                                {
                                    "type": "object",
                                    "properties": {
                                        "data": {
                                            "$ref": "#/definitions/server.Stub"
                                        }
                                    }
                                }
                            ]
                        }
                    },
                    "401": {
                        "description": "Unauthorized",
                        "schema": {
                            "allOf": [
                                {
                                    "$ref": "#/definitions/util.ServerResponse"
                                },
                                {
                                    "type": "object",
                                    "properties": {
                                        "data": {
                                            "$ref": "#/definitions/server.Stub"
                                        }
                                    }
                                }
                            ]
                        }
                    },
                    "500": {
                        "description": "Internal Server Error",
                        "schema": {
                            "allOf": [
                                {
                                    "$ref": "#/definitions/util.ServerResponse"
                                },
                                {
                                    "type": "object",
                                    "properties": {
                                        "data": {
                                            "$ref": "#/definitions/server.Stub"
                                        }
                                    }
                                }
                            ]
                        }
                    }
                }
            },
            "post": {
                "security": [
                    {
                        "ApiKeyAuth": []
                    }
                ],
                "description": "This endpoint creates a source",
                "consumes": [
                    "application/json"
                ],
                "produces": [
                    "application/json"
                ],
                "tags": [
                    "Sources"
                ],
                "summary": "Create a source",
                "parameters": [
                    {
                        "type": "string",
                        "description": "Project id",
                        "name": "projectID",
                        "in": "path",
                        "required": true
                    },
                    {
                        "description": "Source Details",
                        "name": "source",
                        "in": "body",
                        "required": true,
                        "schema": {
                            "$ref": "#/definitions/models.Source"
                        }
                    }
                ],
                "responses": {
                    "200": {
                        "description": "OK",
                        "schema": {
                            "allOf": [
                                {
                                    "$ref": "#/definitions/util.ServerResponse"
                                },
                                {
                                    "type": "object",
                                    "properties": {
                                        "data": {
                                            "$ref": "#/definitions/models.SourceResponse"
                                        }
                                    }
                                }
                            ]
                        }
                    },
                    "400": {
                        "description": "Bad Request",
                        "schema": {
                            "allOf": [
                                {
                                    "$ref": "#/definitions/util.ServerResponse"
                                },
                                {
                                    "type": "object",
                                    "properties": {
                                        "data": {
                                            "$ref": "#/definitions/server.Stub"
                                        }
                                    }
                                }
                            ]
                        }
                    },
                    "401": {
                        "description": "Unauthorized",
                        "schema": {
                            "allOf": [
                                {
                                    "$ref": "#/definitions/util.ServerResponse"
                                },
                                {
                                    "type": "object",
                                    "properties": {
                                        "data": {
                                            "$ref": "#/definitions/server.Stub"
                                        }
                                    }
                                }
                            ]
                        }
                    },
                    "500": {
                        "description": "Internal Server Error",
                        "schema": {
                            "allOf": [
                                {
                                    "$ref": "#/definitions/util.ServerResponse"
                                },
                                {
                                    "type": "object",
                                    "properties": {
                                        "data": {
                                            "$ref": "#/definitions/server.Stub"
                                        }
                                    }
                                }
                            ]
                        }
                    }
                }
            }
        },
        "/api/v1/projects/{projectID}/sources/{sourceID}": {
            "get": {
                "security": [
                    {
                        "ApiKeyAuth": []
                    }
                ],
                "description": "This endpoint fetches a source by its id",
                "consumes": [
                    "application/json"
                ],
                "produces": [
                    "application/json"
                ],
                "tags": [
                    "Sources"
                ],
                "summary": "Get a source",
                "parameters": [
                    {
                        "type": "string",
                        "description": "Project id",
                        "name": "projectID",
                        "in": "path",
                        "required": true
                    },
                    {
                        "type": "string",
                        "description": "source id",
                        "name": "sourceID",
                        "in": "path",
                        "required": true
                    }
                ],
                "responses": {
                    "200": {
                        "description": "OK",
                        "schema": {
                            "allOf": [
                                {
                                    "$ref": "#/definitions/util.ServerResponse"
                                },
                                {
                                    "type": "object",
                                    "properties": {
                                        "data": {
                                            "$ref": "#/definitions/models.SourceResponse"
                                        }
                                    }
                                }
                            ]
                        }
                    },
                    "400": {
                        "description": "Bad Request",
                        "schema": {
                            "allOf": [
                                {
                                    "$ref": "#/definitions/util.ServerResponse"
                                },
                                {
                                    "type": "object",
                                    "properties": {
                                        "data": {
                                            "$ref": "#/definitions/server.Stub"
                                        }
                                    }
                                }
                            ]
                        }
                    },
                    "401": {
                        "description": "Unauthorized",
                        "schema": {
                            "allOf": [
                                {
                                    "$ref": "#/definitions/util.ServerResponse"
                                },
                                {
                                    "type": "object",
                                    "properties": {
                                        "data": {
                                            "$ref": "#/definitions/server.Stub"
                                        }
                                    }
                                }
                            ]
                        }
                    },
                    "500": {
                        "description": "Internal Server Error",
                        "schema": {
                            "allOf": [
                                {
                                    "$ref": "#/definitions/util.ServerResponse"
                                },
                                {
                                    "type": "object",
                                    "properties": {
                                        "data": {
                                            "$ref": "#/definitions/server.Stub"
                                        }
                                    }
                                }
                            ]
                        }
                    }
                }
            },
            "put": {
                "security": [
                    {
                        "ApiKeyAuth": []
                    }
                ],
                "description": "This endpoint updates a source",
                "consumes": [
                    "application/json"
                ],
                "produces": [
                    "application/json"
                ],
                "tags": [
                    "Sources"
                ],
                "summary": "Update a source",
                "parameters": [
                    {
                        "type": "string",
                        "description": "Project id",
                        "name": "projectID",
                        "in": "path",
                        "required": true
                    },
                    {
                        "type": "string",
                        "description": "source id",
                        "name": "sourceID",
                        "in": "path",
                        "required": true
                    },
                    {
                        "description": "Source Details",
                        "name": "source",
                        "in": "body",
                        "required": true,
                        "schema": {
                            "$ref": "#/definitions/models.Source"
                        }
                    }
                ],
                "responses": {
                    "200": {
                        "description": "OK",
                        "schema": {
                            "allOf": [
                                {
                                    "$ref": "#/definitions/util.ServerResponse"
                                },
                                {
                                    "type": "object",
                                    "properties": {
                                        "data": {
                                            "$ref": "#/definitions/models.SourceResponse"
                                        }
                                    }
                                }
                            ]
                        }
                    },
                    "400": {
                        "description": "Bad Request",
                        "schema": {
                            "allOf": [
                                {
                                    "$ref": "#/definitions/util.ServerResponse"
                                },
                                {
                                    "type": "object",
                                    "properties": {
                                        "data": {
                                            "$ref": "#/definitions/server.Stub"
                                        }
                                    }
                                }
                            ]
                        }
                    },
                    "401": {
                        "description": "Unauthorized",
                        "schema": {
                            "allOf": [
                                {
                                    "$ref": "#/definitions/util.ServerResponse"
                                },
                                {
                                    "type": "object",
                                    "properties": {
                                        "data": {
                                            "$ref": "#/definitions/server.Stub"
                                        }
                                    }
                                }
                            ]
                        }
                    },
                    "500": {
                        "description": "Internal Server Error",
                        "schema": {
                            "allOf": [
                                {
                                    "$ref": "#/definitions/util.ServerResponse"
                                },
                                {
                                    "type": "object",
                                    "properties": {
                                        "data": {
                                            "$ref": "#/definitions/server.Stub"
                                        }
                                    }
                                }
                            ]
                        }
                    }
                }
            },
            "delete": {
                "security": [
                    {
                        "ApiKeyAuth": []
                    }
                ],
                "description": "This endpoint deletes a source",
                "consumes": [
                    "application/json"
                ],
                "produces": [
                    "application/json"
                ],
                "tags": [
                    "Sources"
                ],
                "summary": "Delete source",
                "parameters": [
                    {
                        "type": "string",
                        "description": "Project id",
                        "name": "projectID",
                        "in": "path",
                        "required": true
                    },
                    {
                        "type": "string",
                        "description": "source id",
                        "name": "sourceID",
                        "in": "path",
                        "required": true
                    }
                ],
                "responses": {
                    "200": {
                        "description": "OK",
                        "schema": {
                            "allOf": [
                                {
                                    "$ref": "#/definitions/util.ServerResponse"
                                },
                                {
                                    "type": "object",
                                    "properties": {
                                        "data": {
                                            "$ref": "#/definitions/server.Stub"
                                        }
                                    }
                                }
                            ]
                        }
                    },
                    "400": {
                        "description": "Bad Request",
                        "schema": {
                            "allOf": [
                                {
                                    "$ref": "#/definitions/util.ServerResponse"
                                },
                                {
                                    "type": "object",
                                    "properties": {
                                        "data": {
                                            "$ref": "#/definitions/server.Stub"
                                        }
                                    }
                                }
                            ]
                        }
                    },
                    "401": {
                        "description": "Unauthorized",
                        "schema": {
                            "allOf": [
                                {
                                    "$ref": "#/definitions/util.ServerResponse"
                                },
                                {
                                    "type": "object",
                                    "properties": {
                                        "data": {
                                            "$ref": "#/definitions/server.Stub"
                                        }
                                    }
                                }
                            ]
                        }
                    },
                    "500": {
                        "description": "Internal Server Error",
                        "schema": {
                            "allOf": [
                                {
                                    "$ref": "#/definitions/util.ServerResponse"
                                },
                                {
                                    "type": "object",
                                    "properties": {
                                        "data": {
                                            "$ref": "#/definitions/server.Stub"
                                        }
                                    }
                                }
                            ]
                        }
                    }
                }
            }
        },
        "/api/v1/projects/{projectID}/subscriptions": {
            "get": {
                "security": [
                    {
                        "ApiKeyAuth": []
                    }
                ],
                "description": "This endpoint fetches all the subscriptions",
                "consumes": [
                    "application/json"
                ],
                "produces": [
                    "application/json"
                ],
                "tags": [
                    "Subscriptions"
                ],
                "summary": "Get all subscriptions",
                "parameters": [
                    {
                        "type": "string",
                        "description": "results per page",
                        "name": "perPage",
                        "in": "query"
                    },
                    {
                        "type": "string",
                        "description": "page number",
                        "name": "page",
                        "in": "query"
                    },
                    {
                        "type": "string",
                        "description": "sort order",
                        "name": "sort",
                        "in": "query"
                    },
                    {
                        "type": "string",
                        "description": "subscription title",
                        "name": "q",
                        "in": "query"
                    },
                    {
                        "type": "string",
                        "description": "Project id",
                        "name": "projectID",
                        "in": "path",
                        "required": true
                    }
                ],
                "responses": {
                    "200": {
                        "description": "OK",
                        "schema": {
                            "allOf": [
                                {
                                    "$ref": "#/definitions/util.ServerResponse"
                                },
                                {
                                    "type": "object",
                                    "properties": {
                                        "data": {
                                            "allOf": [
                                                {
                                                    "$ref": "#/definitions/server.pagedResponse"
                                                },
                                                {
                                                    "type": "object",
                                                    "properties": {
                                                        "content": {
                                                            "type": "array",
                                                            "items": {
                                                                "$ref": "#/definitions/datastore.Subscription"
                                                            }
                                                        }
                                                    }
                                                }
                                            ]
                                        }
                                    }
                                }
                            ]
                        }
                    },
                    "400": {
                        "description": "Bad Request",
                        "schema": {
                            "allOf": [
                                {
                                    "$ref": "#/definitions/util.ServerResponse"
                                },
                                {
                                    "type": "object",
                                    "properties": {
                                        "data": {
                                            "$ref": "#/definitions/server.Stub"
                                        }
                                    }
                                }
                            ]
                        }
                    },
                    "401": {
                        "description": "Unauthorized",
                        "schema": {
                            "allOf": [
                                {
                                    "$ref": "#/definitions/util.ServerResponse"
                                },
                                {
                                    "type": "object",
                                    "properties": {
                                        "data": {
                                            "$ref": "#/definitions/server.Stub"
                                        }
                                    }
                                }
                            ]
                        }
                    },
                    "500": {
                        "description": "Internal Server Error",
                        "schema": {
                            "allOf": [
                                {
                                    "$ref": "#/definitions/util.ServerResponse"
                                },
                                {
                                    "type": "object",
                                    "properties": {
                                        "data": {
                                            "$ref": "#/definitions/server.Stub"
                                        }
                                    }
                                }
                            ]
                        }
                    }
                }
            },
            "post": {
                "security": [
                    {
                        "ApiKeyAuth": []
                    }
                ],
                "description": "This endpoint creates a subscriptions",
                "consumes": [
                    "application/json"
                ],
                "produces": [
                    "application/json"
                ],
                "tags": [
                    "Subscriptions"
                ],
                "summary": "Creates a subscription",
                "parameters": [
                    {
                        "type": "string",
                        "description": "Project id",
                        "name": "projectID",
                        "in": "path",
                        "required": true
                    },
                    {
                        "description": "Subscription details",
                        "name": "subscription",
                        "in": "body",
                        "required": true,
                        "schema": {
                            "$ref": "#/definitions/models.Subscription"
                        }
                    }
                ],
                "responses": {
                    "200": {
                        "description": "OK",
                        "schema": {
                            "allOf": [
                                {
                                    "$ref": "#/definitions/util.ServerResponse"
                                },
                                {
                                    "type": "object",
                                    "properties": {
                                        "data": {
                                            "allOf": [
                                                {
                                                    "$ref": "#/definitions/server.pagedResponse"
                                                },
                                                {
                                                    "type": "object",
                                                    "properties": {
                                                        "content": {
                                                            "type": "array",
                                                            "items": {
                                                                "$ref": "#/definitions/datastore.Subscription"
                                                            }
                                                        }
                                                    }
                                                }
                                            ]
                                        }
                                    }
                                }
                            ]
                        }
                    },
                    "400": {
                        "description": "Bad Request",
                        "schema": {
                            "allOf": [
                                {
                                    "$ref": "#/definitions/util.ServerResponse"
                                },
                                {
                                    "type": "object",
                                    "properties": {
                                        "data": {
                                            "$ref": "#/definitions/server.Stub"
                                        }
                                    }
                                }
                            ]
                        }
                    },
                    "401": {
                        "description": "Unauthorized",
                        "schema": {
                            "allOf": [
                                {
                                    "$ref": "#/definitions/util.ServerResponse"
                                },
                                {
                                    "type": "object",
                                    "properties": {
                                        "data": {
                                            "$ref": "#/definitions/server.Stub"
                                        }
                                    }
                                }
                            ]
                        }
                    },
                    "500": {
                        "description": "Internal Server Error",
                        "schema": {
                            "allOf": [
                                {
                                    "$ref": "#/definitions/util.ServerResponse"
                                },
                                {
                                    "type": "object",
                                    "properties": {
                                        "data": {
                                            "$ref": "#/definitions/server.Stub"
                                        }
                                    }
                                }
                            ]
                        }
                    }
                }
            }
        },
        "/api/v1/projects/{projectID}/subscriptions/test_filter": {
            "post": {
                "security": [
                    {
                        "ApiKeyAuth": []
                    }
                ],
                "description": "This endpoint tests a subscription's filter",
                "consumes": [
                    "application/json"
                ],
                "produces": [
                    "application/json"
                ],
                "tags": [
                    "Subscriptions"
                ],
                "summary": "Test subscription filter",
                "parameters": [
                    {
                        "type": "string",
                        "description": "Project id",
                        "name": "projectID",
                        "in": "path",
                        "required": true
                    },
                    {
                        "description": "Filter Details",
                        "name": "filter",
                        "in": "body",
                        "required": true,
                        "schema": {
                            "$ref": "#/definitions/models.TestFilter"
                        }
                    }
                ],
                "responses": {
                    "200": {
                        "description": "OK",
                        "schema": {
                            "allOf": [
                                {
                                    "$ref": "#/definitions/util.ServerResponse"
                                },
                                {
                                    "type": "object",
                                    "properties": {
                                        "data": {
                                            "type": "boolean"
                                        }
                                    }
                                }
                            ]
                        }
                    },
                    "400": {
                        "description": "Bad Request",
                        "schema": {
                            "allOf": [
                                {
                                    "$ref": "#/definitions/util.ServerResponse"
                                },
                                {
                                    "type": "object",
                                    "properties": {
                                        "data": {
                                            "$ref": "#/definitions/server.Stub"
                                        }
                                    }
                                }
                            ]
                        }
                    },
                    "401": {
                        "description": "Unauthorized",
                        "schema": {
                            "allOf": [
                                {
                                    "$ref": "#/definitions/util.ServerResponse"
                                },
                                {
                                    "type": "object",
                                    "properties": {
                                        "data": {
                                            "$ref": "#/definitions/server.Stub"
                                        }
                                    }
                                }
                            ]
                        }
                    },
                    "500": {
                        "description": "Internal Server Error",
                        "schema": {
                            "allOf": [
                                {
                                    "$ref": "#/definitions/util.ServerResponse"
                                },
                                {
                                    "type": "object",
                                    "properties": {
                                        "data": {
                                            "$ref": "#/definitions/server.Stub"
                                        }
                                    }
                                }
                            ]
                        }
                    }
                }
            }
        },
        "/api/v1/projects/{projectID}/subscriptions/{subscriptionID}": {
            "get": {
                "security": [
                    {
                        "ApiKeyAuth": []
                    }
                ],
                "description": "This endpoint fetches an Subscription by it's id",
                "consumes": [
                    "application/json"
                ],
                "produces": [
                    "application/json"
                ],
                "tags": [
                    "Subscriptions"
                ],
                "summary": "Gets a subscription",
                "parameters": [
                    {
                        "type": "string",
                        "description": "Project id",
                        "name": "projectID",
                        "in": "path",
                        "required": true
                    },
                    {
                        "type": "string",
                        "description": "subscription id",
                        "name": "subscriptionID",
                        "in": "path",
                        "required": true
                    }
                ],
                "responses": {
                    "200": {
                        "description": "OK",
                        "schema": {
                            "allOf": [
                                {
                                    "$ref": "#/definitions/util.ServerResponse"
                                },
                                {
                                    "type": "object",
                                    "properties": {
                                        "data": {
                                            "$ref": "#/definitions/datastore.Subscription"
                                        }
                                    }
                                }
                            ]
                        }
                    },
                    "400": {
                        "description": "Bad Request",
                        "schema": {
                            "allOf": [
                                {
                                    "$ref": "#/definitions/util.ServerResponse"
                                },
                                {
                                    "type": "object",
                                    "properties": {
                                        "data": {
                                            "$ref": "#/definitions/server.Stub"
                                        }
                                    }
                                }
                            ]
                        }
                    },
                    "401": {
                        "description": "Unauthorized",
                        "schema": {
                            "allOf": [
                                {
                                    "$ref": "#/definitions/util.ServerResponse"
                                },
                                {
                                    "type": "object",
                                    "properties": {
                                        "data": {
                                            "$ref": "#/definitions/server.Stub"
                                        }
                                    }
                                }
                            ]
                        }
                    },
                    "500": {
                        "description": "Internal Server Error",
                        "schema": {
                            "allOf": [
                                {
                                    "$ref": "#/definitions/util.ServerResponse"
                                },
                                {
                                    "type": "object",
                                    "properties": {
                                        "data": {
                                            "$ref": "#/definitions/server.Stub"
                                        }
                                    }
                                }
                            ]
                        }
                    }
                }
            },
            "put": {
                "security": [
                    {
                        "ApiKeyAuth": []
                    }
                ],
                "description": "This endpoint updates a subscription",
                "consumes": [
                    "application/json"
                ],
                "produces": [
                    "application/json"
                ],
                "tags": [
                    "Subscriptions"
                ],
                "summary": "Update a subscription",
                "parameters": [
                    {
                        "type": "string",
                        "description": "Project id",
                        "name": "projectID",
                        "in": "path",
                        "required": true
                    },
                    {
                        "type": "string",
                        "description": "subscription id",
                        "name": "subscriptionID",
                        "in": "path",
                        "required": true
                    },
                    {
                        "description": "Subscription Details",
                        "name": "subscription",
                        "in": "body",
                        "required": true,
                        "schema": {
                            "$ref": "#/definitions/models.Subscription"
                        }
                    }
                ],
                "responses": {
                    "200": {
                        "description": "OK",
                        "schema": {
                            "allOf": [
                                {
                                    "$ref": "#/definitions/util.ServerResponse"
                                },
                                {
                                    "type": "object",
                                    "properties": {
                                        "data": {
                                            "$ref": "#/definitions/datastore.Subscription"
                                        }
                                    }
                                }
                            ]
                        }
                    },
                    "400": {
                        "description": "Bad Request",
                        "schema": {
                            "allOf": [
                                {
                                    "$ref": "#/definitions/util.ServerResponse"
                                },
                                {
                                    "type": "object",
                                    "properties": {
                                        "data": {
                                            "$ref": "#/definitions/server.Stub"
                                        }
                                    }
                                }
                            ]
                        }
                    },
                    "401": {
                        "description": "Unauthorized",
                        "schema": {
                            "allOf": [
                                {
                                    "$ref": "#/definitions/util.ServerResponse"
                                },
                                {
                                    "type": "object",
                                    "properties": {
                                        "data": {
                                            "$ref": "#/definitions/server.Stub"
                                        }
                                    }
                                }
                            ]
                        }
                    },
                    "500": {
                        "description": "Internal Server Error",
                        "schema": {
                            "allOf": [
                                {
                                    "$ref": "#/definitions/util.ServerResponse"
                                },
                                {
                                    "type": "object",
                                    "properties": {
                                        "data": {
                                            "$ref": "#/definitions/server.Stub"
                                        }
                                    }
                                }
                            ]
                        }
                    }
                }
            },
            "delete": {
                "security": [
                    {
                        "ApiKeyAuth": []
                    }
                ],
                "description": "This endpoint deletes a subscription",
                "consumes": [
                    "application/json"
                ],
                "produces": [
                    "application/json"
                ],
                "tags": [
                    "Subscriptions"
                ],
                "summary": "Delete subscription",
                "parameters": [
                    {
                        "type": "string",
                        "description": "Project id",
                        "name": "projectID",
                        "in": "path",
                        "required": true
                    },
                    {
                        "type": "string",
                        "description": "subscription id",
                        "name": "subscriptionID",
                        "in": "path",
                        "required": true
                    }
                ],
                "responses": {
                    "200": {
                        "description": "OK",
                        "schema": {
                            "allOf": [
                                {
                                    "$ref": "#/definitions/util.ServerResponse"
                                },
                                {
                                    "type": "object",
                                    "properties": {
                                        "data": {
                                            "$ref": "#/definitions/server.Stub"
                                        }
                                    }
                                }
                            ]
                        }
                    },
                    "400": {
                        "description": "Bad Request",
                        "schema": {
                            "allOf": [
                                {
                                    "$ref": "#/definitions/util.ServerResponse"
                                },
                                {
                                    "type": "object",
                                    "properties": {
                                        "data": {
                                            "$ref": "#/definitions/server.Stub"
                                        }
                                    }
                                }
                            ]
                        }
                    },
                    "401": {
                        "description": "Unauthorized",
                        "schema": {
                            "allOf": [
                                {
                                    "$ref": "#/definitions/util.ServerResponse"
                                },
                                {
                                    "type": "object",
                                    "properties": {
                                        "data": {
                                            "$ref": "#/definitions/server.Stub"
                                        }
                                    }
                                }
                            ]
                        }
                    },
                    "500": {
                        "description": "Internal Server Error",
                        "schema": {
                            "allOf": [
                                {
                                    "$ref": "#/definitions/util.ServerResponse"
                                },
                                {
                                    "type": "object",
                                    "properties": {
                                        "data": {
                                            "$ref": "#/definitions/server.Stub"
                                        }
                                    }
                                }
                            ]
                        }
                    }
                }
            }
        },
        "/api/v1/projects/{projectID}/subscriptions/{subscriptionID}/toggle_status": {
            "put": {
                "security": [
                    {
                        "ApiKeyAuth": []
                    }
                ],
                "description": "This endpoint updates a subscription",
                "consumes": [
                    "application/json"
                ],
                "produces": [
                    "application/json"
                ],
                "tags": [
                    "Subscriptions"
                ],
                "summary": "Toggles a subscription's status from active \u003c-\u003e inactive",
                "parameters": [
                    {
                        "type": "string",
                        "description": "Project id",
                        "name": "projectID",
                        "in": "path",
                        "required": true
                    },
                    {
                        "type": "string",
                        "description": "subscription id",
                        "name": "subscriptionID",
                        "in": "path",
                        "required": true
                    }
                ],
                "responses": {
                    "200": {
                        "description": "OK",
                        "schema": {
                            "allOf": [
                                {
                                    "$ref": "#/definitions/util.ServerResponse"
                                },
                                {
                                    "type": "object",
                                    "properties": {
                                        "data": {
                                            "$ref": "#/definitions/datastore.Subscription"
                                        }
                                    }
                                }
                            ]
                        }
                    },
                    "400": {
                        "description": "Bad Request",
                        "schema": {
                            "allOf": [
                                {
                                    "$ref": "#/definitions/util.ServerResponse"
                                },
                                {
                                    "type": "object",
                                    "properties": {
                                        "data": {
                                            "$ref": "#/definitions/server.Stub"
                                        }
                                    }
                                }
                            ]
                        }
                    },
                    "401": {
                        "description": "Unauthorized",
                        "schema": {
                            "allOf": [
                                {
                                    "$ref": "#/definitions/util.ServerResponse"
                                },
                                {
                                    "type": "object",
                                    "properties": {
                                        "data": {
                                            "$ref": "#/definitions/server.Stub"
                                        }
                                    }
                                }
                            ]
                        }
                    },
                    "500": {
                        "description": "Internal Server Error",
                        "schema": {
                            "allOf": [
                                {
                                    "$ref": "#/definitions/util.ServerResponse"
                                },
                                {
                                    "type": "object",
                                    "properties": {
                                        "data": {
                                            "$ref": "#/definitions/server.Stub"
                                        }
                                    }
                                }
                            ]
                        }
                    }
                }
            }
        },
        "/portal/devices": {
            "get": {
                "description": "This endpoint fetches all portal link devices",
                "consumes": [
                    "application/json"
                ],
                "produces": [
                    "application/json"
                ],
                "tags": [
                    "PortalLinks"
                ],
                "summary": "Get portal link devices",
                "responses": {
                    "200": {
                        "description": "OK",
                        "schema": {
                            "allOf": [
                                {
                                    "$ref": "#/definitions/util.ServerResponse"
                                },
                                {
                                    "type": "object",
                                    "properties": {
                                        "data": {
                                            "type": "array",
                                            "items": {
                                                "$ref": "#/definitions/datastore.Device"
                                            }
                                        }
                                    }
                                }
                            ]
                        }
                    },
                    "400": {
                        "description": "Bad Request",
                        "schema": {
                            "allOf": [
                                {
                                    "$ref": "#/definitions/util.ServerResponse"
                                },
                                {
                                    "type": "object",
                                    "properties": {
                                        "data": {
                                            "$ref": "#/definitions/server.Stub"
                                        }
                                    }
                                }
                            ]
                        }
                    },
                    "401": {
                        "description": "Unauthorized",
                        "schema": {
                            "allOf": [
                                {
                                    "$ref": "#/definitions/util.ServerResponse"
                                },
                                {
                                    "type": "object",
                                    "properties": {
                                        "data": {
                                            "$ref": "#/definitions/server.Stub"
                                        }
                                    }
                                }
                            ]
                        }
                    },
                    "500": {
                        "description": "Internal Server Error",
                        "schema": {
                            "allOf": [
                                {
                                    "$ref": "#/definitions/util.ServerResponse"
                                },
                                {
                                    "type": "object",
                                    "properties": {
                                        "data": {
                                            "$ref": "#/definitions/server.Stub"
                                        }
                                    }
                                }
                            ]
                        }
                    }
                }
            }
        },
        "/portal/endpoints": {
            "get": {
                "description": "This endpoint fetches all portal link endpoints",
                "consumes": [
                    "application/json"
                ],
                "produces": [
                    "application/json"
                ],
                "tags": [
                    "PortalLinks"
                ],
                "summary": "Get endpoints",
                "responses": {
                    "200": {
                        "description": "OK",
                        "schema": {
                            "allOf": [
                                {
                                    "$ref": "#/definitions/util.ServerResponse"
                                },
                                {
                                    "type": "object",
                                    "properties": {
                                        "data": {
                                            "type": "array",
                                            "items": {
                                                "$ref": "#/definitions/datastore.Endpoint"
                                            }
                                        }
                                    }
                                }
                            ]
                        }
                    },
                    "400": {
                        "description": "Bad Request",
                        "schema": {
                            "allOf": [
                                {
                                    "$ref": "#/definitions/util.ServerResponse"
                                },
                                {
                                    "type": "object",
                                    "properties": {
                                        "data": {
                                            "$ref": "#/definitions/server.Stub"
                                        }
                                    }
                                }
                            ]
                        }
                    },
                    "401": {
                        "description": "Unauthorized",
                        "schema": {
                            "allOf": [
                                {
                                    "$ref": "#/definitions/util.ServerResponse"
                                },
                                {
                                    "type": "object",
                                    "properties": {
                                        "data": {
                                            "$ref": "#/definitions/server.Stub"
                                        }
                                    }
                                }
                            ]
                        }
                    },
                    "500": {
                        "description": "Internal Server Error",
                        "schema": {
                            "allOf": [
                                {
                                    "$ref": "#/definitions/util.ServerResponse"
                                },
                                {
                                    "type": "object",
                                    "properties": {
                                        "data": {
                                            "$ref": "#/definitions/server.Stub"
                                        }
                                    }
                                }
                            ]
                        }
                    }
                }
            },
            "post": {
                "description": "This endpoint creates an endpoint",
                "consumes": [
                    "application/json"
                ],
                "produces": [
                    "application/json"
                ],
                "tags": [
                    "PortalLinks"
                ],
                "summary": "Create an endpoint",
                "parameters": [
                    {
                        "description": "Endpoint Details",
                        "name": "endpoint",
                        "in": "body",
                        "required": true,
                        "schema": {
                            "$ref": "#/definitions/models.Endpoint"
                        }
                    }
                ],
                "responses": {
                    "200": {
                        "description": "OK",
                        "schema": {
                            "allOf": [
                                {
                                    "$ref": "#/definitions/util.ServerResponse"
                                },
                                {
                                    "type": "object",
                                    "properties": {
                                        "data": {
                                            "$ref": "#/definitions/datastore.Endpoint"
                                        }
                                    }
                                }
                            ]
                        }
                    },
                    "400": {
                        "description": "Bad Request",
                        "schema": {
                            "allOf": [
                                {
                                    "$ref": "#/definitions/util.ServerResponse"
                                },
                                {
                                    "type": "object",
                                    "properties": {
                                        "data": {
                                            "$ref": "#/definitions/server.Stub"
                                        }
                                    }
                                }
                            ]
                        }
                    },
                    "401": {
                        "description": "Unauthorized",
                        "schema": {
                            "allOf": [
                                {
                                    "$ref": "#/definitions/util.ServerResponse"
                                },
                                {
                                    "type": "object",
                                    "properties": {
                                        "data": {
                                            "$ref": "#/definitions/server.Stub"
                                        }
                                    }
                                }
                            ]
                        }
                    },
                    "500": {
                        "description": "Internal Server Error",
                        "schema": {
                            "allOf": [
                                {
                                    "$ref": "#/definitions/util.ServerResponse"
                                },
                                {
                                    "type": "object",
                                    "properties": {
                                        "data": {
                                            "$ref": "#/definitions/server.Stub"
                                        }
                                    }
                                }
                            ]
                        }
                    }
                }
            }
        },
        "/portal/keys": {
            "get": {
                "description": "This endpoint fetches all portal link endpoints keys",
                "consumes": [
                    "application/json"
                ],
                "produces": [
                    "application/json"
                ],
                "tags": [
                    "PortalLinks"
                ],
                "summary": "Get portal link keys",
                "responses": {
                    "200": {
                        "description": "OK",
                        "schema": {
                            "allOf": [
                                {
                                    "$ref": "#/definitions/util.ServerResponse"
                                },
                                {
                                    "type": "object",
                                    "properties": {
                                        "data": {
                                            "$ref": "#/definitions/models.PortalAPIKeyResponse"
                                        }
                                    }
                                }
                            ]
                        }
                    },
                    "400": {
                        "description": "Bad Request",
                        "schema": {
                            "allOf": [
                                {
                                    "$ref": "#/definitions/util.ServerResponse"
                                },
                                {
                                    "type": "object",
                                    "properties": {
                                        "data": {
                                            "$ref": "#/definitions/server.Stub"
                                        }
                                    }
                                }
                            ]
                        }
                    },
                    "401": {
                        "description": "Unauthorized",
                        "schema": {
                            "allOf": [
                                {
                                    "$ref": "#/definitions/util.ServerResponse"
                                },
                                {
                                    "type": "object",
                                    "properties": {
                                        "data": {
                                            "$ref": "#/definitions/server.Stub"
                                        }
                                    }
                                }
                            ]
                        }
                    },
                    "500": {
                        "description": "Internal Server Error",
                        "schema": {
                            "allOf": [
                                {
                                    "$ref": "#/definitions/util.ServerResponse"
                                },
                                {
                                    "type": "object",
                                    "properties": {
                                        "data": {
                                            "$ref": "#/definitions/server.Stub"
                                        }
                                    }
                                }
                            ]
                        }
                    }
                }
            }
        },
        "/ui/users/forgot-password": {
            "post": {
                "description": "This endpoint verifies a user's email",
                "consumes": [
                    "application/json"
                ],
                "produces": [
                    "application/json"
                ],
                "tags": [
                    "User"
                ],
                "summary": "Verify Email",
                "parameters": [
                    {
                        "type": "string",
                        "description": "Email verification token",
                        "name": "token",
                        "in": "query",
                        "required": true
                    }
                ],
                "responses": {
                    "200": {
                        "description": "OK",
                        "schema": {
                            "allOf": [
                                {
                                    "$ref": "#/definitions/util.ServerResponse"
                                },
                                {
                                    "type": "object",
                                    "properties": {
                                        "data": {
                                            "$ref": "#/definitions/server.Stub"
                                        }
                                    }
                                }
                            ]
                        }
                    },
                    "400": {
                        "description": "Bad Request",
                        "schema": {
                            "allOf": [
                                {
                                    "$ref": "#/definitions/util.ServerResponse"
                                },
                                {
                                    "type": "object",
                                    "properties": {
                                        "data": {
                                            "$ref": "#/definitions/server.Stub"
                                        }
                                    }
                                }
                            ]
                        }
                    },
                    "401": {
                        "description": "Unauthorized",
                        "schema": {
                            "allOf": [
                                {
                                    "$ref": "#/definitions/util.ServerResponse"
                                },
                                {
                                    "type": "object",
                                    "properties": {
                                        "data": {
                                            "$ref": "#/definitions/server.Stub"
                                        }
                                    }
                                }
                            ]
                        }
                    },
                    "500": {
                        "description": "Internal Server Error",
                        "schema": {
                            "allOf": [
                                {
                                    "$ref": "#/definitions/util.ServerResponse"
                                },
                                {
                                    "type": "object",
                                    "properties": {
                                        "data": {
                                            "$ref": "#/definitions/server.Stub"
                                        }
                                    }
                                }
                            ]
                        }
                    }
                }
            }
        },
        "/ui/users/reset-password": {
            "post": {
                "description": "This endpoint resets a users password",
                "consumes": [
                    "application/json"
                ],
                "produces": [
                    "application/json"
                ],
                "tags": [
                    "User"
                ],
                "summary": "Reset user password",
                "parameters": [
                    {
                        "type": "string",
                        "description": "reset token",
                        "name": "token",
                        "in": "query",
                        "required": true
                    },
                    {
                        "description": "Reset Password Details",
                        "name": "password",
                        "in": "body",
                        "required": true,
                        "schema": {
                            "$ref": "#/definitions/models.ResetPassword"
                        }
                    }
                ],
                "responses": {
                    "200": {
                        "description": "OK",
                        "schema": {
                            "allOf": [
                                {
                                    "$ref": "#/definitions/util.ServerResponse"
                                },
                                {
                                    "type": "object",
                                    "properties": {
                                        "data": {
                                            "$ref": "#/definitions/datastore.User"
                                        }
                                    }
                                }
                            ]
                        }
                    },
                    "400": {
                        "description": "Bad Request",
                        "schema": {
                            "allOf": [
                                {
                                    "$ref": "#/definitions/util.ServerResponse"
                                },
                                {
                                    "type": "object",
                                    "properties": {
                                        "data": {
                                            "$ref": "#/definitions/server.Stub"
                                        }
                                    }
                                }
                            ]
                        }
                    },
                    "401": {
                        "description": "Unauthorized",
                        "schema": {
                            "allOf": [
                                {
                                    "$ref": "#/definitions/util.ServerResponse"
                                },
                                {
                                    "type": "object",
                                    "properties": {
                                        "data": {
                                            "$ref": "#/definitions/server.Stub"
                                        }
                                    }
                                }
                            ]
                        }
                    },
                    "500": {
                        "description": "Internal Server Error",
                        "schema": {
                            "allOf": [
                                {
                                    "$ref": "#/definitions/util.ServerResponse"
                                },
                                {
                                    "type": "object",
                                    "properties": {
                                        "data": {
                                            "$ref": "#/definitions/server.Stub"
                                        }
                                    }
                                }
                            ]
                        }
                    }
                }
            }
        }
    },
    "definitions": {
        "auth.Role": {
            "type": "object",
            "properties": {
                "endpoint": {
                    "type": "string"
                },
                "project": {
                    "type": "string"
                },
                "type": {
                    "type": "string"
                }
            }
        },
        "config.SignatureHeaderProvider": {
            "type": "string",
            "enum": [
                "X-Convoy-Signature"
            ],
            "x-enum-varnames": [
                "DefaultSignatureHeader"
            ]
        },
        "datastore.AlertConfiguration": {
            "type": "object",
            "properties": {
                "count": {
                    "type": "integer"
                },
                "threshold": {
                    "type": "string"
                }
            }
        },
        "datastore.ApiKey": {
            "type": "object",
            "properties": {
                "header_name": {
                    "type": "string"
                },
                "header_value": {
                    "type": "string"
                }
            }
        },
        "datastore.BasicAuth": {
            "type": "object",
            "properties": {
                "password": {
                    "type": "string"
                },
                "username": {
                    "type": "string"
                }
            }
        },
        "datastore.CLIMetadata": {
            "type": "object",
            "properties": {
                "event_type": {
                    "type": "string"
                },
                "host_name": {
                    "type": "string"
                }
            }
        },
        "datastore.DeliveryAttempt": {
            "type": "object",
            "properties": {
                "api_version": {
                    "type": "string"
                },
                "created_at": {
                    "type": "string"
                },
                "deleted_at": {
                    "type": "string"
                },
                "endpoint_id": {
                    "type": "string"
                },
                "error": {
                    "type": "string"
                },
                "http_status": {
                    "type": "string"
                },
                "ip_address": {
                    "type": "string"
                },
                "method": {
                    "type": "string"
                },
                "msg_id": {
                    "type": "string"
                },
                "request_http_header": {
                    "$ref": "#/definitions/datastore.HttpHeader"
                },
                "response_data": {
                    "type": "string"
                },
                "response_http_header": {
                    "$ref": "#/definitions/datastore.HttpHeader"
                },
                "status": {
                    "type": "boolean"
                },
                "uid": {
                    "type": "string"
                },
                "updated_at": {
                    "type": "string"
                },
                "url": {
                    "type": "string"
                }
            }
        },
        "datastore.Device": {
            "type": "object",
            "properties": {
                "created_at": {
                    "type": "string"
                },
                "deleted_at": {
                    "type": "string"
                },
                "endpoint_id": {
                    "type": "string"
                },
                "host_name": {
                    "type": "string"
                },
                "last_seen_at": {
                    "type": "string"
                },
                "project_id": {
                    "type": "string"
                },
                "status": {
                    "$ref": "#/definitions/datastore.DeviceStatus"
                },
                "uid": {
                    "type": "string"
                },
                "updated_at": {
                    "type": "string"
                }
            }
        },
        "datastore.DeviceStatus": {
            "type": "string",
            "enum": [
                "offline",
                "online",
                "disabled"
            ],
            "x-enum-varnames": [
                "DeviceStatusOffline",
                "DeviceStatusOnline",
                "DeviceStatusDisabled"
            ]
        },
        "datastore.EncodingType": {
            "type": "string",
            "enum": [
                "base64",
                "hex"
            ],
            "x-enum-varnames": [
                "Base64Encoding",
                "HexEncoding"
            ]
        },
        "datastore.Endpoint": {
            "type": "object",
            "properties": {
                "advanced_signatures": {
                    "type": "boolean"
                },
                "authentication": {
                    "$ref": "#/definitions/datastore.EndpointAuthentication"
                },
                "created_at": {
                    "type": "string"
                },
                "deleted_at": {
                    "type": "string"
                },
                "description": {
                    "type": "string"
                },
                "events": {
                    "type": "integer"
                },
                "http_timeout": {
                    "type": "string"
                },
                "is_disabled": {
                    "type": "boolean"
                },
                "owner_id": {
                    "type": "string"
                },
                "project_id": {
                    "type": "string"
                },
                "rate_limit": {
                    "type": "integer"
                },
                "rate_limit_duration": {
                    "type": "string"
                },
                "secrets": {
                    "type": "array",
                    "items": {
                        "$ref": "#/definitions/datastore.Secret"
                    }
                },
                "slack_webhook_url": {
                    "type": "string"
                },
                "support_email": {
                    "type": "string"
                },
                "target_url": {
                    "type": "string"
                },
                "title": {
                    "type": "string"
                },
                "uid": {
                    "type": "string"
                },
                "updated_at": {
                    "type": "string"
                }
            }
        },
        "datastore.EndpointAuthentication": {
            "type": "object",
            "properties": {
                "api_key": {
                    "$ref": "#/definitions/datastore.ApiKey"
                },
                "type": {
                    "$ref": "#/definitions/datastore.EndpointAuthenticationType"
                }
            }
        },
        "datastore.EndpointAuthenticationType": {
            "type": "string",
            "enum": [
                "api_key"
            ],
            "x-enum-varnames": [
                "APIKeyAuthentication"
            ]
        },
        "datastore.Event": {
            "type": "object",
            "properties": {
                "app_id": {
                    "description": "Deprecated",
                    "type": "string"
                },
                "created_at": {
                    "type": "string"
                },
                "data": {
                    "description": "Data is an arbitrary JSON value that gets sent as the body of the\nwebhook to the endpoints",
                    "type": "array",
                    "items": {
                        "type": "integer"
                    }
                },
                "deleted_at": {
                    "type": "string"
                },
                "endpoint_metadata": {
                    "type": "array",
                    "items": {
                        "$ref": "#/definitions/datastore.Endpoint"
                    }
                },
                "endpoints": {
                    "type": "array",
                    "items": {
                        "type": "string"
                    }
                },
                "event_type": {
                    "type": "string"
                },
                "headers": {
                    "$ref": "#/definitions/httpheader.HTTPHeader"
                },
                "matched_endpoints": {
                    "description": "TODO(all) remove this field",
                    "type": "integer"
                },
                "project_id": {
                    "type": "string"
                },
                "source_id": {
                    "type": "string"
                },
                "source_metadata": {
                    "$ref": "#/definitions/datastore.Source"
                },
                "uid": {
                    "type": "string"
                },
                "updated_at": {
                    "type": "string"
                }
            }
        },
        "datastore.EventDelivery": {
            "type": "object",
            "properties": {
                "cli_metadata": {
                    "$ref": "#/definitions/datastore.CLIMetadata"
                },
                "created_at": {
                    "type": "string"
                },
                "deleted_at": {
                    "type": "string"
                },
                "description": {
                    "type": "string"
                },
                "device_id": {
                    "type": "string"
                },
                "endpoint_id": {
                    "type": "string"
                },
                "endpoint_metadata": {
                    "$ref": "#/definitions/datastore.Endpoint"
                },
                "event_id": {
                    "type": "string"
                },
                "event_metadata": {
                    "$ref": "#/definitions/datastore.Event"
                },
                "headers": {
                    "$ref": "#/definitions/httpheader.HTTPHeader"
                },
                "metadata": {
                    "$ref": "#/definitions/datastore.Metadata"
                },
                "project_id": {
                    "type": "string"
                },
                "status": {
                    "$ref": "#/definitions/datastore.EventDeliveryStatus"
                },
                "subscription_id": {
                    "type": "string"
                },
                "uid": {
                    "type": "string"
                },
                "updated_at": {
                    "type": "string"
                }
            }
        },
        "datastore.EventDeliveryStatus": {
            "type": "string",
            "enum": [
                "Scheduled",
                "Processing",
                "Discarded",
                "Failure",
                "Success",
                "Retry"
            ],
            "x-enum-varnames": [
                "ScheduledEventStatus",
                "ProcessingEventStatus",
                "DiscardedEventStatus",
                "FailureEventStatus",
                "SuccessEventStatus",
                "RetryEventStatus"
            ]
        },
        "datastore.FilterConfiguration": {
            "type": "object",
            "properties": {
                "event_types": {
                    "type": "array",
                    "items": {
                        "type": "string"
                    }
                },
                "filter": {
                    "type": "object",
                    "additionalProperties": true
                }
            }
        },
<<<<<<< HEAD
        "datastore.Group": {
            "type": "object",
            "properties": {
                "config": {
                    "$ref": "#/definitions/datastore.GroupConfig"
                },
                "created_at": {
                    "type": "string"
                },
                "deleted_at": {
                    "type": "string"
                },
                "logo_url": {
                    "type": "string"
                },
                "metadata": {
                    "$ref": "#/definitions/datastore.GroupMetadata"
                },
                "name": {
                    "type": "string"
                },
                "organisation_id": {
                    "type": "string"
                },
                "rate_limit": {
                    "description": "TODO(subomi): refactor this into the Instance API.",
                    "type": "integer"
                },
                "rate_limit_duration": {
                    "type": "string"
                },
                "statistics": {
                    "$ref": "#/definitions/datastore.GroupStatistics"
                },
                "type": {
                    "$ref": "#/definitions/datastore.GroupType"
                },
                "uid": {
                    "type": "string"
                },
                "updated_at": {
                    "type": "string"
                }
            }
        },
        "datastore.GroupConfig": {
            "type": "object",
            "properties": {
                "disable_endpoint": {
                    "type": "boolean"
                },
                "is_retention_policy_enabled": {
                    "type": "boolean"
                },
                "max_payload_read_size": {
                    "type": "integer"
                },
                "ratelimit": {
                    "$ref": "#/definitions/datastore.RateLimitConfiguration"
                },
                "replay_attacks": {
                    "type": "boolean"
                },
                "retention_policy": {
                    "$ref": "#/definitions/datastore.RetentionPolicyConfiguration"
                },
                "signature": {
                    "$ref": "#/definitions/datastore.SignatureConfiguration"
                },
                "strategy": {
                    "$ref": "#/definitions/datastore.StrategyConfiguration"
                }
            }
        },
        "datastore.GroupMetadata": {
            "type": "object",
            "properties": {
                "retained_events": {
                    "type": "integer"
                }
            }
        },
        "datastore.GroupStatistics": {
            "type": "object",
            "properties": {
                "messages_sent": {
                    "type": "integer"
                },
                "total_endpoints": {
                    "type": "integer"
                }
            }
        },
        "datastore.GroupType": {
            "type": "string",
            "enum": [
                "outgoing",
                "incoming"
            ],
            "x-enum-varnames": [
                "OutgoingGroup",
                "IncomingGroup"
            ]
        },
=======
>>>>>>> 9e31caac
        "datastore.HMac": {
            "type": "object",
            "properties": {
                "encoding": {
                    "$ref": "#/definitions/datastore.EncodingType"
                },
                "hash": {
                    "type": "string"
                },
                "header": {
                    "type": "string"
                },
                "secret": {
                    "type": "string"
                }
            }
        },
        "datastore.HttpHeader": {
            "type": "object",
            "additionalProperties": {
                "type": "string"
            }
        },
        "datastore.Metadata": {
            "type": "object",
            "properties": {
                "data": {
                    "description": "Data to be sent to endpoint.",
                    "type": "array",
                    "items": {
                        "type": "integer"
                    }
                },
                "interval_seconds": {
                    "type": "integer"
                },
                "next_send_time": {
                    "type": "integer"
                },
                "num_trials": {
                    "description": "NumTrials: number of times we have tried to deliver this Event to\nan application",
                    "type": "integer"
                },
                "retry_limit": {
                    "type": "integer"
                },
                "strategy": {
                    "type": "string"
                }
            }
        },
        "datastore.Organisation": {
            "type": "object",
            "properties": {
                "assigned_domain": {
                    "type": "string"
                },
                "created_at": {
                    "type": "string"
                },
                "custom_domain": {
                    "type": "string"
                },
                "deleted_at": {
                    "type": "string"
                },
                "name": {
                    "type": "string"
                },
                "uid": {
                    "type": "string"
                },
                "updated_at": {
                    "type": "string"
                }
            }
        },
        "datastore.PaginationData": {
            "type": "object",
            "properties": {
                "next": {
                    "type": "integer"
                },
                "page": {
                    "type": "integer"
                },
                "perPage": {
                    "type": "integer"
                },
                "prev": {
                    "type": "integer"
                },
                "total": {
                    "type": "integer"
                },
                "totalPage": {
                    "type": "integer"
                }
            }
        },
        "datastore.Project": {
            "type": "object",
            "properties": {
                "config": {
                    "$ref": "#/definitions/datastore.ProjectConfig"
                },
                "created_at": {
                    "type": "string"
                },
                "deleted_at": {
                    "type": "string"
                },
                "logo_url": {
                    "type": "string"
                },
                "metadata": {
                    "$ref": "#/definitions/datastore.ProjectMetadata"
                },
                "name": {
                    "type": "string"
                },
                "organisation_id": {
                    "type": "string"
                },
                "rate_limit": {
                    "description": "TODO(subomi): refactor this into the Instance API.",
                    "type": "integer"
                },
                "rate_limit_duration": {
                    "type": "string"
                },
                "statistics": {
                    "$ref": "#/definitions/datastore.ProjectStatistics"
                },
                "type": {
                    "type": "string"
                },
                "uid": {
                    "type": "string"
                },
                "updated_at": {
                    "type": "string"
                }
            }
        },
        "datastore.ProjectConfig": {
            "type": "object",
            "properties": {
                "disable_endpoint": {
                    "type": "boolean"
                },
                "is_retention_policy_enabled": {
                    "type": "boolean"
                },
                "max_payload_read_size": {
                    "type": "integer"
                },
                "ratelimit": {
                    "$ref": "#/definitions/datastore.RateLimitConfiguration"
                },
                "replay_attacks": {
                    "type": "boolean"
                },
                "retention_policy": {
                    "$ref": "#/definitions/datastore.RetentionPolicyConfiguration"
                },
                "signature": {
                    "$ref": "#/definitions/datastore.SignatureConfiguration"
                },
                "strategy": {
                    "$ref": "#/definitions/datastore.StrategyConfiguration"
                }
            }
        },
        "datastore.ProjectMetadata": {
            "type": "object",
            "properties": {
                "retained_events": {
                    "type": "integer"
                }
            }
        },
        "datastore.ProjectStatistics": {
            "type": "object",
            "properties": {
                "messages_sent": {
                    "type": "integer"
                },
                "total_endpoints": {
                    "type": "integer"
                }
            }
        },
        "datastore.ProviderConfig": {
            "type": "object",
            "properties": {
                "twitter": {
                    "$ref": "#/definitions/datastore.TwitterProviderConfig"
                }
            }
        },
        "datastore.RateLimitConfiguration": {
            "type": "object",
            "properties": {
                "count": {
                    "type": "integer"
                },
                "duration": {
                    "type": "integer"
                }
            }
        },
        "datastore.RetentionPolicyConfiguration": {
            "type": "object",
            "properties": {
                "policy": {
                    "type": "string"
                }
            }
        },
        "datastore.RetryConfiguration": {
            "type": "object",
            "properties": {
                "duration": {
                    "type": "integer"
                },
                "retry_count": {
                    "type": "integer"
                },
                "type": {
                    "type": "string"
                }
            }
        },
        "datastore.Secret": {
            "type": "object",
            "properties": {
                "created_at": {
                    "type": "string"
                },
                "deleted_at": {
                    "type": "string"
                },
                "expires_at": {
                    "type": "string"
                },
                "uid": {
                    "type": "string"
                },
                "updated_at": {
                    "type": "string"
                },
                "value": {
                    "type": "string"
                }
            }
        },
        "datastore.SignatureConfiguration": {
            "type": "object",
            "properties": {
                "header": {
                    "$ref": "#/definitions/config.SignatureHeaderProvider"
                },
                "versions": {
                    "type": "array",
                    "items": {
                        "$ref": "#/definitions/datastore.SignatureVersion"
                    }
                }
            }
        },
        "datastore.SignatureVersion": {
            "type": "object",
            "properties": {
                "created_at": {
                    "type": "string"
                },
                "encoding": {
                    "$ref": "#/definitions/datastore.EncodingType"
                },
                "hash": {
                    "type": "string"
                },
                "uid": {
                    "type": "string"
                }
            }
        },
        "datastore.Source": {
            "type": "object",
            "properties": {
                "created_at": {
                    "type": "string"
                },
                "deleted_at": {
                    "type": "string"
                },
                "forward_headers": {
                    "type": "array",
                    "items": {
                        "type": "string"
                    }
                },
                "is_disabled": {
                    "type": "boolean"
                },
                "mask_id": {
                    "type": "string"
                },
                "name": {
                    "type": "string"
                },
                "project_id": {
                    "type": "string"
                },
                "provider": {
                    "$ref": "#/definitions/datastore.SourceProvider"
                },
                "provider_config": {
                    "$ref": "#/definitions/datastore.ProviderConfig"
                },
                "type": {
                    "$ref": "#/definitions/datastore.SourceType"
                },
                "uid": {
                    "type": "string"
                },
                "updated_at": {
                    "type": "string"
                },
                "verifier": {
                    "$ref": "#/definitions/datastore.VerifierConfig"
                }
            }
        },
        "datastore.SourceProvider": {
            "type": "string",
            "enum": [
                "github",
                "twitter",
                "shopify"
            ],
            "x-enum-varnames": [
                "GithubSourceProvider",
                "TwitterSourceProvider",
                "ShopifySourceProvider"
            ]
        },
        "datastore.SourceType": {
            "type": "string",
            "enum": [
                "http",
                "rest_api",
                "pub_sub",
                "db_change_stream"
            ],
            "x-enum-varnames": [
                "HTTPSource",
                "RestApiSource",
                "PubSubSource",
                "DBChangeStream"
            ]
        },
        "datastore.StrategyConfiguration": {
            "type": "object",
            "properties": {
                "duration": {
                    "type": "integer"
                },
                "retry_count": {
                    "type": "integer"
                },
                "type": {
                    "type": "string"
                }
            }
        },
        "datastore.Subscription": {
            "type": "object",
            "properties": {
                "alert_config": {
                    "description": "subscription config",
                    "allOf": [
                        {
                            "$ref": "#/definitions/datastore.AlertConfiguration"
                        }
                    ]
                },
                "created_at": {
                    "type": "string"
                },
                "deleted_at": {
                    "type": "string"
                },
                "device_id": {
                    "type": "string"
                },
                "disable_endpoint": {
                    "type": "boolean"
                },
                "endpoint_metadata": {
                    "$ref": "#/definitions/datastore.Endpoint"
                },
                "filter_config": {
                    "$ref": "#/definitions/datastore.FilterConfiguration"
                },
                "name": {
                    "type": "string"
                },
                "rate_limit_config": {
                    "$ref": "#/definitions/datastore.RateLimitConfiguration"
                },
                "retry_config": {
                    "$ref": "#/definitions/datastore.RetryConfiguration"
                },
                "source_metadata": {
                    "$ref": "#/definitions/datastore.Source"
                },
                "status": {
                    "$ref": "#/definitions/datastore.SubscriptionStatus"
                },
                "type": {
                    "$ref": "#/definitions/datastore.SubscriptionType"
                },
                "uid": {
                    "type": "string"
                },
                "updated_at": {
                    "type": "string"
                }
            }
        },
        "datastore.SubscriptionStatus": {
            "type": "string",
            "enum": [
                "active",
                "inactive",
                "pending"
            ],
            "x-enum-varnames": [
                "ActiveSubscriptionStatus",
                "InactiveSubscriptionStatus",
                "PendingSubscriptionStatus"
            ]
        },
        "datastore.SubscriptionType": {
            "type": "string",
            "enum": [
                "cli",
                "api"
            ],
            "x-enum-varnames": [
                "SubscriptionTypeCLI",
                "SubscriptionTypeAPI"
            ]
        },
        "datastore.TwitterProviderConfig": {
            "type": "object",
            "properties": {
                "crc_verified_at": {
                    "type": "integer"
                }
            }
        },
        "datastore.User": {
            "type": "object",
            "properties": {
                "created_at": {
                    "type": "string"
                },
                "deleted_at": {
                    "type": "string"
                },
                "email": {
                    "type": "string"
                },
                "email_verified": {
                    "type": "boolean"
                },
                "first_name": {
                    "type": "string"
                },
                "last_name": {
                    "type": "string"
                },
                "reset_password_expires_at": {
                    "type": "string"
                },
                "role": {
                    "$ref": "#/definitions/auth.Role"
                },
                "uid": {
                    "type": "string"
                },
                "updated_at": {
                    "type": "string"
                }
            }
        },
        "datastore.VerifierConfig": {
            "type": "object",
            "properties": {
                "api_key": {
                    "$ref": "#/definitions/datastore.ApiKey"
                },
                "basic_auth": {
                    "$ref": "#/definitions/datastore.BasicAuth"
                },
                "hmac": {
                    "$ref": "#/definitions/datastore.HMac"
                },
                "type": {
                    "$ref": "#/definitions/datastore.VerifierType"
                }
            }
        },
        "datastore.VerifierType": {
            "type": "string",
            "enum": [
                "noop",
                "hmac",
                "basic_auth",
                "api_key"
            ],
            "x-enum-varnames": [
                "NoopVerifier",
                "HMacVerifier",
                "BasicAuthVerifier",
                "APIKeyVerifier"
            ]
        },
        "httpheader.HTTPHeader": {
            "type": "object",
            "additionalProperties": {
                "type": "array",
                "items": {
                    "type": "string"
                }
            }
        },
        "models.Endpoint": {
            "type": "object",
            "properties": {
                "advanced_signatures": {
                    "type": "boolean"
                },
                "appID": {
                    "description": "Deprecated but necessary for backward compatibility",
                    "type": "string"
                },
                "authentication": {
                    "$ref": "#/definitions/datastore.EndpointAuthentication"
                },
                "description": {
                    "type": "string"
                },
                "http_timeout": {
                    "type": "string"
                },
                "is_disabled": {
                    "type": "boolean"
                },
                "name": {
                    "type": "string"
                },
                "owner_id": {
                    "type": "string"
                },
                "rate_limit": {
                    "type": "integer"
                },
                "rate_limit_duration": {
                    "type": "string"
                },
                "secret": {
                    "type": "string"
                },
                "slack_webhook_url": {
                    "type": "string"
                },
                "support_email": {
                    "type": "string"
                },
                "url": {
                    "type": "string"
                }
            }
        },
        "models.Event": {
            "type": "object",
            "properties": {
                "app_id": {
                    "type": "string"
                },
                "custom_headers": {
                    "type": "object",
                    "additionalProperties": {
                        "type": "string"
                    }
                },
                "data": {
                    "description": "Data is an arbitrary JSON value that gets sent as the body of the\nwebhook to the endpoints",
                    "type": "array",
                    "items": {
                        "type": "integer"
                    }
                },
                "endpoint_id": {
                    "type": "string"
                },
                "event_type": {
                    "type": "string"
                }
            }
        },
<<<<<<< HEAD
        "models.FilterSchema": {
            "type": "object",
            "properties": {
                "body": {
                    "type": "object",
                    "additionalProperties": true
                },
                "headers": {
                    "type": "object",
                    "additionalProperties": true
                }
            }
        },
        "models.Group": {
            "type": "object",
            "properties": {
                "config": {
                    "$ref": "#/definitions/datastore.GroupConfig"
                },
                "logo_url": {
                    "type": "string"
                },
                "name": {
                    "type": "string"
                },
                "rate_limit": {
                    "type": "integer"
                },
                "rate_limit_duration": {
                    "type": "string"
                },
                "type": {
                    "$ref": "#/definitions/datastore.GroupType"
                }
            }
        },
=======
>>>>>>> 9e31caac
        "models.PortalAPIKeyResponse": {
            "type": "object",
            "properties": {
                "endpoint_id": {
                    "type": "string"
                },
                "key": {
                    "type": "string"
                },
                "key_type": {
                    "type": "string"
                },
                "project_id": {
                    "type": "string"
                },
                "role": {
                    "$ref": "#/definitions/auth.Role"
                },
                "url": {
                    "type": "string"
                }
            }
        },
        "models.PortalLink": {
            "type": "object",
            "properties": {
                "endpoints": {
                    "type": "array",
                    "items": {
                        "type": "string"
                    }
                },
                "name": {
                    "type": "string"
                }
            }
        },
        "models.PortalLinkResponse": {
            "type": "object",
            "properties": {
                "created_at": {
                    "type": "integer"
                },
                "deleted_at": {
                    "type": "integer"
                },
                "endpoint_count": {
                    "type": "integer"
                },
                "endpoints": {
                    "type": "array",
                    "items": {
                        "type": "string"
                    }
                },
                "endpoints_metadata": {
                    "type": "array",
                    "items": {
                        "$ref": "#/definitions/datastore.Endpoint"
                    }
                },
                "name": {
                    "type": "string"
                },
                "project_id": {
                    "type": "string"
                },
                "token": {
                    "type": "string"
                },
                "uid": {
                    "type": "string"
                },
                "updated_at": {
                    "type": "integer"
                },
                "url": {
                    "type": "string"
                }
            }
        },
<<<<<<< HEAD
        "models.ResetPassword": {
            "type": "object",
            "properties": {
                "password": {
                    "type": "string"
                },
                "password_confirmation": {
=======
        "models.Project": {
            "type": "object",
            "properties": {
                "config": {
                    "$ref": "#/definitions/datastore.ProjectConfig"
                },
                "logo_url": {
                    "type": "string"
                },
                "name": {
                    "type": "string"
                },
                "rate_limit": {
                    "type": "integer"
                },
                "rate_limit_duration": {
                    "type": "string"
                },
                "type": {
>>>>>>> 9e31caac
                    "type": "string"
                }
            }
        },
        "models.RetryConfiguration": {
            "type": "object",
            "properties": {
                "duration": {
                    "type": "string"
                },
                "interval_seconds": {
                    "type": "integer"
                },
                "retry_count": {
                    "type": "integer"
                },
                "type": {
                    "type": "string"
                }
            }
        },
        "models.Source": {
            "type": "object",
            "properties": {
                "is_disabled": {
                    "type": "boolean"
                },
                "name": {
                    "type": "string"
                },
                "provider": {
                    "$ref": "#/definitions/datastore.SourceProvider"
                },
                "type": {
                    "$ref": "#/definitions/datastore.SourceType"
                },
                "verifier": {
                    "$ref": "#/definitions/datastore.VerifierConfig"
                }
            }
        },
        "models.SourceResponse": {
            "type": "object",
            "properties": {
                "created_at": {
                    "type": "integer"
                },
                "deleted_at": {
                    "type": "integer"
                },
                "is_disabled": {
                    "type": "boolean"
                },
                "mask_id": {
                    "type": "string"
                },
                "name": {
                    "type": "string"
                },
                "project_id": {
                    "type": "string"
                },
                "provider": {
                    "$ref": "#/definitions/datastore.SourceProvider"
                },
                "provider_config": {
                    "$ref": "#/definitions/datastore.ProviderConfig"
                },
                "type": {
                    "$ref": "#/definitions/datastore.SourceType"
                },
                "uid": {
                    "type": "string"
                },
                "updated_at": {
                    "type": "integer"
                },
                "url": {
                    "type": "string"
                },
                "verifier": {
                    "$ref": "#/definitions/datastore.VerifierConfig"
                }
            }
        },
        "models.Subscription": {
            "type": "object",
            "properties": {
                "alert_config": {
                    "$ref": "#/definitions/datastore.AlertConfiguration"
                },
                "app_id": {
                    "description": "Deprecated but necessary for backward compatibility",
                    "type": "string"
                },
                "disable_endpoint": {
                    "type": "boolean"
                },
                "endpoint_id": {
                    "type": "string"
                },
                "filter_config": {
                    "$ref": "#/definitions/datastore.FilterConfiguration"
                },
                "name": {
                    "type": "string"
                },
                "rate_limit_config": {
                    "$ref": "#/definitions/datastore.RateLimitConfiguration"
                },
                "retry_config": {
                    "$ref": "#/definitions/models.RetryConfiguration"
                },
                "source_id": {
                    "type": "string"
                }
            }
        },
        "models.TestFilter": {
            "type": "object",
            "properties": {
                "request": {
                    "$ref": "#/definitions/models.FilterSchema"
                },
                "schema": {
                    "$ref": "#/definitions/models.FilterSchema"
                }
            }
        },
        "server.Stub": {
            "type": "object"
        },
        "server.pagedResponse": {
            "type": "object",
            "properties": {
                "content": {},
                "pagination": {
                    "$ref": "#/definitions/datastore.PaginationData"
                }
            }
        },
        "util.ServerResponse": {
            "type": "object",
            "properties": {
                "data": {
                    "type": "array",
                    "items": {
                        "type": "integer"
                    }
                },
                "message": {
                    "type": "string"
                },
                "status": {
                    "type": "boolean"
                }
            }
        }
    },
    "securityDefinitions": {
        "ApiKeyAuth": {
            "type": "apiKey",
            "name": "Authorization",
            "in": "header"
        }
    },
    "tags": [
        {
            "description": "Organisation related APIs",
            "name": "Organisations"
        },
        {
            "description": "Subscription related APIs",
            "name": "Subscriptions"
        },
        {
            "description": "Endpoint related APIs",
            "name": "Endpoints"
        },
        {
            "description": "Event related APIs",
            "name": "Events"
        },
        {
            "description": "Source related APIs",
            "name": "Sources"
        },
        {
            "description": "EventDelivery related APIs",
            "name": "EventDeliveries"
        },
        {
            "description": "Delivery Attempt related APIs",
            "name": "DeliveryAttempts"
        },
        {
            "description": "Project related APIs",
            "name": "Projects"
        },
        {
            "description": "Portal Links related APIs",
            "name": "PortalLinks"
        }
    ]
}<|MERGE_RESOLUTION|>--- conflicted
+++ resolved
@@ -1556,7 +1556,7 @@
                     },
                     {
                         "description": "event delivery ids",
-                        "name": "deliveryIds",
+                        "name": "ids",
                         "in": "body",
                         "required": true,
                         "schema": {
@@ -1834,7 +1834,7 @@
                     },
                     {
                         "description": "event delivery ids",
-                        "name": "deliveryIds",
+                        "name": "ids",
                         "in": "body",
                         "required": true,
                         "schema": {
@@ -4525,15 +4525,6 @@
                         "name": "projectID",
                         "in": "path",
                         "required": true
-                    },
-                    {
-                        "description": "Filter Details",
-                        "name": "filter",
-                        "in": "body",
-                        "required": true,
-                        "schema": {
-                            "$ref": "#/definitions/models.TestFilter"
-                        }
                     }
                 ],
                 "responses": {
@@ -4548,7 +4539,7 @@
                                     "type": "object",
                                     "properties": {
                                         "data": {
-                                            "type": "boolean"
+                                            "$ref": "#/definitions/server.Stub"
                                         }
                                     }
                                 }
@@ -5365,211 +5356,6 @@
                                     "properties": {
                                         "data": {
                                             "$ref": "#/definitions/models.PortalAPIKeyResponse"
-                                        }
-                                    }
-                                }
-                            ]
-                        }
-                    },
-                    "400": {
-                        "description": "Bad Request",
-                        "schema": {
-                            "allOf": [
-                                {
-                                    "$ref": "#/definitions/util.ServerResponse"
-                                },
-                                {
-                                    "type": "object",
-                                    "properties": {
-                                        "data": {
-                                            "$ref": "#/definitions/server.Stub"
-                                        }
-                                    }
-                                }
-                            ]
-                        }
-                    },
-                    "401": {
-                        "description": "Unauthorized",
-                        "schema": {
-                            "allOf": [
-                                {
-                                    "$ref": "#/definitions/util.ServerResponse"
-                                },
-                                {
-                                    "type": "object",
-                                    "properties": {
-                                        "data": {
-                                            "$ref": "#/definitions/server.Stub"
-                                        }
-                                    }
-                                }
-                            ]
-                        }
-                    },
-                    "500": {
-                        "description": "Internal Server Error",
-                        "schema": {
-                            "allOf": [
-                                {
-                                    "$ref": "#/definitions/util.ServerResponse"
-                                },
-                                {
-                                    "type": "object",
-                                    "properties": {
-                                        "data": {
-                                            "$ref": "#/definitions/server.Stub"
-                                        }
-                                    }
-                                }
-                            ]
-                        }
-                    }
-                }
-            }
-        },
-        "/ui/users/forgot-password": {
-            "post": {
-                "description": "This endpoint verifies a user's email",
-                "consumes": [
-                    "application/json"
-                ],
-                "produces": [
-                    "application/json"
-                ],
-                "tags": [
-                    "User"
-                ],
-                "summary": "Verify Email",
-                "parameters": [
-                    {
-                        "type": "string",
-                        "description": "Email verification token",
-                        "name": "token",
-                        "in": "query",
-                        "required": true
-                    }
-                ],
-                "responses": {
-                    "200": {
-                        "description": "OK",
-                        "schema": {
-                            "allOf": [
-                                {
-                                    "$ref": "#/definitions/util.ServerResponse"
-                                },
-                                {
-                                    "type": "object",
-                                    "properties": {
-                                        "data": {
-                                            "$ref": "#/definitions/server.Stub"
-                                        }
-                                    }
-                                }
-                            ]
-                        }
-                    },
-                    "400": {
-                        "description": "Bad Request",
-                        "schema": {
-                            "allOf": [
-                                {
-                                    "$ref": "#/definitions/util.ServerResponse"
-                                },
-                                {
-                                    "type": "object",
-                                    "properties": {
-                                        "data": {
-                                            "$ref": "#/definitions/server.Stub"
-                                        }
-                                    }
-                                }
-                            ]
-                        }
-                    },
-                    "401": {
-                        "description": "Unauthorized",
-                        "schema": {
-                            "allOf": [
-                                {
-                                    "$ref": "#/definitions/util.ServerResponse"
-                                },
-                                {
-                                    "type": "object",
-                                    "properties": {
-                                        "data": {
-                                            "$ref": "#/definitions/server.Stub"
-                                        }
-                                    }
-                                }
-                            ]
-                        }
-                    },
-                    "500": {
-                        "description": "Internal Server Error",
-                        "schema": {
-                            "allOf": [
-                                {
-                                    "$ref": "#/definitions/util.ServerResponse"
-                                },
-                                {
-                                    "type": "object",
-                                    "properties": {
-                                        "data": {
-                                            "$ref": "#/definitions/server.Stub"
-                                        }
-                                    }
-                                }
-                            ]
-                        }
-                    }
-                }
-            }
-        },
-        "/ui/users/reset-password": {
-            "post": {
-                "description": "This endpoint resets a users password",
-                "consumes": [
-                    "application/json"
-                ],
-                "produces": [
-                    "application/json"
-                ],
-                "tags": [
-                    "User"
-                ],
-                "summary": "Reset user password",
-                "parameters": [
-                    {
-                        "type": "string",
-                        "description": "reset token",
-                        "name": "token",
-                        "in": "query",
-                        "required": true
-                    },
-                    {
-                        "description": "Reset Password Details",
-                        "name": "password",
-                        "in": "body",
-                        "required": true,
-                        "schema": {
-                            "$ref": "#/definitions/models.ResetPassword"
-                        }
-                    }
-                ],
-                "responses": {
-                    "200": {
-                        "description": "OK",
-                        "schema": {
-                            "allOf": [
-                                {
-                                    "$ref": "#/definitions/util.ServerResponse"
-                                },
-                                {
-                                    "type": "object",
-                                    "properties": {
-                                        "data": {
-                                            "$ref": "#/definitions/datastore.User"
                                         }
                                     }
                                 }
@@ -5649,15 +5435,6 @@
                 }
             }
         },
-        "config.SignatureHeaderProvider": {
-            "type": "string",
-            "enum": [
-                "X-Convoy-Signature"
-            ],
-            "x-enum-varnames": [
-                "DefaultSignatureHeader"
-            ]
-        },
         "datastore.AlertConfiguration": {
             "type": "object",
             "properties": {
@@ -5777,7 +5554,7 @@
                     "type": "string"
                 },
                 "status": {
-                    "$ref": "#/definitions/datastore.DeviceStatus"
+                    "type": "string"
                 },
                 "uid": {
                     "type": "string"
@@ -5786,30 +5563,6 @@
                     "type": "string"
                 }
             }
-        },
-        "datastore.DeviceStatus": {
-            "type": "string",
-            "enum": [
-                "offline",
-                "online",
-                "disabled"
-            ],
-            "x-enum-varnames": [
-                "DeviceStatusOffline",
-                "DeviceStatusOnline",
-                "DeviceStatusDisabled"
-            ]
-        },
-        "datastore.EncodingType": {
-            "type": "string",
-            "enum": [
-                "base64",
-                "hex"
-            ],
-            "x-enum-varnames": [
-                "Base64Encoding",
-                "HexEncoding"
-            ]
         },
         "datastore.Endpoint": {
             "type": "object",
@@ -5883,18 +5636,9 @@
                     "$ref": "#/definitions/datastore.ApiKey"
                 },
                 "type": {
-                    "$ref": "#/definitions/datastore.EndpointAuthenticationType"
-                }
-            }
-        },
-        "datastore.EndpointAuthenticationType": {
-            "type": "string",
-            "enum": [
-                "api_key"
-            ],
-            "x-enum-varnames": [
-                "APIKeyAuthentication"
-            ]
+                    "type": "string"
+                }
+            }
         },
         "datastore.Event": {
             "type": "object",
@@ -5995,7 +5739,7 @@
                     "type": "string"
                 },
                 "status": {
-                    "$ref": "#/definitions/datastore.EventDeliveryStatus"
+                    "type": "string"
                 },
                 "subscription_id": {
                     "type": "string"
@@ -6007,25 +5751,6 @@
                     "type": "string"
                 }
             }
-        },
-        "datastore.EventDeliveryStatus": {
-            "type": "string",
-            "enum": [
-                "Scheduled",
-                "Processing",
-                "Discarded",
-                "Failure",
-                "Success",
-                "Retry"
-            ],
-            "x-enum-varnames": [
-                "ScheduledEventStatus",
-                "ProcessingEventStatus",
-                "DiscardedEventStatus",
-                "FailureEventStatus",
-                "SuccessEventStatus",
-                "RetryEventStatus"
-            ]
         },
         "datastore.FilterConfiguration": {
             "type": "object",
@@ -6042,118 +5767,11 @@
                 }
             }
         },
-<<<<<<< HEAD
-        "datastore.Group": {
-            "type": "object",
-            "properties": {
-                "config": {
-                    "$ref": "#/definitions/datastore.GroupConfig"
-                },
-                "created_at": {
-                    "type": "string"
-                },
-                "deleted_at": {
-                    "type": "string"
-                },
-                "logo_url": {
-                    "type": "string"
-                },
-                "metadata": {
-                    "$ref": "#/definitions/datastore.GroupMetadata"
-                },
-                "name": {
-                    "type": "string"
-                },
-                "organisation_id": {
-                    "type": "string"
-                },
-                "rate_limit": {
-                    "description": "TODO(subomi): refactor this into the Instance API.",
-                    "type": "integer"
-                },
-                "rate_limit_duration": {
-                    "type": "string"
-                },
-                "statistics": {
-                    "$ref": "#/definitions/datastore.GroupStatistics"
-                },
-                "type": {
-                    "$ref": "#/definitions/datastore.GroupType"
-                },
-                "uid": {
-                    "type": "string"
-                },
-                "updated_at": {
-                    "type": "string"
-                }
-            }
-        },
-        "datastore.GroupConfig": {
-            "type": "object",
-            "properties": {
-                "disable_endpoint": {
-                    "type": "boolean"
-                },
-                "is_retention_policy_enabled": {
-                    "type": "boolean"
-                },
-                "max_payload_read_size": {
-                    "type": "integer"
-                },
-                "ratelimit": {
-                    "$ref": "#/definitions/datastore.RateLimitConfiguration"
-                },
-                "replay_attacks": {
-                    "type": "boolean"
-                },
-                "retention_policy": {
-                    "$ref": "#/definitions/datastore.RetentionPolicyConfiguration"
-                },
-                "signature": {
-                    "$ref": "#/definitions/datastore.SignatureConfiguration"
-                },
-                "strategy": {
-                    "$ref": "#/definitions/datastore.StrategyConfiguration"
-                }
-            }
-        },
-        "datastore.GroupMetadata": {
-            "type": "object",
-            "properties": {
-                "retained_events": {
-                    "type": "integer"
-                }
-            }
-        },
-        "datastore.GroupStatistics": {
-            "type": "object",
-            "properties": {
-                "messages_sent": {
-                    "type": "integer"
-                },
-                "total_endpoints": {
-                    "type": "integer"
-                }
-            }
-        },
-        "datastore.GroupType": {
-            "type": "string",
-            "enum": [
-                "outgoing",
-                "incoming"
-            ],
-            "x-enum-varnames": [
-                "OutgoingGroup",
-                "IncomingGroup"
-            ]
-        },
-=======
->>>>>>> 9e31caac
         "datastore.HMac": {
             "type": "object",
             "properties": {
                 "encoding": {
-                    "$ref": "#/definitions/datastore.EncodingType"
+                    "type": "string"
                 },
                 "hash": {
                     "type": "string"
@@ -6410,7 +6028,7 @@
             "type": "object",
             "properties": {
                 "header": {
-                    "$ref": "#/definitions/config.SignatureHeaderProvider"
+                    "type": "string"
                 },
                 "versions": {
                     "type": "array",
@@ -6427,7 +6045,7 @@
                     "type": "string"
                 },
                 "encoding": {
-                    "$ref": "#/definitions/datastore.EncodingType"
+                    "type": "string"
                 },
                 "hash": {
                     "type": "string"
@@ -6465,13 +6083,13 @@
                     "type": "string"
                 },
                 "provider": {
-                    "$ref": "#/definitions/datastore.SourceProvider"
+                    "type": "string"
                 },
                 "provider_config": {
                     "$ref": "#/definitions/datastore.ProviderConfig"
                 },
                 "type": {
-                    "$ref": "#/definitions/datastore.SourceType"
+                    "type": "string"
                 },
                 "uid": {
                     "type": "string"
@@ -6483,34 +6101,6 @@
                     "$ref": "#/definitions/datastore.VerifierConfig"
                 }
             }
-        },
-        "datastore.SourceProvider": {
-            "type": "string",
-            "enum": [
-                "github",
-                "twitter",
-                "shopify"
-            ],
-            "x-enum-varnames": [
-                "GithubSourceProvider",
-                "TwitterSourceProvider",
-                "ShopifySourceProvider"
-            ]
-        },
-        "datastore.SourceType": {
-            "type": "string",
-            "enum": [
-                "http",
-                "rest_api",
-                "pub_sub",
-                "db_change_stream"
-            ],
-            "x-enum-varnames": [
-                "HTTPSource",
-                "RestApiSource",
-                "PubSubSource",
-                "DBChangeStream"
-            ]
         },
         "datastore.StrategyConfiguration": {
             "type": "object",
@@ -6531,11 +6121,7 @@
             "properties": {
                 "alert_config": {
                     "description": "subscription config",
-                    "allOf": [
-                        {
-                            "$ref": "#/definitions/datastore.AlertConfiguration"
-                        }
-                    ]
+                    "$ref": "#/definitions/datastore.AlertConfiguration"
                 },
                 "created_at": {
                     "type": "string"
@@ -6568,10 +6154,10 @@
                     "$ref": "#/definitions/datastore.Source"
                 },
                 "status": {
-                    "$ref": "#/definitions/datastore.SubscriptionStatus"
+                    "type": "string"
                 },
                 "type": {
-                    "$ref": "#/definitions/datastore.SubscriptionType"
+                    "type": "string"
                 },
                 "uid": {
                     "type": "string"
@@ -6580,30 +6166,6 @@
                     "type": "string"
                 }
             }
-        },
-        "datastore.SubscriptionStatus": {
-            "type": "string",
-            "enum": [
-                "active",
-                "inactive",
-                "pending"
-            ],
-            "x-enum-varnames": [
-                "ActiveSubscriptionStatus",
-                "InactiveSubscriptionStatus",
-                "PendingSubscriptionStatus"
-            ]
-        },
-        "datastore.SubscriptionType": {
-            "type": "string",
-            "enum": [
-                "cli",
-                "api"
-            ],
-            "x-enum-varnames": [
-                "SubscriptionTypeCLI",
-                "SubscriptionTypeAPI"
-            ]
         },
         "datastore.TwitterProviderConfig": {
             "type": "object",
@@ -6613,41 +6175,6 @@
                 }
             }
         },
-        "datastore.User": {
-            "type": "object",
-            "properties": {
-                "created_at": {
-                    "type": "string"
-                },
-                "deleted_at": {
-                    "type": "string"
-                },
-                "email": {
-                    "type": "string"
-                },
-                "email_verified": {
-                    "type": "boolean"
-                },
-                "first_name": {
-                    "type": "string"
-                },
-                "last_name": {
-                    "type": "string"
-                },
-                "reset_password_expires_at": {
-                    "type": "string"
-                },
-                "role": {
-                    "$ref": "#/definitions/auth.Role"
-                },
-                "uid": {
-                    "type": "string"
-                },
-                "updated_at": {
-                    "type": "string"
-                }
-            }
-        },
         "datastore.VerifierConfig": {
             "type": "object",
             "properties": {
@@ -6661,24 +6188,9 @@
                     "$ref": "#/definitions/datastore.HMac"
                 },
                 "type": {
-                    "$ref": "#/definitions/datastore.VerifierType"
-                }
-            }
-        },
-        "datastore.VerifierType": {
-            "type": "string",
-            "enum": [
-                "noop",
-                "hmac",
-                "basic_auth",
-                "api_key"
-            ],
-            "x-enum-varnames": [
-                "NoopVerifier",
-                "HMacVerifier",
-                "BasicAuthVerifier",
-                "APIKeyVerifier"
-            ]
+                    "type": "string"
+                }
+            }
         },
         "httpheader.HTTPHeader": {
             "type": "object",
@@ -6764,45 +6276,6 @@
                 }
             }
         },
-<<<<<<< HEAD
-        "models.FilterSchema": {
-            "type": "object",
-            "properties": {
-                "body": {
-                    "type": "object",
-                    "additionalProperties": true
-                },
-                "headers": {
-                    "type": "object",
-                    "additionalProperties": true
-                }
-            }
-        },
-        "models.Group": {
-            "type": "object",
-            "properties": {
-                "config": {
-                    "$ref": "#/definitions/datastore.GroupConfig"
-                },
-                "logo_url": {
-                    "type": "string"
-                },
-                "name": {
-                    "type": "string"
-                },
-                "rate_limit": {
-                    "type": "integer"
-                },
-                "rate_limit_duration": {
-                    "type": "string"
-                },
-                "type": {
-                    "$ref": "#/definitions/datastore.GroupType"
-                }
-            }
-        },
-=======
->>>>>>> 9e31caac
         "models.PortalAPIKeyResponse": {
             "type": "object",
             "properties": {
@@ -6884,15 +6357,6 @@
                 }
             }
         },
-<<<<<<< HEAD
-        "models.ResetPassword": {
-            "type": "object",
-            "properties": {
-                "password": {
-                    "type": "string"
-                },
-                "password_confirmation": {
-=======
         "models.Project": {
             "type": "object",
             "properties": {
@@ -6912,7 +6376,6 @@
                     "type": "string"
                 },
                 "type": {
->>>>>>> 9e31caac
                     "type": "string"
                 }
             }
@@ -6944,10 +6407,10 @@
                     "type": "string"
                 },
                 "provider": {
-                    "$ref": "#/definitions/datastore.SourceProvider"
+                    "type": "string"
                 },
                 "type": {
-                    "$ref": "#/definitions/datastore.SourceType"
+                    "type": "string"
                 },
                 "verifier": {
                     "$ref": "#/definitions/datastore.VerifierConfig"
@@ -6976,13 +6439,13 @@
                     "type": "string"
                 },
                 "provider": {
-                    "$ref": "#/definitions/datastore.SourceProvider"
+                    "type": "string"
                 },
                 "provider_config": {
                     "$ref": "#/definitions/datastore.ProviderConfig"
                 },
                 "type": {
-                    "$ref": "#/definitions/datastore.SourceType"
+                    "type": "string"
                 },
                 "uid": {
                     "type": "string"
@@ -7028,17 +6491,6 @@
                 },
                 "source_id": {
                     "type": "string"
-                }
-            }
-        },
-        "models.TestFilter": {
-            "type": "object",
-            "properties": {
-                "request": {
-                    "$ref": "#/definitions/models.FilterSchema"
-                },
-                "schema": {
-                    "$ref": "#/definitions/models.FilterSchema"
                 }
             }
         },
