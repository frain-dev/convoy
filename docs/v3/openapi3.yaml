--- conflicted
+++ resolved
@@ -128,11 +128,8 @@
           items:
             type: string
           type: array
-<<<<<<< HEAD
-=======
         http_timeout:
           type: string
->>>>>>> bd456a81
         rate_limit:
           type: integer
         rate_limit_duration:
@@ -150,11 +147,8 @@
       type: object
     datastore.EndpointMetadata:
       properties:
-<<<<<<< HEAD
-=======
         http_timeout:
           type: string
->>>>>>> bd456a81
         rate_limit:
           type: integer
         rate_limit_duration:
@@ -379,11 +373,8 @@
           items:
             type: string
           type: array
-<<<<<<< HEAD
-=======
         http_timeout:
           type: string
->>>>>>> bd456a81
         rate_limit:
           type: integer
         rate_limit_duration:
