components:
  schemas:
    auth.Role:
      properties:
        app:
          type: string
        group:
          type: string
        type:
          type: string
      type: object
    datastore.APIKey:
      properties:
        created_at:
          type: integer
        deleted_at:
          type: integer
        expires_at:
          type: integer
        hash:
          type: string
        key_type:
          type: string
        mask_id:
          type: string
        name:
          type: string
        role:
          $ref: '#/components/schemas/auth.Role'
        salt:
          type: string
        uid:
          type: string
        updated_at:
          type: integer
        user_id:
          type: string
      type: object
    datastore.AlertConfiguration:
      properties:
        count:
          type: integer
        threshold:
          type: string
      type: object
    datastore.ApiKey:
      properties:
        header_name:
          type: string
        header_value:
          type: string
      type: object
    datastore.Application:
      properties:
        created_at:
          type: string
        deleted_at:
          type: string
        endpoints:
          items:
            $ref: '#/components/schemas/datastore.Endpoint'
          type: array
        events:
          type: integer
        group_id:
          type: string
        is_disabled:
          type: boolean
        name:
          type: string
        slack_webhook_url:
          type: string
        support_email:
          type: string
        uid:
          type: string
        updated_at:
          type: string
      type: object
    datastore.BasicAuth:
      properties:
        password:
          type: string
        username:
          type: string
      type: object
    datastore.CLIMetadata:
      properties:
        event_type:
          type: string
        host_name:
          type: string
      type: object
    datastore.DeliveryAttempt:
      properties:
        api_version:
          type: string
        created_at:
          type: string
        deleted_at:
          type: string
        endpoint_id:
          type: string
        error:
          type: string
        http_status:
          type: string
        ip_address:
          type: string
        method:
          type: string
        msg_id:
          type: string
        request_http_header:
          $ref: '#/components/schemas/datastore.HttpHeader'
        response_data:
          type: string
        response_http_header:
          $ref: '#/components/schemas/datastore.HttpHeader'
        status:
          type: boolean
        uid:
          type: string
        updated_at:
          type: string
        url:
          type: string
      type: object
    datastore.Device:
      properties:
        app_id:
          type: string
        created_at:
          type: string
        deleted_at:
          type: string
        group_id:
          type: string
        host_name:
          type: string
        last_seen_at:
          type: string
        status:
          type: string
        uid:
          type: string
        updated_at:
          type: string
      type: object
    datastore.Endpoint:
      properties:
<<<<<<< HEAD
=======
        advanced_signatures:
          type: boolean
>>>>>>> 27b30a97
        authentication:
          $ref: '#/components/schemas/datastore.EndpointAuthentication'
        created_at:
          type: string
        deleted_at:
          type: string
        description:
          type: string
        http_timeout:
          type: string
        rate_limit:
          type: integer
        rate_limit_duration:
          type: string
        secrets:
          items:
            $ref: '#/components/schemas/datastore.Secret'
          type: array
        target_url:
          type: string
        uid:
          type: string
        updated_at:
          type: string
      type: object
    datastore.EndpointAuthentication:
      properties:
        api_key:
          $ref: '#/components/schemas/datastore.ApiKey'
        type:
          type: string
      type: object
    datastore.Event:
      properties:
        app_id:
          type: string
        app_metadata:
          $ref: '#/components/schemas/datastore.Application'
        created_at:
          type: string
        data:
          description: |-
            Data is an arbitrary JSON value that gets sent as the body of the
            webhook to the endpoints
          items:
            type: integer
          type: array
        deleted_at:
          type: string
        event_type:
          type: string
        group_id:
          type: string
        headers:
          $ref: '#/components/schemas/httpheader.HTTPHeader'
        matched_endpoints:
          description: TODO(all) remove this field
          type: integer
        provider_id:
          description: |-
            ProviderID is a custom ID that can be used to reconcile this Event
            with your internal systems.
            This is optional
            If not provided, we will generate one for you
          type: string
        source_id:
          type: string
        source_metadata:
          $ref: '#/components/schemas/datastore.Source'
        uid:
          type: string
        updated_at:
          type: string
      type: object
    datastore.EventDelivery:
      properties:
        app_id:
          type: string
        app_metadata:
          $ref: '#/components/schemas/datastore.Application'
        cli_metadata:
          $ref: '#/components/schemas/datastore.CLIMetadata'
        created_at:
          type: string
        deleted_at:
          type: string
        description:
          type: string
        device_id:
          type: string
        endpoint_id:
          type: string
        endpoint_metadata:
          $ref: '#/components/schemas/datastore.Endpoint'
        event_id:
          type: string
        event_metadata:
          $ref: '#/components/schemas/datastore.Event'
        group_id:
          type: string
        headers:
          $ref: '#/components/schemas/httpheader.HTTPHeader'
        metadata:
          $ref: '#/components/schemas/datastore.Metadata'
        status:
          type: string
        subscription_id:
          type: string
        uid:
          type: string
        updated_at:
          type: string
      type: object
    datastore.FilterConfiguration:
      properties:
        event_types:
          items:
            type: string
          type: array
      type: object
    datastore.Group:
      properties:
        config:
          $ref: '#/components/schemas/datastore.GroupConfig'
        created_at:
          type: string
        deleted_at:
          type: string
        logo_url:
          type: string
        metadata:
          $ref: '#/components/schemas/datastore.GroupMetadata'
        name:
          type: string
        organisation_id:
          type: string
        rate_limit:
          description: 'TODO(subomi): refactor this into the Instance API.'
          type: integer
        rate_limit_duration:
          type: string
        statistics:
          $ref: '#/components/schemas/datastore.GroupStatistics'
        type:
          type: string
        uid:
          type: string
        updated_at:
          type: string
      type: object
    datastore.GroupConfig:
      properties:
        disable_endpoint:
          type: boolean
        is_retention_policy_enabled:
          type: boolean
        ratelimit:
          $ref: '#/components/schemas/datastore.RateLimitConfiguration'
        replay_attacks:
          type: boolean
        retention_policy:
          $ref: '#/components/schemas/datastore.RetentionPolicyConfiguration'
        signature:
          $ref: '#/components/schemas/datastore.SignatureConfiguration'
        strategy:
          $ref: '#/components/schemas/datastore.StrategyConfiguration'
      type: object
    datastore.GroupMetadata:
      properties:
        retained_events:
          type: integer
      type: object
    datastore.GroupStatistics:
      properties:
        messages_sent:
          type: integer
        total_apps:
          type: integer
      type: object
    datastore.HMac:
      properties:
        encoding:
          type: string
        hash:
          type: string
        header:
          type: string
        secret:
          type: string
      type: object
    datastore.HttpHeader:
      additionalProperties:
        type: string
      type: object
    datastore.Metadata:
      properties:
        data:
          description: Data to be sent to endpoint.
          items:
            type: integer
          type: array
        interval_seconds:
          type: integer
        next_send_time:
          type: integer
        num_trials:
          description: |-
            NumTrials: number of times we have tried to deliver this Event to
            an application
          type: integer
        retry_limit:
          type: integer
        strategy:
          type: string
      type: object
    datastore.OnPremStorage:
      properties:
        path:
          type: string
      type: object
    datastore.Organisation:
      properties:
        created_at:
          type: string
        deleted_at:
          type: string
        name:
          type: string
        uid:
          type: string
        updated_at:
          type: string
      type: object
    datastore.OrganisationInvite:
      properties:
        created_at:
          type: string
        deleted_at:
          type: string
        invitee_email:
          type: string
        organisation_id:
          type: string
        role:
          $ref: '#/components/schemas/auth.Role'
        status:
          type: string
        token:
          type: string
        uid:
          type: string
        updated_at:
          type: string
      type: object
    datastore.OrganisationMember:
      properties:
        created_at:
          type: string
        deleted_at:
          type: string
        organisation_id:
          type: string
        role:
          $ref: '#/components/schemas/auth.Role'
        uid:
          type: string
        updated_at:
          type: string
        user_id:
          type: string
        user_metadata:
          $ref: '#/components/schemas/datastore.UserMetadata'
      type: object
    datastore.PaginationData:
      properties:
        next:
          type: integer
        page:
          type: integer
        perPage:
          type: integer
        prev:
          type: integer
        total:
          type: integer
        totalPage:
          type: integer
      type: object
    datastore.ProviderConfig:
      properties:
        twitter:
          $ref: '#/components/schemas/datastore.TwitterProviderConfig'
      type: object
    datastore.RateLimitConfiguration:
      properties:
        count:
          type: integer
        duration:
          type: integer
      type: object
    datastore.RetentionPolicyConfiguration:
      properties:
        policy:
          type: string
      type: object
    datastore.RetryConfiguration:
      properties:
        duration:
          type: integer
        retry_count:
          type: integer
        type:
          type: string
      type: object
    datastore.S3Storage:
      properties:
        access_key:
          type: string
        bucket:
          type: string
        endpoint:
          type: string
        region:
          type: string
        secret_key:
          type: string
<<<<<<< HEAD
=======
      type: object
    datastore.Secret:
      properties:
        created_at:
          type: string
        deleted_at:
          type: string
        expires_at:
          type: string
        uid:
          type: string
        updated_at:
          type: string
        value:
          type: string
>>>>>>> 27b30a97
      type: object
    datastore.SignatureConfiguration:
      properties:
        header:
          type: string
        versions:
          items:
            $ref: '#/components/schemas/datastore.SignatureVersion'
          type: array
      type: object
    datastore.SignatureVersion:
      properties:
        created_at:
          type: string
        encoding:
          type: string
        hash:
          type: string
        uid:
          type: string
      type: object
    datastore.Source:
      properties:
        created_at:
          type: string
        deleted_at:
          type: string
        forward_headers:
          items:
            type: string
          type: array
        group_id:
          type: string
        is_disabled:
          type: boolean
        mask_id:
          type: string
        name:
          type: string
        provider:
          type: string
        provider_config:
          $ref: '#/components/schemas/datastore.ProviderConfig'
        type:
          type: string
        uid:
          type: string
        updated_at:
          type: string
        verifier:
          $ref: '#/components/schemas/datastore.VerifierConfig'
      type: object
    datastore.StoragePolicyConfiguration:
      properties:
        on_prem:
          $ref: '#/components/schemas/datastore.OnPremStorage'
        s3:
          $ref: '#/components/schemas/datastore.S3Storage'
        type:
          type: string
      type: object
    datastore.StrategyConfiguration:
      properties:
        duration:
          type: integer
        retry_count:
          type: integer
        type:
          type: string
      type: object
    datastore.Subscription:
      properties:
        alert_config:
          $ref: '#/components/schemas/datastore.AlertConfiguration'
        app_metadata:
          $ref: '#/components/schemas/datastore.Application'
        created_at:
          type: string
        deleted_at:
          type: string
        device_id:
          type: string
        disable_endpoint:
          type: boolean
        endpoint_metadata:
          $ref: '#/components/schemas/datastore.Endpoint'
        filter_config:
          $ref: '#/components/schemas/datastore.FilterConfiguration'
        name:
          type: string
        rate_limit_config:
          $ref: '#/components/schemas/datastore.RateLimitConfiguration'
        retry_config:
          $ref: '#/components/schemas/datastore.RetryConfiguration'
        source_metadata:
          $ref: '#/components/schemas/datastore.Source'
        status:
          type: string
        type:
          type: string
        uid:
          type: string
        updated_at:
          type: string
      type: object
    datastore.TwitterProviderConfig:
      properties:
        crc_verified_at:
          type: integer
      type: object
    datastore.User:
      properties:
        created_at:
          type: string
        deleted_at:
          type: string
        email:
          type: string
        first_name:
          type: string
        last_name:
          type: string
        reset_password_expires_at:
          type: string
        role:
          $ref: '#/components/schemas/auth.Role'
        uid:
          type: string
        updated_at:
          type: string
      type: object
    datastore.UserMetadata:
      properties:
        email:
          type: string
        first_name:
          type: string
        last_name:
          type: string
      type: object
    datastore.VerifierConfig:
      properties:
        api_key:
          $ref: '#/components/schemas/datastore.ApiKey'
        basic_auth:
          $ref: '#/components/schemas/datastore.BasicAuth'
        hmac:
          $ref: '#/components/schemas/datastore.HMac'
        type:
          type: string
      type: object
    httpheader.HTTPHeader:
      additionalProperties:
        items:
          type: string
        type: array
      type: object
    models.APIKey:
      properties:
        expires_at:
          type: string
        key_type:
          type: string
        name:
          type: string
        role:
          $ref: '#/components/schemas/models.Role'
      type: object
    models.APIKeyResponse:
      properties:
        created_at:
          type: string
        expires_at:
          type: string
        key:
          type: string
        key_type:
          type: string
        name:
          type: string
        role:
          $ref: '#/components/schemas/models.Role'
        uid:
          type: string
        user_id:
          type: string
      type: object
    models.Application:
      properties:
        is_disabled:
          type: boolean
        name:
          type: string
        slack_webhook_url:
          type: string
        support_email:
          type: string
      type: object
    models.Configuration:
      properties:
        is_analytics_enabled:
          type: boolean
        is_signup_enabled:
          type: boolean
        storage_policy:
          $ref: '#/components/schemas/datastore.StoragePolicyConfiguration'
      type: object
    models.ConfigurationResponse:
      properties:
        api_version:
          type: string
        created_at:
          type: integer
        deleted_at:
          type: integer
        is_analytics_enabled:
          type: boolean
        is_signup_enabled:
          type: boolean
        storage_policy:
          $ref: '#/components/schemas/datastore.StoragePolicyConfiguration'
        uid:
          type: string
        updated_at:
          type: integer
      type: object
    models.Endpoint:
      properties:
<<<<<<< HEAD
=======
        advanced_signatures:
          type: boolean
>>>>>>> 27b30a97
        authentication:
          $ref: '#/components/schemas/datastore.EndpointAuthentication'
        description:
          type: string
        events:
          items:
            type: string
          type: array
        http_timeout:
          type: string
        rate_limit:
          type: integer
        rate_limit_duration:
          type: string
        secret:
          type: string
        url:
          type: string
      type: object
    models.Event:
      properties:
        app_id:
          type: string
        custom_headers:
          additionalProperties:
            type: string
          type: object
        data:
          description: |-
            Data is an arbitrary JSON value that gets sent as the body of the
            webhook to the endpoints
          items:
            type: integer
          type: array
        event_type:
          type: string
      type: object
    models.ForgotPassword:
      properties:
        email:
          type: string
      type: object
    models.Group:
      properties:
        config:
          $ref: '#/components/schemas/datastore.GroupConfig'
        logo_url:
          type: string
        name:
          type: string
        rate_limit:
          type: integer
        rate_limit_duration:
          type: string
        type:
          type: string
      type: object
    models.LoginUser:
      properties:
        password:
          type: string
        username:
          type: string
      type: object
    models.LoginUserResponse:
      properties:
        created_at:
          type: integer
        deleted_at:
          type: integer
        email:
          type: string
        first_name:
          type: string
        last_name:
          type: string
        token:
          $ref: '#/components/schemas/models.Token'
        uid:
          type: string
        updated_at:
          type: integer
      type: object
    models.Organisation:
      properties:
        name:
          type: string
      type: object
    models.OrganisationInvite:
      properties:
        invitee_email:
          type: string
        role:
          $ref: '#/components/schemas/auth.Role'
      type: object
    models.PersonalAPIKey:
      properties:
        expiration:
          type: integer
        name:
          type: string
      type: object
    models.PortalAPIKeyResponse:
      properties:
        app_id:
          type: string
        group_id:
          type: string
        key:
          type: string
        key_type:
          type: string
        role:
          $ref: '#/components/schemas/auth.Role'
        url:
          type: string
      type: object
    models.RegisterUser:
      properties:
        email:
          type: string
        first_name:
          type: string
        last_name:
          type: string
        org_name:
          type: string
        password:
          type: string
      type: object
    models.ResetPassword:
      properties:
        password:
          type: string
        password_confirmation:
          type: string
      type: object
    models.RetryConfiguration:
      properties:
        duration:
          type: string
        interval_seconds:
          type: integer
        retry_count:
          type: integer
        type:
          type: string
      type: object
    models.Role:
      properties:
        app:
          type: string
        group:
          type: string
        type:
          type: string
      type: object
    models.Source:
      properties:
        is_disabled:
          type: boolean
        name:
          type: string
        provider:
          type: string
        type:
          type: string
        verifier:
          $ref: '#/components/schemas/datastore.VerifierConfig'
      type: object
    models.SourceResponse:
      properties:
        created_at:
          type: integer
        deleted_at:
          type: integer
        group_id:
          type: string
        is_disabled:
          type: boolean
        mask_id:
          type: string
        name:
          type: string
        provider:
          type: string
        provider_config:
          $ref: '#/components/schemas/datastore.ProviderConfig'
        type:
          type: string
        uid:
          type: string
        updated_at:
          type: integer
        url:
          type: string
        verifier:
          $ref: '#/components/schemas/datastore.VerifierConfig'
      type: object
    models.Subscription:
      properties:
        alert_config:
          $ref: '#/components/schemas/datastore.AlertConfiguration'
        app_id:
          type: string
        disable_endpoint:
          type: boolean
        endpoint_id:
          type: string
        filter_config:
          $ref: '#/components/schemas/datastore.FilterConfiguration'
        name:
          type: string
        rate_limit_config:
          $ref: '#/components/schemas/datastore.RateLimitConfiguration'
        retry_config:
          $ref: '#/components/schemas/models.RetryConfiguration'
        source_id:
          type: string
      type: object
    models.Token:
      properties:
        access_token:
          type: string
        refresh_token:
          type: string
      type: object
    models.UpdateOrganisationMember:
      properties:
        role:
          $ref: '#/components/schemas/auth.Role'
      type: object
    models.UpdatePassword:
      properties:
        current_password:
          type: string
        password:
          type: string
        password_confirmation:
          type: string
      type: object
    models.UpdateUser:
      properties:
        email:
          type: string
        first_name:
          type: string
        last_name:
          type: string
      type: object
    models.User:
      properties:
        email:
          type: string
        first_name:
          type: string
        last_name:
          type: string
        password:
          type: string
        role:
          $ref: '#/components/schemas/auth.Role'
      type: object
    server.Stub:
      type: object
    server.pagedResponse:
      properties:
        content: {}
        pagination:
          $ref: '#/components/schemas/datastore.PaginationData'
      type: object
    util.ServerResponse:
      properties:
        data:
          items:
            type: integer
          type: array
        message:
          type: string
        status:
          type: boolean
      type: object
  securitySchemes:
    ApiKeyAuth:
      in: header
      name: Authorization
      type: apiKey
info:
  contact:
    email: Info@frain.dev
    name: API Support
    url: https://getconvoy.io/docs
  description: Convoy is a fast and secure distributed webhooks service. This document
    contains datastore.s API specification.
  license:
    name: Mozilla Public License 2.0
    url: https://www.mozilla.org/en-US/MPL/2.0/
  termsOfService: https://getconvoy.io/terms
  title: Convoy API Specification
  version: 0.1.12
openapi: 3.0.3
paths:
  /api/v1/organisations:
    get:
      description: This endpoint fetches the organisations a user is part of, this
        route can only be accessed with a personal api key
      parameters:
      - description: results per page
        in: query
        name: perPage
        schema:
          type: string
      - description: page number
        in: query
        name: page
        schema:
          type: string
      - description: sort order
        in: query
        name: sort
        schema:
          type: string
      responses:
        "200":
          content:
            application/json:
              schema:
                allOf:
                - $ref: '#/components/schemas/util.ServerResponse'
                - properties:
                    data:
                      allOf:
                      - $ref: '#/components/schemas/server.pagedResponse'
                      - properties:
                          content:
                            items:
                              $ref: '#/components/schemas/datastore.Organisation'
                            type: array
                        type: object
                  type: object
          description: OK
        "400":
          content:
            application/json:
              schema:
                allOf:
                - $ref: '#/components/schemas/util.ServerResponse'
                - properties:
                    data:
                      $ref: '#/components/schemas/server.Stub'
                  type: object
          description: Bad Request
        "401":
          content:
            application/json:
              schema:
                allOf:
                - $ref: '#/components/schemas/util.ServerResponse'
                - properties:
                    data:
                      $ref: '#/components/schemas/server.Stub'
                  type: object
          description: Unauthorized
        "500":
          content:
            application/json:
              schema:
                allOf:
                - $ref: '#/components/schemas/util.ServerResponse'
                - properties:
                    data:
                      $ref: '#/components/schemas/server.Stub'
                  type: object
          description: Internal Server Error
      security:
      - ApiKeyAuth: []
      summary: Get organisations
      tags:
      - Organisation
  /api/v1/projects:
    get:
      description: This endpoint fetches groups
<<<<<<< HEAD
      parameters:
      - description: group name
        in: query
        name: name
        schema:
          type: string
      - description: organisation id
        in: query
        name: orgID
        required: true
        schema:
          type: string
      responses:
        "200":
          content:
            application/json:
              schema:
                allOf:
                - $ref: '#/components/schemas/util.ServerResponse'
                - properties:
                    data:
                      items:
                        $ref: '#/components/schemas/datastore.Group'
                      type: array
                  type: object
          description: OK
        "400":
          content:
            application/json:
              schema:
                allOf:
                - $ref: '#/components/schemas/util.ServerResponse'
                - properties:
                    data:
                      $ref: '#/components/schemas/server.Stub'
                  type: object
          description: Bad Request
        "401":
          content:
            application/json:
              schema:
                allOf:
                - $ref: '#/components/schemas/util.ServerResponse'
                - properties:
                    data:
                      $ref: '#/components/schemas/server.Stub'
                  type: object
          description: Unauthorized
        "500":
          content:
            application/json:
              schema:
                allOf:
                - $ref: '#/components/schemas/util.ServerResponse'
                - properties:
                    data:
                      $ref: '#/components/schemas/server.Stub'
                  type: object
          description: Internal Server Error
      security:
      - ApiKeyAuth: []
      summary: Get groups
      tags:
      - Group
    post:
      description: This endpoint creates a group
      parameters:
      - description: Organisation id
        in: query
        name: orgID
        required: true
        schema:
          type: string
      requestBody:
        content:
          application/json:
            schema:
              $ref: '#/components/schemas/models.Group'
        description: Group Details
        required: true
        x-originalParamName: group
=======
      parameters:
      - description: group name
        in: query
        name: name
        schema:
          type: string
      - description: organisation id
        in: query
        name: orgID
        required: true
        schema:
          type: string
>>>>>>> 27b30a97
      responses:
        "200":
          content:
            application/json:
              schema:
                allOf:
                - $ref: '#/components/schemas/util.ServerResponse'
                - properties:
                    data:
<<<<<<< HEAD
                      $ref: '#/components/schemas/datastore.Group'
=======
                      items:
                        $ref: '#/components/schemas/datastore.Group'
                      type: array
>>>>>>> 27b30a97
                  type: object
          description: OK
        "400":
          content:
            application/json:
              schema:
                allOf:
                - $ref: '#/components/schemas/util.ServerResponse'
                - properties:
                    data:
                      $ref: '#/components/schemas/server.Stub'
                  type: object
          description: Bad Request
        "401":
          content:
            application/json:
              schema:
                allOf:
                - $ref: '#/components/schemas/util.ServerResponse'
                - properties:
                    data:
                      $ref: '#/components/schemas/server.Stub'
                  type: object
          description: Unauthorized
        "500":
          content:
            application/json:
              schema:
                allOf:
                - $ref: '#/components/schemas/util.ServerResponse'
                - properties:
                    data:
                      $ref: '#/components/schemas/server.Stub'
                  type: object
          description: Internal Server Error
      security:
      - ApiKeyAuth: []
<<<<<<< HEAD
      summary: Create a group
      tags:
      - Group
  /api/v1/projects/{projectID}:
    delete:
      description: This endpoint deletes a group using its id
      parameters:
      - description: Project id
        in: path
        name: projectID
=======
      summary: Get groups
      tags:
      - Group
    post:
      description: This endpoint creates a group
      parameters:
      - description: Organisation id
        in: query
        name: orgID
        required: true
        schema:
          type: string
      requestBody:
        content:
          application/json:
            schema:
              $ref: '#/components/schemas/models.Group'
        description: Group Details
>>>>>>> 27b30a97
        required: true
        x-originalParamName: group
      responses:
        "200":
          content:
            application/json:
              schema:
                allOf:
                - $ref: '#/components/schemas/util.ServerResponse'
                - properties:
                    data:
                      $ref: '#/components/schemas/datastore.Group'
                  type: object
          description: OK
        "400":
          content:
            application/json:
              schema:
                allOf:
                - $ref: '#/components/schemas/util.ServerResponse'
                - properties:
                    data:
                      $ref: '#/components/schemas/server.Stub'
                  type: object
          description: Bad Request
        "401":
          content:
            application/json:
              schema:
                allOf:
                - $ref: '#/components/schemas/util.ServerResponse'
                - properties:
                    data:
                      $ref: '#/components/schemas/server.Stub'
                  type: object
          description: Unauthorized
        "500":
          content:
            application/json:
              schema:
                allOf:
                - $ref: '#/components/schemas/util.ServerResponse'
                - properties:
                    data:
                      $ref: '#/components/schemas/server.Stub'
                  type: object
          description: Internal Server Error
      security:
      - ApiKeyAuth: []
<<<<<<< HEAD
      summary: Delete a group
      tags:
      - Group
    get:
      description: This endpoint fetches a group by its id
=======
      summary: Create a group
      tags:
      - Group
  /api/v1/projects/{projectID}:
    delete:
      description: This endpoint deletes a group using its id
>>>>>>> 27b30a97
      parameters:
      - description: Project id
        in: path
        name: projectID
        required: true
        schema:
          type: string
      responses:
        "200":
          content:
            application/json:
              schema:
                allOf:
                - $ref: '#/components/schemas/util.ServerResponse'
                - properties:
                    data:
<<<<<<< HEAD
                      $ref: '#/components/schemas/datastore.Group'
=======
                      $ref: '#/components/schemas/server.Stub'
>>>>>>> 27b30a97
                  type: object
          description: OK
        "400":
          content:
            application/json:
              schema:
                allOf:
                - $ref: '#/components/schemas/util.ServerResponse'
                - properties:
                    data:
                      $ref: '#/components/schemas/server.Stub'
                  type: object
          description: Bad Request
        "401":
          content:
            application/json:
              schema:
                allOf:
                - $ref: '#/components/schemas/util.ServerResponse'
                - properties:
                    data:
                      $ref: '#/components/schemas/server.Stub'
                  type: object
          description: Unauthorized
        "500":
          content:
            application/json:
              schema:
                allOf:
                - $ref: '#/components/schemas/util.ServerResponse'
                - properties:
                    data:
                      $ref: '#/components/schemas/server.Stub'
                  type: object
          description: Internal Server Error
      security:
      - ApiKeyAuth: []
<<<<<<< HEAD
      summary: Get a group
      tags:
      - Group
    put:
      description: This endpoint updates a group
=======
      summary: Delete a group
      tags:
      - Group
    get:
      description: This endpoint fetches a group by its id
>>>>>>> 27b30a97
      parameters:
      - description: Project id
        in: path
        name: projectID
        required: true
        schema:
          type: string
<<<<<<< HEAD
      requestBody:
        content:
          application/json:
            schema:
              $ref: '#/components/schemas/models.Group'
        description: Group Details
        required: true
        x-originalParamName: group
=======
>>>>>>> 27b30a97
      responses:
        "200":
          content:
            application/json:
              schema:
                allOf:
                - $ref: '#/components/schemas/util.ServerResponse'
                - properties:
                    data:
                      $ref: '#/components/schemas/datastore.Group'
                  type: object
          description: OK
        "400":
          content:
            application/json:
              schema:
                allOf:
                - $ref: '#/components/schemas/util.ServerResponse'
                - properties:
                    data:
                      $ref: '#/components/schemas/server.Stub'
                  type: object
          description: Bad Request
        "401":
          content:
            application/json:
              schema:
                allOf:
                - $ref: '#/components/schemas/util.ServerResponse'
                - properties:
                    data:
                      $ref: '#/components/schemas/server.Stub'
                  type: object
          description: Unauthorized
        "500":
          content:
            application/json:
              schema:
                allOf:
                - $ref: '#/components/schemas/util.ServerResponse'
                - properties:
                    data:
                      $ref: '#/components/schemas/server.Stub'
                  type: object
          description: Internal Server Error
      security:
      - ApiKeyAuth: []
<<<<<<< HEAD
      summary: Update a group
      tags:
      - Group
  /api/v1/projects/{projectID}/applications:
    get:
      description: This fetches all applications
      parameters:
      - description: results per page
        in: query
        name: perPage
        schema:
          type: string
      - description: page number
        in: query
        name: page
        schema:
          type: string
      - description: sort order
        in: query
        name: sort
        schema:
          type: string
      - description: app title
        in: query
        name: q
        schema:
          type: string
=======
      summary: Get a group
      tags:
      - Group
    put:
      description: This endpoint updates a group
      parameters:
>>>>>>> 27b30a97
      - description: Project id
        in: path
        name: projectID
        required: true
        schema:
          type: string
      requestBody:
        content:
          application/json:
            schema:
              $ref: '#/components/schemas/models.Group'
        description: Group Details
        required: true
        x-originalParamName: group
      responses:
        "200":
          content:
            application/json:
              schema:
                allOf:
                - $ref: '#/components/schemas/util.ServerResponse'
                - properties:
                    data:
<<<<<<< HEAD
                      allOf:
                      - $ref: '#/components/schemas/server.pagedResponse'
                      - properties:
                          content:
                            items:
                              $ref: '#/components/schemas/datastore.Application'
                            type: array
                        type: object
=======
                      $ref: '#/components/schemas/datastore.Group'
>>>>>>> 27b30a97
                  type: object
          description: OK
        "400":
          content:
            application/json:
              schema:
                allOf:
                - $ref: '#/components/schemas/util.ServerResponse'
                - properties:
                    data:
                      $ref: '#/components/schemas/server.Stub'
                  type: object
          description: Bad Request
        "401":
          content:
            application/json:
              schema:
                allOf:
                - $ref: '#/components/schemas/util.ServerResponse'
                - properties:
                    data:
                      $ref: '#/components/schemas/server.Stub'
                  type: object
          description: Unauthorized
        "500":
          content:
            application/json:
              schema:
                allOf:
                - $ref: '#/components/schemas/util.ServerResponse'
                - properties:
                    data:
                      $ref: '#/components/schemas/server.Stub'
                  type: object
          description: Internal Server Error
      security:
      - ApiKeyAuth: []
<<<<<<< HEAD
      summary: Get all applications
      tags:
      - Application
    post:
      description: This endpoint creates an application
      parameters:
=======
      summary: Update a group
      tags:
      - Group
  /api/v1/projects/{projectID}/applications:
    get:
      description: This fetches all applications
      parameters:
      - description: results per page
        in: query
        name: perPage
        schema:
          type: string
      - description: page number
        in: query
        name: page
        schema:
          type: string
      - description: sort order
        in: query
        name: sort
        schema:
          type: string
      - description: app title
        in: query
        name: q
        schema:
          type: string
>>>>>>> 27b30a97
      - description: Project id
        in: path
        name: projectID
        required: true
        schema:
          type: string
<<<<<<< HEAD
=======
      responses:
        "200":
          content:
            application/json:
              schema:
                allOf:
                - $ref: '#/components/schemas/util.ServerResponse'
                - properties:
                    data:
                      allOf:
                      - $ref: '#/components/schemas/server.pagedResponse'
                      - properties:
                          content:
                            items:
                              $ref: '#/components/schemas/datastore.Application'
                            type: array
                        type: object
                  type: object
          description: OK
        "400":
          content:
            application/json:
              schema:
                allOf:
                - $ref: '#/components/schemas/util.ServerResponse'
                - properties:
                    data:
                      $ref: '#/components/schemas/server.Stub'
                  type: object
          description: Bad Request
        "401":
          content:
            application/json:
              schema:
                allOf:
                - $ref: '#/components/schemas/util.ServerResponse'
                - properties:
                    data:
                      $ref: '#/components/schemas/server.Stub'
                  type: object
          description: Unauthorized
        "500":
          content:
            application/json:
              schema:
                allOf:
                - $ref: '#/components/schemas/util.ServerResponse'
                - properties:
                    data:
                      $ref: '#/components/schemas/server.Stub'
                  type: object
          description: Internal Server Error
      security:
      - ApiKeyAuth: []
      summary: Get all applications
      tags:
      - Application
    post:
      description: This endpoint creates an application
      parameters:
      - description: Project id
        in: path
        name: projectID
        required: true
        schema:
          type: string
      requestBody:
        content:
          application/json:
            schema:
              $ref: '#/components/schemas/models.Application'
        description: Application Details
        required: true
        x-originalParamName: application
      responses:
        "200":
          content:
            application/json:
              schema:
                allOf:
                - $ref: '#/components/schemas/util.ServerResponse'
                - properties:
                    data:
                      $ref: '#/components/schemas/datastore.Application'
                  type: object
          description: OK
        "400":
          content:
            application/json:
              schema:
                allOf:
                - $ref: '#/components/schemas/util.ServerResponse'
                - properties:
                    data:
                      $ref: '#/components/schemas/server.Stub'
                  type: object
          description: Bad Request
        "401":
          content:
            application/json:
              schema:
                allOf:
                - $ref: '#/components/schemas/util.ServerResponse'
                - properties:
                    data:
                      $ref: '#/components/schemas/server.Stub'
                  type: object
          description: Unauthorized
        "500":
          content:
            application/json:
              schema:
                allOf:
                - $ref: '#/components/schemas/util.ServerResponse'
                - properties:
                    data:
                      $ref: '#/components/schemas/server.Stub'
                  type: object
          description: Internal Server Error
      security:
      - ApiKeyAuth: []
      summary: Create an application
      tags:
      - Application
  /api/v1/projects/{projectID}/applications/{appID}:
    delete:
      description: This endpoint deletes an app
      parameters:
      - description: Project id
        in: path
        name: projectID
        required: true
        schema:
          type: string
      - description: application id
        in: path
        name: appID
        required: true
        schema:
          type: string
      responses:
        "200":
          content:
            application/json:
              schema:
                allOf:
                - $ref: '#/components/schemas/util.ServerResponse'
                - properties:
                    data:
                      $ref: '#/components/schemas/server.Stub'
                  type: object
          description: OK
        "400":
          content:
            application/json:
              schema:
                allOf:
                - $ref: '#/components/schemas/util.ServerResponse'
                - properties:
                    data:
                      $ref: '#/components/schemas/server.Stub'
                  type: object
          description: Bad Request
        "401":
          content:
            application/json:
              schema:
                allOf:
                - $ref: '#/components/schemas/util.ServerResponse'
                - properties:
                    data:
                      $ref: '#/components/schemas/server.Stub'
                  type: object
          description: Unauthorized
        "500":
          content:
            application/json:
              schema:
                allOf:
                - $ref: '#/components/schemas/util.ServerResponse'
                - properties:
                    data:
                      $ref: '#/components/schemas/server.Stub'
                  type: object
          description: Internal Server Error
      security:
      - ApiKeyAuth: []
      summary: Delete app
      tags:
      - Application
    get:
      description: This endpoint fetches an application by it's id
      parameters:
      - description: Project id
        in: path
        name: projectID
        required: true
        schema:
          type: string
      - description: application id
        in: path
        name: appID
        required: true
        schema:
          type: string
      responses:
        "200":
          content:
            application/json:
              schema:
                allOf:
                - $ref: '#/components/schemas/util.ServerResponse'
                - properties:
                    data:
                      $ref: '#/components/schemas/datastore.Application'
                  type: object
          description: OK
        "400":
          content:
            application/json:
              schema:
                allOf:
                - $ref: '#/components/schemas/util.ServerResponse'
                - properties:
                    data:
                      $ref: '#/components/schemas/server.Stub'
                  type: object
          description: Bad Request
        "401":
          content:
            application/json:
              schema:
                allOf:
                - $ref: '#/components/schemas/util.ServerResponse'
                - properties:
                    data:
                      $ref: '#/components/schemas/server.Stub'
                  type: object
          description: Unauthorized
        "500":
          content:
            application/json:
              schema:
                allOf:
                - $ref: '#/components/schemas/util.ServerResponse'
                - properties:
                    data:
                      $ref: '#/components/schemas/server.Stub'
                  type: object
          description: Internal Server Error
      security:
      - ApiKeyAuth: []
      summary: Get an application
      tags:
      - Application
    put:
      description: This endpoint updates an application
      parameters:
      - description: Project id
        in: path
        name: projectID
        required: true
        schema:
          type: string
      - description: application id
        in: path
        name: appID
        required: true
        schema:
          type: string
>>>>>>> 27b30a97
      requestBody:
        content:
          application/json:
            schema:
              $ref: '#/components/schemas/models.Application'
        description: Application Details
        required: true
        x-originalParamName: application
<<<<<<< HEAD
=======
      responses:
        "200":
          content:
            application/json:
              schema:
                allOf:
                - $ref: '#/components/schemas/util.ServerResponse'
                - properties:
                    data:
                      $ref: '#/components/schemas/datastore.Application'
                  type: object
          description: OK
        "400":
          content:
            application/json:
              schema:
                allOf:
                - $ref: '#/components/schemas/util.ServerResponse'
                - properties:
                    data:
                      $ref: '#/components/schemas/server.Stub'
                  type: object
          description: Bad Request
        "401":
          content:
            application/json:
              schema:
                allOf:
                - $ref: '#/components/schemas/util.ServerResponse'
                - properties:
                    data:
                      $ref: '#/components/schemas/server.Stub'
                  type: object
          description: Unauthorized
        "500":
          content:
            application/json:
              schema:
                allOf:
                - $ref: '#/components/schemas/util.ServerResponse'
                - properties:
                    data:
                      $ref: '#/components/schemas/server.Stub'
                  type: object
          description: Internal Server Error
      security:
      - ApiKeyAuth: []
      summary: Update an application
      tags:
      - Application
  /api/v1/projects/{projectID}/applications/{appID}/endpoints:
    get:
      description: This endpoint fetches an application's endpoints
      parameters:
      - description: Project id
        in: path
        name: projectID
        required: true
        schema:
          type: string
      - description: application id
        in: path
        name: appID
        required: true
        schema:
          type: string
      responses:
        "200":
          content:
            application/json:
              schema:
                allOf:
                - $ref: '#/components/schemas/util.ServerResponse'
                - properties:
                    data:
                      items:
                        $ref: '#/components/schemas/datastore.Endpoint'
                      type: array
                  type: object
          description: OK
        "400":
          content:
            application/json:
              schema:
                allOf:
                - $ref: '#/components/schemas/util.ServerResponse'
                - properties:
                    data:
                      $ref: '#/components/schemas/server.Stub'
                  type: object
          description: Bad Request
        "401":
          content:
            application/json:
              schema:
                allOf:
                - $ref: '#/components/schemas/util.ServerResponse'
                - properties:
                    data:
                      $ref: '#/components/schemas/server.Stub'
                  type: object
          description: Unauthorized
        "500":
          content:
            application/json:
              schema:
                allOf:
                - $ref: '#/components/schemas/util.ServerResponse'
                - properties:
                    data:
                      $ref: '#/components/schemas/server.Stub'
                  type: object
          description: Internal Server Error
      security:
      - ApiKeyAuth: []
      summary: Get application endpoints
      tags:
      - Application Endpoints
    post:
      description: This endpoint creates an application endpoint
      parameters:
      - description: Project id
        in: path
        name: projectID
        required: true
        schema:
          type: string
      - description: application id
        in: path
        name: appID
        required: true
        schema:
          type: string
      requestBody:
        content:
          application/json:
            schema:
              $ref: '#/components/schemas/models.Endpoint'
        description: Endpoint Details
        required: true
        x-originalParamName: endpoint
>>>>>>> 27b30a97
      responses:
        "200":
          content:
            application/json:
              schema:
                allOf:
                - $ref: '#/components/schemas/util.ServerResponse'
                - properties:
                    data:
                      $ref: '#/components/schemas/datastore.Application'
                  type: object
          description: OK
        "400":
          content:
            application/json:
              schema:
                allOf:
                - $ref: '#/components/schemas/util.ServerResponse'
                - properties:
                    data:
                      $ref: '#/components/schemas/server.Stub'
                  type: object
          description: Bad Request
        "401":
          content:
            application/json:
              schema:
                allOf:
                - $ref: '#/components/schemas/util.ServerResponse'
                - properties:
                    data:
                      $ref: '#/components/schemas/server.Stub'
                  type: object
          description: Unauthorized
        "500":
          content:
            application/json:
              schema:
                allOf:
                - $ref: '#/components/schemas/util.ServerResponse'
                - properties:
                    data:
                      $ref: '#/components/schemas/server.Stub'
                  type: object
          description: Internal Server Error
      security:
      - ApiKeyAuth: []
      summary: Create an application
      tags:
<<<<<<< HEAD
      - Application
  /api/v1/projects/{projectID}/applications/{appID}:
=======
      - Application Endpoints
  /api/v1/projects/{projectID}/applications/{appID}/endpoints/{endpointID}:
>>>>>>> 27b30a97
    delete:
      description: This endpoint deletes an app
      parameters:
      - description: Project id
        in: path
        name: projectID
        required: true
        schema:
          type: string
      - description: application id
        in: path
        name: appID
        required: true
        schema:
          type: string
      responses:
        "200":
          content:
            application/json:
              schema:
                allOf:
                - $ref: '#/components/schemas/util.ServerResponse'
                - properties:
                    data:
                      $ref: '#/components/schemas/server.Stub'
                  type: object
          description: OK
        "400":
          content:
            application/json:
              schema:
                allOf:
                - $ref: '#/components/schemas/util.ServerResponse'
                - properties:
                    data:
                      $ref: '#/components/schemas/server.Stub'
                  type: object
          description: Bad Request
        "401":
          content:
            application/json:
              schema:
                allOf:
                - $ref: '#/components/schemas/util.ServerResponse'
                - properties:
                    data:
                      $ref: '#/components/schemas/server.Stub'
                  type: object
          description: Unauthorized
        "500":
          content:
            application/json:
              schema:
                allOf:
                - $ref: '#/components/schemas/util.ServerResponse'
                - properties:
                    data:
                      $ref: '#/components/schemas/server.Stub'
                  type: object
          description: Internal Server Error
      security:
      - ApiKeyAuth: []
      summary: Delete app
      tags:
      - Application
    get:
      description: This endpoint fetches an application by it's id
      parameters:
      - description: Project id
        in: path
        name: projectID
        required: true
        schema:
          type: string
      - description: application id
        in: path
        name: appID
        required: true
        schema:
          type: string
      responses:
        "200":
          content:
            application/json:
              schema:
                allOf:
                - $ref: '#/components/schemas/util.ServerResponse'
                - properties:
                    data:
                      $ref: '#/components/schemas/datastore.Application'
                  type: object
          description: OK
        "400":
          content:
            application/json:
              schema:
                allOf:
                - $ref: '#/components/schemas/util.ServerResponse'
                - properties:
                    data:
                      $ref: '#/components/schemas/server.Stub'
                  type: object
          description: Bad Request
        "401":
          content:
            application/json:
              schema:
                allOf:
                - $ref: '#/components/schemas/util.ServerResponse'
                - properties:
                    data:
                      $ref: '#/components/schemas/server.Stub'
                  type: object
          description: Unauthorized
        "500":
          content:
            application/json:
              schema:
                allOf:
                - $ref: '#/components/schemas/util.ServerResponse'
                - properties:
                    data:
                      $ref: '#/components/schemas/server.Stub'
                  type: object
          description: Internal Server Error
      security:
      - ApiKeyAuth: []
      summary: Get an application
      tags:
      - Application
    put:
      description: This endpoint updates an application
      parameters:
      - description: Project id
        in: path
        name: projectID
        required: true
        schema:
          type: string
      - description: application id
        in: path
        name: appID
        required: true
        schema:
          type: string
      requestBody:
        content:
          application/json:
            schema:
              $ref: '#/components/schemas/models.Application'
        description: Application Details
        required: true
        x-originalParamName: application
      responses:
        "200":
          content:
            application/json:
              schema:
                allOf:
                - $ref: '#/components/schemas/util.ServerResponse'
                - properties:
                    data:
                      $ref: '#/components/schemas/datastore.Application'
                  type: object
          description: OK
        "400":
          content:
            application/json:
              schema:
                allOf:
                - $ref: '#/components/schemas/util.ServerResponse'
                - properties:
                    data:
                      $ref: '#/components/schemas/server.Stub'
                  type: object
          description: Bad Request
        "401":
          content:
            application/json:
              schema:
                allOf:
                - $ref: '#/components/schemas/util.ServerResponse'
                - properties:
                    data:
                      $ref: '#/components/schemas/server.Stub'
                  type: object
          description: Unauthorized
        "500":
          content:
            application/json:
              schema:
                allOf:
                - $ref: '#/components/schemas/util.ServerResponse'
                - properties:
                    data:
                      $ref: '#/components/schemas/server.Stub'
                  type: object
          description: Internal Server Error
      security:
      - ApiKeyAuth: []
      summary: Update an application
      tags:
      - Application
  /api/v1/projects/{projectID}/applications/{appID}/endpoints:
    get:
      description: This endpoint fetches an application's endpoints
      parameters:
      - description: Project id
        in: path
        name: projectID
        required: true
        schema:
          type: string
      - description: application id
        in: path
        name: appID
        required: true
        schema:
          type: string
      responses:
        "200":
          content:
            application/json:
              schema:
                allOf:
                - $ref: '#/components/schemas/util.ServerResponse'
                - properties:
                    data:
                      items:
                        $ref: '#/components/schemas/datastore.Endpoint'
                      type: array
                  type: object
          description: OK
        "400":
          content:
            application/json:
              schema:
                allOf:
                - $ref: '#/components/schemas/util.ServerResponse'
                - properties:
                    data:
                      $ref: '#/components/schemas/server.Stub'
                  type: object
          description: Bad Request
        "401":
          content:
            application/json:
              schema:
                allOf:
                - $ref: '#/components/schemas/util.ServerResponse'
                - properties:
                    data:
                      $ref: '#/components/schemas/server.Stub'
                  type: object
          description: Unauthorized
        "500":
          content:
            application/json:
              schema:
                allOf:
                - $ref: '#/components/schemas/util.ServerResponse'
                - properties:
                    data:
                      $ref: '#/components/schemas/server.Stub'
                  type: object
          description: Internal Server Error
      security:
      - ApiKeyAuth: []
      summary: Get application endpoints
      tags:
      - Application Endpoints
    post:
      description: This endpoint creates an application endpoint
      parameters:
      - description: Project id
        in: path
        name: projectID
        required: true
        schema:
          type: string
      - description: application id
        in: path
        name: appID
        required: true
        schema:
          type: string
      requestBody:
        content:
          application/json:
            schema:
              $ref: '#/components/schemas/models.Endpoint'
        description: Endpoint Details
        required: true
        x-originalParamName: endpoint
      responses:
        "200":
          content:
            application/json:
              schema:
                allOf:
                - $ref: '#/components/schemas/util.ServerResponse'
                - properties:
                    data:
                      $ref: '#/components/schemas/datastore.Endpoint'
                  type: object
          description: OK
        "400":
          content:
            application/json:
              schema:
                allOf:
                - $ref: '#/components/schemas/util.ServerResponse'
                - properties:
                    data:
                      $ref: '#/components/schemas/server.Stub'
                  type: object
          description: Bad Request
        "401":
          content:
            application/json:
              schema:
                allOf:
                - $ref: '#/components/schemas/util.ServerResponse'
                - properties:
                    data:
                      $ref: '#/components/schemas/server.Stub'
                  type: object
          description: Unauthorized
        "500":
          content:
            application/json:
              schema:
                allOf:
                - $ref: '#/components/schemas/util.ServerResponse'
                - properties:
                    data:
                      $ref: '#/components/schemas/server.Stub'
                  type: object
          description: Internal Server Error
      security:
      - ApiKeyAuth: []
      summary: Create an application endpoint
      tags:
      - Application Endpoints
  /api/v1/projects/{projectID}/applications/{appID}/endpoints/{endpointID}:
    delete:
      description: This endpoint deletes an application endpoint
      parameters:
      - description: Project id
        in: path
        name: projectID
        required: true
        schema:
          type: string
      - description: application id
        in: path
        name: appID
        required: true
        schema:
          type: string
      - description: endpoint id
        in: path
        name: endpointID
        required: true
        schema:
          type: string
      responses:
        "200":
          content:
            application/json:
              schema:
                allOf:
                - $ref: '#/components/schemas/util.ServerResponse'
                - properties:
                    data:
                      $ref: '#/components/schemas/server.Stub'
                  type: object
          description: OK
        "400":
          content:
            application/json:
              schema:
                allOf:
                - $ref: '#/components/schemas/util.ServerResponse'
                - properties:
                    data:
                      $ref: '#/components/schemas/server.Stub'
                  type: object
          description: Bad Request
        "401":
          content:
            application/json:
              schema:
                allOf:
                - $ref: '#/components/schemas/util.ServerResponse'
                - properties:
                    data:
                      $ref: '#/components/schemas/server.Stub'
                  type: object
          description: Unauthorized
        "500":
          content:
            application/json:
              schema:
                allOf:
                - $ref: '#/components/schemas/util.ServerResponse'
                - properties:
                    data:
                      $ref: '#/components/schemas/server.Stub'
                  type: object
          description: Internal Server Error
      security:
      - ApiKeyAuth: []
      summary: Delete application endpoint
      tags:
      - Application Endpoints
    get:
      description: This endpoint fetches an application endpoint
      parameters:
      - description: Project id
        in: path
        name: projectID
        required: true
        schema:
          type: string
      - description: application id
        in: path
        name: appID
        required: true
        schema:
          type: string
      - description: endpoint id
        in: path
        name: endpointID
        required: true
        schema:
          type: string
      responses:
        "200":
          content:
            application/json:
              schema:
                allOf:
                - $ref: '#/components/schemas/util.ServerResponse'
                - properties:
                    data:
                      $ref: '#/components/schemas/datastore.Endpoint'
                  type: object
          description: OK
        "400":
          content:
            application/json:
              schema:
                allOf:
                - $ref: '#/components/schemas/util.ServerResponse'
                - properties:
                    data:
                      $ref: '#/components/schemas/server.Stub'
                  type: object
          description: Bad Request
        "401":
          content:
            application/json:
              schema:
                allOf:
                - $ref: '#/components/schemas/util.ServerResponse'
                - properties:
                    data:
                      $ref: '#/components/schemas/server.Stub'
                  type: object
          description: Unauthorized
        "500":
          content:
            application/json:
              schema:
                allOf:
                - $ref: '#/components/schemas/util.ServerResponse'
                - properties:
                    data:
                      $ref: '#/components/schemas/server.Stub'
                  type: object
          description: Internal Server Error
      security:
      - ApiKeyAuth: []
      summary: Get application endpoint
      tags:
      - Application Endpoints
    put:
      description: This endpoint updates an application endpoint
      parameters:
      - description: Project id
        in: path
        name: projectID
        required: true
        schema:
          type: string
      - description: application id
        in: path
        name: appID
        required: true
        schema:
          type: string
      - description: endpoint id
        in: path
        name: endpointID
        required: true
        schema:
          type: string
      requestBody:
        content:
          application/json:
            schema:
              $ref: '#/components/schemas/models.Endpoint'
        description: Endpoint Details
        required: true
        x-originalParamName: endpoint
      responses:
        "200":
          content:
            application/json:
              schema:
                allOf:
                - $ref: '#/components/schemas/util.ServerResponse'
                - properties:
                    data:
                      $ref: '#/components/schemas/datastore.Endpoint'
                  type: object
          description: OK
        "400":
          content:
            application/json:
              schema:
                allOf:
                - $ref: '#/components/schemas/util.ServerResponse'
                - properties:
                    data:
                      $ref: '#/components/schemas/server.Stub'
                  type: object
          description: Bad Request
        "401":
          content:
            application/json:
              schema:
                allOf:
                - $ref: '#/components/schemas/util.ServerResponse'
                - properties:
                    data:
                      $ref: '#/components/schemas/server.Stub'
                  type: object
          description: Unauthorized
        "500":
          content:
            application/json:
              schema:
                allOf:
                - $ref: '#/components/schemas/util.ServerResponse'
                - properties:
                    data:
                      $ref: '#/components/schemas/server.Stub'
                  type: object
          description: Internal Server Error
      security:
      - ApiKeyAuth: []
      summary: Update an application endpoint
      tags:
      - Application Endpoints
<<<<<<< HEAD
=======
  /api/v1/projects/{projectID}/applications/{appID}/endpoints/{endpointID}/expire_secret:
    put:
      description: This endpoint expires the current endpoint secret and generates
        a new one.
      parameters:
      - description: group id
        in: query
        name: groupId
        required: true
        schema:
          type: string
      - description: application id
        in: path
        name: appID
        required: true
        schema:
          type: string
      - description: endpoint id
        in: path
        name: endpointID
        required: true
        schema:
          type: string
      responses:
        "200":
          content:
            application/json:
              schema:
                allOf:
                - $ref: '#/components/schemas/util.ServerResponse'
                - properties:
                    data:
                      $ref: '#/components/schemas/datastore.Endpoint'
                  type: object
          description: OK
        "400":
          content:
            application/json:
              schema:
                allOf:
                - $ref: '#/components/schemas/util.ServerResponse'
                - properties:
                    data:
                      $ref: '#/components/schemas/server.Stub'
                  type: object
          description: Bad Request
        "401":
          content:
            application/json:
              schema:
                allOf:
                - $ref: '#/components/schemas/util.ServerResponse'
                - properties:
                    data:
                      $ref: '#/components/schemas/server.Stub'
                  type: object
          description: Unauthorized
        "500":
          content:
            application/json:
              schema:
                allOf:
                - $ref: '#/components/schemas/util.ServerResponse'
                - properties:
                    data:
                      $ref: '#/components/schemas/server.Stub'
                  type: object
          description: Internal Server Error
      security:
      - ApiKeyAuth: []
      summary: Expire and generate new application endpoint secret
      tags:
      - Application Endpoints
>>>>>>> 27b30a97
  /api/v1/projects/{projectID}/eventdeliveries:
    get:
      description: This endpoint fetch event deliveries.
      parameters:
      - description: application id
        in: query
        name: appId
        schema:
          type: string
      - description: Project id
        in: path
        name: projectID
        required: true
        schema:
          type: string
      - description: event id
        in: query
        name: eventId
        schema:
          type: string
      - description: start date
        in: query
        name: startDate
        schema:
          type: string
      - description: end date
        in: query
        name: endDate
        schema:
          type: string
      - description: results per page
        in: query
        name: perPage
        schema:
          type: string
      - description: page number
        in: query
        name: page
        schema:
          type: string
      - description: sort order
        in: query
        name: sort
        schema:
          type: string
      - description: status
        in: query
        name: status
        schema:
          items:
            type: string
          type: array
      responses:
        "200":
          content:
            application/json:
              schema:
                allOf:
                - $ref: '#/components/schemas/util.ServerResponse'
                - properties:
                    data:
                      allOf:
                      - $ref: '#/components/schemas/server.pagedResponse'
                      - properties:
                          content:
                            items:
                              allOf:
                              - $ref: '#/components/schemas/datastore.EventDelivery'
                              - properties:
                                  data:
                                    $ref: '#/components/schemas/server.Stub'
                                type: object
                            type: array
                        type: object
                  type: object
          description: OK
        "400":
          content:
            application/json:
              schema:
                allOf:
                - $ref: '#/components/schemas/util.ServerResponse'
                - properties:
                    data:
                      $ref: '#/components/schemas/server.Stub'
                  type: object
          description: Bad Request
        "401":
          content:
            application/json:
              schema:
                allOf:
                - $ref: '#/components/schemas/util.ServerResponse'
                - properties:
                    data:
                      $ref: '#/components/schemas/server.Stub'
                  type: object
          description: Unauthorized
        "500":
          content:
            application/json:
              schema:
                allOf:
                - $ref: '#/components/schemas/util.ServerResponse'
                - properties:
                    data:
                      $ref: '#/components/schemas/server.Stub'
                  type: object
          description: Internal Server Error
      security:
      - ApiKeyAuth: []
      summary: Get event deliveries
      tags:
      - EventDelivery
  /api/v1/projects/{projectID}/eventdeliveries/{eventDeliveryID}:
    get:
      description: This endpoint fetches an event delivery.
      parameters:
      - description: Project id
        in: path
        name: projectID
        required: true
        schema:
          type: string
      - description: event delivery id
        in: path
        name: eventDeliveryID
        required: true
        schema:
          type: string
      responses:
        "200":
          content:
            application/json:
              schema:
                allOf:
                - $ref: '#/components/schemas/util.ServerResponse'
                - properties:
                    data:
                      allOf:
                      - $ref: '#/components/schemas/datastore.Event'
                      - properties:
                          data:
                            $ref: '#/components/schemas/server.Stub'
                        type: object
                  type: object
          description: OK
        "400":
          content:
            application/json:
              schema:
                allOf:
                - $ref: '#/components/schemas/util.ServerResponse'
                - properties:
                    data:
                      $ref: '#/components/schemas/server.Stub'
                  type: object
          description: Bad Request
        "401":
          content:
            application/json:
              schema:
                allOf:
                - $ref: '#/components/schemas/util.ServerResponse'
                - properties:
                    data:
                      $ref: '#/components/schemas/server.Stub'
                  type: object
          description: Unauthorized
        "500":
          content:
            application/json:
              schema:
                allOf:
                - $ref: '#/components/schemas/util.ServerResponse'
                - properties:
                    data:
                      $ref: '#/components/schemas/server.Stub'
                  type: object
          description: Internal Server Error
      security:
      - ApiKeyAuth: []
      summary: Get event delivery
      tags:
      - EventDelivery
  /api/v1/projects/{projectID}/eventdeliveries/{eventDeliveryID}/deliveryattempts:
    get:
      description: This endpoint fetches an app message's delivery attempts
      parameters:
      - description: Project id
        in: path
        name: projectID
        required: true
        schema:
          type: string
      - description: event delivery id
        in: path
        name: eventDeliveryID
        required: true
        schema:
          type: string
      responses:
        "200":
          content:
            application/json:
              schema:
                allOf:
                - $ref: '#/components/schemas/util.ServerResponse'
                - properties:
                    data:
                      items:
                        $ref: '#/components/schemas/datastore.DeliveryAttempt'
                      type: array
                  type: object
          description: OK
        "400":
          content:
            application/json:
              schema:
                allOf:
                - $ref: '#/components/schemas/util.ServerResponse'
                - properties:
                    data:
                      $ref: '#/components/schemas/server.Stub'
                  type: object
          description: Bad Request
        "401":
          content:
            application/json:
              schema:
                allOf:
                - $ref: '#/components/schemas/util.ServerResponse'
                - properties:
                    data:
                      $ref: '#/components/schemas/server.Stub'
                  type: object
          description: Unauthorized
        "500":
          content:
            application/json:
              schema:
                allOf:
                - $ref: '#/components/schemas/util.ServerResponse'
                - properties:
                    data:
                      $ref: '#/components/schemas/server.Stub'
                  type: object
          description: Internal Server Error
      security:
      - ApiKeyAuth: []
      summary: Get delivery attempts
      tags:
      - DeliveryAttempts
  /api/v1/projects/{projectID}/eventdeliveries/{eventDeliveryID}/deliveryattempts/{deliveryAttemptID}:
    get:
      description: This endpoint fetches an app event delivery attempt
      parameters:
      - description: Project id
        in: path
        name: projectID
        required: true
        schema:
          type: string
      - description: event delivery id
        in: path
        name: eventDeliveryID
        required: true
        schema:
          type: string
      - description: delivery attempt id
        in: path
        name: deliveryAttemptID
        required: true
        schema:
          type: string
      responses:
        "200":
          content:
            application/json:
              schema:
                allOf:
                - $ref: '#/components/schemas/util.ServerResponse'
                - properties:
                    data:
                      $ref: '#/components/schemas/datastore.DeliveryAttempt'
                  type: object
          description: OK
        "400":
          content:
            application/json:
              schema:
                allOf:
                - $ref: '#/components/schemas/util.ServerResponse'
                - properties:
                    data:
                      $ref: '#/components/schemas/server.Stub'
                  type: object
          description: Bad Request
        "401":
          content:
            application/json:
              schema:
                allOf:
                - $ref: '#/components/schemas/util.ServerResponse'
                - properties:
                    data:
                      $ref: '#/components/schemas/server.Stub'
                  type: object
          description: Unauthorized
        "500":
          content:
            application/json:
              schema:
                allOf:
                - $ref: '#/components/schemas/util.ServerResponse'
                - properties:
                    data:
                      $ref: '#/components/schemas/server.Stub'
                  type: object
          description: Internal Server Error
      security:
      - ApiKeyAuth: []
      summary: Get delivery attempt
      tags:
      - DeliveryAttempts
  /api/v1/projects/{projectID}/eventdeliveries/{eventDeliveryID}/resend:
    put:
      description: This endpoint resends an app event
      parameters:
      - description: Project id
        in: path
        name: projectID
        required: true
        schema:
          type: string
      - description: event delivery id
        in: path
        name: eventDeliveryID
        required: true
        schema:
          type: string
      responses:
        "200":
          content:
            application/json:
              schema:
                allOf:
                - $ref: '#/components/schemas/util.ServerResponse'
                - properties:
                    data:
                      allOf:
                      - $ref: '#/components/schemas/datastore.Event'
                      - properties:
                          data:
                            $ref: '#/components/schemas/server.Stub'
                        type: object
                  type: object
          description: OK
        "400":
          content:
            application/json:
              schema:
                allOf:
                - $ref: '#/components/schemas/util.ServerResponse'
                - properties:
                    data:
                      $ref: '#/components/schemas/server.Stub'
                  type: object
          description: Bad Request
        "401":
          content:
            application/json:
              schema:
                allOf:
                - $ref: '#/components/schemas/util.ServerResponse'
                - properties:
                    data:
                      $ref: '#/components/schemas/server.Stub'
                  type: object
          description: Unauthorized
        "500":
          content:
            application/json:
              schema:
                allOf:
                - $ref: '#/components/schemas/util.ServerResponse'
                - properties:
                    data:
                      $ref: '#/components/schemas/server.Stub'
                  type: object
          description: Internal Server Error
      security:
      - ApiKeyAuth: []
      summary: Resend an app event
      tags:
      - EventDelivery
  /api/v1/projects/{projectID}/eventdeliveries/batchretry:
    post:
      description: This endpoint resends multiple app events
      parameters:
      - description: Project id
        in: path
        name: projectID
        required: true
        schema:
          type: string
      requestBody:
        content:
          application/json:
            schema:
              allOf:
              - $ref: '#/components/schemas/server.Stub'
              - properties:
                  ids:
                    items:
                      type: string
                    type: array
                type: object
        description: event delivery ids
        required: true
        x-originalParamName: ids
      responses:
        "200":
          content:
            application/json:
              schema:
                allOf:
                - $ref: '#/components/schemas/util.ServerResponse'
                - properties:
                    data:
                      $ref: '#/components/schemas/server.Stub'
                  type: object
          description: OK
        "400":
          content:
            application/json:
              schema:
                allOf:
                - $ref: '#/components/schemas/util.ServerResponse'
                - properties:
                    data:
                      $ref: '#/components/schemas/server.Stub'
                  type: object
          description: Bad Request
        "401":
          content:
            application/json:
              schema:
                allOf:
                - $ref: '#/components/schemas/util.ServerResponse'
                - properties:
                    data:
                      $ref: '#/components/schemas/server.Stub'
                  type: object
          description: Unauthorized
        "500":
          content:
            application/json:
              schema:
                allOf:
                - $ref: '#/components/schemas/util.ServerResponse'
                - properties:
                    data:
                      $ref: '#/components/schemas/server.Stub'
                  type: object
          description: Internal Server Error
      security:
      - ApiKeyAuth: []
      summary: Batch Resend app events
      tags:
      - EventDelivery
  /api/v1/projects/{projectID}/eventdeliveries/countbatchretryevents:
    get:
      description: This endpoint counts app events that will be affected by a batch
        retry operation
      parameters:
      - description: application id
        in: query
        name: appId
        schema:
          type: string
      - description: Project id
        in: path
        name: projectID
        required: true
        schema:
          type: string
      - description: start date
        in: query
        name: startDate
        schema:
          type: string
      - description: end date
        in: query
        name: endDate
        schema:
          type: string
      - description: results per page
        in: query
        name: perPage
        schema:
          type: string
      - description: page number
        in: query
        name: page
        schema:
          type: string
      - description: sort order
        in: query
        name: sort
        schema:
          type: string
      responses:
        "200":
          content:
            application/json:
              schema:
                allOf:
                - $ref: '#/components/schemas/util.ServerResponse'
                - properties:
                    data:
                      allOf:
                      - $ref: '#/components/schemas/server.Stub'
                      - properties:
                          num:
                            type: integer
                        type: object
                  type: object
          description: OK
        "400":
          content:
            application/json:
              schema:
                allOf:
                - $ref: '#/components/schemas/util.ServerResponse'
                - properties:
                    data:
                      $ref: '#/components/schemas/server.Stub'
                  type: object
          description: Bad Request
        "401":
          content:
            application/json:
              schema:
                allOf:
                - $ref: '#/components/schemas/util.ServerResponse'
                - properties:
                    data:
                      $ref: '#/components/schemas/server.Stub'
                  type: object
          description: Unauthorized
        "500":
          content:
            application/json:
              schema:
                allOf:
                - $ref: '#/components/schemas/util.ServerResponse'
                - properties:
                    data:
                      $ref: '#/components/schemas/server.Stub'
                  type: object
          description: Internal Server Error
      security:
      - ApiKeyAuth: []
      summary: Count affected eventDeliveries
      tags:
      - EventDelivery
  /api/v1/projects/{projectID}/eventdeliveries/forceresend:
    post:
      description: This endpoint force resends multiple app events
      parameters:
      - description: Project id
        in: path
        name: projectID
        required: true
        schema:
          type: string
      requestBody:
        content:
          application/json:
            schema:
              allOf:
              - $ref: '#/components/schemas/server.Stub'
              - properties:
                  ids:
                    items:
                      type: string
                    type: array
                type: object
        description: event delivery ids
        required: true
        x-originalParamName: ids
      responses:
        "200":
          content:
            application/json:
              schema:
                allOf:
                - $ref: '#/components/schemas/util.ServerResponse'
                - properties:
                    data:
                      $ref: '#/components/schemas/server.Stub'
                  type: object
          description: OK
        "400":
          content:
            application/json:
              schema:
                allOf:
                - $ref: '#/components/schemas/util.ServerResponse'
                - properties:
                    data:
                      $ref: '#/components/schemas/server.Stub'
                  type: object
          description: Bad Request
        "401":
          content:
            application/json:
              schema:
                allOf:
                - $ref: '#/components/schemas/util.ServerResponse'
                - properties:
                    data:
                      $ref: '#/components/schemas/server.Stub'
                  type: object
          description: Unauthorized
        "500":
          content:
            application/json:
              schema:
                allOf:
                - $ref: '#/components/schemas/util.ServerResponse'
                - properties:
                    data:
                      $ref: '#/components/schemas/server.Stub'
                  type: object
          description: Internal Server Error
      security:
      - ApiKeyAuth: []
      summary: Force Resend app events
      tags:
      - EventDelivery
  /api/v1/projects/{projectID}/events:
    get:
      description: This endpoint fetches app events with pagination
      parameters:
      - description: application id
        in: query
        name: appId
        schema:
          type: string
      - description: Project id
        in: path
        name: projectID
        required: true
        schema:
          type: string
      - description: source id
        in: query
        name: sourceId
        schema:
          type: string
      - description: start date
        in: query
        name: startDate
        schema:
          type: string
      - description: end date
        in: query
        name: endDate
        schema:
          type: string
      - description: results per page
        in: query
        name: perPage
        schema:
          type: string
      - description: page number
        in: query
        name: page
        schema:
          type: string
      - description: sort order
        in: query
        name: sort
        schema:
          type: string
      responses:
        "200":
          content:
            application/json:
              schema:
                allOf:
                - $ref: '#/components/schemas/util.ServerResponse'
                - properties:
                    data:
                      allOf:
                      - $ref: '#/components/schemas/server.pagedResponse'
                      - properties:
                          content:
                            items:
                              allOf:
                              - $ref: '#/components/schemas/datastore.Event'
                              - properties:
                                  data:
                                    $ref: '#/components/schemas/server.Stub'
                                type: object
                            type: array
                        type: object
                  type: object
          description: OK
        "400":
          content:
            application/json:
              schema:
                allOf:
                - $ref: '#/components/schemas/util.ServerResponse'
                - properties:
                    data:
                      $ref: '#/components/schemas/server.Stub'
                  type: object
          description: Bad Request
        "401":
          content:
            application/json:
              schema:
                allOf:
                - $ref: '#/components/schemas/util.ServerResponse'
                - properties:
                    data:
                      $ref: '#/components/schemas/server.Stub'
                  type: object
          description: Unauthorized
        "500":
          content:
            application/json:
              schema:
                allOf:
                - $ref: '#/components/schemas/util.ServerResponse'
                - properties:
                    data:
                      $ref: '#/components/schemas/server.Stub'
                  type: object
          description: Internal Server Error
      security:
      - ApiKeyAuth: []
      summary: Get app events with pagination
      tags:
      - Events
    post:
      description: This endpoint creates an app event
      parameters:
      - description: Project id
        in: path
        name: projectID
        required: true
        schema:
          type: string
      requestBody:
        content:
          application/json:
            schema:
              $ref: '#/components/schemas/models.Event'
        description: Event Details
        required: true
        x-originalParamName: event
      responses:
        "200":
          content:
            application/json:
              schema:
                allOf:
                - $ref: '#/components/schemas/util.ServerResponse'
                - properties:
                    data:
                      allOf:
                      - $ref: '#/components/schemas/datastore.Event'
                      - properties:
                          data:
                            $ref: '#/components/schemas/server.Stub'
                        type: object
                  type: object
          description: OK
        "400":
          content:
            application/json:
              schema:
                allOf:
                - $ref: '#/components/schemas/util.ServerResponse'
                - properties:
                    data:
                      $ref: '#/components/schemas/server.Stub'
                  type: object
          description: Bad Request
        "401":
          content:
            application/json:
              schema:
                allOf:
                - $ref: '#/components/schemas/util.ServerResponse'
                - properties:
                    data:
                      $ref: '#/components/schemas/server.Stub'
                  type: object
          description: Unauthorized
        "500":
          content:
            application/json:
              schema:
                allOf:
                - $ref: '#/components/schemas/util.ServerResponse'
                - properties:
                    data:
                      $ref: '#/components/schemas/server.Stub'
                  type: object
          description: Internal Server Error
      security:
      - ApiKeyAuth: []
      summary: Create app event
      tags:
      - Events
  /api/v1/projects/{projectID}/events/{eventID}:
    get:
      description: This endpoint fetches an app event
      parameters:
      - description: Project id
        in: path
        name: projectID
        required: true
        schema:
          type: string
      - description: event id
        in: path
        name: eventID
        required: true
        schema:
          type: string
      responses:
        "200":
          content:
            application/json:
              schema:
                allOf:
                - $ref: '#/components/schemas/util.ServerResponse'
                - properties:
                    data:
                      allOf:
                      - $ref: '#/components/schemas/datastore.Event'
                      - properties:
                          data:
                            $ref: '#/components/schemas/server.Stub'
                        type: object
                  type: object
          description: OK
        "400":
          content:
            application/json:
              schema:
                allOf:
                - $ref: '#/components/schemas/util.ServerResponse'
                - properties:
                    data:
                      $ref: '#/components/schemas/server.Stub'
                  type: object
          description: Bad Request
        "401":
          content:
            application/json:
              schema:
                allOf:
                - $ref: '#/components/schemas/util.ServerResponse'
                - properties:
                    data:
                      $ref: '#/components/schemas/server.Stub'
                  type: object
          description: Unauthorized
        "500":
          content:
            application/json:
              schema:
                allOf:
                - $ref: '#/components/schemas/util.ServerResponse'
                - properties:
                    data:
                      $ref: '#/components/schemas/server.Stub'
                  type: object
          description: Internal Server Error
      security:
      - ApiKeyAuth: []
      summary: Get app event
      tags:
      - Events
  /api/v1/projects/{projectID}/events/{eventID}/replay:
    put:
      description: This endpoint replays an app event
      parameters:
      - description: Project id
        in: path
        name: projectID
        required: true
        schema:
          type: string
      - description: event id
        in: path
        name: eventID
        required: true
        schema:
          type: string
      responses:
        "200":
          content:
            application/json:
              schema:
                allOf:
                - $ref: '#/components/schemas/util.ServerResponse'
                - properties:
                    data:
                      allOf:
                      - $ref: '#/components/schemas/datastore.Event'
                      - properties:
                          data:
                            $ref: '#/components/schemas/server.Stub'
                        type: object
                  type: object
          description: OK
        "400":
          content:
            application/json:
              schema:
                allOf:
                - $ref: '#/components/schemas/util.ServerResponse'
                - properties:
                    data:
                      $ref: '#/components/schemas/server.Stub'
                  type: object
          description: Bad Request
        "401":
          content:
            application/json:
              schema:
                allOf:
                - $ref: '#/components/schemas/util.ServerResponse'
                - properties:
                    data:
                      $ref: '#/components/schemas/server.Stub'
                  type: object
          description: Unauthorized
        "500":
          content:
            application/json:
              schema:
                allOf:
                - $ref: '#/components/schemas/util.ServerResponse'
                - properties:
                    data:
                      $ref: '#/components/schemas/server.Stub'
                  type: object
          description: Internal Server Error
      security:
      - ApiKeyAuth: []
      summary: Replay app event
      tags:
      - Events
  /api/v1/projects/{projectID}/security/applications/{appID}/keys:
    post:
      description: This endpoint creates an api key that will be used by app portal
        or the cli
      parameters:
      - description: Project id
        in: path
        name: projectID
        required: true
        schema:
          type: string
      - description: application ID
        in: path
        name: appID
        required: true
        schema:
          type: string
      requestBody:
        content:
          application/json:
            schema:
              $ref: '#/components/schemas/models.APIKey'
        description: APIKey details
        required: true
        x-originalParamName: appAPIKey
      responses:
        "201":
          content:
            application/json:
              schema:
                allOf:
                - $ref: '#/components/schemas/util.ServerResponse'
                - properties:
                    data:
                      $ref: '#/components/schemas/models.PortalAPIKeyResponse'
                  type: object
          description: Created
        "400":
          content:
            application/json:
              schema:
                allOf:
                - $ref: '#/components/schemas/util.ServerResponse'
                - properties:
                    data:
                      $ref: '#/components/schemas/server.Stub'
                  type: object
          description: Bad Request
        "401":
          content:
            application/json:
              schema:
                allOf:
                - $ref: '#/components/schemas/util.ServerResponse'
                - properties:
                    data:
                      $ref: '#/components/schemas/server.Stub'
                  type: object
          description: Unauthorized
        "500":
          content:
            application/json:
              schema:
                allOf:
                - $ref: '#/components/schemas/util.ServerResponse'
                - properties:
                    data:
                      $ref: '#/components/schemas/server.Stub'
                  type: object
          description: Internal Server Error
      security:
      - ApiKeyAuth: []
      summary: Create an api key for app portal or the cli (API)
      tags:
      - APIKey
  /api/v1/projects/{projectID}/sources:
    get:
      description: This endpoint fetches multiple sources
      parameters:
      - description: Project id
        in: path
        name: projectID
        required: true
        schema:
          type: string
      - description: results per page
        in: query
        name: perPage
        schema:
          type: string
      - description: page number
        in: query
        name: page
        schema:
          type: string
      - description: sort order
        in: query
        name: sort
        schema:
          type: string
      responses:
        "200":
          content:
            application/json:
              schema:
                allOf:
                - $ref: '#/components/schemas/util.ServerResponse'
                - properties:
                    data:
                      allOf:
                      - $ref: '#/components/schemas/server.pagedResponse'
                      - properties:
                          content:
                            items:
                              $ref: '#/components/schemas/models.SourceResponse'
                            type: array
                        type: object
                  type: object
          description: OK
        "400":
          content:
            application/json:
              schema:
                allOf:
                - $ref: '#/components/schemas/util.ServerResponse'
                - properties:
                    data:
                      $ref: '#/components/schemas/server.Stub'
                  type: object
          description: Bad Request
        "401":
          content:
            application/json:
              schema:
                allOf:
                - $ref: '#/components/schemas/util.ServerResponse'
                - properties:
                    data:
                      $ref: '#/components/schemas/server.Stub'
                  type: object
          description: Unauthorized
        "500":
          content:
            application/json:
              schema:
                allOf:
                - $ref: '#/components/schemas/util.ServerResponse'
                - properties:
                    data:
                      $ref: '#/components/schemas/server.Stub'
                  type: object
          description: Internal Server Error
      security:
      - ApiKeyAuth: []
      summary: Fetch multiple sources
      tags:
      - Source
    post:
      description: This endpoint creates a source
      parameters:
      - description: Project id
        in: path
        name: projectID
        required: true
        schema:
          type: string
      requestBody:
        content:
          application/json:
            schema:
              $ref: '#/components/schemas/models.Source'
        description: Source Details
        required: true
        x-originalParamName: source
      responses:
        "200":
          content:
            application/json:
              schema:
                allOf:
                - $ref: '#/components/schemas/util.ServerResponse'
                - properties:
                    data:
                      $ref: '#/components/schemas/models.SourceResponse'
                  type: object
          description: OK
        "400":
          content:
            application/json:
              schema:
                allOf:
                - $ref: '#/components/schemas/util.ServerResponse'
                - properties:
                    data:
                      $ref: '#/components/schemas/server.Stub'
                  type: object
          description: Bad Request
        "401":
          content:
            application/json:
              schema:
                allOf:
                - $ref: '#/components/schemas/util.ServerResponse'
                - properties:
                    data:
                      $ref: '#/components/schemas/server.Stub'
                  type: object
          description: Unauthorized
        "500":
          content:
            application/json:
              schema:
                allOf:
                - $ref: '#/components/schemas/util.ServerResponse'
                - properties:
                    data:
                      $ref: '#/components/schemas/server.Stub'
                  type: object
          description: Internal Server Error
      security:
      - ApiKeyAuth: []
      summary: Create a source
      tags:
      - Source
  /api/v1/projects/{projectID}/sources/{sourceID}:
    delete:
      description: This endpoint deletes a source
      parameters:
      - description: Project id
        in: path
        name: projectID
        required: true
        schema:
          type: string
      - description: source id
        in: path
        name: sourceID
        required: true
        schema:
          type: string
      responses:
        "200":
          content:
            application/json:
              schema:
                allOf:
                - $ref: '#/components/schemas/util.ServerResponse'
                - properties:
                    data:
                      $ref: '#/components/schemas/server.Stub'
                  type: object
          description: OK
        "400":
          content:
            application/json:
              schema:
                allOf:
                - $ref: '#/components/schemas/util.ServerResponse'
                - properties:
                    data:
                      $ref: '#/components/schemas/server.Stub'
                  type: object
          description: Bad Request
        "401":
          content:
            application/json:
              schema:
                allOf:
                - $ref: '#/components/schemas/util.ServerResponse'
                - properties:
                    data:
                      $ref: '#/components/schemas/server.Stub'
                  type: object
          description: Unauthorized
        "500":
          content:
            application/json:
              schema:
                allOf:
                - $ref: '#/components/schemas/util.ServerResponse'
                - properties:
                    data:
                      $ref: '#/components/schemas/server.Stub'
                  type: object
          description: Internal Server Error
      security:
      - ApiKeyAuth: []
      summary: Delete source
      tags:
      - Source
    get:
      description: This endpoint fetches a source by its id
      parameters:
      - description: Project id
        in: path
        name: projectID
        required: true
        schema:
          type: string
      - description: source id
        in: path
        name: sourceID
        required: true
        schema:
          type: string
      responses:
        "200":
          content:
            application/json:
              schema:
                allOf:
                - $ref: '#/components/schemas/util.ServerResponse'
                - properties:
                    data:
                      $ref: '#/components/schemas/models.SourceResponse'
                  type: object
          description: OK
        "400":
          content:
            application/json:
              schema:
                allOf:
                - $ref: '#/components/schemas/util.ServerResponse'
                - properties:
                    data:
                      $ref: '#/components/schemas/server.Stub'
                  type: object
          description: Bad Request
        "401":
          content:
            application/json:
              schema:
                allOf:
                - $ref: '#/components/schemas/util.ServerResponse'
                - properties:
                    data:
                      $ref: '#/components/schemas/server.Stub'
                  type: object
          description: Unauthorized
        "500":
          content:
            application/json:
              schema:
                allOf:
                - $ref: '#/components/schemas/util.ServerResponse'
                - properties:
                    data:
                      $ref: '#/components/schemas/server.Stub'
                  type: object
          description: Internal Server Error
      security:
      - ApiKeyAuth: []
      summary: Get a source
      tags:
      - Source
    put:
      description: This endpoint updates a source
      parameters:
      - description: Project id
        in: path
        name: projectID
        required: true
        schema:
          type: string
      - description: source id
        in: path
        name: sourceID
        required: true
        schema:
          type: string
      requestBody:
        content:
          application/json:
            schema:
              $ref: '#/components/schemas/models.Source'
        description: Source Details
        required: true
        x-originalParamName: source
      responses:
        "200":
          content:
            application/json:
              schema:
                allOf:
                - $ref: '#/components/schemas/util.ServerResponse'
                - properties:
                    data:
                      $ref: '#/components/schemas/models.SourceResponse'
                  type: object
          description: OK
        "400":
          content:
            application/json:
              schema:
                allOf:
                - $ref: '#/components/schemas/util.ServerResponse'
                - properties:
                    data:
                      $ref: '#/components/schemas/server.Stub'
                  type: object
          description: Bad Request
        "401":
          content:
            application/json:
              schema:
                allOf:
                - $ref: '#/components/schemas/util.ServerResponse'
                - properties:
                    data:
                      $ref: '#/components/schemas/server.Stub'
                  type: object
          description: Unauthorized
        "500":
          content:
            application/json:
              schema:
                allOf:
                - $ref: '#/components/schemas/util.ServerResponse'
                - properties:
                    data:
                      $ref: '#/components/schemas/server.Stub'
                  type: object
          description: Internal Server Error
      security:
      - ApiKeyAuth: []
      summary: Update a source
      tags:
      - Source
  /api/v1/projects/{projectID}/subscriptions:
    get:
      description: This endpoint fetches all the subscriptions
      parameters:
      - description: results per page
        in: query
        name: perPage
        schema:
          type: string
      - description: page number
        in: query
        name: page
        schema:
          type: string
      - description: sort order
        in: query
        name: sort
        schema:
          type: string
      - description: subscription title
        in: query
        name: q
        schema:
          type: string
      - description: Project id
        in: path
        name: projectID
        required: true
        schema:
          type: string
      responses:
        "200":
          content:
            application/json:
              schema:
                allOf:
                - $ref: '#/components/schemas/util.ServerResponse'
                - properties:
                    data:
                      allOf:
                      - $ref: '#/components/schemas/server.pagedResponse'
                      - properties:
                          content:
                            items:
                              $ref: '#/components/schemas/datastore.Subscription'
                            type: array
                        type: object
                  type: object
          description: OK
        "400":
          content:
            application/json:
              schema:
                allOf:
                - $ref: '#/components/schemas/util.ServerResponse'
                - properties:
                    data:
                      $ref: '#/components/schemas/server.Stub'
                  type: object
          description: Bad Request
        "401":
          content:
            application/json:
              schema:
                allOf:
                - $ref: '#/components/schemas/util.ServerResponse'
                - properties:
                    data:
                      $ref: '#/components/schemas/server.Stub'
                  type: object
          description: Unauthorized
        "500":
          content:
            application/json:
              schema:
                allOf:
                - $ref: '#/components/schemas/util.ServerResponse'
                - properties:
                    data:
                      $ref: '#/components/schemas/server.Stub'
                  type: object
          description: Internal Server Error
      security:
      - ApiKeyAuth: []
      summary: Get all subscriptions
      tags:
      - Subscriptions
    post:
      description: This endpoint creates a subscriptions
      parameters:
      - description: Project id
        in: path
        name: projectID
        required: true
        schema:
          type: string
      requestBody:
        content:
          application/json:
            schema:
              $ref: '#/components/schemas/models.Subscription'
        description: Subscription details
        required: true
        x-originalParamName: subscription
      responses:
        "200":
          content:
            application/json:
              schema:
                allOf:
                - $ref: '#/components/schemas/util.ServerResponse'
                - properties:
                    data:
                      allOf:
                      - $ref: '#/components/schemas/server.pagedResponse'
                      - properties:
                          content:
                            items:
                              $ref: '#/components/schemas/datastore.Subscription'
                            type: array
                        type: object
                  type: object
          description: OK
        "400":
          content:
            application/json:
              schema:
                allOf:
                - $ref: '#/components/schemas/util.ServerResponse'
                - properties:
                    data:
                      $ref: '#/components/schemas/server.Stub'
                  type: object
          description: Bad Request
        "401":
          content:
            application/json:
              schema:
                allOf:
                - $ref: '#/components/schemas/util.ServerResponse'
                - properties:
                    data:
                      $ref: '#/components/schemas/server.Stub'
                  type: object
          description: Unauthorized
        "500":
          content:
            application/json:
              schema:
                allOf:
                - $ref: '#/components/schemas/util.ServerResponse'
                - properties:
                    data:
                      $ref: '#/components/schemas/server.Stub'
                  type: object
          description: Internal Server Error
      security:
      - ApiKeyAuth: []
      summary: Creates a subscription
      tags:
      - Subscriptions
  /api/v1/projects/{projectID}/subscriptions/{subscriptionID}:
    delete:
      description: This endpoint deletes a subscription
      parameters:
      - description: Project id
        in: path
        name: projectID
        required: true
        schema:
          type: string
      - description: subscription id
        in: path
        name: subscriptionID
        required: true
        schema:
          type: string
      responses:
        "200":
          content:
            application/json:
              schema:
                allOf:
                - $ref: '#/components/schemas/util.ServerResponse'
                - properties:
                    data:
                      $ref: '#/components/schemas/server.Stub'
                  type: object
          description: OK
        "400":
          content:
            application/json:
              schema:
                allOf:
                - $ref: '#/components/schemas/util.ServerResponse'
                - properties:
                    data:
                      $ref: '#/components/schemas/server.Stub'
                  type: object
          description: Bad Request
        "401":
          content:
            application/json:
              schema:
                allOf:
                - $ref: '#/components/schemas/util.ServerResponse'
                - properties:
                    data:
                      $ref: '#/components/schemas/server.Stub'
                  type: object
          description: Unauthorized
        "500":
          content:
            application/json:
              schema:
                allOf:
                - $ref: '#/components/schemas/util.ServerResponse'
                - properties:
                    data:
                      $ref: '#/components/schemas/server.Stub'
                  type: object
          description: Internal Server Error
      security:
      - ApiKeyAuth: []
      summary: Delete subscription
      tags:
      - Subscriptions
    get:
      description: This endpoint fetches an Subscription by it's id
      parameters:
      - description: Project id
        in: path
        name: projectID
        required: true
        schema:
          type: string
      - description: application id
        in: path
        name: subscriptionID
        required: true
        schema:
          type: string
      responses:
        "200":
          content:
            application/json:
              schema:
                allOf:
                - $ref: '#/components/schemas/util.ServerResponse'
                - properties:
                    data:
                      $ref: '#/components/schemas/datastore.Subscription'
                  type: object
          description: OK
        "400":
          content:
            application/json:
              schema:
                allOf:
                - $ref: '#/components/schemas/util.ServerResponse'
                - properties:
                    data:
                      $ref: '#/components/schemas/server.Stub'
                  type: object
          description: Bad Request
        "401":
          content:
            application/json:
              schema:
                allOf:
                - $ref: '#/components/schemas/util.ServerResponse'
                - properties:
                    data:
                      $ref: '#/components/schemas/server.Stub'
                  type: object
          description: Unauthorized
        "500":
          content:
            application/json:
              schema:
                allOf:
                - $ref: '#/components/schemas/util.ServerResponse'
                - properties:
                    data:
                      $ref: '#/components/schemas/server.Stub'
                  type: object
          description: Internal Server Error
      security:
      - ApiKeyAuth: []
      summary: Gets a subscription
      tags:
      - Subscriptions
    put:
      description: This endpoint updates a subscription
      parameters:
      - description: Project id
        in: path
        name: projectID
        required: true
        schema:
          type: string
      - description: subscription id
        in: path
        name: subscriptionID
        required: true
        schema:
          type: string
      requestBody:
        content:
          application/json:
            schema:
              $ref: '#/components/schemas/models.Subscription'
        description: Subscription Details
        required: true
        x-originalParamName: subscription
      responses:
        "200":
          content:
            application/json:
              schema:
                allOf:
                - $ref: '#/components/schemas/util.ServerResponse'
                - properties:
                    data:
                      $ref: '#/components/schemas/datastore.Subscription'
                  type: object
          description: OK
        "400":
          content:
            application/json:
              schema:
                allOf:
                - $ref: '#/components/schemas/util.ServerResponse'
                - properties:
                    data:
                      $ref: '#/components/schemas/server.Stub'
                  type: object
          description: Bad Request
        "401":
          content:
            application/json:
              schema:
                allOf:
                - $ref: '#/components/schemas/util.ServerResponse'
                - properties:
                    data:
                      $ref: '#/components/schemas/server.Stub'
                  type: object
          description: Unauthorized
        "500":
          content:
            application/json:
              schema:
                allOf:
                - $ref: '#/components/schemas/util.ServerResponse'
                - properties:
                    data:
                      $ref: '#/components/schemas/server.Stub'
                  type: object
          description: Internal Server Error
      security:
      - ApiKeyAuth: []
      summary: Update a subscription
      tags:
      - Subscriptions
  /api/v1/projects/{projectID}/subscriptions/{subscriptionID}/toggle_status:
    put:
      description: This endpoint updates a subscription
      parameters:
      - description: Project id
        in: path
        name: projectID
        required: true
        schema:
          type: string
      - description: subscription id
        in: path
        name: subscriptionID
        required: true
        schema:
          type: string
      responses:
        "200":
          content:
            application/json:
              schema:
                allOf:
                - $ref: '#/components/schemas/util.ServerResponse'
                - properties:
                    data:
                      $ref: '#/components/schemas/datastore.Subscription'
                  type: object
          description: OK
        "400":
          content:
            application/json:
              schema:
                allOf:
                - $ref: '#/components/schemas/util.ServerResponse'
                - properties:
                    data:
                      $ref: '#/components/schemas/server.Stub'
                  type: object
          description: Bad Request
        "401":
          content:
            application/json:
              schema:
                allOf:
                - $ref: '#/components/schemas/util.ServerResponse'
                - properties:
                    data:
                      $ref: '#/components/schemas/server.Stub'
                  type: object
          description: Unauthorized
        "500":
          content:
            application/json:
              schema:
                allOf:
                - $ref: '#/components/schemas/util.ServerResponse'
                - properties:
                    data:
                      $ref: '#/components/schemas/server.Stub'
                  type: object
          description: Internal Server Error
      security:
      - ApiKeyAuth: []
      summary: Toggles a subscription's status from active <-> inactive
      tags:
      - Subscriptions
  /devices/{appID}:
    get:
      description: This endpoint fetches devices for an app
      parameters:
      - description: results per page
        in: query
        name: perPage
        schema:
          type: string
      - description: page number
        in: query
        name: page
        schema:
          type: string
      - description: sort order
        in: query
        name: sort
        schema:
          type: string
      - description: app id
        in: path
        name: appID
        required: true
        schema:
          type: string
      responses:
        "200":
          content:
            application/json:
              schema:
                allOf:
                - $ref: '#/components/schemas/util.ServerResponse'
                - properties:
                    data:
                      allOf:
                      - $ref: '#/components/schemas/server.pagedResponse'
                      - properties:
                          content:
                            items:
                              $ref: '#/components/schemas/datastore.Device'
                            type: array
                        type: object
                  type: object
          description: OK
        "400":
          content:
            application/json:
              schema:
                allOf:
                - $ref: '#/components/schemas/util.ServerResponse'
                - properties:
                    data:
                      $ref: '#/components/schemas/server.Stub'
                  type: object
          description: Bad Request
        "401":
          content:
            application/json:
              schema:
                allOf:
                - $ref: '#/components/schemas/util.ServerResponse'
                - properties:
                    data:
                      $ref: '#/components/schemas/server.Stub'
                  type: object
          description: Unauthorized
        "500":
          content:
            application/json:
              schema:
                allOf:
                - $ref: '#/components/schemas/util.ServerResponse'
                - properties:
                    data:
                      $ref: '#/components/schemas/server.Stub'
                  type: object
          description: Internal Server Error
      security:
      - ApiKeyAuth: []
      summary: Fetch devices for an app
      tags:
      - Source
  /ui/auth/login:
    post:
      description: This endpoint logs in a user
      requestBody:
        content:
          application/json:
            schema:
              $ref: '#/components/schemas/models.LoginUser'
        description: User Details
        required: true
        x-originalParamName: user
      responses:
        "200":
          content:
            application/json:
              schema:
                allOf:
                - $ref: '#/components/schemas/util.ServerResponse'
                - properties:
                    data:
                      $ref: '#/components/schemas/models.LoginUserResponse'
                  type: object
          description: OK
        "400":
          content:
            application/json:
              schema:
                allOf:
                - $ref: '#/components/schemas/util.ServerResponse'
                - properties:
                    data:
                      $ref: '#/components/schemas/server.Stub'
                  type: object
          description: Bad Request
        "401":
          content:
            application/json:
              schema:
                allOf:
                - $ref: '#/components/schemas/util.ServerResponse'
                - properties:
                    data:
                      $ref: '#/components/schemas/server.Stub'
                  type: object
          description: Unauthorized
        "500":
          content:
            application/json:
              schema:
                allOf:
                - $ref: '#/components/schemas/util.ServerResponse'
                - properties:
                    data:
                      $ref: '#/components/schemas/server.Stub'
                  type: object
          description: Internal Server Error
      summary: Login a user
      tags:
      - User
  /ui/auth/logout:
    post:
      description: This endpoint logs out a user
      responses:
        "200":
          content:
            application/json:
              schema:
                allOf:
                - $ref: '#/components/schemas/util.ServerResponse'
                - properties:
                    data:
                      $ref: '#/components/schemas/server.Stub'
                  type: object
          description: OK
        "400":
          content:
            application/json:
              schema:
                allOf:
                - $ref: '#/components/schemas/util.ServerResponse'
                - properties:
                    data:
                      $ref: '#/components/schemas/server.Stub'
                  type: object
          description: Bad Request
        "401":
          content:
            application/json:
              schema:
                allOf:
                - $ref: '#/components/schemas/util.ServerResponse'
                - properties:
                    data:
                      $ref: '#/components/schemas/server.Stub'
                  type: object
          description: Unauthorized
        "500":
          content:
            application/json:
              schema:
                allOf:
                - $ref: '#/components/schemas/util.ServerResponse'
                - properties:
                    data:
                      $ref: '#/components/schemas/server.Stub'
                  type: object
          description: Internal Server Error
      security:
      - ApiKeyAuth: []
      summary: Logs out a user
      tags:
      - User
  /ui/auth/register:
    post:
      description: This endpoint registers a new user
      requestBody:
        content:
          application/json:
            schema:
              $ref: '#/components/schemas/models.RegisterUser'
        description: User Details
        required: true
        x-originalParamName: user
      responses:
        "201":
          content:
            application/json:
              schema:
                allOf:
                - $ref: '#/components/schemas/util.ServerResponse'
                - properties:
                    data:
                      $ref: '#/components/schemas/models.LoginUserResponse'
                  type: object
          description: Created
        "400":
          content:
            application/json:
              schema:
                allOf:
                - $ref: '#/components/schemas/util.ServerResponse'
                - properties:
                    data:
                      $ref: '#/components/schemas/server.Stub'
                  type: object
          description: Bad Request
        "401":
          content:
            application/json:
              schema:
                allOf:
                - $ref: '#/components/schemas/util.ServerResponse'
                - properties:
                    data:
                      $ref: '#/components/schemas/server.Stub'
                  type: object
          description: Unauthorized
        "500":
          content:
            application/json:
              schema:
                allOf:
                - $ref: '#/components/schemas/util.ServerResponse'
                - properties:
                    data:
                      $ref: '#/components/schemas/server.Stub'
                  type: object
          description: Internal Server Error
      summary: Registers a user
      tags:
      - User
  /ui/auth/token/refresh:
    post:
      description: This endpoint refreshes an access token
      requestBody:
        content:
          application/json:
            schema:
              $ref: '#/components/schemas/models.Token'
        description: Token Details
        required: true
        x-originalParamName: token
      responses:
        "200":
          content:
            application/json:
              schema:
                allOf:
                - $ref: '#/components/schemas/util.ServerResponse'
                - properties:
                    data:
                      $ref: '#/components/schemas/models.Token'
                  type: object
          description: OK
        "400":
          content:
            application/json:
              schema:
                allOf:
                - $ref: '#/components/schemas/util.ServerResponse'
                - properties:
                    data:
                      $ref: '#/components/schemas/server.Stub'
                  type: object
          description: Bad Request
        "401":
          content:
            application/json:
              schema:
                allOf:
                - $ref: '#/components/schemas/util.ServerResponse'
                - properties:
                    data:
                      $ref: '#/components/schemas/server.Stub'
                  type: object
          description: Unauthorized
        "500":
          content:
            application/json:
              schema:
                allOf:
                - $ref: '#/components/schemas/util.ServerResponse'
                - properties:
                    data:
                      $ref: '#/components/schemas/server.Stub'
                  type: object
          description: Internal Server Error
      summary: Refresh an access token
      tags:
      - User
  /ui/configuration:
    get:
      description: This endpoint fetches configuration
      responses:
        "200":
          content:
            application/json:
              schema:
                allOf:
                - $ref: '#/components/schemas/util.ServerResponse'
                - properties:
                    data:
                      allOf:
                      - $ref: '#/components/schemas/server.pagedResponse'
                      - properties:
                          content:
                            items:
                              $ref: '#/components/schemas/models.ConfigurationResponse'
                            type: array
                        type: object
                  type: object
          description: OK
        "400":
          content:
            application/json:
              schema:
                allOf:
                - $ref: '#/components/schemas/util.ServerResponse'
                - properties:
                    data:
                      $ref: '#/components/schemas/server.Stub'
                  type: object
          description: Bad Request
        "401":
          content:
            application/json:
              schema:
                allOf:
                - $ref: '#/components/schemas/util.ServerResponse'
                - properties:
                    data:
                      $ref: '#/components/schemas/server.Stub'
                  type: object
          description: Unauthorized
        "500":
          content:
            application/json:
              schema:
                allOf:
                - $ref: '#/components/schemas/util.ServerResponse'
                - properties:
                    data:
                      $ref: '#/components/schemas/server.Stub'
                  type: object
          description: Internal Server Error
      security:
      - ApiKeyAuth: []
      summary: Fetch configuration
      tags:
      - Configuration
    post:
      description: This endpoint creates a configuration
      requestBody:
        content:
          application/json:
            schema:
              $ref: '#/components/schemas/models.Configuration'
        description: Configuration Details
        required: true
        x-originalParamName: application
      responses:
        "200":
          content:
            application/json:
              schema:
                allOf:
                - $ref: '#/components/schemas/util.ServerResponse'
                - properties:
                    data:
                      $ref: '#/components/schemas/models.ConfigurationResponse'
                  type: object
          description: OK
        "400":
          content:
            application/json:
              schema:
                allOf:
                - $ref: '#/components/schemas/util.ServerResponse'
                - properties:
                    data:
                      $ref: '#/components/schemas/server.Stub'
                  type: object
          description: Bad Request
        "401":
          content:
            application/json:
              schema:
                allOf:
                - $ref: '#/components/schemas/util.ServerResponse'
                - properties:
                    data:
                      $ref: '#/components/schemas/server.Stub'
                  type: object
          description: Unauthorized
        "500":
          content:
            application/json:
              schema:
                allOf:
                - $ref: '#/components/schemas/util.ServerResponse'
                - properties:
                    data:
                      $ref: '#/components/schemas/server.Stub'
                  type: object
          description: Internal Server Error
      security:
      - ApiKeyAuth: []
      summary: Create a configuration
      tags:
      - Configuration
    put:
      description: This endpoint updates configuration
      requestBody:
        content:
          application/json:
            schema:
              $ref: '#/components/schemas/models.Configuration'
        description: Configuration Details
        required: true
        x-originalParamName: application
      responses:
        "202":
          content:
            application/json:
              schema:
                allOf:
                - $ref: '#/components/schemas/util.ServerResponse'
                - properties:
                    data:
                      $ref: '#/components/schemas/models.ConfigurationResponse'
                  type: object
          description: Accepted
        "400":
          content:
            application/json:
              schema:
                allOf:
                - $ref: '#/components/schemas/util.ServerResponse'
                - properties:
                    data:
                      $ref: '#/components/schemas/server.Stub'
                  type: object
          description: Bad Request
        "401":
          content:
            application/json:
              schema:
                allOf:
                - $ref: '#/components/schemas/util.ServerResponse'
                - properties:
                    data:
                      $ref: '#/components/schemas/server.Stub'
                  type: object
          description: Unauthorized
        "500":
          content:
            application/json:
              schema:
                allOf:
                - $ref: '#/components/schemas/util.ServerResponse'
                - properties:
                    data:
                      $ref: '#/components/schemas/server.Stub'
                  type: object
          description: Internal Server Error
      security:
      - ApiKeyAuth: []
      summary: Update configuration
      tags:
      - Configuration
  /ui/organisations:
    get:
      description: This endpoint fetches the organisations a user is part of
      parameters:
      - description: results per page
        in: query
        name: perPage
        schema:
          type: string
      - description: page number
        in: query
        name: page
        schema:
          type: string
      - description: sort order
        in: query
        name: sort
        schema:
          type: string
      responses:
        "200":
          content:
            application/json:
              schema:
                allOf:
                - $ref: '#/components/schemas/util.ServerResponse'
                - properties:
                    data:
                      allOf:
                      - $ref: '#/components/schemas/server.pagedResponse'
                      - properties:
                          content:
                            items:
                              $ref: '#/components/schemas/datastore.Organisation'
                            type: array
                        type: object
                  type: object
          description: OK
        "400":
          content:
            application/json:
              schema:
                allOf:
                - $ref: '#/components/schemas/util.ServerResponse'
                - properties:
                    data:
                      $ref: '#/components/schemas/server.Stub'
                  type: object
          description: Bad Request
        "401":
          content:
            application/json:
              schema:
                allOf:
                - $ref: '#/components/schemas/util.ServerResponse'
                - properties:
                    data:
                      $ref: '#/components/schemas/server.Stub'
                  type: object
          description: Unauthorized
        "500":
          content:
            application/json:
              schema:
                allOf:
                - $ref: '#/components/schemas/util.ServerResponse'
                - properties:
                    data:
                      $ref: '#/components/schemas/server.Stub'
                  type: object
          description: Internal Server Error
      security:
      - ApiKeyAuth: []
      summary: Get organisations
      tags:
      - Organisation
    post:
      description: This endpoint creates an organisation
      requestBody:
        content:
          application/json:
            schema:
              $ref: '#/components/schemas/models.Organisation'
        description: Organisation Details
        required: true
        x-originalParamName: organisation
      responses:
        "200":
          content:
            application/json:
              schema:
                allOf:
                - $ref: '#/components/schemas/util.ServerResponse'
                - properties:
                    data:
                      $ref: '#/components/schemas/datastore.Organisation'
                  type: object
          description: OK
        "400":
          content:
            application/json:
              schema:
                allOf:
                - $ref: '#/components/schemas/util.ServerResponse'
                - properties:
                    data:
                      $ref: '#/components/schemas/server.Stub'
                  type: object
          description: Bad Request
        "401":
          content:
            application/json:
              schema:
                allOf:
                - $ref: '#/components/schemas/util.ServerResponse'
                - properties:
                    data:
                      $ref: '#/components/schemas/server.Stub'
                  type: object
          description: Unauthorized
        "500":
          content:
            application/json:
              schema:
                allOf:
                - $ref: '#/components/schemas/util.ServerResponse'
                - properties:
                    data:
                      $ref: '#/components/schemas/server.Stub'
                  type: object
          description: Internal Server Error
      security:
      - ApiKeyAuth: []
      summary: Create an organisation
      tags:
      - Organisation
  /ui/organisations/{orgID}:
    delete:
      description: This endpoint deletes an organisation
      parameters:
      - description: organisation id
        in: path
        name: orgID
        required: true
        schema:
          type: string
      responses:
        "200":
          content:
            application/json:
              schema:
                allOf:
                - $ref: '#/components/schemas/util.ServerResponse'
                - properties:
                    data:
                      $ref: '#/components/schemas/server.Stub'
                  type: object
          description: OK
        "400":
          content:
            application/json:
              schema:
                allOf:
                - $ref: '#/components/schemas/util.ServerResponse'
                - properties:
                    data:
                      $ref: '#/components/schemas/server.Stub'
                  type: object
          description: Bad Request
        "401":
          content:
            application/json:
              schema:
                allOf:
                - $ref: '#/components/schemas/util.ServerResponse'
                - properties:
                    data:
                      $ref: '#/components/schemas/server.Stub'
                  type: object
          description: Unauthorized
        "500":
          content:
            application/json:
              schema:
                allOf:
                - $ref: '#/components/schemas/util.ServerResponse'
                - properties:
                    data:
                      $ref: '#/components/schemas/server.Stub'
                  type: object
          description: Internal Server Error
      security:
      - ApiKeyAuth: []
      summary: Delete organisation
      tags:
      - Organisation
    get:
      description: This endpoint fetches an organisation by its id
      parameters:
      - description: organisation id
        in: path
        name: orgID
        required: true
        schema:
          type: string
      responses:
        "200":
          content:
            application/json:
              schema:
                allOf:
                - $ref: '#/components/schemas/util.ServerResponse'
                - properties:
                    data:
                      $ref: '#/components/schemas/datastore.Organisation'
                  type: object
          description: OK
        "400":
          content:
            application/json:
              schema:
                allOf:
                - $ref: '#/components/schemas/util.ServerResponse'
                - properties:
                    data:
                      $ref: '#/components/schemas/server.Stub'
                  type: object
          description: Bad Request
        "401":
          content:
            application/json:
              schema:
                allOf:
                - $ref: '#/components/schemas/util.ServerResponse'
                - properties:
                    data:
                      $ref: '#/components/schemas/server.Stub'
                  type: object
          description: Unauthorized
        "500":
          content:
            application/json:
              schema:
                allOf:
                - $ref: '#/components/schemas/util.ServerResponse'
                - properties:
                    data:
                      $ref: '#/components/schemas/server.Stub'
                  type: object
          description: Internal Server Error
      security:
      - ApiKeyAuth: []
      summary: Get an organisation
      tags:
      - Organisation
    put:
      description: This endpoint updates an organisation
      parameters:
      - description: organisation id
        in: path
        name: orgID
        required: true
        schema:
          type: string
      requestBody:
        content:
          application/json:
            schema:
              $ref: '#/components/schemas/models.Organisation'
        description: Organisation Details
        required: true
        x-originalParamName: organisation
      responses:
        "200":
          content:
            application/json:
              schema:
                allOf:
                - $ref: '#/components/schemas/util.ServerResponse'
                - properties:
                    data:
                      $ref: '#/components/schemas/datastore.Organisation'
                  type: object
          description: OK
        "400":
          content:
            application/json:
              schema:
                allOf:
                - $ref: '#/components/schemas/util.ServerResponse'
                - properties:
                    data:
                      $ref: '#/components/schemas/server.Stub'
                  type: object
          description: Bad Request
        "401":
          content:
            application/json:
              schema:
                allOf:
                - $ref: '#/components/schemas/util.ServerResponse'
                - properties:
                    data:
                      $ref: '#/components/schemas/server.Stub'
                  type: object
          description: Unauthorized
        "500":
          content:
            application/json:
              schema:
                allOf:
                - $ref: '#/components/schemas/util.ServerResponse'
                - properties:
                    data:
                      $ref: '#/components/schemas/server.Stub'
                  type: object
          description: Internal Server Error
      security:
      - ApiKeyAuth: []
      summary: Update an organisation
      tags:
      - Organisation
  /ui/organisations/{orgID}/groups:
    get:
      description: This endpoint fetches groups
      parameters:
      - description: group name
        in: query
        name: name
        schema:
          type: string
      - description: organisation id
        in: path
        name: orgID
        required: true
        schema:
          type: string
      responses:
        "200":
          content:
            application/json:
              schema:
                allOf:
                - $ref: '#/components/schemas/util.ServerResponse'
                - properties:
                    data:
                      items:
                        $ref: '#/components/schemas/datastore.Group'
                      type: array
                  type: object
          description: OK
        "400":
          content:
            application/json:
              schema:
                allOf:
                - $ref: '#/components/schemas/util.ServerResponse'
                - properties:
                    data:
                      $ref: '#/components/schemas/server.Stub'
                  type: object
          description: Bad Request
        "401":
          content:
            application/json:
              schema:
                allOf:
                - $ref: '#/components/schemas/util.ServerResponse'
                - properties:
                    data:
                      $ref: '#/components/schemas/server.Stub'
                  type: object
          description: Unauthorized
        "500":
          content:
            application/json:
              schema:
                allOf:
                - $ref: '#/components/schemas/util.ServerResponse'
                - properties:
                    data:
                      $ref: '#/components/schemas/server.Stub'
                  type: object
          description: Internal Server Error
      security:
      - ApiKeyAuth: []
      summary: Get groups - UI
      tags:
      - Group
    post:
      description: This endpoint creates a group
      parameters:
      - description: Organisation id
        in: path
        name: orgID
        required: true
        schema:
          type: string
      requestBody:
        content:
          application/json:
            schema:
              $ref: '#/components/schemas/models.Group'
        description: Group Details
        required: true
        x-originalParamName: group
      responses:
        "200":
          content:
            application/json:
              schema:
                allOf:
                - $ref: '#/components/schemas/util.ServerResponse'
                - properties:
                    data:
                      $ref: '#/components/schemas/datastore.Group'
                  type: object
          description: OK
        "400":
          content:
            application/json:
              schema:
                allOf:
                - $ref: '#/components/schemas/util.ServerResponse'
                - properties:
                    data:
                      $ref: '#/components/schemas/server.Stub'
                  type: object
          description: Bad Request
        "401":
          content:
            application/json:
              schema:
                allOf:
                - $ref: '#/components/schemas/util.ServerResponse'
                - properties:
                    data:
                      $ref: '#/components/schemas/server.Stub'
                  type: object
          description: Unauthorized
        "500":
          content:
            application/json:
              schema:
                allOf:
                - $ref: '#/components/schemas/util.ServerResponse'
                - properties:
                    data:
                      $ref: '#/components/schemas/server.Stub'
                  type: object
          description: Internal Server Error
      security:
      - ApiKeyAuth: []
      summary: Create a group - UI
      tags:
      - Group
  /ui/organisations/{orgID}/groups/{groupID}:
    delete:
      description: This endpoint deletes a group using its id
      parameters:
      - description: group id
        in: path
        name: groupID
        required: true
        schema:
          type: string
      - description: organisation id
        in: path
        name: orgID
        required: true
        schema:
          type: string
      responses:
        "200":
          content:
            application/json:
              schema:
                allOf:
                - $ref: '#/components/schemas/util.ServerResponse'
                - properties:
                    data:
                      $ref: '#/components/schemas/server.Stub'
                  type: object
          description: OK
        "400":
          content:
            application/json:
              schema:
                allOf:
                - $ref: '#/components/schemas/util.ServerResponse'
                - properties:
                    data:
                      $ref: '#/components/schemas/server.Stub'
                  type: object
          description: Bad Request
        "401":
          content:
            application/json:
              schema:
                allOf:
                - $ref: '#/components/schemas/util.ServerResponse'
                - properties:
                    data:
                      $ref: '#/components/schemas/server.Stub'
                  type: object
          description: Unauthorized
        "500":
          content:
            application/json:
              schema:
                allOf:
                - $ref: '#/components/schemas/util.ServerResponse'
                - properties:
                    data:
                      $ref: '#/components/schemas/server.Stub'
                  type: object
          description: Internal Server Error
      security:
      - ApiKeyAuth: []
      summary: Delete a group - UI
      tags:
      - Group
    get:
      description: This endpoint fetches a group by its id
      parameters:
      - description: group id
        in: path
        name: groupID
        required: true
        schema:
          type: string
      - description: organisation id
        in: path
        name: orgID
        required: true
        schema:
          type: string
      responses:
        "200":
          content:
            application/json:
              schema:
                allOf:
                - $ref: '#/components/schemas/util.ServerResponse'
                - properties:
                    data:
                      $ref: '#/components/schemas/datastore.Group'
                  type: object
          description: OK
        "400":
          content:
            application/json:
              schema:
                allOf:
                - $ref: '#/components/schemas/util.ServerResponse'
                - properties:
                    data:
                      $ref: '#/components/schemas/server.Stub'
                  type: object
          description: Bad Request
        "401":
          content:
            application/json:
              schema:
                allOf:
                - $ref: '#/components/schemas/util.ServerResponse'
                - properties:
                    data:
                      $ref: '#/components/schemas/server.Stub'
                  type: object
          description: Unauthorized
        "500":
          content:
            application/json:
              schema:
                allOf:
                - $ref: '#/components/schemas/util.ServerResponse'
                - properties:
                    data:
                      $ref: '#/components/schemas/server.Stub'
                  type: object
          description: Internal Server Error
      security:
      - ApiKeyAuth: []
      summary: Get a group - UI
      tags:
      - Group
    put:
      description: This endpoint updates a group
      parameters:
      - description: group id
        in: path
        name: groupID
        required: true
        schema:
          type: string
      - description: organisation id
        in: path
        name: orgID
        required: true
        schema:
          type: string
      requestBody:
        content:
          application/json:
            schema:
              $ref: '#/components/schemas/models.Group'
        description: Group Details
        required: true
        x-originalParamName: group
      responses:
        "200":
          content:
            application/json:
              schema:
                allOf:
                - $ref: '#/components/schemas/util.ServerResponse'
                - properties:
                    data:
                      $ref: '#/components/schemas/datastore.Group'
                  type: object
          description: OK
        "400":
          content:
            application/json:
              schema:
                allOf:
                - $ref: '#/components/schemas/util.ServerResponse'
                - properties:
                    data:
                      $ref: '#/components/schemas/server.Stub'
                  type: object
          description: Bad Request
        "401":
          content:
            application/json:
              schema:
                allOf:
                - $ref: '#/components/schemas/util.ServerResponse'
                - properties:
                    data:
                      $ref: '#/components/schemas/server.Stub'
                  type: object
          description: Unauthorized
        "500":
          content:
            application/json:
              schema:
                allOf:
                - $ref: '#/components/schemas/util.ServerResponse'
                - properties:
                    data:
                      $ref: '#/components/schemas/server.Stub'
                  type: object
          description: Internal Server Error
      security:
      - ApiKeyAuth: []
      summary: Update a group - UI
      tags:
      - Group
  /ui/organisations/{orgID}/groups/{groupID}/apps/{appID}/keys:
    post:
      description: This endpoint creates an api key that will be used by app portal
        or the cli
      parameters:
      - description: Organisation id
        in: path
        name: orgID
        required: true
        schema:
          type: string
      - description: Group id
        in: path
        name: groupID
        required: true
        schema:
          type: string
      - description: application ID
        in: path
        name: appID
        required: true
        schema:
          type: string
      responses:
        "201":
          content:
            application/json:
              schema:
                allOf:
                - $ref: '#/components/schemas/util.ServerResponse'
                - properties:
                    data:
                      $ref: '#/components/schemas/models.PortalAPIKeyResponse'
                  type: object
          description: Created
        "400":
          content:
            application/json:
              schema:
                allOf:
                - $ref: '#/components/schemas/util.ServerResponse'
                - properties:
                    data:
                      $ref: '#/components/schemas/server.Stub'
                  type: object
          description: Bad Request
        "401":
          content:
            application/json:
              schema:
                allOf:
                - $ref: '#/components/schemas/util.ServerResponse'
                - properties:
                    data:
                      $ref: '#/components/schemas/server.Stub'
                  type: object
          description: Unauthorized
        "500":
          content:
            application/json:
              schema:
                allOf:
                - $ref: '#/components/schemas/util.ServerResponse'
                - properties:
                    data:
                      $ref: '#/components/schemas/server.Stub'
                  type: object
          description: Internal Server Error
      security:
      - ApiKeyAuth: []
      summary: Create an api key for app portal or the cli (UI)
      tags:
      - APIKey
  /ui/organisations/{orgID}/groups/{groupID}/apps/{appID}/keys/{keyID}/revoke:
    put:
      description: This endpoint revokes app's an api key
      parameters:
      - description: Organisation id
        in: path
        name: orgID
        required: true
        schema:
          type: string
      - description: Group id
        in: path
        name: groupID
        required: true
        schema:
          type: string
      - description: application id
        in: path
        name: appID
        required: true
        schema:
          type: string
      - description: API Key id
        in: path
        name: keyID
        required: true
        schema:
          type: string
      responses:
        "200":
          content:
            application/json:
              schema:
                allOf:
                - $ref: '#/components/schemas/util.ServerResponse'
                - properties:
                    data:
                      $ref: '#/components/schemas/server.Stub'
                  type: object
          description: OK
        "400":
          content:
            application/json:
              schema:
                allOf:
                - $ref: '#/components/schemas/util.ServerResponse'
                - properties:
                    data:
                      $ref: '#/components/schemas/server.Stub'
                  type: object
          description: Bad Request
        "401":
          content:
            application/json:
              schema:
                allOf:
                - $ref: '#/components/schemas/util.ServerResponse'
                - properties:
                    data:
                      $ref: '#/components/schemas/server.Stub'
                  type: object
          description: Unauthorized
        "500":
          content:
            application/json:
              schema:
                allOf:
                - $ref: '#/components/schemas/util.ServerResponse'
                - properties:
                    data:
                      $ref: '#/components/schemas/server.Stub'
                  type: object
          description: Internal Server Error
      security:
      - ApiKeyAuth: []
      summary: Revoke an App's API Key
      tags:
      - APIKey
  /ui/organisations/{orgID}/invites:
    post:
      description: This endpoint invites a user to join an organisation
      parameters:
      - description: organisation id
        in: path
        name: orgID
        required: true
        schema:
          type: string
      requestBody:
        content:
          application/json:
            schema:
              $ref: '#/components/schemas/models.OrganisationInvite'
        description: Organisation Invite Details
        required: true
        x-originalParamName: invite
      responses:
        "200":
          content:
            application/json:
              schema:
                allOf:
                - $ref: '#/components/schemas/util.ServerResponse'
                - properties:
                    data:
                      $ref: '#/components/schemas/server.Stub'
                  type: object
          description: OK
        "400":
          content:
            application/json:
              schema:
                allOf:
                - $ref: '#/components/schemas/util.ServerResponse'
                - properties:
                    data:
                      $ref: '#/components/schemas/server.Stub'
                  type: object
          description: Bad Request
        "401":
          content:
            application/json:
              schema:
                allOf:
                - $ref: '#/components/schemas/util.ServerResponse'
                - properties:
                    data:
                      $ref: '#/components/schemas/server.Stub'
                  type: object
          description: Unauthorized
        "500":
          content:
            application/json:
              schema:
                allOf:
                - $ref: '#/components/schemas/util.ServerResponse'
                - properties:
                    data:
                      $ref: '#/components/schemas/server.Stub'
                  type: object
          description: Internal Server Error
      security:
      - ApiKeyAuth: []
      summary: Invite a user to join an organisation
      tags:
      - Organisation
  /ui/organisations/{orgID}/invites/{inviteID}/cancel:
    post:
      description: This endpoint cancels an organization invite
      parameters:
      - description: organisation id
        in: path
        name: orgID
        required: true
        schema:
          type: string
      - description: invite id
        in: path
        name: inviteID
        required: true
        schema:
          type: string
      responses:
        "200":
          content:
            application/json:
              schema:
                allOf:
                - $ref: '#/components/schemas/util.ServerResponse'
                - properties:
                    data:
                      $ref: '#/components/schemas/datastore.OrganisationInvite'
                  type: object
          description: OK
        "400":
          content:
            application/json:
              schema:
                allOf:
                - $ref: '#/components/schemas/util.ServerResponse'
                - properties:
                    data:
                      $ref: '#/components/schemas/server.Stub'
                  type: object
          description: Bad Request
        "401":
          content:
            application/json:
              schema:
                allOf:
                - $ref: '#/components/schemas/util.ServerResponse'
                - properties:
                    data:
                      $ref: '#/components/schemas/server.Stub'
                  type: object
          description: Unauthorized
        "500":
          content:
            application/json:
              schema:
                allOf:
                - $ref: '#/components/schemas/util.ServerResponse'
                - properties:
                    data:
                      $ref: '#/components/schemas/server.Stub'
                  type: object
          description: Internal Server Error
      security:
      - ApiKeyAuth: []
      summary: cancel organization invite
      tags:
      - Organisation
  /ui/organisations/{orgID}/invites/{inviteID}/resend:
    post:
      description: This endpoint resends the organization invite to a user
      parameters:
      - description: organisation id
        in: path
        name: orgID
        required: true
        schema:
          type: string
      - description: invite id
        in: path
        name: inviteID
        required: true
        schema:
          type: string
      responses:
        "200":
          content:
            application/json:
              schema:
                allOf:
                - $ref: '#/components/schemas/util.ServerResponse'
                - properties:
                    data:
                      $ref: '#/components/schemas/server.Stub'
                  type: object
          description: OK
        "400":
          content:
            application/json:
              schema:
                allOf:
                - $ref: '#/components/schemas/util.ServerResponse'
                - properties:
                    data:
                      $ref: '#/components/schemas/server.Stub'
                  type: object
          description: Bad Request
        "401":
          content:
            application/json:
              schema:
                allOf:
                - $ref: '#/components/schemas/util.ServerResponse'
                - properties:
                    data:
                      $ref: '#/components/schemas/server.Stub'
                  type: object
          description: Unauthorized
        "500":
          content:
            application/json:
              schema:
                allOf:
                - $ref: '#/components/schemas/util.ServerResponse'
                - properties:
                    data:
                      $ref: '#/components/schemas/server.Stub'
                  type: object
          description: Internal Server Error
      security:
      - ApiKeyAuth: []
      summary: resend organization invite
      tags:
      - Organisation
  /ui/organisations/{orgID}/invites/pending:
    get:
      description: This endpoint fetches pending organisation invites
      parameters:
      - description: results per page
        in: query
        name: perPage
        schema:
          type: string
      - description: page number
        in: query
        name: page
        schema:
          type: string
      - description: sort order
        in: query
        name: sort
        schema:
          type: string
      - description: organisation id
        in: path
        name: orgID
        required: true
        schema:
          type: string
      responses:
        "200":
          content:
            application/json:
              schema:
                allOf:
                - $ref: '#/components/schemas/util.ServerResponse'
                - properties:
                    data:
                      $ref: '#/components/schemas/server.Stub'
                  type: object
          description: OK
        "400":
          content:
            application/json:
              schema:
                allOf:
                - $ref: '#/components/schemas/util.ServerResponse'
                - properties:
                    data:
                      $ref: '#/components/schemas/server.Stub'
                  type: object
          description: Bad Request
        "401":
          content:
            application/json:
              schema:
                allOf:
                - $ref: '#/components/schemas/util.ServerResponse'
                - properties:
                    data:
                      $ref: '#/components/schemas/server.Stub'
                  type: object
          description: Unauthorized
        "500":
          content:
            application/json:
              schema:
                allOf:
                - $ref: '#/components/schemas/util.ServerResponse'
                - properties:
                    data:
                      $ref: '#/components/schemas/server.Stub'
                  type: object
          description: Internal Server Error
      security:
      - ApiKeyAuth: []
      summary: Fetch pending organisation invites
      tags:
      - Organisation
  /ui/organisations/{orgID}/members:
    get:
      description: This endpoint fetches an organisation's members
      parameters:
      - description: organisation id
        in: path
        name: orgID
        required: true
        schema:
          type: string
      - description: results per page
        in: query
        name: perPage
        schema:
          type: string
      - description: page number
        in: query
        name: page
        schema:
          type: string
      - description: sort order
        in: query
        name: sort
        schema:
          type: string
      responses:
        "200":
          content:
            application/json:
              schema:
                allOf:
                - $ref: '#/components/schemas/util.ServerResponse'
                - properties:
                    data:
                      allOf:
                      - $ref: '#/components/schemas/server.pagedResponse'
                      - properties:
                          content:
                            items:
                              $ref: '#/components/schemas/datastore.OrganisationMember'
                            type: array
                        type: object
                  type: object
          description: OK
        "400":
          content:
            application/json:
              schema:
                allOf:
                - $ref: '#/components/schemas/util.ServerResponse'
                - properties:
                    data:
                      $ref: '#/components/schemas/server.Stub'
                  type: object
          description: Bad Request
        "401":
          content:
            application/json:
              schema:
                allOf:
                - $ref: '#/components/schemas/util.ServerResponse'
                - properties:
                    data:
                      $ref: '#/components/schemas/server.Stub'
                  type: object
          description: Unauthorized
        "500":
          content:
            application/json:
              schema:
                allOf:
                - $ref: '#/components/schemas/util.ServerResponse'
                - properties:
                    data:
                      $ref: '#/components/schemas/server.Stub'
                  type: object
          description: Internal Server Error
      security:
      - ApiKeyAuth: []
      summary: Get organisation members
      tags:
      - Organisation
  /ui/organisations/{orgID}/members/{memberID}:
    delete:
      description: This endpoint deletes an organisation's member
      parameters:
      - description: organisation id
        in: path
        name: orgID
        required: true
        schema:
          type: string
      - description: organisation member id
        in: path
        name: memberID
        required: true
        schema:
          type: string
      responses:
        "200":
          content:
            application/json:
              schema:
                allOf:
                - $ref: '#/components/schemas/util.ServerResponse'
                - properties:
                    data:
                      $ref: '#/components/schemas/server.Stub'
                  type: object
          description: OK
        "400":
          content:
            application/json:
              schema:
                allOf:
                - $ref: '#/components/schemas/util.ServerResponse'
                - properties:
                    data:
                      $ref: '#/components/schemas/server.Stub'
                  type: object
          description: Bad Request
        "401":
          content:
            application/json:
              schema:
                allOf:
                - $ref: '#/components/schemas/util.ServerResponse'
                - properties:
                    data:
                      $ref: '#/components/schemas/server.Stub'
                  type: object
          description: Unauthorized
        "500":
          content:
            application/json:
              schema:
                allOf:
                - $ref: '#/components/schemas/util.ServerResponse'
                - properties:
                    data:
                      $ref: '#/components/schemas/server.Stub'
                  type: object
          description: Internal Server Error
      security:
      - ApiKeyAuth: []
      summary: Delete an organisation's member
      tags:
      - Organisation
    get:
      description: This endpoint fetches an organisation's member
      parameters:
      - description: organisation id
        in: path
        name: orgID
        required: true
        schema:
          type: string
      - description: organisation member id
        in: path
        name: memberID
        required: true
        schema:
          type: string
      responses:
        "200":
          content:
            application/json:
              schema:
                allOf:
                - $ref: '#/components/schemas/util.ServerResponse'
                - properties:
                    data:
                      $ref: '#/components/schemas/datastore.OrganisationMember'
                  type: object
          description: OK
        "400":
          content:
            application/json:
              schema:
                allOf:
                - $ref: '#/components/schemas/util.ServerResponse'
                - properties:
                    data:
                      $ref: '#/components/schemas/server.Stub'
                  type: object
          description: Bad Request
        "401":
          content:
            application/json:
              schema:
                allOf:
                - $ref: '#/components/schemas/util.ServerResponse'
                - properties:
                    data:
                      $ref: '#/components/schemas/server.Stub'
                  type: object
          description: Unauthorized
        "500":
          content:
            application/json:
              schema:
                allOf:
                - $ref: '#/components/schemas/util.ServerResponse'
                - properties:
                    data:
                      $ref: '#/components/schemas/server.Stub'
                  type: object
          description: Internal Server Error
      security:
      - ApiKeyAuth: []
      summary: Get organisation member
      tags:
      - Organisation
    put:
      description: This endpoint updates an organisation's member
      parameters:
      - description: organisation id
        in: path
        name: orgID
        required: true
        schema:
          type: string
      - description: organisation member id
        in: path
        name: memberID
        required: true
        schema:
          type: string
      requestBody:
        content:
          application/json:
            schema:
              $ref: '#/components/schemas/models.UpdateOrganisationMember'
        description: Organisation member Details
        required: true
        x-originalParamName: organisation_member
      responses:
        "200":
          content:
            application/json:
              schema:
                allOf:
                - $ref: '#/components/schemas/util.ServerResponse'
                - properties:
                    data:
                      $ref: '#/components/schemas/datastore.Organisation'
                  type: object
          description: OK
        "400":
          content:
            application/json:
              schema:
                allOf:
                - $ref: '#/components/schemas/util.ServerResponse'
                - properties:
                    data:
                      $ref: '#/components/schemas/server.Stub'
                  type: object
          description: Bad Request
        "401":
          content:
            application/json:
              schema:
                allOf:
                - $ref: '#/components/schemas/util.ServerResponse'
                - properties:
                    data:
                      $ref: '#/components/schemas/server.Stub'
                  type: object
          description: Unauthorized
        "500":
          content:
            application/json:
              schema:
                allOf:
                - $ref: '#/components/schemas/util.ServerResponse'
                - properties:
                    data:
                      $ref: '#/components/schemas/server.Stub'
                  type: object
          description: Internal Server Error
      security:
      - ApiKeyAuth: []
      summary: Update an organisation's member
      tags:
      - Organisation
  /ui/organisations/{orgID}/security/applications/{appID}/keys:
    get:
      description: This endpoint fetches multiple api keys belonging to an app
      parameters:
      - description: Organisation id
        in: path
        name: orgID
        required: true
        schema:
          type: string
      - description: application ID
        in: path
        name: appID
        required: true
        schema:
          type: string
      responses:
        "201":
          content:
            application/json:
              schema:
                allOf:
                - $ref: '#/components/schemas/util.ServerResponse'
                - properties:
                    data:
                      $ref: '#/components/schemas/models.PortalAPIKeyResponse'
                  type: object
          description: Created
        "400":
          content:
            application/json:
              schema:
                allOf:
                - $ref: '#/components/schemas/util.ServerResponse'
                - properties:
                    data:
                      $ref: '#/components/schemas/server.Stub'
                  type: object
          description: Bad Request
        "401":
          content:
            application/json:
              schema:
                allOf:
                - $ref: '#/components/schemas/util.ServerResponse'
                - properties:
                    data:
                      $ref: '#/components/schemas/server.Stub'
                  type: object
          description: Unauthorized
        "500":
          content:
            application/json:
              schema:
                allOf:
                - $ref: '#/components/schemas/util.ServerResponse'
                - properties:
                    data:
                      $ref: '#/components/schemas/server.Stub'
                  type: object
          description: Internal Server Error
      security:
      - ApiKeyAuth: []
      summary: Fetch multiple api keys belonging to an app
      tags:
      - APIKey
  /ui/organisations/{orgID}/security/keys:
    get:
      description: This endpoint fetches multiple api keys
      parameters:
      - description: Organisation id
        in: path
        name: orgID
        required: true
        schema:
          type: string
      - description: api key type
        in: query
        name: keyType
        schema:
          type: string
      - description: results per page
        in: query
        name: perPage
        schema:
          type: string
      - description: page number
        in: query
        name: page
        schema:
          type: string
      - description: sort order
        in: query
        name: sort
        schema:
          type: string
      responses:
        "200":
          content:
            application/json:
              schema:
                allOf:
                - $ref: '#/components/schemas/util.ServerResponse'
                - properties:
                    data:
                      allOf:
                      - $ref: '#/components/schemas/server.pagedResponse'
                      - properties:
                          content:
                            items:
                              $ref: '#/components/schemas/datastore.APIKey'
                            type: array
                        type: object
                  type: object
          description: OK
        "400":
          content:
            application/json:
              schema:
                allOf:
                - $ref: '#/components/schemas/util.ServerResponse'
                - properties:
                    data:
                      $ref: '#/components/schemas/server.Stub'
                  type: object
          description: Bad Request
        "401":
          content:
            application/json:
              schema:
                allOf:
                - $ref: '#/components/schemas/util.ServerResponse'
                - properties:
                    data:
                      $ref: '#/components/schemas/server.Stub'
                  type: object
          description: Unauthorized
        "500":
          content:
            application/json:
              schema:
                allOf:
                - $ref: '#/components/schemas/util.ServerResponse'
                - properties:
                    data:
                      $ref: '#/components/schemas/server.Stub'
                  type: object
          description: Internal Server Error
      security:
      - ApiKeyAuth: []
      summary: Fetch multiple api keys
      tags:
      - APIKey
    post:
      description: This endpoint creates an api key that will be used by the native
        auth realm
      parameters:
      - description: Organisation id
        in: path
        name: orgID
        required: true
        schema:
          type: string
      requestBody:
        content:
          application/json:
            schema:
              $ref: '#/components/schemas/models.APIKey'
        description: API Key
        required: true
        x-originalParamName: apiKey
      responses:
        "200":
          content:
            application/json:
              schema:
                allOf:
                - $ref: '#/components/schemas/util.ServerResponse'
                - properties:
                    data:
                      $ref: '#/components/schemas/models.APIKeyResponse'
                  type: object
          description: OK
        "400":
          content:
            application/json:
              schema:
                allOf:
                - $ref: '#/components/schemas/util.ServerResponse'
                - properties:
                    data:
                      $ref: '#/components/schemas/server.Stub'
                  type: object
          description: Bad Request
        "401":
          content:
            application/json:
              schema:
                allOf:
                - $ref: '#/components/schemas/util.ServerResponse'
                - properties:
                    data:
                      $ref: '#/components/schemas/server.Stub'
                  type: object
          description: Unauthorized
        "500":
          content:
            application/json:
              schema:
                allOf:
                - $ref: '#/components/schemas/util.ServerResponse'
                - properties:
                    data:
                      $ref: '#/components/schemas/server.Stub'
                  type: object
          description: Internal Server Error
      security:
      - ApiKeyAuth: []
      summary: Create an api key
      tags:
      - APIKey
  /ui/organisations/{orgID}/security/keys/{keyID}:
    get:
      description: This endpoint fetches an api key by its id
      parameters:
      - description: Organisation id
        in: path
        name: orgID
        required: true
        schema:
          type: string
      - description: API Key id
        in: path
        name: keyID
        required: true
        schema:
          type: string
      responses:
        "200":
          content:
            application/json:
              schema:
                allOf:
                - $ref: '#/components/schemas/util.ServerResponse'
                - properties:
                    data:
                      $ref: '#/components/schemas/datastore.APIKey'
                  type: object
          description: OK
        "400":
          content:
            application/json:
              schema:
                allOf:
                - $ref: '#/components/schemas/util.ServerResponse'
                - properties:
                    data:
                      $ref: '#/components/schemas/server.Stub'
                  type: object
          description: Bad Request
        "401":
          content:
            application/json:
              schema:
                allOf:
                - $ref: '#/components/schemas/util.ServerResponse'
                - properties:
                    data:
                      $ref: '#/components/schemas/server.Stub'
                  type: object
          description: Unauthorized
        "500":
          content:
            application/json:
              schema:
                allOf:
                - $ref: '#/components/schemas/util.ServerResponse'
                - properties:
                    data:
                      $ref: '#/components/schemas/server.Stub'
                  type: object
          description: Internal Server Error
      security:
      - ApiKeyAuth: []
      summary: Get api key by id
      tags:
      - APIKey
    put:
      description: This endpoint updates an api key
      parameters:
      - description: Organisation id
        in: path
        name: orgID
        required: true
        schema:
          type: string
      - description: API Key id
        in: path
        name: keyID
        required: true
        schema:
          type: string
      responses:
        "200":
          content:
            application/json:
              schema:
                allOf:
                - $ref: '#/components/schemas/util.ServerResponse'
                - properties:
                    data:
                      $ref: '#/components/schemas/datastore.APIKey'
                  type: object
          description: OK
        "400":
          content:
            application/json:
              schema:
                allOf:
                - $ref: '#/components/schemas/util.ServerResponse'
                - properties:
                    data:
                      $ref: '#/components/schemas/server.Stub'
                  type: object
          description: Bad Request
        "401":
          content:
            application/json:
              schema:
                allOf:
                - $ref: '#/components/schemas/util.ServerResponse'
                - properties:
                    data:
                      $ref: '#/components/schemas/server.Stub'
                  type: object
          description: Unauthorized
        "500":
          content:
            application/json:
              schema:
                allOf:
                - $ref: '#/components/schemas/util.ServerResponse'
                - properties:
                    data:
                      $ref: '#/components/schemas/server.Stub'
                  type: object
          description: Internal Server Error
      security:
      - ApiKeyAuth: []
      summary: update api key
      tags:
      - APIKey
  /ui/organisations/{orgID}/security/keys/{keyID}/revoke:
    put:
      description: This endpoint revokes an api key
      parameters:
      - description: Organisation id
        in: path
        name: orgID
        required: true
        schema:
          type: string
      - description: API Key id
        in: path
        name: keyID
        required: true
        schema:
          type: string
      responses:
        "200":
          content:
            application/json:
              schema:
                allOf:
                - $ref: '#/components/schemas/util.ServerResponse'
                - properties:
                    data:
                      $ref: '#/components/schemas/server.Stub'
                  type: object
          description: OK
        "400":
          content:
            application/json:
              schema:
                allOf:
                - $ref: '#/components/schemas/util.ServerResponse'
                - properties:
                    data:
                      $ref: '#/components/schemas/server.Stub'
                  type: object
          description: Bad Request
        "401":
          content:
            application/json:
              schema:
                allOf:
                - $ref: '#/components/schemas/util.ServerResponse'
                - properties:
                    data:
                      $ref: '#/components/schemas/server.Stub'
                  type: object
          description: Unauthorized
        "500":
          content:
            application/json:
              schema:
                allOf:
                - $ref: '#/components/schemas/util.ServerResponse'
                - properties:
                    data:
                      $ref: '#/components/schemas/server.Stub'
                  type: object
          description: Internal Server Error
      security:
      - ApiKeyAuth: []
      summary: Revoke API Key
      tags:
      - APIKey
  /ui/organisations/process_invite:
    post:
      description: This endpoint process a user's response to an organisation invite
      parameters:
      - description: invite token
        in: query
        name: token
        required: true
        schema:
          type: string
      - description: email
        in: query
        name: accepted
        required: true
        schema:
          type: string
      requestBody:
        content:
          application/json:
            schema:
              $ref: '#/components/schemas/models.User'
        description: User Details
        x-originalParamName: user
      responses:
        "200":
          content:
            application/json:
              schema:
                allOf:
                - $ref: '#/components/schemas/util.ServerResponse'
                - properties:
                    data:
                      $ref: '#/components/schemas/server.Stub'
                  type: object
          description: OK
        "400":
          content:
            application/json:
              schema:
                allOf:
                - $ref: '#/components/schemas/util.ServerResponse'
                - properties:
                    data:
                      $ref: '#/components/schemas/server.Stub'
                  type: object
          description: Bad Request
        "401":
          content:
            application/json:
              schema:
                allOf:
                - $ref: '#/components/schemas/util.ServerResponse'
                - properties:
                    data:
                      $ref: '#/components/schemas/server.Stub'
                  type: object
          description: Unauthorized
        "500":
          content:
            application/json:
              schema:
                allOf:
                - $ref: '#/components/schemas/util.ServerResponse'
                - properties:
                    data:
                      $ref: '#/components/schemas/server.Stub'
                  type: object
          description: Internal Server Error
      security:
      - ApiKeyAuth: []
      summary: Accept or decline an organisation invite
      tags:
      - Organisation
  /ui/users/{userID}/password:
    put:
      description: This endpoint updates a user's password
      parameters:
      - description: user id
        in: path
        name: userID
        required: true
        schema:
          type: string
      requestBody:
        content:
          application/json:
            schema:
              $ref: '#/components/schemas/models.UpdatePassword'
        description: Password Details
        required: true
        x-originalParamName: group
      responses:
        "200":
          content:
            application/json:
              schema:
                allOf:
                - $ref: '#/components/schemas/util.ServerResponse'
                - properties:
                    data:
                      $ref: '#/components/schemas/datastore.User'
                  type: object
          description: OK
        "400":
          content:
            application/json:
              schema:
                allOf:
                - $ref: '#/components/schemas/util.ServerResponse'
                - properties:
                    data:
                      $ref: '#/components/schemas/server.Stub'
                  type: object
          description: Bad Request
        "401":
          content:
            application/json:
              schema:
                allOf:
                - $ref: '#/components/schemas/util.ServerResponse'
                - properties:
                    data:
                      $ref: '#/components/schemas/server.Stub'
                  type: object
          description: Unauthorized
        "500":
          content:
            application/json:
              schema:
                allOf:
                - $ref: '#/components/schemas/util.ServerResponse'
                - properties:
                    data:
                      $ref: '#/components/schemas/server.Stub'
                  type: object
          description: Internal Server Error
      security:
      - ApiKeyAuth: []
      summary: Updates a user's password
      tags:
      - User
  /ui/users/{userID}/profile:
    get:
      description: This endpoint fetches a user
      parameters:
      - description: user id
        in: path
        name: userID
        required: true
        schema:
          type: string
      responses:
        "200":
          content:
            application/json:
              schema:
                allOf:
                - $ref: '#/components/schemas/util.ServerResponse'
                - properties:
                    data:
                      $ref: '#/components/schemas/datastore.User'
                  type: object
          description: OK
        "400":
          content:
            application/json:
              schema:
                allOf:
                - $ref: '#/components/schemas/util.ServerResponse'
                - properties:
                    data:
                      $ref: '#/components/schemas/server.Stub'
                  type: object
          description: Bad Request
        "401":
          content:
            application/json:
              schema:
                allOf:
                - $ref: '#/components/schemas/util.ServerResponse'
                - properties:
                    data:
                      $ref: '#/components/schemas/server.Stub'
                  type: object
          description: Unauthorized
        "500":
          content:
            application/json:
              schema:
                allOf:
                - $ref: '#/components/schemas/util.ServerResponse'
                - properties:
                    data:
                      $ref: '#/components/schemas/server.Stub'
                  type: object
          description: Internal Server Error
      security:
      - ApiKeyAuth: []
      summary: Gets a user
      tags:
      - User
    put:
      description: This endpoint updates a user
      parameters:
      - description: user id
        in: path
        name: userID
        required: true
        schema:
          type: string
      requestBody:
        content:
          application/json:
            schema:
              $ref: '#/components/schemas/models.UpdateUser'
        description: User Details
        required: true
        x-originalParamName: group
      responses:
        "200":
          content:
            application/json:
              schema:
                allOf:
                - $ref: '#/components/schemas/util.ServerResponse'
                - properties:
                    data:
                      $ref: '#/components/schemas/datastore.User'
                  type: object
          description: OK
        "400":
          content:
            application/json:
              schema:
                allOf:
                - $ref: '#/components/schemas/util.ServerResponse'
                - properties:
                    data:
                      $ref: '#/components/schemas/server.Stub'
                  type: object
          description: Bad Request
        "401":
          content:
            application/json:
              schema:
                allOf:
                - $ref: '#/components/schemas/util.ServerResponse'
                - properties:
                    data:
                      $ref: '#/components/schemas/server.Stub'
                  type: object
          description: Unauthorized
        "500":
          content:
            application/json:
              schema:
                allOf:
                - $ref: '#/components/schemas/util.ServerResponse'
                - properties:
                    data:
                      $ref: '#/components/schemas/server.Stub'
                  type: object
          description: Internal Server Error
      security:
      - ApiKeyAuth: []
      summary: Updates a user
      tags:
      - User
  /ui/users/{userID}/security/personal_api_keys:
    get:
      description: This endpoint fetches multiple api keys
      parameters:
      - description: User id
        in: path
        name: userID
        required: true
        schema:
          type: string
      - description: api key type
        in: query
        name: keyType
        schema:
          type: string
      - description: results per page
        in: query
        name: perPage
        schema:
          type: string
      - description: page number
        in: query
        name: page
        schema:
          type: string
      - description: sort order
        in: query
        name: sort
        schema:
          type: string
      responses:
        "200":
          content:
            application/json:
              schema:
                allOf:
                - $ref: '#/components/schemas/util.ServerResponse'
                - properties:
                    data:
                      allOf:
                      - $ref: '#/components/schemas/server.pagedResponse'
                      - properties:
                          content:
                            items:
                              $ref: '#/components/schemas/datastore.APIKey'
                            type: array
                        type: object
                  type: object
          description: OK
        "400":
          content:
            application/json:
              schema:
                allOf:
                - $ref: '#/components/schemas/util.ServerResponse'
                - properties:
                    data:
                      $ref: '#/components/schemas/server.Stub'
                  type: object
          description: Bad Request
        "401":
          content:
            application/json:
              schema:
                allOf:
                - $ref: '#/components/schemas/util.ServerResponse'
                - properties:
                    data:
                      $ref: '#/components/schemas/server.Stub'
                  type: object
          description: Unauthorized
        "500":
          content:
            application/json:
              schema:
                allOf:
                - $ref: '#/components/schemas/util.ServerResponse'
                - properties:
                    data:
                      $ref: '#/components/schemas/server.Stub'
                  type: object
          description: Internal Server Error
      security:
      - ApiKeyAuth: []
      summary: Fetch multiple api keys
      tags:
      - APIKey
    post:
      description: This endpoint creates a personal api key that can be used to authenticate
        to this user's context
      parameters:
      - description: User id
        in: path
        name: userID
        required: true
        schema:
          type: string
      requestBody:
        content:
          application/json:
            schema:
              $ref: '#/components/schemas/models.PersonalAPIKey'
        description: API Key
        required: true
        x-originalParamName: apiKey
      responses:
        "200":
          content:
            application/json:
              schema:
                allOf:
                - $ref: '#/components/schemas/util.ServerResponse'
                - properties:
                    data:
                      $ref: '#/components/schemas/models.APIKeyResponse'
                  type: object
          description: OK
        "400":
          content:
            application/json:
              schema:
                allOf:
                - $ref: '#/components/schemas/util.ServerResponse'
                - properties:
                    data:
                      $ref: '#/components/schemas/server.Stub'
                  type: object
          description: Bad Request
        "401":
          content:
            application/json:
              schema:
                allOf:
                - $ref: '#/components/schemas/util.ServerResponse'
                - properties:
                    data:
                      $ref: '#/components/schemas/server.Stub'
                  type: object
          description: Unauthorized
        "500":
          content:
            application/json:
              schema:
                allOf:
                - $ref: '#/components/schemas/util.ServerResponse'
                - properties:
                    data:
                      $ref: '#/components/schemas/server.Stub'
                  type: object
          description: Internal Server Error
      security:
      - ApiKeyAuth: []
      summary: Create a personal api key
      tags:
      - APIKey
  /ui/users/{userID}/security/personal_api_keys/{keyID}/revoke:
    put:
      description: This endpoint revokes a personal api key
      parameters:
      - description: User id
        in: path
        name: userID
        required: true
        schema:
          type: string
      - description: API Key id
        in: path
        name: keyID
        required: true
        schema:
          type: string
      responses:
        "200":
          content:
            application/json:
              schema:
                allOf:
                - $ref: '#/components/schemas/util.ServerResponse'
                - properties:
                    data:
                      $ref: '#/components/schemas/server.Stub'
                  type: object
          description: OK
        "400":
          content:
            application/json:
              schema:
                allOf:
                - $ref: '#/components/schemas/util.ServerResponse'
                - properties:
                    data:
                      $ref: '#/components/schemas/server.Stub'
                  type: object
          description: Bad Request
        "401":
          content:
            application/json:
              schema:
                allOf:
                - $ref: '#/components/schemas/util.ServerResponse'
                - properties:
                    data:
                      $ref: '#/components/schemas/server.Stub'
                  type: object
          description: Unauthorized
        "500":
          content:
            application/json:
              schema:
                allOf:
                - $ref: '#/components/schemas/util.ServerResponse'
                - properties:
                    data:
                      $ref: '#/components/schemas/server.Stub'
                  type: object
          description: Internal Server Error
      security:
      - ApiKeyAuth: []
      summary: Revoke a Personal API Key
      tags:
      - APIKey
  /ui/users/forgot-password:
    post:
      description: This endpoint generates a password reset token
      requestBody:
        content:
          application/json:
            schema:
              $ref: '#/components/schemas/models.ForgotPassword'
        description: Forgot Password Details
        required: true
        x-originalParamName: email
      responses:
        "200":
          content:
            application/json:
              schema:
                allOf:
                - $ref: '#/components/schemas/util.ServerResponse'
                - properties:
                    data:
                      $ref: '#/components/schemas/datastore.User'
                  type: object
          description: OK
        "400":
          content:
            application/json:
              schema:
                allOf:
                - $ref: '#/components/schemas/util.ServerResponse'
                - properties:
                    data:
                      $ref: '#/components/schemas/server.Stub'
                  type: object
          description: Bad Request
        "401":
          content:
            application/json:
              schema:
                allOf:
                - $ref: '#/components/schemas/util.ServerResponse'
                - properties:
                    data:
                      $ref: '#/components/schemas/server.Stub'
                  type: object
          description: Unauthorized
        "500":
          content:
            application/json:
              schema:
                allOf:
                - $ref: '#/components/schemas/util.ServerResponse'
                - properties:
                    data:
                      $ref: '#/components/schemas/server.Stub'
                  type: object
          description: Internal Server Error
      summary: Send password reset token
      tags:
      - User
  /ui/users/reset-password:
    post:
      description: This endpoint resets a users password
      parameters:
      - description: reset token
        in: query
        name: token
        required: true
        schema:
          type: string
      requestBody:
        content:
          application/json:
            schema:
              $ref: '#/components/schemas/models.ResetPassword'
        description: Reset Password Details
        required: true
        x-originalParamName: password
      responses:
        "200":
          content:
            application/json:
              schema:
                allOf:
                - $ref: '#/components/schemas/util.ServerResponse'
                - properties:
                    data:
                      $ref: '#/components/schemas/datastore.User'
                  type: object
          description: OK
        "400":
          content:
            application/json:
              schema:
                allOf:
                - $ref: '#/components/schemas/util.ServerResponse'
                - properties:
                    data:
                      $ref: '#/components/schemas/server.Stub'
                  type: object
          description: Bad Request
        "401":
          content:
            application/json:
              schema:
                allOf:
                - $ref: '#/components/schemas/util.ServerResponse'
                - properties:
                    data:
                      $ref: '#/components/schemas/server.Stub'
                  type: object
          description: Unauthorized
        "500":
          content:
            application/json:
              schema:
                allOf:
                - $ref: '#/components/schemas/util.ServerResponse'
                - properties:
                    data:
                      $ref: '#/components/schemas/server.Stub'
                  type: object
          description: Internal Server Error
      summary: Reset user password
      tags:
      - User
  /ui/users/token:
    get:
      description: This endpoint finds a user by an invite token
      parameters:
      - description: invite token
        in: query
        name: token
        required: true
        schema:
          type: string
      responses:
        "200":
          content:
            application/json:
              schema:
                allOf:
                - $ref: '#/components/schemas/util.ServerResponse'
                - properties:
                    data:
                      $ref: '#/components/schemas/datastore.User'
                  type: object
          description: OK
        "400":
          content:
            application/json:
              schema:
                allOf:
                - $ref: '#/components/schemas/util.ServerResponse'
                - properties:
                    data:
                      $ref: '#/components/schemas/server.Stub'
                  type: object
          description: Bad Request
        "401":
          content:
            application/json:
              schema:
                allOf:
                - $ref: '#/components/schemas/util.ServerResponse'
                - properties:
                    data:
                      $ref: '#/components/schemas/server.Stub'
                  type: object
          description: Unauthorized
        "500":
          content:
            application/json:
              schema:
                allOf:
                - $ref: '#/components/schemas/util.ServerResponse'
                - properties:
                    data:
                      $ref: '#/components/schemas/server.Stub'
                  type: object
          description: Internal Server Error
      security:
      - ApiKeyAuth: []
      summary: Find user by invite token
      tags:
      - Organisation
servers:
- url: https://dashboard.getconvoy.io/
tags:
- description: User related APIs
  name: User
- description: Application related APIs
  name: Application
- description: Configuration related APIs
  name: Configuration
- description: Source related APIs
  name: Source
- description: Subscription related APIs
  name: Subscriptions
- description: Endpoint related APIs
  name: Application Endpoints
- description: Event related APIs
  name: Events
- description: API Key related APIs
  name: APIKey
- description: EventDelivery related APIs
  name: EventDelivery
- description: Delivery Attempt related APIs
  name: DeliveryAttempts
- description: Group related APIs
  name: Group
- description: Organisation related APIs
  name: Organisation<|MERGE_RESOLUTION|>--- conflicted
+++ resolved
@@ -149,11 +149,8 @@
       type: object
     datastore.Endpoint:
       properties:
-<<<<<<< HEAD
-=======
         advanced_signatures:
           type: boolean
->>>>>>> 27b30a97
         authentication:
           $ref: '#/components/schemas/datastore.EndpointAuthentication'
         created_at:
@@ -480,8 +477,6 @@
           type: string
         secret_key:
           type: string
-<<<<<<< HEAD
-=======
       type: object
     datastore.Secret:
       properties:
@@ -497,7 +492,6 @@
           type: string
         value:
           type: string
->>>>>>> 27b30a97
       type: object
     datastore.SignatureConfiguration:
       properties:
@@ -726,11 +720,8 @@
       type: object
     models.Endpoint:
       properties:
-<<<<<<< HEAD
-=======
         advanced_signatures:
           type: boolean
->>>>>>> 27b30a97
         authentication:
           $ref: '#/components/schemas/datastore.EndpointAuthentication'
         description:
@@ -1113,7 +1104,6 @@
   /api/v1/projects:
     get:
       description: This endpoint fetches groups
-<<<<<<< HEAD
       parameters:
       - description: group name
         in: query
@@ -1195,74 +1185,53 @@
         description: Group Details
         required: true
         x-originalParamName: group
-=======
-      parameters:
-      - description: group name
-        in: query
-        name: name
-        schema:
-          type: string
-      - description: organisation id
-        in: query
-        name: orgID
-        required: true
-        schema:
-          type: string
->>>>>>> 27b30a97
-      responses:
-        "200":
-          content:
-            application/json:
-              schema:
-                allOf:
-                - $ref: '#/components/schemas/util.ServerResponse'
-                - properties:
-                    data:
-<<<<<<< HEAD
+      responses:
+        "200":
+          content:
+            application/json:
+              schema:
+                allOf:
+                - $ref: '#/components/schemas/util.ServerResponse'
+                - properties:
+                    data:
                       $ref: '#/components/schemas/datastore.Group'
-=======
-                      items:
-                        $ref: '#/components/schemas/datastore.Group'
-                      type: array
->>>>>>> 27b30a97
-                  type: object
-          description: OK
-        "400":
-          content:
-            application/json:
-              schema:
-                allOf:
-                - $ref: '#/components/schemas/util.ServerResponse'
-                - properties:
-                    data:
-                      $ref: '#/components/schemas/server.Stub'
-                  type: object
-          description: Bad Request
-        "401":
-          content:
-            application/json:
-              schema:
-                allOf:
-                - $ref: '#/components/schemas/util.ServerResponse'
-                - properties:
-                    data:
-                      $ref: '#/components/schemas/server.Stub'
-                  type: object
-          description: Unauthorized
-        "500":
-          content:
-            application/json:
-              schema:
-                allOf:
-                - $ref: '#/components/schemas/util.ServerResponse'
-                - properties:
-                    data:
-                      $ref: '#/components/schemas/server.Stub'
-                  type: object
-          description: Internal Server Error
-      security:
-      - ApiKeyAuth: []
-<<<<<<< HEAD
+                  type: object
+          description: OK
+        "400":
+          content:
+            application/json:
+              schema:
+                allOf:
+                - $ref: '#/components/schemas/util.ServerResponse'
+                - properties:
+                    data:
+                      $ref: '#/components/schemas/server.Stub'
+                  type: object
+          description: Bad Request
+        "401":
+          content:
+            application/json:
+              schema:
+                allOf:
+                - $ref: '#/components/schemas/util.ServerResponse'
+                - properties:
+                    data:
+                      $ref: '#/components/schemas/server.Stub'
+                  type: object
+          description: Unauthorized
+        "500":
+          content:
+            application/json:
+              schema:
+                allOf:
+                - $ref: '#/components/schemas/util.ServerResponse'
+                - properties:
+                    data:
+                      $ref: '#/components/schemas/server.Stub'
+                  type: object
+          description: Internal Server Error
+      security:
+      - ApiKeyAuth: []
       summary: Create a group
       tags:
       - Group
@@ -1273,16 +1242,124 @@
       - description: Project id
         in: path
         name: projectID
-=======
-      summary: Get groups
+        required: true
+        schema:
+          type: string
+      responses:
+        "200":
+          content:
+            application/json:
+              schema:
+                allOf:
+                - $ref: '#/components/schemas/util.ServerResponse'
+                - properties:
+                    data:
+                      $ref: '#/components/schemas/server.Stub'
+                  type: object
+          description: OK
+        "400":
+          content:
+            application/json:
+              schema:
+                allOf:
+                - $ref: '#/components/schemas/util.ServerResponse'
+                - properties:
+                    data:
+                      $ref: '#/components/schemas/server.Stub'
+                  type: object
+          description: Bad Request
+        "401":
+          content:
+            application/json:
+              schema:
+                allOf:
+                - $ref: '#/components/schemas/util.ServerResponse'
+                - properties:
+                    data:
+                      $ref: '#/components/schemas/server.Stub'
+                  type: object
+          description: Unauthorized
+        "500":
+          content:
+            application/json:
+              schema:
+                allOf:
+                - $ref: '#/components/schemas/util.ServerResponse'
+                - properties:
+                    data:
+                      $ref: '#/components/schemas/server.Stub'
+                  type: object
+          description: Internal Server Error
+      security:
+      - ApiKeyAuth: []
+      summary: Delete a group
       tags:
       - Group
-    post:
-      description: This endpoint creates a group
-      parameters:
-      - description: Organisation id
-        in: query
-        name: orgID
+    get:
+      description: This endpoint fetches a group by its id
+      parameters:
+      - description: Project id
+        in: path
+        name: projectID
+        required: true
+        schema:
+          type: string
+      responses:
+        "200":
+          content:
+            application/json:
+              schema:
+                allOf:
+                - $ref: '#/components/schemas/util.ServerResponse'
+                - properties:
+                    data:
+                      $ref: '#/components/schemas/datastore.Group'
+                  type: object
+          description: OK
+        "400":
+          content:
+            application/json:
+              schema:
+                allOf:
+                - $ref: '#/components/schemas/util.ServerResponse'
+                - properties:
+                    data:
+                      $ref: '#/components/schemas/server.Stub'
+                  type: object
+          description: Bad Request
+        "401":
+          content:
+            application/json:
+              schema:
+                allOf:
+                - $ref: '#/components/schemas/util.ServerResponse'
+                - properties:
+                    data:
+                      $ref: '#/components/schemas/server.Stub'
+                  type: object
+          description: Unauthorized
+        "500":
+          content:
+            application/json:
+              schema:
+                allOf:
+                - $ref: '#/components/schemas/util.ServerResponse'
+                - properties:
+                    data:
+                      $ref: '#/components/schemas/server.Stub'
+                  type: object
+          description: Internal Server Error
+      security:
+      - ApiKeyAuth: []
+      summary: Get a group
+      tags:
+      - Group
+    put:
+      description: This endpoint updates a group
+      parameters:
+      - description: Project id
+        in: path
+        name: projectID
         required: true
         schema:
           type: string
@@ -1292,7 +1369,6 @@
             schema:
               $ref: '#/components/schemas/models.Group'
         description: Group Details
->>>>>>> 27b30a97
         required: true
         x-originalParamName: group
       responses:
@@ -1342,157 +1418,6 @@
           description: Internal Server Error
       security:
       - ApiKeyAuth: []
-<<<<<<< HEAD
-      summary: Delete a group
-      tags:
-      - Group
-    get:
-      description: This endpoint fetches a group by its id
-=======
-      summary: Create a group
-      tags:
-      - Group
-  /api/v1/projects/{projectID}:
-    delete:
-      description: This endpoint deletes a group using its id
->>>>>>> 27b30a97
-      parameters:
-      - description: Project id
-        in: path
-        name: projectID
-        required: true
-        schema:
-          type: string
-      responses:
-        "200":
-          content:
-            application/json:
-              schema:
-                allOf:
-                - $ref: '#/components/schemas/util.ServerResponse'
-                - properties:
-                    data:
-<<<<<<< HEAD
-                      $ref: '#/components/schemas/datastore.Group'
-=======
-                      $ref: '#/components/schemas/server.Stub'
->>>>>>> 27b30a97
-                  type: object
-          description: OK
-        "400":
-          content:
-            application/json:
-              schema:
-                allOf:
-                - $ref: '#/components/schemas/util.ServerResponse'
-                - properties:
-                    data:
-                      $ref: '#/components/schemas/server.Stub'
-                  type: object
-          description: Bad Request
-        "401":
-          content:
-            application/json:
-              schema:
-                allOf:
-                - $ref: '#/components/schemas/util.ServerResponse'
-                - properties:
-                    data:
-                      $ref: '#/components/schemas/server.Stub'
-                  type: object
-          description: Unauthorized
-        "500":
-          content:
-            application/json:
-              schema:
-                allOf:
-                - $ref: '#/components/schemas/util.ServerResponse'
-                - properties:
-                    data:
-                      $ref: '#/components/schemas/server.Stub'
-                  type: object
-          description: Internal Server Error
-      security:
-      - ApiKeyAuth: []
-<<<<<<< HEAD
-      summary: Get a group
-      tags:
-      - Group
-    put:
-      description: This endpoint updates a group
-=======
-      summary: Delete a group
-      tags:
-      - Group
-    get:
-      description: This endpoint fetches a group by its id
->>>>>>> 27b30a97
-      parameters:
-      - description: Project id
-        in: path
-        name: projectID
-        required: true
-        schema:
-          type: string
-<<<<<<< HEAD
-      requestBody:
-        content:
-          application/json:
-            schema:
-              $ref: '#/components/schemas/models.Group'
-        description: Group Details
-        required: true
-        x-originalParamName: group
-=======
->>>>>>> 27b30a97
-      responses:
-        "200":
-          content:
-            application/json:
-              schema:
-                allOf:
-                - $ref: '#/components/schemas/util.ServerResponse'
-                - properties:
-                    data:
-                      $ref: '#/components/schemas/datastore.Group'
-                  type: object
-          description: OK
-        "400":
-          content:
-            application/json:
-              schema:
-                allOf:
-                - $ref: '#/components/schemas/util.ServerResponse'
-                - properties:
-                    data:
-                      $ref: '#/components/schemas/server.Stub'
-                  type: object
-          description: Bad Request
-        "401":
-          content:
-            application/json:
-              schema:
-                allOf:
-                - $ref: '#/components/schemas/util.ServerResponse'
-                - properties:
-                    data:
-                      $ref: '#/components/schemas/server.Stub'
-                  type: object
-          description: Unauthorized
-        "500":
-          content:
-            application/json:
-              schema:
-                allOf:
-                - $ref: '#/components/schemas/util.ServerResponse'
-                - properties:
-                    data:
-                      $ref: '#/components/schemas/server.Stub'
-                  type: object
-          description: Internal Server Error
-      security:
-      - ApiKeyAuth: []
-<<<<<<< HEAD
       summary: Update a group
       tags:
       - Group
@@ -1520,38 +1445,21 @@
         name: q
         schema:
           type: string
-=======
-      summary: Get a group
-      tags:
-      - Group
-    put:
-      description: This endpoint updates a group
-      parameters:
->>>>>>> 27b30a97
       - description: Project id
         in: path
         name: projectID
         required: true
         schema:
           type: string
-      requestBody:
-        content:
-          application/json:
-            schema:
-              $ref: '#/components/schemas/models.Group'
-        description: Group Details
-        required: true
-        x-originalParamName: group
-      responses:
-        "200":
-          content:
-            application/json:
-              schema:
-                allOf:
-                - $ref: '#/components/schemas/util.ServerResponse'
-                - properties:
-                    data:
-<<<<<<< HEAD
+      responses:
+        "200":
+          content:
+            application/json:
+              schema:
+                allOf:
+                - $ref: '#/components/schemas/util.ServerResponse'
+                - properties:
+                    data:
                       allOf:
                       - $ref: '#/components/schemas/server.pagedResponse'
                       - properties:
@@ -1560,107 +1468,6 @@
                               $ref: '#/components/schemas/datastore.Application'
                             type: array
                         type: object
-=======
-                      $ref: '#/components/schemas/datastore.Group'
->>>>>>> 27b30a97
-                  type: object
-          description: OK
-        "400":
-          content:
-            application/json:
-              schema:
-                allOf:
-                - $ref: '#/components/schemas/util.ServerResponse'
-                - properties:
-                    data:
-                      $ref: '#/components/schemas/server.Stub'
-                  type: object
-          description: Bad Request
-        "401":
-          content:
-            application/json:
-              schema:
-                allOf:
-                - $ref: '#/components/schemas/util.ServerResponse'
-                - properties:
-                    data:
-                      $ref: '#/components/schemas/server.Stub'
-                  type: object
-          description: Unauthorized
-        "500":
-          content:
-            application/json:
-              schema:
-                allOf:
-                - $ref: '#/components/schemas/util.ServerResponse'
-                - properties:
-                    data:
-                      $ref: '#/components/schemas/server.Stub'
-                  type: object
-          description: Internal Server Error
-      security:
-      - ApiKeyAuth: []
-<<<<<<< HEAD
-      summary: Get all applications
-      tags:
-      - Application
-    post:
-      description: This endpoint creates an application
-      parameters:
-=======
-      summary: Update a group
-      tags:
-      - Group
-  /api/v1/projects/{projectID}/applications:
-    get:
-      description: This fetches all applications
-      parameters:
-      - description: results per page
-        in: query
-        name: perPage
-        schema:
-          type: string
-      - description: page number
-        in: query
-        name: page
-        schema:
-          type: string
-      - description: sort order
-        in: query
-        name: sort
-        schema:
-          type: string
-      - description: app title
-        in: query
-        name: q
-        schema:
-          type: string
->>>>>>> 27b30a97
-      - description: Project id
-        in: path
-        name: projectID
-        required: true
-        schema:
-          type: string
-<<<<<<< HEAD
-=======
-      responses:
-        "200":
-          content:
-            application/json:
-              schema:
-                allOf:
-                - $ref: '#/components/schemas/util.ServerResponse'
-                - properties:
-                    data:
-                      allOf:
-                      - $ref: '#/components/schemas/server.pagedResponse'
-                      - properties:
-                          content:
-                            items:
-                              $ref: '#/components/schemas/datastore.Application'
-                            type: array
-                        type: object
                   type: object
           description: OK
         "400":
@@ -1914,7 +1721,6 @@
         required: true
         schema:
           type: string
->>>>>>> 27b30a97
       requestBody:
         content:
           application/json:
@@ -1923,8 +1729,6 @@
         description: Application Details
         required: true
         x-originalParamName: application
-<<<<<<< HEAD
-=======
       responses:
         "200":
           content:
@@ -2066,65 +1870,59 @@
         description: Endpoint Details
         required: true
         x-originalParamName: endpoint
->>>>>>> 27b30a97
-      responses:
-        "200":
-          content:
-            application/json:
-              schema:
-                allOf:
-                - $ref: '#/components/schemas/util.ServerResponse'
-                - properties:
-                    data:
-                      $ref: '#/components/schemas/datastore.Application'
-                  type: object
-          description: OK
-        "400":
-          content:
-            application/json:
-              schema:
-                allOf:
-                - $ref: '#/components/schemas/util.ServerResponse'
-                - properties:
-                    data:
-                      $ref: '#/components/schemas/server.Stub'
-                  type: object
-          description: Bad Request
-        "401":
-          content:
-            application/json:
-              schema:
-                allOf:
-                - $ref: '#/components/schemas/util.ServerResponse'
-                - properties:
-                    data:
-                      $ref: '#/components/schemas/server.Stub'
-                  type: object
-          description: Unauthorized
-        "500":
-          content:
-            application/json:
-              schema:
-                allOf:
-                - $ref: '#/components/schemas/util.ServerResponse'
-                - properties:
-                    data:
-                      $ref: '#/components/schemas/server.Stub'
-                  type: object
-          description: Internal Server Error
-      security:
-      - ApiKeyAuth: []
-      summary: Create an application
-      tags:
-<<<<<<< HEAD
-      - Application
-  /api/v1/projects/{projectID}/applications/{appID}:
-=======
+      responses:
+        "200":
+          content:
+            application/json:
+              schema:
+                allOf:
+                - $ref: '#/components/schemas/util.ServerResponse'
+                - properties:
+                    data:
+                      $ref: '#/components/schemas/datastore.Endpoint'
+                  type: object
+          description: OK
+        "400":
+          content:
+            application/json:
+              schema:
+                allOf:
+                - $ref: '#/components/schemas/util.ServerResponse'
+                - properties:
+                    data:
+                      $ref: '#/components/schemas/server.Stub'
+                  type: object
+          description: Bad Request
+        "401":
+          content:
+            application/json:
+              schema:
+                allOf:
+                - $ref: '#/components/schemas/util.ServerResponse'
+                - properties:
+                    data:
+                      $ref: '#/components/schemas/server.Stub'
+                  type: object
+          description: Unauthorized
+        "500":
+          content:
+            application/json:
+              schema:
+                allOf:
+                - $ref: '#/components/schemas/util.ServerResponse'
+                - properties:
+                    data:
+                      $ref: '#/components/schemas/server.Stub'
+                  type: object
+          description: Internal Server Error
+      security:
+      - ApiKeyAuth: []
+      summary: Create an application endpoint
+      tags:
       - Application Endpoints
   /api/v1/projects/{projectID}/applications/{appID}/endpoints/{endpointID}:
->>>>>>> 27b30a97
     delete:
-      description: This endpoint deletes an app
+      description: This endpoint deletes an application endpoint
       parameters:
       - description: Project id
         in: path
@@ -2138,58 +1936,64 @@
         required: true
         schema:
           type: string
-      responses:
-        "200":
-          content:
-            application/json:
-              schema:
-                allOf:
-                - $ref: '#/components/schemas/util.ServerResponse'
-                - properties:
-                    data:
-                      $ref: '#/components/schemas/server.Stub'
-                  type: object
-          description: OK
-        "400":
-          content:
-            application/json:
-              schema:
-                allOf:
-                - $ref: '#/components/schemas/util.ServerResponse'
-                - properties:
-                    data:
-                      $ref: '#/components/schemas/server.Stub'
-                  type: object
-          description: Bad Request
-        "401":
-          content:
-            application/json:
-              schema:
-                allOf:
-                - $ref: '#/components/schemas/util.ServerResponse'
-                - properties:
-                    data:
-                      $ref: '#/components/schemas/server.Stub'
-                  type: object
-          description: Unauthorized
-        "500":
-          content:
-            application/json:
-              schema:
-                allOf:
-                - $ref: '#/components/schemas/util.ServerResponse'
-                - properties:
-                    data:
-                      $ref: '#/components/schemas/server.Stub'
-                  type: object
-          description: Internal Server Error
-      security:
-      - ApiKeyAuth: []
-      summary: Delete app
-      tags:
-      - Application
+      - description: endpoint id
+        in: path
+        name: endpointID
+        required: true
+        schema:
+          type: string
+      responses:
+        "200":
+          content:
+            application/json:
+              schema:
+                allOf:
+                - $ref: '#/components/schemas/util.ServerResponse'
+                - properties:
+                    data:
+                      $ref: '#/components/schemas/server.Stub'
+                  type: object
+          description: OK
+        "400":
+          content:
+            application/json:
+              schema:
+                allOf:
+                - $ref: '#/components/schemas/util.ServerResponse'
+                - properties:
+                    data:
+                      $ref: '#/components/schemas/server.Stub'
+                  type: object
+          description: Bad Request
+        "401":
+          content:
+            application/json:
+              schema:
+                allOf:
+                - $ref: '#/components/schemas/util.ServerResponse'
+                - properties:
+                    data:
+                      $ref: '#/components/schemas/server.Stub'
+                  type: object
+          description: Unauthorized
+        "500":
+          content:
+            application/json:
+              schema:
+                allOf:
+                - $ref: '#/components/schemas/util.ServerResponse'
+                - properties:
+                    data:
+                      $ref: '#/components/schemas/server.Stub'
+                  type: object
+          description: Internal Server Error
+      security:
+      - ApiKeyAuth: []
+      summary: Delete application endpoint
+      tags:
+      - Application Endpoints
     get:
-      description: This endpoint fetches an application by it's id
+      description: This endpoint fetches an application endpoint
       parameters:
       - description: Project id
         in: path
@@ -2203,58 +2007,64 @@
         required: true
         schema:
           type: string
-      responses:
-        "200":
-          content:
-            application/json:
-              schema:
-                allOf:
-                - $ref: '#/components/schemas/util.ServerResponse'
-                - properties:
-                    data:
-                      $ref: '#/components/schemas/datastore.Application'
-                  type: object
-          description: OK
-        "400":
-          content:
-            application/json:
-              schema:
-                allOf:
-                - $ref: '#/components/schemas/util.ServerResponse'
-                - properties:
-                    data:
-                      $ref: '#/components/schemas/server.Stub'
-                  type: object
-          description: Bad Request
-        "401":
-          content:
-            application/json:
-              schema:
-                allOf:
-                - $ref: '#/components/schemas/util.ServerResponse'
-                - properties:
-                    data:
-                      $ref: '#/components/schemas/server.Stub'
-                  type: object
-          description: Unauthorized
-        "500":
-          content:
-            application/json:
-              schema:
-                allOf:
-                - $ref: '#/components/schemas/util.ServerResponse'
-                - properties:
-                    data:
-                      $ref: '#/components/schemas/server.Stub'
-                  type: object
-          description: Internal Server Error
-      security:
-      - ApiKeyAuth: []
-      summary: Get an application
-      tags:
-      - Application
+      - description: endpoint id
+        in: path
+        name: endpointID
+        required: true
+        schema:
+          type: string
+      responses:
+        "200":
+          content:
+            application/json:
+              schema:
+                allOf:
+                - $ref: '#/components/schemas/util.ServerResponse'
+                - properties:
+                    data:
+                      $ref: '#/components/schemas/datastore.Endpoint'
+                  type: object
+          description: OK
+        "400":
+          content:
+            application/json:
+              schema:
+                allOf:
+                - $ref: '#/components/schemas/util.ServerResponse'
+                - properties:
+                    data:
+                      $ref: '#/components/schemas/server.Stub'
+                  type: object
+          description: Bad Request
+        "401":
+          content:
+            application/json:
+              schema:
+                allOf:
+                - $ref: '#/components/schemas/util.ServerResponse'
+                - properties:
+                    data:
+                      $ref: '#/components/schemas/server.Stub'
+                  type: object
+          description: Unauthorized
+        "500":
+          content:
+            application/json:
+              schema:
+                allOf:
+                - $ref: '#/components/schemas/util.ServerResponse'
+                - properties:
+                    data:
+                      $ref: '#/components/schemas/server.Stub'
+                  type: object
+          description: Internal Server Error
+      security:
+      - ApiKeyAuth: []
+      summary: Get application endpoint
+      tags:
+      - Application Endpoints
     put:
-      description: This endpoint updates an application
+      description: This endpoint updates an application endpoint
       parameters:
       - description: Project id
         in: path
@@ -2268,144 +2078,9 @@
         required: true
         schema:
           type: string
-      requestBody:
-        content:
-          application/json:
-            schema:
-              $ref: '#/components/schemas/models.Application'
-        description: Application Details
-        required: true
-        x-originalParamName: application
-      responses:
-        "200":
-          content:
-            application/json:
-              schema:
-                allOf:
-                - $ref: '#/components/schemas/util.ServerResponse'
-                - properties:
-                    data:
-                      $ref: '#/components/schemas/datastore.Application'
-                  type: object
-          description: OK
-        "400":
-          content:
-            application/json:
-              schema:
-                allOf:
-                - $ref: '#/components/schemas/util.ServerResponse'
-                - properties:
-                    data:
-                      $ref: '#/components/schemas/server.Stub'
-                  type: object
-          description: Bad Request
-        "401":
-          content:
-            application/json:
-              schema:
-                allOf:
-                - $ref: '#/components/schemas/util.ServerResponse'
-                - properties:
-                    data:
-                      $ref: '#/components/schemas/server.Stub'
-                  type: object
-          description: Unauthorized
-        "500":
-          content:
-            application/json:
-              schema:
-                allOf:
-                - $ref: '#/components/schemas/util.ServerResponse'
-                - properties:
-                    data:
-                      $ref: '#/components/schemas/server.Stub'
-                  type: object
-          description: Internal Server Error
-      security:
-      - ApiKeyAuth: []
-      summary: Update an application
-      tags:
-      - Application
-  /api/v1/projects/{projectID}/applications/{appID}/endpoints:
-    get:
-      description: This endpoint fetches an application's endpoints
-      parameters:
-      - description: Project id
-        in: path
-        name: projectID
-        required: true
-        schema:
-          type: string
-      - description: application id
-        in: path
-        name: appID
-        required: true
-        schema:
-          type: string
-      responses:
-        "200":
-          content:
-            application/json:
-              schema:
-                allOf:
-                - $ref: '#/components/schemas/util.ServerResponse'
-                - properties:
-                    data:
-                      items:
-                        $ref: '#/components/schemas/datastore.Endpoint'
-                      type: array
-                  type: object
-          description: OK
-        "400":
-          content:
-            application/json:
-              schema:
-                allOf:
-                - $ref: '#/components/schemas/util.ServerResponse'
-                - properties:
-                    data:
-                      $ref: '#/components/schemas/server.Stub'
-                  type: object
-          description: Bad Request
-        "401":
-          content:
-            application/json:
-              schema:
-                allOf:
-                - $ref: '#/components/schemas/util.ServerResponse'
-                - properties:
-                    data:
-                      $ref: '#/components/schemas/server.Stub'
-                  type: object
-          description: Unauthorized
-        "500":
-          content:
-            application/json:
-              schema:
-                allOf:
-                - $ref: '#/components/schemas/util.ServerResponse'
-                - properties:
-                    data:
-                      $ref: '#/components/schemas/server.Stub'
-                  type: object
-          description: Internal Server Error
-      security:
-      - ApiKeyAuth: []
-      summary: Get application endpoints
-      tags:
-      - Application Endpoints
-    post:
-      description: This endpoint creates an application endpoint
-      parameters:
-      - description: Project id
-        in: path
-        name: projectID
-        required: true
-        schema:
-          type: string
-      - description: application id
-        in: path
-        name: appID
+      - description: endpoint id
+        in: path
+        name: endpointID
         required: true
         schema:
           type: string
@@ -2464,233 +2139,9 @@
           description: Internal Server Error
       security:
       - ApiKeyAuth: []
-      summary: Create an application endpoint
+      summary: Update an application endpoint
       tags:
       - Application Endpoints
-  /api/v1/projects/{projectID}/applications/{appID}/endpoints/{endpointID}:
-    delete:
-      description: This endpoint deletes an application endpoint
-      parameters:
-      - description: Project id
-        in: path
-        name: projectID
-        required: true
-        schema:
-          type: string
-      - description: application id
-        in: path
-        name: appID
-        required: true
-        schema:
-          type: string
-      - description: endpoint id
-        in: path
-        name: endpointID
-        required: true
-        schema:
-          type: string
-      responses:
-        "200":
-          content:
-            application/json:
-              schema:
-                allOf:
-                - $ref: '#/components/schemas/util.ServerResponse'
-                - properties:
-                    data:
-                      $ref: '#/components/schemas/server.Stub'
-                  type: object
-          description: OK
-        "400":
-          content:
-            application/json:
-              schema:
-                allOf:
-                - $ref: '#/components/schemas/util.ServerResponse'
-                - properties:
-                    data:
-                      $ref: '#/components/schemas/server.Stub'
-                  type: object
-          description: Bad Request
-        "401":
-          content:
-            application/json:
-              schema:
-                allOf:
-                - $ref: '#/components/schemas/util.ServerResponse'
-                - properties:
-                    data:
-                      $ref: '#/components/schemas/server.Stub'
-                  type: object
-          description: Unauthorized
-        "500":
-          content:
-            application/json:
-              schema:
-                allOf:
-                - $ref: '#/components/schemas/util.ServerResponse'
-                - properties:
-                    data:
-                      $ref: '#/components/schemas/server.Stub'
-                  type: object
-          description: Internal Server Error
-      security:
-      - ApiKeyAuth: []
-      summary: Delete application endpoint
-      tags:
-      - Application Endpoints
-    get:
-      description: This endpoint fetches an application endpoint
-      parameters:
-      - description: Project id
-        in: path
-        name: projectID
-        required: true
-        schema:
-          type: string
-      - description: application id
-        in: path
-        name: appID
-        required: true
-        schema:
-          type: string
-      - description: endpoint id
-        in: path
-        name: endpointID
-        required: true
-        schema:
-          type: string
-      responses:
-        "200":
-          content:
-            application/json:
-              schema:
-                allOf:
-                - $ref: '#/components/schemas/util.ServerResponse'
-                - properties:
-                    data:
-                      $ref: '#/components/schemas/datastore.Endpoint'
-                  type: object
-          description: OK
-        "400":
-          content:
-            application/json:
-              schema:
-                allOf:
-                - $ref: '#/components/schemas/util.ServerResponse'
-                - properties:
-                    data:
-                      $ref: '#/components/schemas/server.Stub'
-                  type: object
-          description: Bad Request
-        "401":
-          content:
-            application/json:
-              schema:
-                allOf:
-                - $ref: '#/components/schemas/util.ServerResponse'
-                - properties:
-                    data:
-                      $ref: '#/components/schemas/server.Stub'
-                  type: object
-          description: Unauthorized
-        "500":
-          content:
-            application/json:
-              schema:
-                allOf:
-                - $ref: '#/components/schemas/util.ServerResponse'
-                - properties:
-                    data:
-                      $ref: '#/components/schemas/server.Stub'
-                  type: object
-          description: Internal Server Error
-      security:
-      - ApiKeyAuth: []
-      summary: Get application endpoint
-      tags:
-      - Application Endpoints
-    put:
-      description: This endpoint updates an application endpoint
-      parameters:
-      - description: Project id
-        in: path
-        name: projectID
-        required: true
-        schema:
-          type: string
-      - description: application id
-        in: path
-        name: appID
-        required: true
-        schema:
-          type: string
-      - description: endpoint id
-        in: path
-        name: endpointID
-        required: true
-        schema:
-          type: string
-      requestBody:
-        content:
-          application/json:
-            schema:
-              $ref: '#/components/schemas/models.Endpoint'
-        description: Endpoint Details
-        required: true
-        x-originalParamName: endpoint
-      responses:
-        "200":
-          content:
-            application/json:
-              schema:
-                allOf:
-                - $ref: '#/components/schemas/util.ServerResponse'
-                - properties:
-                    data:
-                      $ref: '#/components/schemas/datastore.Endpoint'
-                  type: object
-          description: OK
-        "400":
-          content:
-            application/json:
-              schema:
-                allOf:
-                - $ref: '#/components/schemas/util.ServerResponse'
-                - properties:
-                    data:
-                      $ref: '#/components/schemas/server.Stub'
-                  type: object
-          description: Bad Request
-        "401":
-          content:
-            application/json:
-              schema:
-                allOf:
-                - $ref: '#/components/schemas/util.ServerResponse'
-                - properties:
-                    data:
-                      $ref: '#/components/schemas/server.Stub'
-                  type: object
-          description: Unauthorized
-        "500":
-          content:
-            application/json:
-              schema:
-                allOf:
-                - $ref: '#/components/schemas/util.ServerResponse'
-                - properties:
-                    data:
-                      $ref: '#/components/schemas/server.Stub'
-                  type: object
-          description: Internal Server Error
-      security:
-      - ApiKeyAuth: []
-      summary: Update an application endpoint
-      tags:
-      - Application Endpoints
-<<<<<<< HEAD
-=======
   /api/v1/projects/{projectID}/applications/{appID}/endpoints/{endpointID}/expire_secret:
     put:
       description: This endpoint expires the current endpoint secret and generates
@@ -2764,7 +2215,6 @@
       summary: Expire and generate new application endpoint secret
       tags:
       - Application Endpoints
->>>>>>> 27b30a97
   /api/v1/projects/{projectID}/eventdeliveries:
     get:
       description: This endpoint fetch event deliveries.
