--- conflicted
+++ resolved
@@ -17,7 +17,7 @@
       properties:
         created_at:
           type: integer
-        delted_at:
+        deleted_at:
           type: integer
         expires_at:
           type: integer
@@ -37,6 +37,13 @@
           type: string
         updated_at:
           type: integer
+      type: object
+    datastore.AlertConfiguration:
+      properties:
+        count:
+          type: integer
+        threshold:
+          type: string
       type: object
     datastore.ApiKey:
       properties:
@@ -84,16 +91,6 @@
           type: string
       type: object
     datastore.BasicAuth:
-<<<<<<< HEAD
-      properties:
-        password:
-          type: string
-        username:
-          type: string
-      type: object
-    datastore.DefaultStrategyConfiguration:
-=======
->>>>>>> b377ed70
       properties:
         password:
           type: string
@@ -143,10 +140,6 @@
           type: string
         description:
           type: string
-        events:
-          items:
-            type: string
-          type: array
         http_timeout:
           type: string
         rate_limit:
@@ -155,32 +148,11 @@
           type: string
         secret:
           type: string
-        status:
-          type: string
         target_url:
           type: string
         uid:
           type: string
         updated_at:
-          type: string
-      type: object
-    datastore.EndpointMetadata:
-      properties:
-        http_timeout:
-          type: string
-        rate_limit:
-          type: integer
-        rate_limit_duration:
-          type: string
-        secret:
-          type: string
-        sent:
-          type: boolean
-        status:
-          type: string
-        target_url:
-          type: string
-        uid:
           type: string
       type: object
     datastore.Event:
@@ -216,33 +188,37 @@
       type: object
     datastore.EventDelivery:
       properties:
-        app_metadata:
-          $ref: '#/components/schemas/datastore.AppMetadata'
+        app_id:
+          type: string
         created_at:
           type: string
         deleted_at:
           type: string
         description:
           type: string
-        endpoint:
-          $ref: '#/components/schemas/datastore.EndpointMetadata'
-        event_metadata:
-          $ref: '#/components/schemas/datastore.EventMetadata'
+        endpoint_id:
+          type: string
+        event_id:
+          type: string
+        group_id:
+          type: string
         metadata:
           $ref: '#/components/schemas/datastore.Metadata'
         status:
           type: string
+        subscription_id:
+          type: string
         uid:
           type: string
         updated_at:
           type: string
       type: object
-    datastore.EventMetadata:
+    datastore.FilterConfiguration:
       properties:
-        name:
-          type: string
-        uid:
-          type: string
+        event_types:
+          items:
+            type: string
+          type: array
       type: object
     datastore.Group:
       properties:
@@ -292,11 +268,8 @@
       type: object
     datastore.HMac:
       properties:
-<<<<<<< HEAD
-=======
         encoding:
           type: string
->>>>>>> b377ed70
         hash:
           type: string
         header:
@@ -354,12 +327,44 @@
         duration:
           type: string
       type: object
+    datastore.RetryConfiguration:
+      properties:
+        duration:
+          type: string
+        retry_count:
+          type: integer
+        type:
+          type: string
+      type: object
     datastore.SignatureConfiguration:
       properties:
         hash:
           type: string
         header:
           type: string
+      type: object
+    datastore.Source:
+      properties:
+        created_at:
+          type: integer
+        deleted_at:
+          type: integer
+        group_id:
+          type: string
+        is_disabled:
+          type: boolean
+        mask_id:
+          type: string
+        name:
+          type: string
+        type:
+          type: string
+        uid:
+          type: string
+        updated_at:
+          type: integer
+        verifier:
+          $ref: '#/components/schemas/datastore.VerifierConfig'
       type: object
     datastore.StrategyConfiguration:
       properties:
@@ -369,6 +374,33 @@
           type: integer
         type:
           type: string
+      type: object
+    datastore.Subscription:
+      properties:
+        alert_config:
+          $ref: '#/components/schemas/datastore.AlertConfiguration'
+        created_at:
+          type: integer
+        deleted_at:
+          type: integer
+        endpoint:
+          $ref: '#/components/schemas/datastore.Endpoint'
+        filter_config:
+          $ref: '#/components/schemas/datastore.FilterConfiguration'
+        name:
+          type: string
+        retry_config:
+          $ref: '#/components/schemas/datastore.RetryConfiguration'
+        source:
+          $ref: '#/components/schemas/datastore.Source'
+        status:
+          type: string
+        type:
+          type: string
+        uid:
+          type: string
+        updated_at:
+          type: integer
       type: object
     datastore.VerifierConfig:
       properties:
@@ -381,17 +413,6 @@
         type:
           type: string
       type: object
-    datastore.VerifierConfig:
-      properties:
-        api_key:
-          $ref: '#/components/schemas/datastore.ApiKey'
-        basic_auth:
-          $ref: '#/components/schemas/datastore.BasicAuth'
-        hmac:
-          $ref: '#/components/schemas/datastore.HMac'
-        type:
-          type: string
-      type: object
     models.APIKey:
       properties:
         expires_at:
@@ -529,6 +550,25 @@
           type: string
         verifier:
           $ref: '#/components/schemas/datastore.VerifierConfig'
+      type: object
+    models.Subscription:
+      properties:
+        alert_config:
+          $ref: '#/components/schemas/datastore.AlertConfiguration'
+        app_id:
+          type: string
+        endpoint_id:
+          type: string
+        filter_config:
+          $ref: '#/components/schemas/datastore.FilterConfiguration'
+        name:
+          type: string
+        retry_config:
+          $ref: '#/components/schemas/datastore.RetryConfiguration'
+        source_id:
+          type: string
+        type:
+          type: string
       type: object
     server.Stub:
       type: object
@@ -3207,6 +3247,363 @@
       summary: Update a source
       tags:
       - Source
+  /subscriptions:
+    get:
+      description: This endpoint fetches all the subscriptions
+      parameters:
+      - description: results per page
+        in: query
+        name: perPage
+        schema:
+          type: string
+      - description: page number
+        in: query
+        name: page
+        schema:
+          type: string
+      - description: sort order
+        in: query
+        name: sort
+        schema:
+          type: string
+      - description: subscription title
+        in: query
+        name: q
+        schema:
+          type: string
+      - description: group id
+        in: query
+        name: groupId
+        required: true
+        schema:
+          type: string
+      responses:
+        "200":
+          content:
+            application/json:
+              schema:
+                allOf:
+                - $ref: '#/components/schemas/server.serverResponse'
+                - properties:
+                    data:
+                      allOf:
+                      - $ref: '#/components/schemas/server.pagedResponse'
+                      - properties:
+                          content:
+                            items:
+                              $ref: '#/components/schemas/datastore.Subscription'
+                            type: array
+                        type: object
+                  type: object
+          description: OK
+        "400":
+          content:
+            application/json:
+              schema:
+                allOf:
+                - $ref: '#/components/schemas/server.serverResponse'
+                - properties:
+                    data:
+                      $ref: '#/components/schemas/server.Stub'
+                  type: object
+          description: Bad Request
+        "401":
+          content:
+            application/json:
+              schema:
+                allOf:
+                - $ref: '#/components/schemas/server.serverResponse'
+                - properties:
+                    data:
+                      $ref: '#/components/schemas/server.Stub'
+                  type: object
+          description: Unauthorized
+        "500":
+          content:
+            application/json:
+              schema:
+                allOf:
+                - $ref: '#/components/schemas/server.serverResponse'
+                - properties:
+                    data:
+                      $ref: '#/components/schemas/server.Stub'
+                  type: object
+          description: Internal Server Error
+      security:
+      - ApiKeyAuth: []
+      summary: Get all subscriptions
+      tags:
+      - Subscriptions
+    post:
+      description: This endpoint creates a subscriptions
+      parameters:
+      - description: group id
+        in: query
+        name: groupId
+        required: true
+        schema:
+          type: string
+      responses:
+        "200":
+          content:
+            application/json:
+              schema:
+                allOf:
+                - $ref: '#/components/schemas/server.serverResponse'
+                - properties:
+                    data:
+                      allOf:
+                      - $ref: '#/components/schemas/server.pagedResponse'
+                      - properties:
+                          content:
+                            items:
+                              $ref: '#/components/schemas/datastore.Subscription'
+                            type: array
+                        type: object
+                  type: object
+          description: OK
+        "400":
+          content:
+            application/json:
+              schema:
+                allOf:
+                - $ref: '#/components/schemas/server.serverResponse'
+                - properties:
+                    data:
+                      $ref: '#/components/schemas/server.Stub'
+                  type: object
+          description: Bad Request
+        "401":
+          content:
+            application/json:
+              schema:
+                allOf:
+                - $ref: '#/components/schemas/server.serverResponse'
+                - properties:
+                    data:
+                      $ref: '#/components/schemas/server.Stub'
+                  type: object
+          description: Unauthorized
+        "500":
+          content:
+            application/json:
+              schema:
+                allOf:
+                - $ref: '#/components/schemas/server.serverResponse'
+                - properties:
+                    data:
+                      $ref: '#/components/schemas/server.Stub'
+                  type: object
+          description: Internal Server Error
+      security:
+      - ApiKeyAuth: []
+      summary: Creates a subscription
+      tags:
+      - Subscriptions
+  /subscriptions/{subscriptionID}:
+    delete:
+      description: This endpoint deletes a subscription
+      parameters:
+      - description: group id
+        in: query
+        name: groupId
+        required: true
+        schema:
+          type: string
+      - description: subscription id
+        in: path
+        name: subscriptionID
+        required: true
+        schema:
+          type: string
+      responses:
+        "200":
+          content:
+            application/json:
+              schema:
+                allOf:
+                - $ref: '#/components/schemas/server.serverResponse'
+                - properties:
+                    data:
+                      $ref: '#/components/schemas/server.Stub'
+                  type: object
+          description: OK
+        "400":
+          content:
+            application/json:
+              schema:
+                allOf:
+                - $ref: '#/components/schemas/server.serverResponse'
+                - properties:
+                    data:
+                      $ref: '#/components/schemas/server.Stub'
+                  type: object
+          description: Bad Request
+        "401":
+          content:
+            application/json:
+              schema:
+                allOf:
+                - $ref: '#/components/schemas/server.serverResponse'
+                - properties:
+                    data:
+                      $ref: '#/components/schemas/server.Stub'
+                  type: object
+          description: Unauthorized
+        "500":
+          content:
+            application/json:
+              schema:
+                allOf:
+                - $ref: '#/components/schemas/server.serverResponse'
+                - properties:
+                    data:
+                      $ref: '#/components/schemas/server.Stub'
+                  type: object
+          description: Internal Server Error
+      security:
+      - ApiKeyAuth: []
+      summary: Delete subscription
+      tags:
+      - Application
+    get:
+      description: This endpoint fetches an Subscription by it's id
+      parameters:
+      - description: group id
+        in: query
+        name: groupId
+        required: true
+        schema:
+          type: string
+      - description: application id
+        in: path
+        name: subscriptionID
+        required: true
+        schema:
+          type: string
+      responses:
+        "200":
+          content:
+            application/json:
+              schema:
+                allOf:
+                - $ref: '#/components/schemas/server.serverResponse'
+                - properties:
+                    data:
+                      $ref: '#/components/schemas/datastore.Subscription'
+                  type: object
+          description: OK
+        "400":
+          content:
+            application/json:
+              schema:
+                allOf:
+                - $ref: '#/components/schemas/server.serverResponse'
+                - properties:
+                    data:
+                      $ref: '#/components/schemas/server.Stub'
+                  type: object
+          description: Bad Request
+        "401":
+          content:
+            application/json:
+              schema:
+                allOf:
+                - $ref: '#/components/schemas/server.serverResponse'
+                - properties:
+                    data:
+                      $ref: '#/components/schemas/server.Stub'
+                  type: object
+          description: Unauthorized
+        "500":
+          content:
+            application/json:
+              schema:
+                allOf:
+                - $ref: '#/components/schemas/server.serverResponse'
+                - properties:
+                    data:
+                      $ref: '#/components/schemas/server.Stub'
+                  type: object
+          description: Internal Server Error
+      security:
+      - ApiKeyAuth: []
+      summary: Gets a subscription
+      tags:
+      - Subscription
+    put:
+      description: This endpoint updates a subscription
+      parameters:
+      - description: group id
+        in: path
+        name: groupId
+        required: true
+        schema:
+          type: string
+      - description: subscription id
+        in: path
+        name: subscriptionID
+        required: true
+        schema:
+          type: string
+      requestBody:
+        content:
+          application/json:
+            schema:
+              $ref: '#/components/schemas/models.Subscription'
+        description: Subscription Details
+        required: true
+        x-originalParamName: subscription
+      responses:
+        "200":
+          content:
+            application/json:
+              schema:
+                allOf:
+                - $ref: '#/components/schemas/server.serverResponse'
+                - properties:
+                    data:
+                      $ref: '#/components/schemas/datastore.Subscription'
+                  type: object
+          description: OK
+        "400":
+          content:
+            application/json:
+              schema:
+                allOf:
+                - $ref: '#/components/schemas/server.serverResponse'
+                - properties:
+                    data:
+                      $ref: '#/components/schemas/server.Stub'
+                  type: object
+          description: Bad Request
+        "401":
+          content:
+            application/json:
+              schema:
+                allOf:
+                - $ref: '#/components/schemas/server.serverResponse'
+                - properties:
+                    data:
+                      $ref: '#/components/schemas/server.Stub'
+                  type: object
+          description: Unauthorized
+        "500":
+          content:
+            application/json:
+              schema:
+                allOf:
+                - $ref: '#/components/schemas/server.serverResponse'
+                - properties:
+                    data:
+                      $ref: '#/components/schemas/server.Stub'
+                  type: object
+          description: Internal Server Error
+      security:
+      - ApiKeyAuth: []
+      summary: Update a subscription
+      tags:
+      - Subscription
 servers:
 - url: https://cloud.staging.getconvoy.io/api/v1
 tags:
