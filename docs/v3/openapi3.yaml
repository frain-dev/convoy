components:
  schemas:
    auth.Role:
      properties:
        apps:
          items:
            type: string
          type: array
        groups:
          items:
            type: string
          type: array
        type:
          type: string
      type: object
    datastore.APIKey:
      properties:
        created_at:
<<<<<<< HEAD
          type: string
        deleted_at:
          type: string
=======
          type: integer
        deleted_at:
          type: integer
>>>>>>> 3bebacc2
        expires_at:
          type: integer
        hash:
          type: string
        key_type:
          type: string
        mask_id:
          type: string
        name:
          type: string
        role:
          $ref: '#/components/schemas/auth.Role'
        salt:
          type: string
        uid:
          type: string
        updated_at:
          type: integer
      type: object
    datastore.AlertConfiguration:
      properties:
        count:
          type: integer
        threshold:
          type: string
      type: object
    datastore.ApiKey:
      properties:
        header:
          type: string
        key:
          type: string
      type: object
    datastore.Application:
      properties:
        created_at:
          type: string
        deleted_at:
          type: string
        endpoints:
          items:
            $ref: '#/components/schemas/datastore.Endpoint'
          type: array
        events:
          type: integer
        group_id:
          type: string
        is_disabled:
          type: boolean
        name:
          type: string
        slack_webhook_url:
          type: string
        support_email:
          type: string
        uid:
          type: string
        updated_at:
          type: string
      type: object
    datastore.BasicAuth:
      properties:
        password:
          type: string
        username:
          type: string
      type: object
    datastore.DeliveryAttempt:
      properties:
        api_version:
          type: string
        created_at:
          type: string
        deleted_at:
          type: string
        endpoint_id:
          type: string
        error:
          type: string
        http_status:
          type: string
        ip_address:
          type: string
        method:
          type: string
        msg_id:
          type: string
        request_http_header:
          $ref: '#/components/schemas/datastore.HttpHeader'
        response_data:
          type: string
        response_http_header:
          $ref: '#/components/schemas/datastore.HttpHeader'
        status:
          type: boolean
        uid:
          type: string
        updated_at:
          type: string
        url:
          type: string
      type: object
    datastore.Endpoint:
      properties:
        created_at:
          type: string
        deleted_at:
          type: string
        description:
          type: string
        http_timeout:
          type: string
        rate_limit:
          type: integer
        rate_limit_duration:
          type: string
        secret:
          type: string
        target_url:
          type: string
        uid:
          type: string
        updated_at:
          type: string
      type: object
    datastore.Event:
      properties:
        app_id:
          type: string
        created_at:
          type: string
        data:
          description: |-
            Data is an arbitrary JSON value that gets sent as the body of the
            webhook to the endpoints
          items:
            type: integer
          type: array
        deleted_at:
          type: string
        event_type:
          type: string
        group_id:
          type: string
        matched_endpoints:
          type: integer
        provider_id:
          description: |-
            ProviderID is a custom ID that can be used to reconcile this Event
            with your internal systems.
            This is optional
            If not provided, we will generate one for you
          type: string
        source_id:
          type: string
        uid:
          type: string
        updated_at:
          type: string
      type: object
    datastore.EventDelivery:
      properties:
        app_id:
          type: string
        created_at:
          type: string
        deleted_at:
          type: string
        description:
          type: string
        endpoint_id:
          type: string
        event_id:
          type: string
        group_id:
          type: string
        metadata:
          $ref: '#/components/schemas/datastore.Metadata'
        status:
          type: string
        subscription_id:
          type: string
        uid:
          type: string
        updated_at:
          type: string
      type: object
    datastore.FilterConfiguration:
      properties:
        event_types:
          items:
            type: string
          type: array
      type: object
    datastore.Group:
      properties:
        config:
          $ref: '#/components/schemas/datastore.GroupConfig'
        created_at:
          type: string
        deleted_at:
          type: string
        logo_url:
          type: string
        name:
          type: string
        rate_limit:
          description: 'TODO(subomi): refactor this into the Instance API.'
          type: integer
        rate_limit_duration:
          type: string
        statistics:
          $ref: '#/components/schemas/datastore.GroupStatistics'
        type:
          type: string
        uid:
          type: string
        updated_at:
          type: string
      type: object
    datastore.GroupConfig:
      properties:
        disable_endpoint:
          type: boolean
        ratelimit:
          $ref: '#/components/schemas/datastore.RateLimitConfiguration'
        replay_attacks:
          type: boolean
        signature:
          $ref: '#/components/schemas/datastore.SignatureConfiguration'
        strategy:
          $ref: '#/components/schemas/datastore.StrategyConfiguration'
      type: object
    datastore.GroupStatistics:
      properties:
        messages_sent:
          type: integer
        total_apps:
          type: integer
      type: object
    datastore.HMac:
      properties:
        encoding:
          type: string
        hash:
          type: string
        header:
          type: string
        secret:
          type: string
      type: object
    datastore.HttpHeader:
      additionalProperties:
        type: string
      type: object
    datastore.Metadata:
      properties:
        data:
          description: Data to be sent to endpoint.
          items:
            type: integer
          type: array
        interval_seconds:
          type: integer
        next_send_time:
          description: |-
            NextSendTime denotes the next time a Event will be published in
            case it failed the first time
          type: integer
        num_trials:
          description: |-
            NumTrials: number of times we have tried to deliver this Event to
            an application
          type: integer
        retry_limit:
          type: integer
        strategy:
          type: string
      type: object
    datastore.Organisation:
      properties:
        created_at:
          type: string
        deleted_at:
          type: string
        name:
          type: string
        uid:
          type: string
        updated_at:
          type: string
      type: object
    datastore.OrganisationMember:
      properties:
        created_at:
          type: string
        deleted_at:
          type: string
        organisation_id:
          type: string
        role:
          $ref: '#/components/schemas/auth.Role'
        uid:
          type: string
        updated_at:
          type: string
        user_id:
          type: string
      type: object
    datastore.PaginationData:
      properties:
        next:
          type: integer
        page:
          type: integer
        perPage:
          type: integer
        prev:
          type: integer
        total:
          type: integer
        totalPage:
          type: integer
      type: object
    datastore.RateLimitConfiguration:
      properties:
        count:
          type: integer
        duration:
          type: string
      type: object
    datastore.RetryConfiguration:
      properties:
        duration:
          type: string
        retry_count:
          type: integer
        type:
          type: string
      type: object
    datastore.SignatureConfiguration:
      properties:
        hash:
          type: string
        header:
          type: string
      type: object
    datastore.Source:
      properties:
        created_at:
          type: string
        deleted_at:
          type: string
        group_id:
          type: string
        is_disabled:
          type: boolean
        mask_id:
          type: string
        name:
          type: string
        type:
          type: string
        uid:
          type: string
        updated_at:
          type: string
        verifier:
          $ref: '#/components/schemas/datastore.VerifierConfig'
      type: object
    datastore.StrategyConfiguration:
      properties:
        duration:
          type: integer
        retry_count:
          type: integer
        type:
          type: string
      type: object
    datastore.Subscription:
      properties:
        alert_config:
          $ref: '#/components/schemas/datastore.AlertConfiguration'
        created_at:
          type: string
        delted_at:
          type: string
        endpoint:
          $ref: '#/components/schemas/datastore.Endpoint'
        filter_config:
          $ref: '#/components/schemas/datastore.FilterConfiguration'
        name:
          type: string
        retry_config:
          $ref: '#/components/schemas/datastore.RetryConfiguration'
        source:
          $ref: '#/components/schemas/datastore.Source'
        status:
          type: string
        type:
          type: string
        uid:
          type: string
        updated_at:
          type: string
      type: object
    datastore.VerifierConfig:
      properties:
        api_key:
          $ref: '#/components/schemas/datastore.ApiKey'
        basic_auth:
          $ref: '#/components/schemas/datastore.BasicAuth'
        hmac:
          $ref: '#/components/schemas/datastore.HMac'
        type:
          type: string
      type: object
    models.APIKey:
      properties:
        expires_at:
          type: string
        key_type:
          type: string
        name:
          type: string
        role:
          $ref: '#/components/schemas/auth.Role'
      type: object
    models.APIKeyResponse:
      properties:
        created_at:
          type: string
        expires_at:
          type: string
        key:
          type: string
        key_type:
          type: string
        name:
          type: string
        role:
          $ref: '#/components/schemas/auth.Role'
        uid:
          type: string
      type: object
    models.Application:
      properties:
        is_disabled:
          type: boolean
        name:
          type: string
        slack_webhook_url:
          type: string
        support_email:
          type: string
      type: object
    models.Endpoint:
      properties:
        description:
          type: string
        events:
          items:
            type: string
          type: array
        http_timeout:
          type: string
        rate_limit:
          type: integer
        rate_limit_duration:
          type: string
        secret:
          type: string
        url:
          type: string
      type: object
    models.Event:
      properties:
        app_id:
          type: string
        data:
          description: |-
            Data is an arbitrary JSON value that gets sent as the body of the
            webhook to the endpoints
          items:
            type: integer
          type: array
        event_type:
          type: string
      type: object
    models.Group:
      properties:
        config:
          $ref: '#/components/schemas/datastore.GroupConfig'
        logo_url:
          type: string
        name:
          type: string
        rate_limit:
          type: integer
        rate_limit_duration:
          type: string
        type:
          type: string
      type: object
    models.LoginUser:
      properties:
        password:
          type: string
        username:
          type: string
      type: object
    models.LoginUserResponse:
      properties:
        created_at:
          type: integer
        deleted_at:
          type: integer
        email:
          type: string
        first_name:
          type: string
        last_name:
          type: string
        role:
          $ref: '#/components/schemas/auth.Role'
        token:
          $ref: '#/components/schemas/models.Token'
        uid:
          type: string
        updated_at:
          type: integer
      type: object
    models.Organisation:
      properties:
        name:
          type: string
      type: object
    models.OrganisationInvite:
      properties:
        invitee_email:
          type: string
        role:
          $ref: '#/components/schemas/auth.Role'
      type: object
    models.PortalAPIKeyResponse:
      properties:
        app_id:
          type: string
        group_id:
          type: string
        key:
          type: string
        key_type:
          type: string
        role:
          $ref: '#/components/schemas/auth.Role'
        url:
          type: string
      type: object
    models.Source:
      properties:
        is_disabled:
          type: boolean
        name:
          type: string
        type:
          type: string
        verifier:
          $ref: '#/components/schemas/datastore.VerifierConfig'
      type: object
    models.SourceResponse:
      properties:
        created_at:
          type: integer
        deleted_at:
          type: integer
        group_id:
          type: string
        is_disabled:
          type: boolean
        mask_id:
          type: string
        name:
          type: string
        type:
          type: string
        uid:
          type: string
        updated_at:
          type: integer
        url:
          type: string
        verifier:
          $ref: '#/components/schemas/datastore.VerifierConfig'
      type: object
    models.Subscription:
      properties:
        alert_config:
          $ref: '#/components/schemas/datastore.AlertConfiguration'
        app_id:
          type: string
        endpoint_id:
          type: string
        filter_config:
          $ref: '#/components/schemas/datastore.FilterConfiguration'
        name:
          type: string
        retry_config:
          $ref: '#/components/schemas/datastore.RetryConfiguration'
        source_id:
          type: string
        type:
          type: string
      type: object
    models.Token:
      properties:
        access_token:
          type: string
        refresh_token:
          type: string
      type: object
    models.UpdateOrganisationMember:
      properties:
        role:
          $ref: '#/components/schemas/auth.Role'
      type: object
    models.User:
      properties:
        email:
          type: string
        first_name:
          type: string
        last_name:
          type: string
        password:
          type: string
        role:
          $ref: '#/components/schemas/auth.Role'
      type: object
    server.Stub:
      type: object
    server.pagedResponse:
      properties:
        content: {}
        pagination:
          $ref: '#/components/schemas/datastore.PaginationData'
      type: object
    server.serverResponse:
      properties:
        data:
          items:
            type: integer
          type: array
        message:
          type: string
        status:
          type: boolean
      type: object
  securitySchemes:
    ApiKeyAuth:
      in: header
      name: Authorization
      type: apiKey
info:
  contact:
    email: Info@frain.dev
    name: API Support
    url: https://getconvoy.io/docs
  description: Convoy is a fast and secure distributed webhooks service. This document
    contains datastore.s API specification.
  license:
    name: Mozilla Public License 2.0
    url: https://www.mozilla.org/en-US/MPL/2.0/
  termsOfService: https://getconvoy.io/terms
  title: Convoy API Specification
  version: 0.1.12
openapi: 3.0.3
paths:
  /applications:
    get:
      description: This fetches all applications
      parameters:
      - description: results per page
        in: query
        name: perPage
        schema:
          type: string
      - description: page number
        in: query
        name: page
        schema:
          type: string
      - description: sort order
        in: query
        name: sort
        schema:
          type: string
      - description: app title
        in: query
        name: q
        schema:
          type: string
      - description: group id
        in: query
        name: groupId
        required: true
        schema:
          type: string
      responses:
        "200":
          content:
            application/json:
              schema:
                allOf:
                - $ref: '#/components/schemas/server.serverResponse'
                - properties:
                    data:
                      allOf:
                      - $ref: '#/components/schemas/server.pagedResponse'
                      - properties:
                          content:
                            items:
                              $ref: '#/components/schemas/datastore.Application'
                            type: array
                        type: object
                  type: object
          description: OK
        "400":
          content:
            application/json:
              schema:
                allOf:
                - $ref: '#/components/schemas/server.serverResponse'
                - properties:
                    data:
                      $ref: '#/components/schemas/server.Stub'
                  type: object
          description: Bad Request
        "401":
          content:
            application/json:
              schema:
                allOf:
                - $ref: '#/components/schemas/server.serverResponse'
                - properties:
                    data:
                      $ref: '#/components/schemas/server.Stub'
                  type: object
          description: Unauthorized
        "500":
          content:
            application/json:
              schema:
                allOf:
                - $ref: '#/components/schemas/server.serverResponse'
                - properties:
                    data:
                      $ref: '#/components/schemas/server.Stub'
                  type: object
          description: Internal Server Error
      security:
      - ApiKeyAuth: []
      summary: Get all applications
      tags:
      - Application
    post:
      description: This endpoint creates an application
      parameters:
      - description: group id
        in: query
        name: groupId
        required: true
        schema:
          type: string
      requestBody:
        content:
          application/json:
            schema:
              $ref: '#/components/schemas/models.Application'
        description: Application Details
        required: true
        x-originalParamName: application
      responses:
        "200":
          content:
            application/json:
              schema:
                allOf:
                - $ref: '#/components/schemas/server.serverResponse'
                - properties:
                    data:
                      $ref: '#/components/schemas/datastore.Application'
                  type: object
          description: OK
        "400":
          content:
            application/json:
              schema:
                allOf:
                - $ref: '#/components/schemas/server.serverResponse'
                - properties:
                    data:
                      $ref: '#/components/schemas/server.Stub'
                  type: object
          description: Bad Request
        "401":
          content:
            application/json:
              schema:
                allOf:
                - $ref: '#/components/schemas/server.serverResponse'
                - properties:
                    data:
                      $ref: '#/components/schemas/server.Stub'
                  type: object
          description: Unauthorized
        "500":
          content:
            application/json:
              schema:
                allOf:
                - $ref: '#/components/schemas/server.serverResponse'
                - properties:
                    data:
                      $ref: '#/components/schemas/server.Stub'
                  type: object
          description: Internal Server Error
      security:
      - ApiKeyAuth: []
      summary: Create an application
      tags:
      - Application
  /applications/{appID}:
    delete:
      description: This endpoint deletes an app
      parameters:
      - description: group id
        in: query
        name: groupId
        required: true
        schema:
          type: string
      - description: application id
        in: path
        name: appID
        required: true
        schema:
          type: string
      responses:
        "200":
          content:
            application/json:
              schema:
                allOf:
                - $ref: '#/components/schemas/server.serverResponse'
                - properties:
                    data:
                      $ref: '#/components/schemas/server.Stub'
                  type: object
          description: OK
        "400":
          content:
            application/json:
              schema:
                allOf:
                - $ref: '#/components/schemas/server.serverResponse'
                - properties:
                    data:
                      $ref: '#/components/schemas/server.Stub'
                  type: object
          description: Bad Request
        "401":
          content:
            application/json:
              schema:
                allOf:
                - $ref: '#/components/schemas/server.serverResponse'
                - properties:
                    data:
                      $ref: '#/components/schemas/server.Stub'
                  type: object
          description: Unauthorized
        "500":
          content:
            application/json:
              schema:
                allOf:
                - $ref: '#/components/schemas/server.serverResponse'
                - properties:
                    data:
                      $ref: '#/components/schemas/server.Stub'
                  type: object
          description: Internal Server Error
      security:
      - ApiKeyAuth: []
      summary: Delete app
      tags:
      - Application
    get:
      description: This endpoint fetches an application by it's id
      parameters:
      - description: group id
        in: query
        name: groupId
        required: true
        schema:
          type: string
      - description: application id
        in: path
        name: appID
        required: true
        schema:
          type: string
      responses:
        "200":
          content:
            application/json:
              schema:
                allOf:
                - $ref: '#/components/schemas/server.serverResponse'
                - properties:
                    data:
                      $ref: '#/components/schemas/datastore.Application'
                  type: object
          description: OK
        "400":
          content:
            application/json:
              schema:
                allOf:
                - $ref: '#/components/schemas/server.serverResponse'
                - properties:
                    data:
                      $ref: '#/components/schemas/server.Stub'
                  type: object
          description: Bad Request
        "401":
          content:
            application/json:
              schema:
                allOf:
                - $ref: '#/components/schemas/server.serverResponse'
                - properties:
                    data:
                      $ref: '#/components/schemas/server.Stub'
                  type: object
          description: Unauthorized
        "500":
          content:
            application/json:
              schema:
                allOf:
                - $ref: '#/components/schemas/server.serverResponse'
                - properties:
                    data:
                      $ref: '#/components/schemas/server.Stub'
                  type: object
          description: Internal Server Error
      security:
      - ApiKeyAuth: []
      summary: Get an application
      tags:
      - Application
    put:
      description: This endpoint updates an application
      parameters:
      - description: group id
        in: query
        name: groupId
        required: true
        schema:
          type: string
      - description: application id
        in: path
        name: appID
        required: true
        schema:
          type: string
      requestBody:
        content:
          application/json:
            schema:
              $ref: '#/components/schemas/models.Application'
        description: Application Details
        required: true
        x-originalParamName: application
      responses:
        "200":
          content:
            application/json:
              schema:
                allOf:
                - $ref: '#/components/schemas/server.serverResponse'
                - properties:
                    data:
                      $ref: '#/components/schemas/datastore.Application'
                  type: object
          description: OK
        "400":
          content:
            application/json:
              schema:
                allOf:
                - $ref: '#/components/schemas/server.serverResponse'
                - properties:
                    data:
                      $ref: '#/components/schemas/server.Stub'
                  type: object
          description: Bad Request
        "401":
          content:
            application/json:
              schema:
                allOf:
                - $ref: '#/components/schemas/server.serverResponse'
                - properties:
                    data:
                      $ref: '#/components/schemas/server.Stub'
                  type: object
          description: Unauthorized
        "500":
          content:
            application/json:
              schema:
                allOf:
                - $ref: '#/components/schemas/server.serverResponse'
                - properties:
                    data:
                      $ref: '#/components/schemas/server.Stub'
                  type: object
          description: Internal Server Error
      security:
      - ApiKeyAuth: []
      summary: Update an application
      tags:
      - Application
  /applications/{appID}/endpoints:
    get:
      description: This endpoint fetches an application's endpoints
      parameters:
      - description: group id
        in: query
        name: groupId
        required: true
        schema:
          type: string
      - description: application id
        in: path
        name: appID
        required: true
        schema:
          type: string
      responses:
        "200":
          content:
            application/json:
              schema:
                allOf:
                - $ref: '#/components/schemas/server.serverResponse'
                - properties:
                    data:
                      items:
                        $ref: '#/components/schemas/datastore.Endpoint'
                      type: array
                  type: object
          description: OK
        "400":
          content:
            application/json:
              schema:
                allOf:
                - $ref: '#/components/schemas/server.serverResponse'
                - properties:
                    data:
                      $ref: '#/components/schemas/server.Stub'
                  type: object
          description: Bad Request
        "401":
          content:
            application/json:
              schema:
                allOf:
                - $ref: '#/components/schemas/server.serverResponse'
                - properties:
                    data:
                      $ref: '#/components/schemas/server.Stub'
                  type: object
          description: Unauthorized
        "500":
          content:
            application/json:
              schema:
                allOf:
                - $ref: '#/components/schemas/server.serverResponse'
                - properties:
                    data:
                      $ref: '#/components/schemas/server.Stub'
                  type: object
          description: Internal Server Error
      security:
      - ApiKeyAuth: []
      summary: Get application endpoints
      tags:
      - Application Endpoints
    post:
      description: This endpoint creates an application endpoint
      parameters:
      - description: group id
        in: query
        name: groupId
        required: true
        schema:
          type: string
      - description: application id
        in: path
        name: appID
        required: true
        schema:
          type: string
      requestBody:
        content:
          application/json:
            schema:
              $ref: '#/components/schemas/models.Endpoint'
        description: Endpoint Details
        required: true
        x-originalParamName: endpoint
      responses:
        "200":
          content:
            application/json:
              schema:
                allOf:
                - $ref: '#/components/schemas/server.serverResponse'
                - properties:
                    data:
                      $ref: '#/components/schemas/datastore.Endpoint'
                  type: object
          description: OK
        "400":
          content:
            application/json:
              schema:
                allOf:
                - $ref: '#/components/schemas/server.serverResponse'
                - properties:
                    data:
                      $ref: '#/components/schemas/server.Stub'
                  type: object
          description: Bad Request
        "401":
          content:
            application/json:
              schema:
                allOf:
                - $ref: '#/components/schemas/server.serverResponse'
                - properties:
                    data:
                      $ref: '#/components/schemas/server.Stub'
                  type: object
          description: Unauthorized
        "500":
          content:
            application/json:
              schema:
                allOf:
                - $ref: '#/components/schemas/server.serverResponse'
                - properties:
                    data:
                      $ref: '#/components/schemas/server.Stub'
                  type: object
          description: Internal Server Error
      security:
      - ApiKeyAuth: []
      summary: Create an application endpoint
      tags:
      - Application Endpoints
  /applications/{appID}/endpoints/{endpointID}:
    delete:
      description: This endpoint deletes an application endpoint
      parameters:
      - description: group id
        in: query
        name: groupId
        required: true
        schema:
          type: string
      - description: application id
        in: path
        name: appID
        required: true
        schema:
          type: string
      - description: endpoint id
        in: path
        name: endpointID
        required: true
        schema:
          type: string
      responses:
        "200":
          content:
            application/json:
              schema:
                allOf:
                - $ref: '#/components/schemas/server.serverResponse'
                - properties:
                    data:
                      $ref: '#/components/schemas/server.Stub'
                  type: object
          description: OK
        "400":
          content:
            application/json:
              schema:
                allOf:
                - $ref: '#/components/schemas/server.serverResponse'
                - properties:
                    data:
                      $ref: '#/components/schemas/server.Stub'
                  type: object
          description: Bad Request
        "401":
          content:
            application/json:
              schema:
                allOf:
                - $ref: '#/components/schemas/server.serverResponse'
                - properties:
                    data:
                      $ref: '#/components/schemas/server.Stub'
                  type: object
          description: Unauthorized
        "500":
          content:
            application/json:
              schema:
                allOf:
                - $ref: '#/components/schemas/server.serverResponse'
                - properties:
                    data:
                      $ref: '#/components/schemas/server.Stub'
                  type: object
          description: Internal Server Error
      security:
      - ApiKeyAuth: []
      summary: Delete application endpoint
      tags:
      - Application Endpoints
    get:
      description: This endpoint fetches an application endpoint
      parameters:
      - description: group id
        in: query
        name: groupId
        required: true
        schema:
          type: string
      - description: application id
        in: path
        name: appID
        required: true
        schema:
          type: string
      - description: endpoint id
        in: path
        name: endpointID
        required: true
        schema:
          type: string
      responses:
        "200":
          content:
            application/json:
              schema:
                allOf:
                - $ref: '#/components/schemas/server.serverResponse'
                - properties:
                    data:
                      $ref: '#/components/schemas/datastore.Endpoint'
                  type: object
          description: OK
        "400":
          content:
            application/json:
              schema:
                allOf:
                - $ref: '#/components/schemas/server.serverResponse'
                - properties:
                    data:
                      $ref: '#/components/schemas/server.Stub'
                  type: object
          description: Bad Request
        "401":
          content:
            application/json:
              schema:
                allOf:
                - $ref: '#/components/schemas/server.serverResponse'
                - properties:
                    data:
                      $ref: '#/components/schemas/server.Stub'
                  type: object
          description: Unauthorized
        "500":
          content:
            application/json:
              schema:
                allOf:
                - $ref: '#/components/schemas/server.serverResponse'
                - properties:
                    data:
                      $ref: '#/components/schemas/server.Stub'
                  type: object
          description: Internal Server Error
      security:
      - ApiKeyAuth: []
      summary: Get application endpoint
      tags:
      - Application Endpoints
    put:
      description: This endpoint updates an application endpoint
      parameters:
      - description: group id
        in: query
        name: groupId
        required: true
        schema:
          type: string
      - description: application id
        in: path
        name: appID
        required: true
        schema:
          type: string
      - description: endpoint id
        in: path
        name: endpointID
        required: true
        schema:
          type: string
      requestBody:
        content:
          application/json:
            schema:
              $ref: '#/components/schemas/models.Endpoint'
        description: Endpoint Details
        required: true
        x-originalParamName: endpoint
      responses:
        "200":
          content:
            application/json:
              schema:
                allOf:
                - $ref: '#/components/schemas/server.serverResponse'
                - properties:
                    data:
                      $ref: '#/components/schemas/datastore.Endpoint'
                  type: object
          description: OK
        "400":
          content:
            application/json:
              schema:
                allOf:
                - $ref: '#/components/schemas/server.serverResponse'
                - properties:
                    data:
                      $ref: '#/components/schemas/server.Stub'
                  type: object
          description: Bad Request
        "401":
          content:
            application/json:
              schema:
                allOf:
                - $ref: '#/components/schemas/server.serverResponse'
                - properties:
                    data:
                      $ref: '#/components/schemas/server.Stub'
                  type: object
          description: Unauthorized
        "500":
          content:
            application/json:
              schema:
                allOf:
                - $ref: '#/components/schemas/server.serverResponse'
                - properties:
                    data:
                      $ref: '#/components/schemas/server.Stub'
                  type: object
          description: Internal Server Error
      security:
      - ApiKeyAuth: []
      summary: Update an application endpoint
      tags:
      - Application Endpoints
  /auth/login:
    post:
      description: This endpoint logs in a user
      requestBody:
        content:
          application/json:
            schema:
              $ref: '#/components/schemas/models.LoginUser'
        description: User Details
        required: true
        x-originalParamName: user
      responses:
        "200":
          content:
            application/json:
              schema:
                allOf:
                - $ref: '#/components/schemas/server.serverResponse'
                - properties:
                    data:
                      $ref: '#/components/schemas/models.LoginUserResponse'
                  type: object
          description: OK
        "400":
          content:
            application/json:
              schema:
                allOf:
                - $ref: '#/components/schemas/server.serverResponse'
                - properties:
                    data:
                      $ref: '#/components/schemas/server.Stub'
                  type: object
          description: Bad Request
        "401":
          content:
            application/json:
              schema:
                allOf:
                - $ref: '#/components/schemas/server.serverResponse'
                - properties:
                    data:
                      $ref: '#/components/schemas/server.Stub'
                  type: object
          description: Unauthorized
        "500":
          content:
            application/json:
              schema:
                allOf:
                - $ref: '#/components/schemas/server.serverResponse'
                - properties:
                    data:
                      $ref: '#/components/schemas/server.Stub'
                  type: object
          description: Internal Server Error
      summary: Login a user
      tags:
      - User
  /auth/logout:
    post:
      description: This endpoint logs out a user
      responses:
        "200":
          content:
            application/json:
              schema:
                allOf:
                - $ref: '#/components/schemas/server.serverResponse'
                - properties:
                    data:
                      $ref: '#/components/schemas/server.Stub'
                  type: object
          description: OK
        "400":
          content:
            application/json:
              schema:
                allOf:
                - $ref: '#/components/schemas/server.serverResponse'
                - properties:
                    data:
                      $ref: '#/components/schemas/server.Stub'
                  type: object
          description: Bad Request
        "401":
          content:
            application/json:
              schema:
                allOf:
                - $ref: '#/components/schemas/server.serverResponse'
                - properties:
                    data:
                      $ref: '#/components/schemas/server.Stub'
                  type: object
          description: Unauthorized
        "500":
          content:
            application/json:
              schema:
                allOf:
                - $ref: '#/components/schemas/server.serverResponse'
                - properties:
                    data:
                      $ref: '#/components/schemas/server.Stub'
                  type: object
          description: Internal Server Error
      security:
      - ApiKeyAuth: []
      summary: Logs out a user
      tags:
      - User
  /auth/token/refresh:
    post:
      description: This endpoint refreshes an access token
      requestBody:
        content:
          application/json:
            schema:
              $ref: '#/components/schemas/models.Token'
        description: Token Details
        required: true
        x-originalParamName: token
      responses:
        "200":
          content:
            application/json:
              schema:
                allOf:
                - $ref: '#/components/schemas/server.serverResponse'
                - properties:
                    data:
                      $ref: '#/components/schemas/models.Token'
                  type: object
          description: OK
        "400":
          content:
            application/json:
              schema:
                allOf:
                - $ref: '#/components/schemas/server.serverResponse'
                - properties:
                    data:
                      $ref: '#/components/schemas/server.Stub'
                  type: object
          description: Bad Request
        "401":
          content:
            application/json:
              schema:
                allOf:
                - $ref: '#/components/schemas/server.serverResponse'
                - properties:
                    data:
                      $ref: '#/components/schemas/server.Stub'
                  type: object
          description: Unauthorized
        "500":
          content:
            application/json:
              schema:
                allOf:
                - $ref: '#/components/schemas/server.serverResponse'
                - properties:
                    data:
                      $ref: '#/components/schemas/server.Stub'
                  type: object
          description: Internal Server Error
      summary: Refresh an access token
      tags:
      - User
  /eventdeliveries:
    get:
      description: This endpoint fetch event deliveries.
      parameters:
      - description: application id
        in: query
        name: appId
        schema:
          type: string
      - description: group id
        in: query
        name: groupId
        required: true
        schema:
          type: string
      - description: event id
        in: query
        name: eventId
        schema:
          type: string
      - description: start date
        in: query
        name: startDate
        schema:
          type: string
      - description: end date
        in: query
        name: endDate
        schema:
          type: string
      - description: results per page
        in: query
        name: perPage
        schema:
          type: string
      - description: page number
        in: query
        name: page
        schema:
          type: string
      - description: sort order
        in: query
        name: sort
        schema:
          type: string
      - description: status
        in: query
        name: status
        schema:
          items:
            type: string
          type: array
      responses:
        "200":
          content:
            application/json:
              schema:
                allOf:
                - $ref: '#/components/schemas/server.serverResponse'
                - properties:
                    data:
                      allOf:
                      - $ref: '#/components/schemas/server.pagedResponse'
                      - properties:
                          content:
                            items:
                              allOf:
                              - $ref: '#/components/schemas/datastore.EventDelivery'
                              - properties:
                                  data:
                                    $ref: '#/components/schemas/server.Stub'
                                type: object
                            type: array
                        type: object
                  type: object
          description: OK
        "400":
          content:
            application/json:
              schema:
                allOf:
                - $ref: '#/components/schemas/server.serverResponse'
                - properties:
                    data:
                      $ref: '#/components/schemas/server.Stub'
                  type: object
          description: Bad Request
        "401":
          content:
            application/json:
              schema:
                allOf:
                - $ref: '#/components/schemas/server.serverResponse'
                - properties:
                    data:
                      $ref: '#/components/schemas/server.Stub'
                  type: object
          description: Unauthorized
        "500":
          content:
            application/json:
              schema:
                allOf:
                - $ref: '#/components/schemas/server.serverResponse'
                - properties:
                    data:
                      $ref: '#/components/schemas/server.Stub'
                  type: object
          description: Internal Server Error
      security:
      - ApiKeyAuth: []
      summary: Get event deliveries
      tags:
      - EventDelivery
  /eventdeliveries/{eventDeliveryID}:
    get:
      description: This endpoint fetches an event delivery.
      parameters:
      - description: group id
        in: query
        name: groupId
        required: true
        schema:
          type: string
      - description: event delivery id
        in: path
        name: eventDeliveryID
        required: true
        schema:
          type: string
      responses:
        "200":
          content:
            application/json:
              schema:
                allOf:
                - $ref: '#/components/schemas/server.serverResponse'
                - properties:
                    data:
                      allOf:
                      - $ref: '#/components/schemas/datastore.Event'
                      - properties:
                          data:
                            $ref: '#/components/schemas/server.Stub'
                        type: object
                  type: object
          description: OK
        "400":
          content:
            application/json:
              schema:
                allOf:
                - $ref: '#/components/schemas/server.serverResponse'
                - properties:
                    data:
                      $ref: '#/components/schemas/server.Stub'
                  type: object
          description: Bad Request
        "401":
          content:
            application/json:
              schema:
                allOf:
                - $ref: '#/components/schemas/server.serverResponse'
                - properties:
                    data:
                      $ref: '#/components/schemas/server.Stub'
                  type: object
          description: Unauthorized
        "500":
          content:
            application/json:
              schema:
                allOf:
                - $ref: '#/components/schemas/server.serverResponse'
                - properties:
                    data:
                      $ref: '#/components/schemas/server.Stub'
                  type: object
          description: Internal Server Error
      security:
      - ApiKeyAuth: []
      summary: Get event delivery
      tags:
      - EventDelivery
  /eventdeliveries/{eventDeliveryID}/resend:
    put:
      description: This endpoint resends an app event
      parameters:
      - description: group id
        in: query
        name: groupId
        required: true
        schema:
          type: string
      - description: event delivery id
        in: path
        name: eventDeliveryID
        required: true
        schema:
          type: string
      responses:
        "200":
          content:
            application/json:
              schema:
                allOf:
                - $ref: '#/components/schemas/server.serverResponse'
                - properties:
                    data:
                      allOf:
                      - $ref: '#/components/schemas/datastore.Event'
                      - properties:
                          data:
                            $ref: '#/components/schemas/server.Stub'
                        type: object
                  type: object
          description: OK
        "400":
          content:
            application/json:
              schema:
                allOf:
                - $ref: '#/components/schemas/server.serverResponse'
                - properties:
                    data:
                      $ref: '#/components/schemas/server.Stub'
                  type: object
          description: Bad Request
        "401":
          content:
            application/json:
              schema:
                allOf:
                - $ref: '#/components/schemas/server.serverResponse'
                - properties:
                    data:
                      $ref: '#/components/schemas/server.Stub'
                  type: object
          description: Unauthorized
        "500":
          content:
            application/json:
              schema:
                allOf:
                - $ref: '#/components/schemas/server.serverResponse'
                - properties:
                    data:
                      $ref: '#/components/schemas/server.Stub'
                  type: object
          description: Internal Server Error
      security:
      - ApiKeyAuth: []
      summary: Resend an app event
      tags:
      - EventDelivery
  /eventdeliveries/batchretry:
    post:
      description: This endpoint resends multiple app events
      parameters:
      - description: group id
        in: query
        name: groupId
        required: true
        schema:
          type: string
      requestBody:
        content:
          application/json:
            schema:
              allOf:
              - $ref: '#/components/schemas/server.Stub'
              - properties:
                  ids:
                    items:
                      type: string
                    type: array
                type: object
        description: event delivery ids
        required: true
        x-originalParamName: ids
      responses:
        "200":
          content:
            application/json:
              schema:
                allOf:
                - $ref: '#/components/schemas/server.serverResponse'
                - properties:
                    data:
                      $ref: '#/components/schemas/server.Stub'
                  type: object
          description: OK
        "400":
          content:
            application/json:
              schema:
                allOf:
                - $ref: '#/components/schemas/server.serverResponse'
                - properties:
                    data:
                      $ref: '#/components/schemas/server.Stub'
                  type: object
          description: Bad Request
        "401":
          content:
            application/json:
              schema:
                allOf:
                - $ref: '#/components/schemas/server.serverResponse'
                - properties:
                    data:
                      $ref: '#/components/schemas/server.Stub'
                  type: object
          description: Unauthorized
        "500":
          content:
            application/json:
              schema:
                allOf:
                - $ref: '#/components/schemas/server.serverResponse'
                - properties:
                    data:
                      $ref: '#/components/schemas/server.Stub'
                  type: object
          description: Internal Server Error
      security:
      - ApiKeyAuth: []
      summary: Batch Resend app events
      tags:
      - EventDelivery
  /eventdeliveries/countbatchretryevents:
    get:
      description: This endpoint counts app events that will be affected by a batch
        retry operation
      parameters:
      - description: application id
        in: query
        name: appId
        schema:
          type: string
      - description: group Id
        in: query
        name: groupId
        required: true
        schema:
          type: string
      - description: start date
        in: query
        name: startDate
        schema:
          type: string
      - description: end date
        in: query
        name: endDate
        schema:
          type: string
      - description: results per page
        in: query
        name: perPage
        schema:
          type: string
      - description: page number
        in: query
        name: page
        schema:
          type: string
      - description: sort order
        in: query
        name: sort
        schema:
          type: string
      responses:
        "200":
          content:
            application/json:
              schema:
                allOf:
                - $ref: '#/components/schemas/server.serverResponse'
                - properties:
                    data:
                      allOf:
                      - $ref: '#/components/schemas/server.Stub'
                      - properties:
                          num:
                            type: integer
                        type: object
                  type: object
          description: OK
        "400":
          content:
            application/json:
              schema:
                allOf:
                - $ref: '#/components/schemas/server.serverResponse'
                - properties:
                    data:
                      $ref: '#/components/schemas/server.Stub'
                  type: object
          description: Bad Request
        "401":
          content:
            application/json:
              schema:
                allOf:
                - $ref: '#/components/schemas/server.serverResponse'
                - properties:
                    data:
                      $ref: '#/components/schemas/server.Stub'
                  type: object
          description: Unauthorized
        "500":
          content:
            application/json:
              schema:
                allOf:
                - $ref: '#/components/schemas/server.serverResponse'
                - properties:
                    data:
                      $ref: '#/components/schemas/server.Stub'
                  type: object
          description: Internal Server Error
      security:
      - ApiKeyAuth: []
      summary: Count affected eventDeliveries
      tags:
      - EventDelivery
  /eventdeliveries/forceresend:
    post:
      description: This endpoint force resends multiple app events
      parameters:
      - description: group Id
        in: query
        name: groupId
        required: true
        schema:
          type: string
      requestBody:
        content:
          application/json:
            schema:
              allOf:
              - $ref: '#/components/schemas/server.Stub'
              - properties:
                  ids:
                    items:
                      type: string
                    type: array
                type: object
        description: event delivery ids
        required: true
        x-originalParamName: ids
      responses:
        "200":
          content:
            application/json:
              schema:
                allOf:
                - $ref: '#/components/schemas/server.serverResponse'
                - properties:
                    data:
                      $ref: '#/components/schemas/server.Stub'
                  type: object
          description: OK
        "400":
          content:
            application/json:
              schema:
                allOf:
                - $ref: '#/components/schemas/server.serverResponse'
                - properties:
                    data:
                      $ref: '#/components/schemas/server.Stub'
                  type: object
          description: Bad Request
        "401":
          content:
            application/json:
              schema:
                allOf:
                - $ref: '#/components/schemas/server.serverResponse'
                - properties:
                    data:
                      $ref: '#/components/schemas/server.Stub'
                  type: object
          description: Unauthorized
        "500":
          content:
            application/json:
              schema:
                allOf:
                - $ref: '#/components/schemas/server.serverResponse'
                - properties:
                    data:
                      $ref: '#/components/schemas/server.Stub'
                  type: object
          description: Internal Server Error
      security:
      - ApiKeyAuth: []
      summary: Force Resend app events
      tags:
      - EventDelivery
  /events:
    get:
      description: This endpoint fetches app events with pagination
      parameters:
      - description: application id
        in: query
        name: appId
        schema:
          type: string
      - description: group id
        in: query
        name: groupId
        required: true
        schema:
          type: string
      - description: start date
        in: query
        name: startDate
        schema:
          type: string
      - description: end date
        in: query
        name: endDate
        schema:
          type: string
      - description: results per page
        in: query
        name: perPage
        schema:
          type: string
      - description: page number
        in: query
        name: page
        schema:
          type: string
      - description: sort order
        in: query
        name: sort
        schema:
          type: string
      responses:
        "200":
          content:
            application/json:
              schema:
                allOf:
                - $ref: '#/components/schemas/server.serverResponse'
                - properties:
                    data:
                      allOf:
                      - $ref: '#/components/schemas/server.pagedResponse'
                      - properties:
                          content:
                            items:
                              allOf:
                              - $ref: '#/components/schemas/datastore.Event'
                              - properties:
                                  data:
                                    $ref: '#/components/schemas/server.Stub'
                                type: object
                            type: array
                        type: object
                  type: object
          description: OK
        "400":
          content:
            application/json:
              schema:
                allOf:
                - $ref: '#/components/schemas/server.serverResponse'
                - properties:
                    data:
                      $ref: '#/components/schemas/server.Stub'
                  type: object
          description: Bad Request
        "401":
          content:
            application/json:
              schema:
                allOf:
                - $ref: '#/components/schemas/server.serverResponse'
                - properties:
                    data:
                      $ref: '#/components/schemas/server.Stub'
                  type: object
          description: Unauthorized
        "500":
          content:
            application/json:
              schema:
                allOf:
                - $ref: '#/components/schemas/server.serverResponse'
                - properties:
                    data:
                      $ref: '#/components/schemas/server.Stub'
                  type: object
          description: Internal Server Error
      security:
      - ApiKeyAuth: []
      summary: Get app events with pagination
      tags:
      - Events
    post:
      description: This endpoint creates an app event
      parameters:
      - description: group id
        in: query
        name: groupId
        required: true
        schema:
          type: string
      requestBody:
        content:
          application/json:
            schema:
              $ref: '#/components/schemas/models.Event'
        description: Event Details
        required: true
        x-originalParamName: event
      responses:
        "200":
          content:
            application/json:
              schema:
                allOf:
                - $ref: '#/components/schemas/server.serverResponse'
                - properties:
                    data:
                      allOf:
                      - $ref: '#/components/schemas/datastore.Event'
                      - properties:
                          data:
                            $ref: '#/components/schemas/server.Stub'
                        type: object
                  type: object
          description: OK
        "400":
          content:
            application/json:
              schema:
                allOf:
                - $ref: '#/components/schemas/server.serverResponse'
                - properties:
                    data:
                      $ref: '#/components/schemas/server.Stub'
                  type: object
          description: Bad Request
        "401":
          content:
            application/json:
              schema:
                allOf:
                - $ref: '#/components/schemas/server.serverResponse'
                - properties:
                    data:
                      $ref: '#/components/schemas/server.Stub'
                  type: object
          description: Unauthorized
        "500":
          content:
            application/json:
              schema:
                allOf:
                - $ref: '#/components/schemas/server.serverResponse'
                - properties:
                    data:
                      $ref: '#/components/schemas/server.Stub'
                  type: object
          description: Internal Server Error
      security:
      - ApiKeyAuth: []
      summary: Create app event
      tags:
      - Events
  /events/{eventID}:
    get:
      description: This endpoint fetches an app event
      parameters:
      - description: group id
        in: query
        name: groupId
        required: true
        schema:
          type: string
      - description: event id
        in: path
        name: eventID
        required: true
        schema:
          type: string
      responses:
        "200":
          content:
            application/json:
              schema:
                allOf:
                - $ref: '#/components/schemas/server.serverResponse'
                - properties:
                    data:
                      allOf:
                      - $ref: '#/components/schemas/datastore.Event'
                      - properties:
                          data:
                            $ref: '#/components/schemas/server.Stub'
                        type: object
                  type: object
          description: OK
        "400":
          content:
            application/json:
              schema:
                allOf:
                - $ref: '#/components/schemas/server.serverResponse'
                - properties:
                    data:
                      $ref: '#/components/schemas/server.Stub'
                  type: object
          description: Bad Request
        "401":
          content:
            application/json:
              schema:
                allOf:
                - $ref: '#/components/schemas/server.serverResponse'
                - properties:
                    data:
                      $ref: '#/components/schemas/server.Stub'
                  type: object
          description: Unauthorized
        "500":
          content:
            application/json:
              schema:
                allOf:
                - $ref: '#/components/schemas/server.serverResponse'
                - properties:
                    data:
                      $ref: '#/components/schemas/server.Stub'
                  type: object
          description: Internal Server Error
      security:
      - ApiKeyAuth: []
      summary: Get app event
      tags:
      - Events
  /events/{eventID}/eventdeliveries/{eventDeliveryID}/deliveryattempts:
    get:
      description: This endpoint fetches an app message's delivery attempts
      parameters:
      - description: event id
        in: path
        name: eventID
        required: true
        schema:
          type: string
      - description: event delivery id
        in: path
        name: eventDeliveryID
        required: true
        schema:
          type: string
      responses:
        "200":
          content:
            application/json:
              schema:
                allOf:
                - $ref: '#/components/schemas/server.serverResponse'
                - properties:
                    data:
                      items:
                        $ref: '#/components/schemas/datastore.DeliveryAttempt'
                      type: array
                  type: object
          description: OK
        "400":
          content:
            application/json:
              schema:
                allOf:
                - $ref: '#/components/schemas/server.serverResponse'
                - properties:
                    data:
                      $ref: '#/components/schemas/server.Stub'
                  type: object
          description: Bad Request
        "401":
          content:
            application/json:
              schema:
                allOf:
                - $ref: '#/components/schemas/server.serverResponse'
                - properties:
                    data:
                      $ref: '#/components/schemas/server.Stub'
                  type: object
          description: Unauthorized
        "500":
          content:
            application/json:
              schema:
                allOf:
                - $ref: '#/components/schemas/server.serverResponse'
                - properties:
                    data:
                      $ref: '#/components/schemas/server.Stub'
                  type: object
          description: Internal Server Error
      security:
      - ApiKeyAuth: []
      summary: Get delivery attempts
      tags:
      - DeliveryAttempts
  /events/{eventID}/eventdeliveries/{eventDeliveryID}/deliveryattempts/{deliveryAttemptID}:
    get:
      description: This endpoint fetches an app event delivery attempt
      parameters:
      - description: event id
        in: path
        name: eventID
        required: true
        schema:
          type: string
      - description: event delivery id
        in: path
        name: eventDeliveryID
        required: true
        schema:
          type: string
      - description: delivery attempt id
        in: path
        name: deliveryAttemptID
        required: true
        schema:
          type: string
      responses:
        "200":
          content:
            application/json:
              schema:
                allOf:
                - $ref: '#/components/schemas/server.serverResponse'
                - properties:
                    data:
                      $ref: '#/components/schemas/datastore.DeliveryAttempt'
                  type: object
          description: OK
        "400":
          content:
            application/json:
              schema:
                allOf:
                - $ref: '#/components/schemas/server.serverResponse'
                - properties:
                    data:
                      $ref: '#/components/schemas/server.Stub'
                  type: object
          description: Bad Request
        "401":
          content:
            application/json:
              schema:
                allOf:
                - $ref: '#/components/schemas/server.serverResponse'
                - properties:
                    data:
                      $ref: '#/components/schemas/server.Stub'
                  type: object
          description: Unauthorized
        "500":
          content:
            application/json:
              schema:
                allOf:
                - $ref: '#/components/schemas/server.serverResponse'
                - properties:
                    data:
                      $ref: '#/components/schemas/server.Stub'
                  type: object
          description: Internal Server Error
      security:
      - ApiKeyAuth: []
      summary: Get delivery attempt
      tags:
      - DeliveryAttempts
  /events/{eventID}/replay:
    put:
      description: This endpoint replays an app event
      parameters:
      - description: group id
        in: query
        name: groupId
        required: true
        schema:
          type: string
      - description: event id
        in: path
        name: eventID
        required: true
        schema:
          type: string
      responses:
        "200":
          content:
            application/json:
              schema:
                allOf:
                - $ref: '#/components/schemas/server.serverResponse'
                - properties:
                    data:
                      allOf:
                      - $ref: '#/components/schemas/datastore.Event'
                      - properties:
                          data:
                            $ref: '#/components/schemas/server.Stub'
                        type: object
                  type: object
          description: OK
        "400":
          content:
            application/json:
              schema:
                allOf:
                - $ref: '#/components/schemas/server.serverResponse'
                - properties:
                    data:
                      $ref: '#/components/schemas/server.Stub'
                  type: object
          description: Bad Request
        "401":
          content:
            application/json:
              schema:
                allOf:
                - $ref: '#/components/schemas/server.serverResponse'
                - properties:
                    data:
                      $ref: '#/components/schemas/server.Stub'
                  type: object
          description: Unauthorized
        "500":
          content:
            application/json:
              schema:
                allOf:
                - $ref: '#/components/schemas/server.serverResponse'
                - properties:
                    data:
                      $ref: '#/components/schemas/server.Stub'
                  type: object
          description: Internal Server Error
      security:
      - ApiKeyAuth: []
      summary: Replay app event
      tags:
      - Events
  /groups:
    get:
      description: This endpoint fetches groups
      parameters:
      - description: group name
        in: query
        name: name
        schema:
          type: string
      responses:
        "200":
          content:
            application/json:
              schema:
                allOf:
                - $ref: '#/components/schemas/server.serverResponse'
                - properties:
                    data:
                      items:
                        $ref: '#/components/schemas/datastore.Group'
                      type: array
                  type: object
          description: OK
        "400":
          content:
            application/json:
              schema:
                allOf:
                - $ref: '#/components/schemas/server.serverResponse'
                - properties:
                    data:
                      $ref: '#/components/schemas/server.Stub'
                  type: object
          description: Bad Request
        "401":
          content:
            application/json:
              schema:
                allOf:
                - $ref: '#/components/schemas/server.serverResponse'
                - properties:
                    data:
                      $ref: '#/components/schemas/server.Stub'
                  type: object
          description: Unauthorized
        "500":
          content:
            application/json:
              schema:
                allOf:
                - $ref: '#/components/schemas/server.serverResponse'
                - properties:
                    data:
                      $ref: '#/components/schemas/server.Stub'
                  type: object
          description: Internal Server Error
      security:
      - ApiKeyAuth: []
      summary: Get groups
      tags:
      - Group
    post:
      description: This endpoint creates a group
      requestBody:
        content:
          application/json:
            schema:
              $ref: '#/components/schemas/models.Group'
        description: Group Details
        required: true
        x-originalParamName: group
      responses:
        "200":
          content:
            application/json:
              schema:
                allOf:
                - $ref: '#/components/schemas/server.serverResponse'
                - properties:
                    data:
                      $ref: '#/components/schemas/datastore.Group'
                  type: object
          description: OK
        "400":
          content:
            application/json:
              schema:
                allOf:
                - $ref: '#/components/schemas/server.serverResponse'
                - properties:
                    data:
                      $ref: '#/components/schemas/server.Stub'
                  type: object
          description: Bad Request
        "401":
          content:
            application/json:
              schema:
                allOf:
                - $ref: '#/components/schemas/server.serverResponse'
                - properties:
                    data:
                      $ref: '#/components/schemas/server.Stub'
                  type: object
          description: Unauthorized
        "500":
          content:
            application/json:
              schema:
                allOf:
                - $ref: '#/components/schemas/server.serverResponse'
                - properties:
                    data:
                      $ref: '#/components/schemas/server.Stub'
                  type: object
          description: Internal Server Error
      security:
      - ApiKeyAuth: []
      summary: Create a group
      tags:
      - Group
  /groups/{groupID}:
    delete:
      description: This endpoint deletes a group using its id
      parameters:
      - description: group id
        in: path
        name: groupID
        required: true
        schema:
          type: string
      responses:
        "200":
          content:
            application/json:
              schema:
                allOf:
                - $ref: '#/components/schemas/server.serverResponse'
                - properties:
                    data:
                      $ref: '#/components/schemas/server.Stub'
                  type: object
          description: OK
        "400":
          content:
            application/json:
              schema:
                allOf:
                - $ref: '#/components/schemas/server.serverResponse'
                - properties:
                    data:
                      $ref: '#/components/schemas/server.Stub'
                  type: object
          description: Bad Request
        "401":
          content:
            application/json:
              schema:
                allOf:
                - $ref: '#/components/schemas/server.serverResponse'
                - properties:
                    data:
                      $ref: '#/components/schemas/server.Stub'
                  type: object
          description: Unauthorized
        "500":
          content:
            application/json:
              schema:
                allOf:
                - $ref: '#/components/schemas/server.serverResponse'
                - properties:
                    data:
                      $ref: '#/components/schemas/server.Stub'
                  type: object
          description: Internal Server Error
      security:
      - ApiKeyAuth: []
      summary: Delete a group
      tags:
      - Group
    get:
      description: This endpoint fetches a group by its id
      parameters:
      - description: group id
        in: path
        name: groupID
        required: true
        schema:
          type: string
      responses:
        "200":
          content:
            application/json:
              schema:
                allOf:
                - $ref: '#/components/schemas/server.serverResponse'
                - properties:
                    data:
                      $ref: '#/components/schemas/datastore.Group'
                  type: object
          description: OK
        "400":
          content:
            application/json:
              schema:
                allOf:
                - $ref: '#/components/schemas/server.serverResponse'
                - properties:
                    data:
                      $ref: '#/components/schemas/server.Stub'
                  type: object
          description: Bad Request
        "401":
          content:
            application/json:
              schema:
                allOf:
                - $ref: '#/components/schemas/server.serverResponse'
                - properties:
                    data:
                      $ref: '#/components/schemas/server.Stub'
                  type: object
          description: Unauthorized
        "500":
          content:
            application/json:
              schema:
                allOf:
                - $ref: '#/components/schemas/server.serverResponse'
                - properties:
                    data:
                      $ref: '#/components/schemas/server.Stub'
                  type: object
          description: Internal Server Error
      security:
      - ApiKeyAuth: []
      summary: Get a group
      tags:
      - Group
    put:
      description: This endpoint updates a group
      parameters:
      - description: group id
        in: path
        name: groupID
        required: true
        schema:
          type: string
      requestBody:
        content:
          application/json:
            schema:
              $ref: '#/components/schemas/models.Group'
        description: Group Details
        required: true
        x-originalParamName: group
      responses:
        "200":
          content:
            application/json:
              schema:
                allOf:
                - $ref: '#/components/schemas/server.serverResponse'
                - properties:
                    data:
                      $ref: '#/components/schemas/datastore.Group'
                  type: object
          description: OK
        "400":
          content:
            application/json:
              schema:
                allOf:
                - $ref: '#/components/schemas/server.serverResponse'
                - properties:
                    data:
                      $ref: '#/components/schemas/server.Stub'
                  type: object
          description: Bad Request
        "401":
          content:
            application/json:
              schema:
                allOf:
                - $ref: '#/components/schemas/server.serverResponse'
                - properties:
                    data:
                      $ref: '#/components/schemas/server.Stub'
                  type: object
          description: Unauthorized
        "500":
          content:
            application/json:
              schema:
                allOf:
                - $ref: '#/components/schemas/server.serverResponse'
                - properties:
                    data:
                      $ref: '#/components/schemas/server.Stub'
                  type: object
          description: Internal Server Error
      security:
      - ApiKeyAuth: []
      summary: Update a group
      tags:
      - Group
  /organisations:
    get:
      description: This endpoint fetches multiple organisations
      parameters:
      - description: results per page
        in: query
        name: perPage
        schema:
          type: string
      - description: page number
        in: query
        name: page
        schema:
          type: string
      - description: sort order
        in: query
        name: sort
        schema:
          type: string
      responses:
        "200":
          content:
            application/json:
              schema:
                allOf:
                - $ref: '#/components/schemas/server.serverResponse'
                - properties:
                    data:
                      allOf:
                      - $ref: '#/components/schemas/server.pagedResponse'
                      - properties:
                          content:
                            items:
                              $ref: '#/components/schemas/datastore.Organisation'
                            type: array
                        type: object
                  type: object
          description: OK
        "400":
          content:
            application/json:
              schema:
                allOf:
                - $ref: '#/components/schemas/server.serverResponse'
                - properties:
                    data:
                      $ref: '#/components/schemas/server.Stub'
                  type: object
          description: Bad Request
        "401":
          content:
            application/json:
              schema:
                allOf:
                - $ref: '#/components/schemas/server.serverResponse'
                - properties:
                    data:
                      $ref: '#/components/schemas/server.Stub'
                  type: object
          description: Unauthorized
        "500":
          content:
            application/json:
              schema:
                allOf:
                - $ref: '#/components/schemas/server.serverResponse'
                - properties:
                    data:
                      $ref: '#/components/schemas/server.Stub'
                  type: object
          description: Internal Server Error
      security:
      - ApiKeyAuth: []
      summary: Get organisations
      tags:
      - Organisation
    post:
      description: This endpoint creates an organisation
      requestBody:
        content:
          application/json:
            schema:
              $ref: '#/components/schemas/models.Organisation'
        description: Organisation Details
        required: true
        x-originalParamName: organisation
      responses:
        "200":
          content:
            application/json:
              schema:
                allOf:
                - $ref: '#/components/schemas/server.serverResponse'
                - properties:
                    data:
                      $ref: '#/components/schemas/datastore.Organisation'
                  type: object
          description: OK
        "400":
          content:
            application/json:
              schema:
                allOf:
                - $ref: '#/components/schemas/server.serverResponse'
                - properties:
                    data:
                      $ref: '#/components/schemas/server.Stub'
                  type: object
          description: Bad Request
        "401":
          content:
            application/json:
              schema:
                allOf:
                - $ref: '#/components/schemas/server.serverResponse'
                - properties:
                    data:
                      $ref: '#/components/schemas/server.Stub'
                  type: object
          description: Unauthorized
        "500":
          content:
            application/json:
              schema:
                allOf:
                - $ref: '#/components/schemas/server.serverResponse'
                - properties:
                    data:
                      $ref: '#/components/schemas/server.Stub'
                  type: object
          description: Internal Server Error
      security:
      - ApiKeyAuth: []
      summary: Create an organisation
      tags:
      - Application
  /organisations/{orgID}:
    delete:
      description: This endpoint deletes an organisation
      parameters:
      - description: organisation id
        in: path
        name: orgID
        required: true
        schema:
          type: string
      responses:
        "200":
          content:
            application/json:
              schema:
                allOf:
                - $ref: '#/components/schemas/server.serverResponse'
                - properties:
                    data:
                      $ref: '#/components/schemas/server.Stub'
                  type: object
          description: OK
        "400":
          content:
            application/json:
              schema:
                allOf:
                - $ref: '#/components/schemas/server.serverResponse'
                - properties:
                    data:
                      $ref: '#/components/schemas/server.Stub'
                  type: object
          description: Bad Request
        "401":
          content:
            application/json:
              schema:
                allOf:
                - $ref: '#/components/schemas/server.serverResponse'
                - properties:
                    data:
                      $ref: '#/components/schemas/server.Stub'
                  type: object
          description: Unauthorized
        "500":
          content:
            application/json:
              schema:
                allOf:
                - $ref: '#/components/schemas/server.serverResponse'
                - properties:
                    data:
                      $ref: '#/components/schemas/server.Stub'
                  type: object
          description: Internal Server Error
      security:
      - ApiKeyAuth: []
      summary: Delete organisation
      tags:
      - Organisation
    get:
      description: This endpoint fetches an organisation by its id
      parameters:
      - description: organisation id
        in: path
        name: orgID
        required: true
        schema:
          type: string
      responses:
        "200":
          content:
            application/json:
              schema:
                allOf:
                - $ref: '#/components/schemas/server.serverResponse'
                - properties:
                    data:
                      $ref: '#/components/schemas/datastore.Organisation'
                  type: object
          description: OK
        "400":
          content:
            application/json:
              schema:
                allOf:
                - $ref: '#/components/schemas/server.serverResponse'
                - properties:
                    data:
                      $ref: '#/components/schemas/server.Stub'
                  type: object
          description: Bad Request
        "401":
          content:
            application/json:
              schema:
                allOf:
                - $ref: '#/components/schemas/server.serverResponse'
                - properties:
                    data:
                      $ref: '#/components/schemas/server.Stub'
                  type: object
          description: Unauthorized
        "500":
          content:
            application/json:
              schema:
                allOf:
                - $ref: '#/components/schemas/server.serverResponse'
                - properties:
                    data:
                      $ref: '#/components/schemas/server.Stub'
                  type: object
          description: Internal Server Error
      security:
      - ApiKeyAuth: []
      summary: Get an organisation
      tags:
      - Organisation
    put:
      description: This endpoint updates an organisation
      parameters:
      - description: organisation id
        in: path
        name: orgID
        required: true
        schema:
          type: string
      requestBody:
        content:
          application/json:
            schema:
              $ref: '#/components/schemas/models.Organisation'
        description: Organisation Details
        required: true
        x-originalParamName: organisation
      responses:
        "200":
          content:
            application/json:
              schema:
                allOf:
                - $ref: '#/components/schemas/server.serverResponse'
                - properties:
                    data:
                      $ref: '#/components/schemas/datastore.Organisation'
                  type: object
          description: OK
        "400":
          content:
            application/json:
              schema:
                allOf:
                - $ref: '#/components/schemas/server.serverResponse'
                - properties:
                    data:
                      $ref: '#/components/schemas/server.Stub'
                  type: object
          description: Bad Request
        "401":
          content:
            application/json:
              schema:
                allOf:
                - $ref: '#/components/schemas/server.serverResponse'
                - properties:
                    data:
                      $ref: '#/components/schemas/server.Stub'
                  type: object
          description: Unauthorized
        "500":
          content:
            application/json:
              schema:
                allOf:
                - $ref: '#/components/schemas/server.serverResponse'
                - properties:
                    data:
                      $ref: '#/components/schemas/server.Stub'
                  type: object
          description: Internal Server Error
      security:
      - ApiKeyAuth: []
      summary: Update an organisation
      tags:
      - Organisation
  /organisations/{orgID}/invite_user:
    post:
      description: This endpoint invites a user to join an organisation
      parameters:
      - description: organisation id
        in: path
        name: orgID
        required: true
        schema:
          type: string
      requestBody:
        content:
          application/json:
            schema:
              $ref: '#/components/schemas/models.OrganisationInvite'
        description: Organisation Invite Details
        required: true
        x-originalParamName: invite
      responses:
        "200":
          content:
            application/json:
              schema:
                allOf:
                - $ref: '#/components/schemas/server.serverResponse'
                - properties:
                    data:
                      $ref: '#/components/schemas/server.Stub'
                  type: object
          description: OK
        "400":
          content:
            application/json:
              schema:
                allOf:
                - $ref: '#/components/schemas/server.serverResponse'
                - properties:
                    data:
                      $ref: '#/components/schemas/server.Stub'
                  type: object
          description: Bad Request
        "401":
          content:
            application/json:
              schema:
                allOf:
                - $ref: '#/components/schemas/server.serverResponse'
                - properties:
                    data:
                      $ref: '#/components/schemas/server.Stub'
                  type: object
          description: Unauthorized
        "500":
          content:
            application/json:
              schema:
                allOf:
                - $ref: '#/components/schemas/server.serverResponse'
                - properties:
                    data:
                      $ref: '#/components/schemas/server.Stub'
                  type: object
          description: Internal Server Error
      security:
      - ApiKeyAuth: []
      summary: Get an organisation
      tags:
      - Organisation
  /organisations/{orgID}/members:
    get:
      description: This endpoint fetches an organisation's members
      parameters:
      - description: organisation id
        in: path
        name: orgID
        required: true
        schema:
          type: string
      - description: results per page
        in: query
        name: perPage
        schema:
          type: string
      - description: page number
        in: query
        name: page
        schema:
          type: string
      - description: sort order
        in: query
        name: sort
        schema:
          type: string
      responses:
        "200":
          content:
            application/json:
              schema:
                allOf:
                - $ref: '#/components/schemas/server.serverResponse'
                - properties:
                    data:
                      allOf:
                      - $ref: '#/components/schemas/server.pagedResponse'
                      - properties:
                          content:
                            items:
                              $ref: '#/components/schemas/datastore.OrganisationMember'
                            type: array
                        type: object
                  type: object
          description: OK
        "400":
          content:
            application/json:
              schema:
                allOf:
                - $ref: '#/components/schemas/server.serverResponse'
                - properties:
                    data:
                      $ref: '#/components/schemas/server.Stub'
                  type: object
          description: Bad Request
        "401":
          content:
            application/json:
              schema:
                allOf:
                - $ref: '#/components/schemas/server.serverResponse'
                - properties:
                    data:
                      $ref: '#/components/schemas/server.Stub'
                  type: object
          description: Unauthorized
        "500":
          content:
            application/json:
              schema:
                allOf:
                - $ref: '#/components/schemas/server.serverResponse'
                - properties:
                    data:
                      $ref: '#/components/schemas/server.Stub'
                  type: object
          description: Internal Server Error
      security:
      - ApiKeyAuth: []
      summary: Get organisation members
      tags:
      - Organisation
  /organisations/{orgID}/members/{memberID}:
    delete:
      description: This endpoint deletes an organisation's member
      parameters:
      - description: organisation id
        in: path
        name: orgID
        required: true
        schema:
          type: string
      - description: organisation member id
        in: path
        name: memberID
        required: true
        schema:
          type: string
      responses:
        "200":
          content:
            application/json:
              schema:
                allOf:
                - $ref: '#/components/schemas/server.serverResponse'
                - properties:
                    data:
                      $ref: '#/components/schemas/server.Stub'
                  type: object
          description: OK
        "400":
          content:
            application/json:
              schema:
                allOf:
                - $ref: '#/components/schemas/server.serverResponse'
                - properties:
                    data:
                      $ref: '#/components/schemas/server.Stub'
                  type: object
          description: Bad Request
        "401":
          content:
            application/json:
              schema:
                allOf:
                - $ref: '#/components/schemas/server.serverResponse'
                - properties:
                    data:
                      $ref: '#/components/schemas/server.Stub'
                  type: object
          description: Unauthorized
        "500":
          content:
            application/json:
              schema:
                allOf:
                - $ref: '#/components/schemas/server.serverResponse'
                - properties:
                    data:
                      $ref: '#/components/schemas/server.Stub'
                  type: object
          description: Internal Server Error
      security:
      - ApiKeyAuth: []
      summary: Delete an organisation's member
      tags:
      - Organisation
    get:
      description: This endpoint fetches an organisation's member
      parameters:
      - description: organisation id
        in: path
        name: orgID
        required: true
        schema:
          type: string
      - description: organisation member id
        in: path
        name: memberID
        required: true
        schema:
          type: string
      responses:
        "200":
          content:
            application/json:
              schema:
                allOf:
                - $ref: '#/components/schemas/server.serverResponse'
                - properties:
                    data:
                      $ref: '#/components/schemas/datastore.OrganisationMember'
                  type: object
          description: OK
        "400":
          content:
            application/json:
              schema:
                allOf:
                - $ref: '#/components/schemas/server.serverResponse'
                - properties:
                    data:
                      $ref: '#/components/schemas/server.Stub'
                  type: object
          description: Bad Request
        "401":
          content:
            application/json:
              schema:
                allOf:
                - $ref: '#/components/schemas/server.serverResponse'
                - properties:
                    data:
                      $ref: '#/components/schemas/server.Stub'
                  type: object
          description: Unauthorized
        "500":
          content:
            application/json:
              schema:
                allOf:
                - $ref: '#/components/schemas/server.serverResponse'
                - properties:
                    data:
                      $ref: '#/components/schemas/server.Stub'
                  type: object
          description: Internal Server Error
      security:
      - ApiKeyAuth: []
      summary: Get organisation member
      tags:
      - Organisation
    put:
      description: This endpoint updates an organisation's member
      parameters:
      - description: organisation id
        in: path
        name: orgID
        required: true
        schema:
          type: string
      - description: organisation member id
        in: path
        name: memberID
        required: true
        schema:
          type: string
      requestBody:
        content:
          application/json:
            schema:
              $ref: '#/components/schemas/models.UpdateOrganisationMember'
        description: Organisation member Details
        required: true
        x-originalParamName: organisation_member
      responses:
        "200":
          content:
            application/json:
              schema:
                allOf:
                - $ref: '#/components/schemas/server.serverResponse'
                - properties:
                    data:
                      $ref: '#/components/schemas/datastore.Organisation'
                  type: object
          description: OK
        "400":
          content:
            application/json:
              schema:
                allOf:
                - $ref: '#/components/schemas/server.serverResponse'
                - properties:
                    data:
                      $ref: '#/components/schemas/server.Stub'
                  type: object
          description: Bad Request
        "401":
          content:
            application/json:
              schema:
                allOf:
                - $ref: '#/components/schemas/server.serverResponse'
                - properties:
                    data:
                      $ref: '#/components/schemas/server.Stub'
                  type: object
          description: Unauthorized
        "500":
          content:
            application/json:
              schema:
                allOf:
                - $ref: '#/components/schemas/server.serverResponse'
                - properties:
                    data:
                      $ref: '#/components/schemas/server.Stub'
                  type: object
          description: Internal Server Error
      security:
      - ApiKeyAuth: []
      summary: Update an organisation's member
      tags:
      - Organisation
  /process_organisation_member_invite:
    post:
      description: This endpoint process a user's response to an organisation invite
      parameters:
      - description: invite token
        in: query
        name: token
        required: true
        schema:
          type: string
      - description: email
        in: query
        name: email
        required: true
        schema:
          type: string
      - description: email
        in: query
        name: accepted
        required: true
        schema:
          type: string
      requestBody:
        content:
          application/json:
            schema:
              $ref: '#/components/schemas/models.User'
        description: User Details
        x-originalParamName: user
      responses:
        "200":
          content:
            application/json:
              schema:
                allOf:
                - $ref: '#/components/schemas/server.serverResponse'
                - properties:
                    data:
                      $ref: '#/components/schemas/server.Stub'
                  type: object
          description: OK
        "400":
          content:
            application/json:
              schema:
                allOf:
                - $ref: '#/components/schemas/server.serverResponse'
                - properties:
                    data:
                      $ref: '#/components/schemas/server.Stub'
                  type: object
          description: Bad Request
        "401":
          content:
            application/json:
              schema:
                allOf:
                - $ref: '#/components/schemas/server.serverResponse'
                - properties:
                    data:
                      $ref: '#/components/schemas/server.Stub'
                  type: object
          description: Unauthorized
        "500":
          content:
            application/json:
              schema:
                allOf:
                - $ref: '#/components/schemas/server.serverResponse'
                - properties:
                    data:
                      $ref: '#/components/schemas/server.Stub'
                  type: object
          description: Internal Server Error
      security:
      - ApiKeyAuth: []
      summary: Get organisations
      tags:
      - Organisation
  /security/applications/{appID}/keys:
    post:
      description: This endpoint creates an api key that will be used by app portal
      parameters:
      - description: application ID
        in: path
        name: appID
        required: true
        schema:
          type: string
      responses:
        "201":
          content:
            application/json:
              schema:
                allOf:
                - $ref: '#/components/schemas/server.serverResponse'
                - properties:
                    data:
                      $ref: '#/components/schemas/models.PortalAPIKeyResponse'
                  type: object
          description: Created
        "400":
          content:
            application/json:
              schema:
                allOf:
                - $ref: '#/components/schemas/server.serverResponse'
                - properties:
                    data:
                      $ref: '#/components/schemas/server.Stub'
                  type: object
          description: Bad Request
        "401":
          content:
            application/json:
              schema:
                allOf:
                - $ref: '#/components/schemas/server.serverResponse'
                - properties:
                    data:
                      $ref: '#/components/schemas/server.Stub'
                  type: object
          description: Unauthorized
        "500":
          content:
            application/json:
              schema:
                allOf:
                - $ref: '#/components/schemas/server.serverResponse'
                - properties:
                    data:
                      $ref: '#/components/schemas/server.Stub'
                  type: object
          description: Internal Server Error
      security:
      - ApiKeyAuth: []
      summary: Create an api key for app portal
      tags:
      - APIKey
  /security/keys:
    get:
      description: This endpoint fetches multiple api keys
      parameters:
      - description: results per page
        in: query
        name: perPage
        schema:
          type: string
      - description: page number
        in: query
        name: page
        schema:
          type: string
      - description: sort order
        in: query
        name: sort
        schema:
          type: string
      responses:
        "200":
          content:
            application/json:
              schema:
                allOf:
                - $ref: '#/components/schemas/server.serverResponse'
                - properties:
                    data:
                      allOf:
                      - $ref: '#/components/schemas/server.pagedResponse'
                      - properties:
                          content:
                            items:
                              $ref: '#/components/schemas/datastore.APIKey'
                            type: array
                        type: object
                  type: object
          description: OK
        "400":
          content:
            application/json:
              schema:
                allOf:
                - $ref: '#/components/schemas/server.serverResponse'
                - properties:
                    data:
                      $ref: '#/components/schemas/server.Stub'
                  type: object
          description: Bad Request
        "401":
          content:
            application/json:
              schema:
                allOf:
                - $ref: '#/components/schemas/server.serverResponse'
                - properties:
                    data:
                      $ref: '#/components/schemas/server.Stub'
                  type: object
          description: Unauthorized
        "500":
          content:
            application/json:
              schema:
                allOf:
                - $ref: '#/components/schemas/server.serverResponse'
                - properties:
                    data:
                      $ref: '#/components/schemas/server.Stub'
                  type: object
          description: Internal Server Error
      security:
      - ApiKeyAuth: []
      summary: Fetch multiple api keys
      tags:
      - APIKey
    post:
      description: This endpoint creates an api key that will be used by the native
        auth realm
      requestBody:
        content:
          application/json:
            schema:
              $ref: '#/components/schemas/models.APIKey'
        description: API Key
        required: true
        x-originalParamName: apiKey
      responses:
        "200":
          content:
            application/json:
              schema:
                allOf:
                - $ref: '#/components/schemas/server.serverResponse'
                - properties:
                    data:
                      $ref: '#/components/schemas/models.APIKeyResponse'
                  type: object
          description: OK
        "400":
          content:
            application/json:
              schema:
                allOf:
                - $ref: '#/components/schemas/server.serverResponse'
                - properties:
                    data:
                      $ref: '#/components/schemas/server.Stub'
                  type: object
          description: Bad Request
        "401":
          content:
            application/json:
              schema:
                allOf:
                - $ref: '#/components/schemas/server.serverResponse'
                - properties:
                    data:
                      $ref: '#/components/schemas/server.Stub'
                  type: object
          description: Unauthorized
        "500":
          content:
            application/json:
              schema:
                allOf:
                - $ref: '#/components/schemas/server.serverResponse'
                - properties:
                    data:
                      $ref: '#/components/schemas/server.Stub'
                  type: object
          description: Internal Server Error
      security:
      - ApiKeyAuth: []
      summary: Create an api key
      tags:
      - APIKey
  /security/keys/{keyID}:
    get:
      description: This endpoint fetches an api key by its id
      parameters:
      - description: API Key id
        in: path
        name: keyID
        required: true
        schema:
          type: string
      responses:
        "200":
          content:
            application/json:
              schema:
                allOf:
                - $ref: '#/components/schemas/server.serverResponse'
                - properties:
                    data:
                      $ref: '#/components/schemas/datastore.APIKey'
                  type: object
          description: OK
        "400":
          content:
            application/json:
              schema:
                allOf:
                - $ref: '#/components/schemas/server.serverResponse'
                - properties:
                    data:
                      $ref: '#/components/schemas/server.Stub'
                  type: object
          description: Bad Request
        "401":
          content:
            application/json:
              schema:
                allOf:
                - $ref: '#/components/schemas/server.serverResponse'
                - properties:
                    data:
                      $ref: '#/components/schemas/server.Stub'
                  type: object
          description: Unauthorized
        "500":
          content:
            application/json:
              schema:
                allOf:
                - $ref: '#/components/schemas/server.serverResponse'
                - properties:
                    data:
                      $ref: '#/components/schemas/server.Stub'
                  type: object
          description: Internal Server Error
      security:
      - ApiKeyAuth: []
      summary: Get api key by id
      tags:
      - APIKey
    put:
      description: This endpoint updates an api key
      parameters:
      - description: API Key id
        in: path
        name: keyID
        required: true
        schema:
          type: string
      responses:
        "200":
          content:
            application/json:
              schema:
                allOf:
                - $ref: '#/components/schemas/server.serverResponse'
                - properties:
                    data:
                      $ref: '#/components/schemas/datastore.APIKey'
                  type: object
          description: OK
        "400":
          content:
            application/json:
              schema:
                allOf:
                - $ref: '#/components/schemas/server.serverResponse'
                - properties:
                    data:
                      $ref: '#/components/schemas/server.Stub'
                  type: object
          description: Bad Request
        "401":
          content:
            application/json:
              schema:
                allOf:
                - $ref: '#/components/schemas/server.serverResponse'
                - properties:
                    data:
                      $ref: '#/components/schemas/server.Stub'
                  type: object
          description: Unauthorized
        "500":
          content:
            application/json:
              schema:
                allOf:
                - $ref: '#/components/schemas/server.serverResponse'
                - properties:
                    data:
                      $ref: '#/components/schemas/server.Stub'
                  type: object
          description: Internal Server Error
      security:
      - ApiKeyAuth: []
      summary: update api key
      tags:
      - APIKey
  /security/keys/{keyID}/revoke:
    put:
      description: This endpoint revokes an api key
      parameters:
      - description: API Key id
        in: path
        name: keyID
        required: true
        schema:
          type: string
      responses:
        "200":
          content:
            application/json:
              schema:
                allOf:
                - $ref: '#/components/schemas/server.serverResponse'
                - properties:
                    data:
                      $ref: '#/components/schemas/server.Stub'
                  type: object
          description: OK
        "400":
          content:
            application/json:
              schema:
                allOf:
                - $ref: '#/components/schemas/server.serverResponse'
                - properties:
                    data:
                      $ref: '#/components/schemas/server.Stub'
                  type: object
          description: Bad Request
        "401":
          content:
            application/json:
              schema:
                allOf:
                - $ref: '#/components/schemas/server.serverResponse'
                - properties:
                    data:
                      $ref: '#/components/schemas/server.Stub'
                  type: object
          description: Unauthorized
        "500":
          content:
            application/json:
              schema:
                allOf:
                - $ref: '#/components/schemas/server.serverResponse'
                - properties:
                    data:
                      $ref: '#/components/schemas/server.Stub'
                  type: object
          description: Internal Server Error
      security:
      - ApiKeyAuth: []
      summary: Revoke API Key
      tags:
      - APIKey
  /sources:
    get:
      description: This endpoint fetches multiple sources
      parameters:
      - description: results per page
        in: query
        name: perPage
        schema:
          type: string
      - description: page number
        in: query
        name: page
        schema:
          type: string
      - description: sort order
        in: query
        name: sort
        schema:
          type: string
      responses:
        "200":
          content:
            application/json:
              schema:
                allOf:
                - $ref: '#/components/schemas/server.serverResponse'
                - properties:
                    data:
                      allOf:
                      - $ref: '#/components/schemas/server.pagedResponse'
                      - properties:
                          content:
                            items:
                              $ref: '#/components/schemas/models.SourceResponse'
                            type: array
                        type: object
                  type: object
          description: OK
        "400":
          content:
            application/json:
              schema:
                allOf:
                - $ref: '#/components/schemas/server.serverResponse'
                - properties:
                    data:
                      $ref: '#/components/schemas/server.Stub'
                  type: object
          description: Bad Request
        "401":
          content:
            application/json:
              schema:
                allOf:
                - $ref: '#/components/schemas/server.serverResponse'
                - properties:
                    data:
                      $ref: '#/components/schemas/server.Stub'
                  type: object
          description: Unauthorized
        "500":
          content:
            application/json:
              schema:
                allOf:
                - $ref: '#/components/schemas/server.serverResponse'
                - properties:
                    data:
                      $ref: '#/components/schemas/server.Stub'
                  type: object
          description: Internal Server Error
      security:
      - ApiKeyAuth: []
      summary: Fetch multiple sources
      tags:
      - Source
    post:
      description: This endpoint creates a source
      parameters:
      - description: group id
        in: query
        name: groupId
        required: true
        schema:
          type: string
      requestBody:
        content:
          application/json:
            schema:
              $ref: '#/components/schemas/models.Source'
        description: Source Details
        required: true
        x-originalParamName: source
      responses:
        "200":
          content:
            application/json:
              schema:
                allOf:
                - $ref: '#/components/schemas/server.serverResponse'
                - properties:
                    data:
                      $ref: '#/components/schemas/models.SourceResponse'
                  type: object
          description: OK
        "400":
          content:
            application/json:
              schema:
                allOf:
                - $ref: '#/components/schemas/server.serverResponse'
                - properties:
                    data:
                      $ref: '#/components/schemas/server.Stub'
                  type: object
          description: Bad Request
        "401":
          content:
            application/json:
              schema:
                allOf:
                - $ref: '#/components/schemas/server.serverResponse'
                - properties:
                    data:
                      $ref: '#/components/schemas/server.Stub'
                  type: object
          description: Unauthorized
        "500":
          content:
            application/json:
              schema:
                allOf:
                - $ref: '#/components/schemas/server.serverResponse'
                - properties:
                    data:
                      $ref: '#/components/schemas/server.Stub'
                  type: object
          description: Internal Server Error
      security:
      - ApiKeyAuth: []
      summary: Create a source
      tags:
      - Source
  /sources/{sourceID}:
    delete:
      description: This endpoint deletes a source
      parameters:
      - description: group id
        in: query
        name: groupId
        required: true
        schema:
          type: string
      - description: source id
        in: path
        name: sourceID
        required: true
        schema:
          type: string
      responses:
        "200":
          content:
            application/json:
              schema:
                allOf:
                - $ref: '#/components/schemas/server.serverResponse'
                - properties:
                    data:
                      $ref: '#/components/schemas/server.Stub'
                  type: object
          description: OK
        "400":
          content:
            application/json:
              schema:
                allOf:
                - $ref: '#/components/schemas/server.serverResponse'
                - properties:
                    data:
                      $ref: '#/components/schemas/server.Stub'
                  type: object
          description: Bad Request
        "401":
          content:
            application/json:
              schema:
                allOf:
                - $ref: '#/components/schemas/server.serverResponse'
                - properties:
                    data:
                      $ref: '#/components/schemas/server.Stub'
                  type: object
          description: Unauthorized
        "500":
          content:
            application/json:
              schema:
                allOf:
                - $ref: '#/components/schemas/server.serverResponse'
                - properties:
                    data:
                      $ref: '#/components/schemas/server.Stub'
                  type: object
          description: Internal Server Error
      security:
      - ApiKeyAuth: []
      summary: Delete source
      tags:
      - Source
    get:
      description: This endpoint fetches a source by its id
      parameters:
      - description: group id
        in: query
        name: groupId
        required: true
        schema:
          type: string
      - description: source id
        in: path
        name: sourceID
        required: true
        schema:
          type: string
      responses:
        "200":
          content:
            application/json:
              schema:
                allOf:
                - $ref: '#/components/schemas/server.serverResponse'
                - properties:
                    data:
                      $ref: '#/components/schemas/models.SourceResponse'
                  type: object
          description: OK
        "400":
          content:
            application/json:
              schema:
                allOf:
                - $ref: '#/components/schemas/server.serverResponse'
                - properties:
                    data:
                      $ref: '#/components/schemas/server.Stub'
                  type: object
          description: Bad Request
        "401":
          content:
            application/json:
              schema:
                allOf:
                - $ref: '#/components/schemas/server.serverResponse'
                - properties:
                    data:
                      $ref: '#/components/schemas/server.Stub'
                  type: object
          description: Unauthorized
        "500":
          content:
            application/json:
              schema:
                allOf:
                - $ref: '#/components/schemas/server.serverResponse'
                - properties:
                    data:
                      $ref: '#/components/schemas/server.Stub'
                  type: object
          description: Internal Server Error
      security:
      - ApiKeyAuth: []
      summary: Get a source
      tags:
      - Source
    put:
      description: This endpoint updates a source
      parameters:
      - description: group id
        in: query
        name: groupId
        required: true
        schema:
          type: string
      - description: source id
        in: path
        name: sourceID
        required: true
        schema:
          type: string
      requestBody:
        content:
          application/json:
            schema:
              $ref: '#/components/schemas/models.Source'
        description: Source Details
        required: true
        x-originalParamName: source
      responses:
        "200":
          content:
            application/json:
              schema:
                allOf:
                - $ref: '#/components/schemas/server.serverResponse'
                - properties:
                    data:
                      $ref: '#/components/schemas/models.SourceResponse'
                  type: object
          description: OK
        "400":
          content:
            application/json:
              schema:
                allOf:
                - $ref: '#/components/schemas/server.serverResponse'
                - properties:
                    data:
                      $ref: '#/components/schemas/server.Stub'
                  type: object
          description: Bad Request
        "401":
          content:
            application/json:
              schema:
                allOf:
                - $ref: '#/components/schemas/server.serverResponse'
                - properties:
                    data:
                      $ref: '#/components/schemas/server.Stub'
                  type: object
          description: Unauthorized
        "500":
          content:
            application/json:
              schema:
                allOf:
                - $ref: '#/components/schemas/server.serverResponse'
                - properties:
                    data:
                      $ref: '#/components/schemas/server.Stub'
                  type: object
          description: Internal Server Error
      security:
      - ApiKeyAuth: []
      summary: Update a source
      tags:
      - Source
  /subscriptions:
    get:
      description: This endpoint fetches all the subscriptions
      parameters:
      - description: results per page
        in: query
        name: perPage
        schema:
          type: string
      - description: page number
        in: query
        name: page
        schema:
          type: string
      - description: sort order
        in: query
        name: sort
        schema:
          type: string
      - description: subscription title
        in: query
        name: q
        schema:
          type: string
      - description: group id
        in: query
        name: groupId
        required: true
        schema:
          type: string
      responses:
        "200":
          content:
            application/json:
              schema:
                allOf:
                - $ref: '#/components/schemas/server.serverResponse'
                - properties:
                    data:
                      allOf:
                      - $ref: '#/components/schemas/server.pagedResponse'
                      - properties:
                          content:
                            items:
                              $ref: '#/components/schemas/datastore.Subscription'
                            type: array
                        type: object
                  type: object
          description: OK
        "400":
          content:
            application/json:
              schema:
                allOf:
                - $ref: '#/components/schemas/server.serverResponse'
                - properties:
                    data:
                      $ref: '#/components/schemas/server.Stub'
                  type: object
          description: Bad Request
        "401":
          content:
            application/json:
              schema:
                allOf:
                - $ref: '#/components/schemas/server.serverResponse'
                - properties:
                    data:
                      $ref: '#/components/schemas/server.Stub'
                  type: object
          description: Unauthorized
        "500":
          content:
            application/json:
              schema:
                allOf:
                - $ref: '#/components/schemas/server.serverResponse'
                - properties:
                    data:
                      $ref: '#/components/schemas/server.Stub'
                  type: object
          description: Internal Server Error
      security:
      - ApiKeyAuth: []
      summary: Get all subscriptions
      tags:
      - Subscriptions
    post:
      description: This endpoint creates a subscriptions
      parameters:
      - description: group id
        in: query
        name: groupId
        required: true
        schema:
          type: string
      responses:
        "200":
          content:
            application/json:
              schema:
                allOf:
                - $ref: '#/components/schemas/server.serverResponse'
                - properties:
                    data:
                      allOf:
                      - $ref: '#/components/schemas/server.pagedResponse'
                      - properties:
                          content:
                            items:
                              $ref: '#/components/schemas/datastore.Subscription'
                            type: array
                        type: object
                  type: object
          description: OK
        "400":
          content:
            application/json:
              schema:
                allOf:
                - $ref: '#/components/schemas/server.serverResponse'
                - properties:
                    data:
                      $ref: '#/components/schemas/server.Stub'
                  type: object
          description: Bad Request
        "401":
          content:
            application/json:
              schema:
                allOf:
                - $ref: '#/components/schemas/server.serverResponse'
                - properties:
                    data:
                      $ref: '#/components/schemas/server.Stub'
                  type: object
          description: Unauthorized
        "500":
          content:
            application/json:
              schema:
                allOf:
                - $ref: '#/components/schemas/server.serverResponse'
                - properties:
                    data:
                      $ref: '#/components/schemas/server.Stub'
                  type: object
          description: Internal Server Error
      security:
      - ApiKeyAuth: []
      summary: Creates a subscription
      tags:
      - Subscriptions
  /subscriptions/{subscriptionID}:
    delete:
      description: This endpoint deletes a subscription
      parameters:
      - description: group id
        in: query
        name: groupId
        required: true
        schema:
          type: string
      - description: subscription id
        in: path
        name: subscriptionID
        required: true
        schema:
          type: string
      responses:
        "200":
          content:
            application/json:
              schema:
                allOf:
                - $ref: '#/components/schemas/server.serverResponse'
                - properties:
                    data:
                      $ref: '#/components/schemas/server.Stub'
                  type: object
          description: OK
        "400":
          content:
            application/json:
              schema:
                allOf:
                - $ref: '#/components/schemas/server.serverResponse'
                - properties:
                    data:
                      $ref: '#/components/schemas/server.Stub'
                  type: object
          description: Bad Request
        "401":
          content:
            application/json:
              schema:
                allOf:
                - $ref: '#/components/schemas/server.serverResponse'
                - properties:
                    data:
                      $ref: '#/components/schemas/server.Stub'
                  type: object
          description: Unauthorized
        "500":
          content:
            application/json:
              schema:
                allOf:
                - $ref: '#/components/schemas/server.serverResponse'
                - properties:
                    data:
                      $ref: '#/components/schemas/server.Stub'
                  type: object
          description: Internal Server Error
      security:
      - ApiKeyAuth: []
      summary: Delete subscription
      tags:
      - Application
    get:
      description: This endpoint fetches an Subscription by it's id
      parameters:
      - description: group id
        in: query
        name: groupId
        required: true
        schema:
          type: string
      - description: application id
        in: path
        name: subscriptionID
        required: true
        schema:
          type: string
      responses:
        "200":
          content:
            application/json:
              schema:
                allOf:
                - $ref: '#/components/schemas/server.serverResponse'
                - properties:
                    data:
                      $ref: '#/components/schemas/datastore.Subscription'
                  type: object
          description: OK
        "400":
          content:
            application/json:
              schema:
                allOf:
                - $ref: '#/components/schemas/server.serverResponse'
                - properties:
                    data:
                      $ref: '#/components/schemas/server.Stub'
                  type: object
          description: Bad Request
        "401":
          content:
            application/json:
              schema:
                allOf:
                - $ref: '#/components/schemas/server.serverResponse'
                - properties:
                    data:
                      $ref: '#/components/schemas/server.Stub'
                  type: object
          description: Unauthorized
        "500":
          content:
            application/json:
              schema:
                allOf:
                - $ref: '#/components/schemas/server.serverResponse'
                - properties:
                    data:
                      $ref: '#/components/schemas/server.Stub'
                  type: object
          description: Internal Server Error
      security:
      - ApiKeyAuth: []
      summary: Gets a subscription
      tags:
      - Subscription
    put:
      description: This endpoint updates a subscription
      parameters:
      - description: group id
        in: path
        name: groupId
        required: true
        schema:
          type: string
      - description: subscription id
        in: path
        name: subscriptionID
        required: true
        schema:
          type: string
      requestBody:
        content:
          application/json:
            schema:
              $ref: '#/components/schemas/models.Subscription'
        description: Subscription Details
        required: true
        x-originalParamName: subscription
      responses:
        "200":
          content:
            application/json:
              schema:
                allOf:
                - $ref: '#/components/schemas/server.serverResponse'
                - properties:
                    data:
                      $ref: '#/components/schemas/datastore.Subscription'
                  type: object
          description: OK
        "400":
          content:
            application/json:
              schema:
                allOf:
                - $ref: '#/components/schemas/server.serverResponse'
                - properties:
                    data:
                      $ref: '#/components/schemas/server.Stub'
                  type: object
          description: Bad Request
        "401":
          content:
            application/json:
              schema:
                allOf:
                - $ref: '#/components/schemas/server.serverResponse'
                - properties:
                    data:
                      $ref: '#/components/schemas/server.Stub'
                  type: object
          description: Unauthorized
        "500":
          content:
            application/json:
              schema:
                allOf:
                - $ref: '#/components/schemas/server.serverResponse'
                - properties:
                    data:
                      $ref: '#/components/schemas/server.Stub'
                  type: object
          description: Internal Server Error
      security:
      - ApiKeyAuth: []
      summary: Update a subscription
      tags:
      - Subscription
servers:
- url: https://cloud.staging.getconvoy.io/api/v1
tags:
- description: Application related APIs
  name: Application
- description: Endpoint related APIs
  name: Application Endpoints
- description: Event related APIs
  name: Events
- description: API Key related APIs
  name: APIKey
- description: EventDelivery related APIs
  name: EventDelivery
- description: Delivery Attempt related APIs
  name: DeliveryAttempts
- description: Group related APIs
  name: Group<|MERGE_RESOLUTION|>--- conflicted
+++ resolved
@@ -16,15 +16,9 @@
     datastore.APIKey:
       properties:
         created_at:
-<<<<<<< HEAD
-          type: string
-        deleted_at:
-          type: string
-=======
           type: integer
         deleted_at:
           type: integer
->>>>>>> 3bebacc2
         expires_at:
           type: integer
         hash:
@@ -410,7 +404,7 @@
           $ref: '#/components/schemas/datastore.AlertConfiguration'
         created_at:
           type: string
-        delted_at:
+        deleted_at:
           type: string
         endpoint:
           $ref: '#/components/schemas/datastore.Endpoint'
