--- conflicted
+++ resolved
@@ -1083,51 +1083,6 @@
 				},
 				"type": "object"
 			},
-<<<<<<< HEAD
-			"models.CreateEndpoint": {
-				"properties": {
-					"advanced_signatures": {
-						"type": "boolean"
-					},
-					"appID": {
-						"description": "Deprecated but necessary for backward compatibility",
-						"type": "string"
-					},
-					"authentication": {
-						"$ref": "#/components/schemas/models.EndpointAuthentication"
-					},
-					"description": {
-						"type": "string"
-					},
-					"http_timeout": {
-						"type": "string"
-					},
-					"is_disabled": {
-						"type": "boolean"
-					},
-					"name": {
-						"type": "string"
-					},
-					"owner_id": {
-						"type": "string"
-					},
-					"rate_limit": {
-						"type": "integer"
-					},
-					"rate_limit_duration": {
-						"type": "string"
-					},
-					"secret": {
-						"type": "string"
-					},
-					"slack_webhook_url": {
-						"type": "string"
-					},
-					"support_email": {
-						"type": "string"
-					},
-					"url": {
-=======
 			"models.CreateEvent": {
 				"properties": {
 					"app_id": {
@@ -1151,7 +1106,6 @@
 						"type": "string"
 					},
 					"event_type": {
->>>>>>> b9f5e42e
 						"type": "string"
 					}
 				},
