--- conflicted
+++ resolved
@@ -4675,11 +4675,6 @@
 				"tags": [
 					"Group"
 				]
-<<<<<<< HEAD
-			},
-			"put": {
-				"description": "This endpoint updates a group",
-=======
 			}
 		},
 		"/events/{eventID}/replay": {
@@ -4821,7 +4816,6 @@
 		"/groups": {
 			"get": {
 				"description": "This endpoint fetches groups",
->>>>>>> ca9875b8
 				"parameters": [
 					{
 						"description": "group id",
