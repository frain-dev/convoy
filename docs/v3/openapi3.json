{
	"components": {
		"schemas": {
			"auth.Role": {
				"properties": {
					"app": {
						"type": "string"
					},
					"group": {
						"type": "string"
					},
					"type": {
						"type": "string"
					}
				},
				"type": "object"
			},
			"datastore.APIKey": {
				"properties": {
					"created_at": {
						"description": "NextSendTime denotes the next time a Event will be published in\ncase it failed the first time",
						"type": "integer"
					},
					"deleted_at": {
						"description": "NextSendTime denotes the next time a Event will be published in\ncase it failed the first time",
						"type": "integer"
					},
					"expires_at": {
						"description": "NextSendTime denotes the next time a Event will be published in\ncase it failed the first time",
						"type": "integer"
					},
					"hash": {
						"type": "string"
					},
					"key_type": {
						"type": "string"
					},
					"mask_id": {
						"type": "string"
					},
					"name": {
						"type": "string"
					},
					"role": {
						"$ref": "#/components/schemas/auth.Role"
					},
					"salt": {
						"type": "string"
					},
					"uid": {
						"type": "string"
					},
					"updated_at": {
						"description": "NextSendTime denotes the next time a Event will be published in\ncase it failed the first time",
						"type": "integer"
					},
					"user_id": {
						"type": "string"
					}
				},
				"type": "object"
			},
			"datastore.AlertConfiguration": {
				"properties": {
					"count": {
						"type": "integer"
					},
					"threshold": {
						"type": "string"
					}
				},
				"type": "object"
			},
			"datastore.ApiKey": {
				"properties": {
					"header_name": {
						"type": "string"
					},
					"header_value": {
						"type": "string"
					}
				},
				"type": "object"
			},
			"datastore.Application": {
				"properties": {
					"created_at": {
						"type": "string"
					},
					"deleted_at": {
						"type": "string"
					},
					"endpoints": {
						"items": {
							"$ref": "#/components/schemas/datastore.Endpoint"
						},
						"type": "array"
					},
					"events": {
						"type": "integer"
					},
					"group_id": {
						"type": "string"
					},
					"is_disabled": {
						"type": "boolean"
					},
					"name": {
						"type": "string"
					},
					"slack_webhook_url": {
						"type": "string"
					},
					"support_email": {
						"type": "string"
					},
					"uid": {
						"type": "string"
					},
					"updated_at": {
						"type": "string"
					}
				},
				"type": "object"
			},
			"datastore.BasicAuth": {
				"properties": {
					"password": {
						"type": "string"
					},
					"username": {
						"type": "string"
					}
				},
				"type": "object"
			},
			"datastore.CLIMetadata": {
				"properties": {
					"event_type": {
						"type": "string"
					},
					"host_name": {
						"type": "string"
					}
				},
				"type": "object"
			},
			"datastore.DeliveryAttempt": {
				"properties": {
					"api_version": {
						"type": "string"
					},
					"created_at": {
						"type": "string"
					},
					"deleted_at": {
						"type": "string"
					},
					"endpoint_id": {
						"type": "string"
					},
					"error": {
						"type": "string"
					},
					"http_status": {
						"type": "string"
					},
					"ip_address": {
						"type": "string"
					},
					"method": {
						"type": "string"
					},
					"msg_id": {
						"type": "string"
					},
					"request_http_header": {
						"$ref": "#/components/schemas/datastore.HttpHeader"
					},
					"response_data": {
						"type": "string"
					},
					"response_http_header": {
						"$ref": "#/components/schemas/datastore.HttpHeader"
					},
					"status": {
						"type": "boolean"
					},
					"uid": {
						"type": "string"
					},
					"updated_at": {
						"type": "string"
					},
					"url": {
						"type": "string"
					}
				},
				"type": "object"
			},
			"datastore.Device": {
				"properties": {
					"app_id": {
						"type": "string"
					},
					"created_at": {
						"type": "string"
					},
					"deleted_at": {
						"type": "string"
					},
					"group_id": {
						"type": "string"
					},
					"host_name": {
						"type": "string"
					},
					"last_seen_at": {
						"type": "string"
					},
					"status": {
						"type": "string"
					},
					"uid": {
						"type": "string"
					},
					"updated_at": {
						"type": "string"
					}
				},
				"type": "object"
			},
			"datastore.Endpoint": {
				"properties": {
					"created_at": {
						"type": "string"
					},
					"deleted_at": {
						"type": "string"
					},
					"description": {
						"type": "string"
					},
					"http_timeout": {
						"type": "string"
					},
					"rate_limit": {
						"type": "integer"
					},
					"rate_limit_duration": {
						"type": "string"
					},
					"secret": {
						"type": "string"
					},
					"target_url": {
						"type": "string"
					},
					"uid": {
						"type": "string"
					},
					"updated_at": {
						"type": "string"
					}
				},
				"type": "object"
			},
			"datastore.Event": {
				"properties": {
					"app_id": {
						"type": "string"
					},
					"app_metadata": {
						"$ref": "#/components/schemas/datastore.Application"
					},
					"created_at": {
						"type": "string"
					},
					"data": {
						"description": "Data is an arbitrary JSON value that gets sent as the body of the\nwebhook to the endpoints",
						"items": {
							"type": "integer"
						},
						"type": "array"
					},
					"deleted_at": {
						"type": "string"
					},
					"event_type": {
						"type": "string"
					},
					"group_id": {
						"type": "string"
					},
					"headers": {
						"$ref": "#/components/schemas/httpheader.HTTPHeader"
					},
					"matched_endpoints": {
						"description": "TODO(all) remove this field",
						"type": "integer"
					},
					"provider_id": {
						"description": "ProviderID is a custom ID that can be used to reconcile this Event\nwith your internal systems.\nThis is optional\nIf not provided, we will generate one for you",
						"type": "string"
					},
					"source_id": {
						"type": "string"
					},
					"source_metadata": {
						"$ref": "#/components/schemas/datastore.Source"
					},
					"uid": {
						"type": "string"
					},
					"updated_at": {
						"type": "string"
					}
				},
				"type": "object"
			},
			"datastore.EventDelivery": {
				"properties": {
					"app_id": {
						"type": "string"
					},
					"app_metadata": {
						"$ref": "#/components/schemas/datastore.Application"
					},
					"cli_metadata": {
						"$ref": "#/components/schemas/datastore.CLIMetadata"
					},
					"created_at": {
						"type": "string"
					},
					"deleted_at": {
						"type": "string"
					},
					"description": {
						"type": "string"
					},
					"device_id": {
						"type": "string"
					},
					"endpoint_id": {
						"type": "string"
					},
					"endpoint_metadata": {
						"$ref": "#/components/schemas/datastore.Endpoint"
					},
					"event_id": {
						"type": "string"
					},
					"event_metadata": {
						"$ref": "#/components/schemas/datastore.Event"
					},
					"group_id": {
						"type": "string"
					},
					"headers": {
						"$ref": "#/components/schemas/httpheader.HTTPHeader"
					},
					"metadata": {
						"$ref": "#/components/schemas/datastore.Metadata"
					},
					"status": {
						"type": "string"
					},
					"subscription_id": {
						"type": "string"
					},
					"uid": {
						"type": "string"
					},
					"updated_at": {
						"type": "string"
					}
				},
				"type": "object"
			},
			"datastore.FilterConfiguration": {
				"properties": {
					"event_types": {
						"items": {
							"type": "string"
						},
						"type": "array"
					}
				},
				"type": "object"
			},
			"datastore.Group": {
				"properties": {
					"config": {
						"$ref": "#/components/schemas/datastore.GroupConfig"
					},
					"created_at": {
						"type": "string"
					},
					"deleted_at": {
						"type": "string"
					},
					"logo_url": {
						"type": "string"
					},
					"metadata": {
						"$ref": "#/components/schemas/datastore.GroupMetadata"
					},
					"name": {
						"type": "string"
					},
					"organisation_id": {
						"type": "string"
					},
					"rate_limit": {
						"description": "TODO(subomi): refactor this into the Instance API.",
						"type": "integer"
					},
					"rate_limit_duration": {
						"type": "string"
					},
					"statistics": {
						"$ref": "#/components/schemas/datastore.GroupStatistics"
					},
					"type": {
						"type": "string"
					},
					"uid": {
						"type": "string"
					},
					"updated_at": {
						"type": "string"
					}
				},
				"type": "object"
			},
			"datastore.GroupConfig": {
				"properties": {
					"disable_endpoint": {
						"type": "boolean"
					},
					"is_retention_policy_enabled": {
						"type": "boolean"
					},
					"ratelimit": {
						"$ref": "#/components/schemas/datastore.RateLimitConfiguration"
					},
					"replay_attacks": {
						"type": "boolean"
					},
					"retention_policy": {
						"$ref": "#/components/schemas/datastore.RetentionPolicyConfiguration"
					},
					"signature": {
						"$ref": "#/components/schemas/datastore.SignatureConfiguration"
					},
					"strategy": {
						"$ref": "#/components/schemas/datastore.StrategyConfiguration"
					}
				},
				"type": "object"
			},
			"datastore.GroupMetadata": {
				"properties": {
					"retained_events": {
						"type": "integer"
					}
				},
				"type": "object"
			},
			"datastore.GroupStatistics": {
				"properties": {
					"messages_sent": {
						"type": "integer"
					},
					"total_apps": {
						"type": "integer"
					}
				},
				"type": "object"
			},
			"datastore.HMac": {
				"properties": {
					"encoding": {
						"type": "string"
					},
					"hash": {
						"type": "string"
					},
					"header": {
						"type": "string"
					},
					"secret": {
						"type": "string"
					}
				},
				"type": "object"
			},
			"datastore.HttpHeader": {
				"additionalProperties": {
					"type": "string"
				},
				"type": "object"
			},
			"datastore.Metadata": {
				"properties": {
					"data": {
						"description": "Data to be sent to endpoint.",
						"items": {
							"type": "integer"
						},
						"type": "array"
					},
					"interval_seconds": {
						"type": "integer"
					},
					"next_send_time": {
						"description": "NextSendTime denotes the next time a Event will be published in\ncase it failed the first time",
						"type": "integer"
					},
					"num_trials": {
						"description": "NumTrials: number of times we have tried to deliver this Event to\nan application",
						"type": "integer"
					},
					"retry_limit": {
						"type": "integer"
					},
					"strategy": {
						"type": "string"
					}
				},
				"type": "object"
			},
			"datastore.OnPremStorage": {
				"properties": {
					"path": {
						"type": "string"
					}
				},
				"type": "object"
			},
			"datastore.Organisation": {
				"properties": {
					"created_at": {
						"type": "string"
					},
					"deleted_at": {
						"type": "string"
					},
					"name": {
						"type": "string"
					},
					"uid": {
						"type": "string"
					},
					"updated_at": {
						"type": "string"
					}
				},
				"type": "object"
			},
			"datastore.OrganisationInvite": {
				"properties": {
					"created_at": {
						"type": "string"
					},
					"deleted_at": {
						"type": "string"
					},
					"invitee_email": {
						"type": "string"
					},
					"organisation_id": {
						"type": "string"
					},
					"role": {
						"$ref": "#/components/schemas/auth.Role"
					},
					"status": {
						"type": "string"
					},
					"token": {
						"type": "string"
					},
					"uid": {
						"type": "string"
					},
					"updated_at": {
						"type": "string"
					}
				},
				"type": "object"
			},
			"datastore.OrganisationMember": {
				"properties": {
					"created_at": {
						"type": "string"
					},
					"deleted_at": {
						"type": "string"
					},
					"organisation_id": {
						"type": "string"
					},
					"role": {
						"$ref": "#/components/schemas/auth.Role"
					},
					"uid": {
						"type": "string"
					},
					"updated_at": {
						"type": "string"
					},
					"user_id": {
						"type": "string"
					},
					"user_metadata": {
						"$ref": "#/components/schemas/datastore.UserMetadata"
					}
				},
				"type": "object"
			},
			"datastore.PaginationData": {
				"properties": {
					"next": {
						"type": "integer"
					},
					"page": {
						"type": "integer"
					},
					"perPage": {
						"type": "integer"
					},
					"prev": {
						"type": "integer"
					},
					"total": {
						"type": "integer"
					},
					"totalPage": {
						"type": "integer"
					}
				},
				"type": "object"
			},
			"datastore.ProviderConfig": {
				"properties": {
					"twitter": {
						"$ref": "#/components/schemas/datastore.TwitterProviderConfig"
					}
				},
				"type": "object"
			},
			"datastore.RateLimitConfiguration": {
				"properties": {
					"count": {
						"type": "integer"
					},
					"duration": {
						"type": "integer"
					}
				},
				"type": "object"
			},
			"datastore.RetentionPolicyConfiguration": {
				"properties": {
					"policy": {
						"type": "string"
					}
				},
				"type": "object"
			},
			"datastore.RetryConfiguration": {
				"properties": {
					"duration": {
						"type": "integer"
					},
					"retry_count": {
						"type": "integer"
					},
					"type": {
						"type": "string"
					}
				},
				"type": "object"
			},
			"datastore.S3Storage": {
				"properties": {
					"bucket": {
						"type": "string"
					},
					"endpoint": {
						"type": "string"
					},
					"region": {
						"type": "string"
					}
				},
				"type": "object"
			},
			"datastore.SignatureConfiguration": {
				"properties": {
					"hash": {
						"type": "string"
					},
					"header": {
						"type": "string"
					}
				},
				"type": "object"
			},
			"datastore.Source": {
				"properties": {
					"created_at": {
						"type": "string"
					},
					"deleted_at": {
						"type": "string"
					},
					"forward_headers": {
						"items": {
							"type": "string"
						},
						"type": "array"
					},
					"group_id": {
						"type": "string"
					},
					"is_disabled": {
						"type": "boolean"
					},
					"mask_id": {
						"type": "string"
					},
					"name": {
						"type": "string"
					},
					"provider": {
						"type": "string"
					},
					"provider_config": {
						"$ref": "#/components/schemas/datastore.ProviderConfig"
					},
					"type": {
						"type": "string"
					},
					"uid": {
						"type": "string"
					},
					"updated_at": {
						"type": "string"
					},
					"verifier": {
						"$ref": "#/components/schemas/datastore.VerifierConfig"
					}
				},
				"type": "object"
			},
			"datastore.StoragePolicyConfiguration": {
				"properties": {
					"on_prem": {
						"$ref": "#/components/schemas/datastore.OnPremStorage"
					},
					"s3": {
						"$ref": "#/components/schemas/datastore.S3Storage"
					},
					"type": {
						"type": "string"
					}
				},
				"type": "object"
			},
			"datastore.StrategyConfiguration": {
				"properties": {
					"duration": {
						"type": "integer"
					},
					"retry_count": {
						"type": "integer"
					},
					"type": {
						"type": "string"
					}
				},
				"type": "object"
			},
			"datastore.Subscription": {
				"properties": {
					"alert_config": {
						"$ref": "#/components/schemas/datastore.AlertConfiguration"
					},
					"app_metadata": {
						"$ref": "#/components/schemas/datastore.Application"
					},
					"created_at": {
						"type": "string"
					},
					"deleted_at": {
						"type": "string"
					},
					"device_id": {
						"type": "string"
					},
					"disable_endpoint": {
						"type": "boolean"
					},
					"endpoint_metadata": {
						"$ref": "#/components/schemas/datastore.Endpoint"
					},
					"filter_config": {
						"$ref": "#/components/schemas/datastore.FilterConfiguration"
					},
					"name": {
						"type": "string"
					},
					"rate_limit_config": {
						"$ref": "#/components/schemas/datastore.RateLimitConfiguration"
					},
					"retry_config": {
						"$ref": "#/components/schemas/datastore.RetryConfiguration"
					},
					"source_metadata": {
						"$ref": "#/components/schemas/datastore.Source"
					},
					"status": {
						"type": "string"
					},
					"type": {
						"type": "string"
					},
					"uid": {
						"type": "string"
					},
					"updated_at": {
						"type": "string"
					}
				},
				"type": "object"
			},
			"datastore.TwitterProviderConfig": {
				"properties": {
					"crc_verified_at": {
						"type": "integer"
					}
				},
				"type": "object"
			},
			"datastore.User": {
				"properties": {
					"created_at": {
						"type": "string"
					},
					"deleted_at": {
						"type": "string"
					},
					"email": {
						"type": "string"
					},
					"first_name": {
						"type": "string"
					},
					"last_name": {
						"type": "string"
					},
					"reset_password_expires_at": {
						"type": "string"
					},
					"role": {
						"$ref": "#/components/schemas/auth.Role"
					},
					"uid": {
						"type": "string"
					},
					"updated_at": {
						"type": "string"
					}
				},
				"type": "object"
			},
			"datastore.UserMetadata": {
				"properties": {
					"email": {
						"type": "string"
					},
					"first_name": {
						"type": "string"
					},
					"last_name": {
						"type": "string"
					}
				},
				"type": "object"
			},
			"datastore.VerifierConfig": {
				"properties": {
					"api_key": {
						"$ref": "#/components/schemas/datastore.ApiKey"
					},
					"basic_auth": {
						"$ref": "#/components/schemas/datastore.BasicAuth"
					},
					"hmac": {
						"$ref": "#/components/schemas/datastore.HMac"
					},
					"type": {
						"type": "string"
					}
				},
				"type": "object"
			},
			"httpheader.HTTPHeader": {
				"additionalProperties": {
					"items": {
						"type": "string"
					},
					"type": "array"
				},
				"type": "object"
			},
			"models.APIKey": {
				"properties": {
					"expires_at": {
						"type": "string"
					},
					"key_type": {
						"type": "string"
					},
					"name": {
						"type": "string"
					},
					"role": {
						"$ref": "#/components/schemas/models.Role"
					}
				},
				"type": "object"
			},
			"models.APIKeyResponse": {
				"properties": {
					"created_at": {
						"type": "string"
					},
					"expires_at": {
						"type": "string"
					},
					"key": {
						"type": "string"
					},
					"key_type": {
						"type": "string"
					},
					"name": {
						"type": "string"
					},
					"role": {
						"$ref": "#/components/schemas/models.Role"
					},
					"uid": {
						"type": "string"
					},
					"user_id": {
						"type": "string"
					}
				},
				"type": "object"
			},
			"models.Application": {
				"properties": {
					"is_disabled": {
						"type": "boolean"
					},
					"name": {
						"type": "string"
					},
					"slack_webhook_url": {
						"type": "string"
					},
					"support_email": {
						"type": "string"
					}
				},
				"type": "object"
			},
			"models.Configuration": {
				"properties": {
					"is_analytics_enabled": {
						"type": "boolean"
					},
					"is_signup_enabled": {
						"type": "boolean"
					},
					"storage_policy": {
						"$ref": "#/components/schemas/datastore.StoragePolicyConfiguration"
					}
				},
				"type": "object"
			},
			"models.ConfigurationResponse": {
				"properties": {
					"api_version": {
						"type": "string"
					},
					"created_at": {
						"type": "integer"
					},
					"deleted_at": {
						"type": "integer"
					},
					"is_analytics_enabled": {
						"type": "boolean"
					},
					"is_signup_enabled": {
						"type": "boolean"
					},
					"storage_policy": {
						"$ref": "#/components/schemas/datastore.StoragePolicyConfiguration"
					},
					"uid": {
						"type": "string"
					},
					"updated_at": {
						"type": "integer"
					}
				},
				"type": "object"
			},
			"models.Endpoint": {
				"properties": {
					"description": {
						"type": "string"
					},
					"events": {
						"items": {
							"type": "string"
						},
						"type": "array"
					},
					"http_timeout": {
						"type": "string"
					},
					"rate_limit": {
						"type": "integer"
					},
					"rate_limit_duration": {
						"type": "string"
					},
					"secret": {
						"type": "string"
					},
					"url": {
						"type": "string"
					}
				},
				"type": "object"
			},
			"models.Event": {
				"properties": {
					"app_id": {
						"type": "string"
					},
					"custom_headers": {
						"additionalProperties": {
							"type": "string"
						},
						"type": "object"
					},
					"data": {
						"description": "Data is an arbitrary JSON value that gets sent as the body of the\nwebhook to the endpoints",
						"items": {
							"type": "integer"
						},
						"type": "array"
					},
					"event_type": {
						"type": "string"
					}
				},
				"type": "object"
			},
			"models.ForgotPassword": {
				"properties": {
					"email": {
						"type": "string"
					}
				},
				"type": "object"
			},
			"models.Group": {
				"properties": {
					"config": {
						"$ref": "#/components/schemas/datastore.GroupConfig"
					},
					"logo_url": {
						"type": "string"
					},
					"name": {
						"type": "string"
					},
					"rate_limit": {
						"type": "integer"
					},
					"rate_limit_duration": {
						"type": "string"
					},
					"type": {
						"type": "string"
					}
				},
				"type": "object"
			},
			"models.LoginUser": {
				"properties": {
					"password": {
						"type": "string"
					},
					"username": {
						"type": "string"
					}
				},
				"type": "object"
			},
			"models.LoginUserResponse": {
				"properties": {
					"created_at": {
						"description": "NextSendTime denotes the next time a Event will be published in\ncase it failed the first time",
						"type": "integer"
					},
					"deleted_at": {
						"description": "NextSendTime denotes the next time a Event will be published in\ncase it failed the first time",
						"type": "integer"
					},
					"email": {
						"type": "string"
					},
					"first_name": {
						"type": "string"
					},
					"last_name": {
						"type": "string"
					},
					"token": {
						"$ref": "#/components/schemas/models.Token"
					},
					"uid": {
						"type": "string"
					},
					"updated_at": {
						"description": "NextSendTime denotes the next time a Event will be published in\ncase it failed the first time",
						"type": "integer"
					}
				},
				"type": "object"
			},
			"models.Organisation": {
				"properties": {
					"name": {
						"type": "string"
					}
				},
				"type": "object"
			},
			"models.OrganisationInvite": {
				"properties": {
					"invitee_email": {
						"type": "string"
					},
					"role": {
						"$ref": "#/components/schemas/auth.Role"
					}
				},
				"type": "object"
			},
			"models.PersonalAPIKey": {
				"properties": {
					"expires_at": {
						"type": "string"
					},
					"name": {
						"type": "string"
					}
				},
				"type": "object"
			},
			"models.PortalAPIKeyResponse": {
				"properties": {
					"app_id": {
						"type": "string"
					},
					"group_id": {
						"type": "string"
					},
					"key": {
						"type": "string"
					},
					"key_type": {
						"type": "string"
					},
					"role": {
						"$ref": "#/components/schemas/auth.Role"
					},
					"url": {
						"type": "string"
					}
				},
				"type": "object"
			},
			"models.RegisterUser": {
				"properties": {
					"email": {
						"type": "string"
					},
					"first_name": {
						"type": "string"
					},
					"last_name": {
						"type": "string"
					},
					"org_name": {
						"type": "string"
					},
					"password": {
						"type": "string"
					}
				},
				"type": "object"
			},
			"models.ResetPassword": {
				"properties": {
					"password": {
						"type": "string"
					},
					"password_confirmation": {
						"type": "string"
					}
				},
				"type": "object"
			},
			"models.RetryConfiguration": {
				"properties": {
					"duration": {
						"type": "string"
					},
					"interval_seconds": {
						"type": "integer"
					},
					"retry_count": {
						"type": "integer"
					},
					"type": {
						"type": "string"
					}
				},
				"type": "object"
			},
			"models.Role": {
				"properties": {
					"app": {
						"type": "string"
					},
					"group": {
						"type": "string"
					},
					"type": {
						"type": "string"
					}
				},
				"type": "object"
			},
			"models.Source": {
				"properties": {
					"is_disabled": {
						"type": "boolean"
					},
					"name": {
						"type": "string"
					},
					"provider": {
						"type": "string"
					},
					"type": {
						"type": "string"
					},
					"verifier": {
						"$ref": "#/components/schemas/datastore.VerifierConfig"
					}
				},
				"type": "object"
			},
			"models.SourceResponse": {
				"properties": {
					"created_at": {
						"description": "NextSendTime denotes the next time a Event will be published in\ncase it failed the first time",
						"type": "integer"
					},
					"deleted_at": {
						"description": "NextSendTime denotes the next time a Event will be published in\ncase it failed the first time",
						"type": "integer"
					},
					"group_id": {
						"type": "string"
					},
					"is_disabled": {
						"type": "boolean"
					},
					"mask_id": {
						"type": "string"
					},
					"name": {
						"type": "string"
					},
					"provider": {
						"type": "string"
					},
					"provider_config": {
						"$ref": "#/components/schemas/datastore.ProviderConfig"
					},
					"type": {
						"type": "string"
					},
					"uid": {
						"type": "string"
					},
					"updated_at": {
						"description": "NextSendTime denotes the next time a Event will be published in\ncase it failed the first time",
						"type": "integer"
					},
					"url": {
						"type": "string"
					},
					"verifier": {
						"$ref": "#/components/schemas/datastore.VerifierConfig"
					}
				},
				"type": "object"
			},
			"models.Subscription": {
				"properties": {
					"alert_config": {
						"$ref": "#/components/schemas/datastore.AlertConfiguration"
					},
					"app_id": {
						"type": "string"
					},
					"disable_endpoint": {
						"type": "boolean"
					},
					"endpoint_id": {
						"type": "string"
					},
					"filter_config": {
						"$ref": "#/components/schemas/datastore.FilterConfiguration"
					},
					"name": {
						"type": "string"
					},
					"rate_limit_config": {
						"$ref": "#/components/schemas/datastore.RateLimitConfiguration"
					},
					"retry_config": {
						"$ref": "#/components/schemas/models.RetryConfiguration"
					},
					"source_id": {
						"type": "string"
					}
				},
				"type": "object"
			},
			"models.Token": {
				"properties": {
					"access_token": {
						"type": "string"
					},
					"refresh_token": {
						"type": "string"
					}
				},
				"type": "object"
			},
			"models.UpdateOrganisationMember": {
				"properties": {
					"role": {
						"$ref": "#/components/schemas/auth.Role"
					}
				},
				"type": "object"
			},
			"models.UpdatePassword": {
				"properties": {
					"current_password": {
						"type": "string"
					},
					"password": {
						"type": "string"
					},
					"password_confirmation": {
						"type": "string"
					}
				},
				"type": "object"
			},
			"models.UpdateUser": {
				"properties": {
					"email": {
						"type": "string"
					},
					"first_name": {
						"type": "string"
					},
					"last_name": {
						"type": "string"
					}
				},
				"type": "object"
			},
			"models.User": {
				"properties": {
					"email": {
						"type": "string"
					},
					"first_name": {
						"type": "string"
					},
					"last_name": {
						"type": "string"
					},
					"password": {
						"type": "string"
					},
					"role": {
						"$ref": "#/components/schemas/auth.Role"
					}
				},
				"type": "object"
			},
			"server.Stub": {
				"type": "object"
			},
			"server.pagedResponse": {
				"properties": {
					"content": {},
					"pagination": {
						"$ref": "#/components/schemas/datastore.PaginationData"
					}
				},
				"type": "object"
			},
			"util.ServerResponse": {
				"properties": {
					"data": {
						"items": {
							"type": "integer"
						},
						"type": "array"
					},
					"message": {
						"type": "string"
					},
					"status": {
						"type": "boolean"
					}
				},
				"type": "object"
			}
		},
		"securitySchemes": {
			"ApiKeyAuth": {
				"in": "header",
				"name": "Authorization",
				"type": "apiKey"
			}
		}
	},
	"info": {
		"contact": {
			"email": "Info@frain.dev",
			"name": "API Support",
			"url": "https://getconvoy.io/docs"
		},
		"description": "Convoy is a fast and secure distributed webhooks service. This document contains datastore.s API specification.",
		"license": {
			"name": "Mozilla Public License 2.0",
			"url": "https://www.mozilla.org/en-US/MPL/2.0/"
		},
		"termsOfService": "https://getconvoy.io/terms",
		"title": "Convoy API Specification",
		"version": "0.1.12"
	},
	"openapi": "3.0.3",
	"paths": {
		"/api/v1/projects": {
			"get": {
				"description": "This endpoint fetches groups",
				"parameters": [
					{
						"description": "group name",
						"in": "query",
						"name": "name",
						"schema": {
							"type": "string"
						}
					},
					{
						"description": "organisation id",
						"in": "query",
						"name": "orgID",
						"required": true,
						"schema": {
							"type": "string"
						}
					}
				],
				"responses": {
					"200": {
						"content": {
							"application/json": {
								"schema": {
									"allOf": [
										{
											"$ref": "#/components/schemas/util.ServerResponse"
										},
										{
											"properties": {
												"data": {
													"items": {
														"$ref": "#/components/schemas/datastore.Group"
													},
													"type": "array"
												}
											},
											"type": "object"
										}
									]
								}
							}
						},
						"description": "OK"
					},
					"400": {
						"content": {
							"application/json": {
								"schema": {
									"allOf": [
										{
											"$ref": "#/components/schemas/util.ServerResponse"
										},
										{
											"properties": {
												"data": {
													"$ref": "#/components/schemas/server.Stub"
												}
											},
											"type": "object"
										}
									]
								}
							}
						},
						"description": "Bad Request"
					},
					"401": {
						"content": {
							"application/json": {
								"schema": {
									"allOf": [
										{
											"$ref": "#/components/schemas/util.ServerResponse"
										},
										{
											"properties": {
												"data": {
													"$ref": "#/components/schemas/server.Stub"
												}
											},
											"type": "object"
										}
									]
								}
							}
						},
						"description": "Unauthorized"
					},
					"500": {
						"content": {
							"application/json": {
								"schema": {
									"allOf": [
										{
											"$ref": "#/components/schemas/util.ServerResponse"
										},
										{
											"properties": {
												"data": {
													"$ref": "#/components/schemas/server.Stub"
												}
											},
											"type": "object"
										}
									]
								}
							}
						},
						"description": "Internal Server Error"
					}
				},
				"security": [
					{
						"ApiKeyAuth": []
					}
				],
				"summary": "Get groups",
				"tags": [
					"Group"
				]
			},
			"post": {
				"description": "This endpoint creates a group",
				"parameters": [
					{
						"description": "Organisation id",
						"in": "query",
						"name": "orgID",
						"required": true,
						"schema": {
							"type": "string"
						}
					}
				],
				"requestBody": {
					"content": {
						"application/json": {
							"schema": {
								"$ref": "#/components/schemas/models.Group"
							}
						}
					},
					"description": "Group Details",
					"required": true,
					"x-originalParamName": "group"
				},
				"responses": {
					"200": {
						"content": {
							"application/json": {
								"schema": {
									"allOf": [
										{
											"$ref": "#/components/schemas/util.ServerResponse"
										},
										{
											"properties": {
												"data": {
													"$ref": "#/components/schemas/datastore.Group"
												}
											},
											"type": "object"
										}
									]
								}
							}
						},
						"description": "OK"
					},
					"400": {
						"content": {
							"application/json": {
								"schema": {
									"allOf": [
										{
											"$ref": "#/components/schemas/util.ServerResponse"
										},
										{
											"properties": {
												"data": {
													"$ref": "#/components/schemas/server.Stub"
												}
											},
											"type": "object"
										}
									]
								}
							}
						},
						"description": "Bad Request"
					},
					"401": {
						"content": {
							"application/json": {
								"schema": {
									"allOf": [
										{
											"$ref": "#/components/schemas/util.ServerResponse"
										},
										{
											"properties": {
												"data": {
													"$ref": "#/components/schemas/server.Stub"
												}
											},
											"type": "object"
										}
									]
								}
							}
						},
						"description": "Unauthorized"
					},
					"500": {
						"content": {
							"application/json": {
								"schema": {
									"allOf": [
										{
											"$ref": "#/components/schemas/util.ServerResponse"
										},
										{
											"properties": {
												"data": {
													"$ref": "#/components/schemas/server.Stub"
												}
											},
											"type": "object"
										}
									]
								}
							}
						},
						"description": "Internal Server Error"
					}
				},
				"security": [
					{
						"ApiKeyAuth": []
					}
				],
				"summary": "Create a group",
				"tags": [
					"Group"
				]
			}
		},
		"/api/v1/projects/{projectID}": {
			"delete": {
				"description": "This endpoint deletes a group using its id",
				"parameters": [
					{
						"description": "Project id",
						"in": "path",
						"name": "projectID",
						"required": true,
						"schema": {
							"type": "string"
						}
					}
				],
				"responses": {
					"200": {
						"content": {
							"application/json": {
								"schema": {
									"allOf": [
										{
											"$ref": "#/components/schemas/util.ServerResponse"
										},
										{
											"properties": {
												"data": {
													"$ref": "#/components/schemas/server.Stub"
												}
											},
											"type": "object"
										}
									]
								}
							}
						},
						"description": "OK"
					},
					"400": {
						"content": {
							"application/json": {
								"schema": {
									"allOf": [
										{
											"$ref": "#/components/schemas/util.ServerResponse"
										},
										{
											"properties": {
												"data": {
													"$ref": "#/components/schemas/server.Stub"
												}
											},
											"type": "object"
										}
									]
								}
							}
						},
						"description": "Bad Request"
					},
					"401": {
						"content": {
							"application/json": {
								"schema": {
									"allOf": [
										{
											"$ref": "#/components/schemas/util.ServerResponse"
										},
										{
											"properties": {
												"data": {
													"$ref": "#/components/schemas/server.Stub"
												}
											},
											"type": "object"
										}
									]
								}
							}
						},
						"description": "Unauthorized"
					},
					"500": {
						"content": {
							"application/json": {
								"schema": {
									"allOf": [
										{
											"$ref": "#/components/schemas/util.ServerResponse"
										},
										{
											"properties": {
												"data": {
													"$ref": "#/components/schemas/server.Stub"
												}
											},
											"type": "object"
										}
									]
								}
							}
						},
						"description": "Internal Server Error"
					}
				},
				"security": [
					{
						"ApiKeyAuth": []
					}
				],
				"summary": "Delete a group",
				"tags": [
					"Group"
				]
			},
			"get": {
				"description": "This endpoint fetches a group by its id",
				"parameters": [
					{
						"description": "Project id",
						"in": "path",
						"name": "projectID",
						"required": true,
						"schema": {
							"type": "string"
						}
					}
				],
				"responses": {
					"200": {
						"content": {
							"application/json": {
								"schema": {
									"allOf": [
										{
											"$ref": "#/components/schemas/util.ServerResponse"
										},
										{
											"properties": {
												"data": {
													"$ref": "#/components/schemas/datastore.Group"
												}
											},
											"type": "object"
										}
									]
								}
							}
						},
						"description": "OK"
					},
					"400": {
						"content": {
							"application/json": {
								"schema": {
									"allOf": [
										{
											"$ref": "#/components/schemas/util.ServerResponse"
										},
										{
											"properties": {
												"data": {
													"$ref": "#/components/schemas/server.Stub"
												}
											},
											"type": "object"
										}
									]
								}
							}
						},
						"description": "Bad Request"
					},
					"401": {
						"content": {
							"application/json": {
								"schema": {
									"allOf": [
										{
											"$ref": "#/components/schemas/util.ServerResponse"
										},
										{
											"properties": {
												"data": {
													"$ref": "#/components/schemas/server.Stub"
												}
											},
											"type": "object"
										}
									]
								}
							}
						},
						"description": "Unauthorized"
					},
					"500": {
						"content": {
							"application/json": {
								"schema": {
									"allOf": [
										{
											"$ref": "#/components/schemas/util.ServerResponse"
										},
										{
											"properties": {
												"data": {
													"$ref": "#/components/schemas/server.Stub"
												}
											},
											"type": "object"
										}
									]
								}
							}
						},
						"description": "Internal Server Error"
					}
				},
				"security": [
					{
						"ApiKeyAuth": []
					}
				],
				"summary": "Get a group",
				"tags": [
					"Group"
				]
			},
			"put": {
				"description": "This endpoint updates a group",
				"parameters": [
					{
						"description": "Project id",
						"in": "path",
						"name": "projectID",
						"required": true,
						"schema": {
							"type": "string"
						}
					}
				],
				"requestBody": {
					"content": {
						"application/json": {
							"schema": {
								"$ref": "#/components/schemas/models.Group"
							}
						}
					},
					"description": "Group Details",
					"required": true,
					"x-originalParamName": "group"
				},
				"responses": {
					"200": {
						"content": {
							"application/json": {
								"schema": {
									"allOf": [
										{
											"$ref": "#/components/schemas/util.ServerResponse"
										},
										{
											"properties": {
												"data": {
													"$ref": "#/components/schemas/datastore.Group"
												}
											},
											"type": "object"
										}
									]
								}
							}
						},
						"description": "OK"
					},
					"400": {
						"content": {
							"application/json": {
								"schema": {
									"allOf": [
										{
											"$ref": "#/components/schemas/util.ServerResponse"
										},
										{
											"properties": {
												"data": {
													"$ref": "#/components/schemas/server.Stub"
												}
											},
											"type": "object"
										}
									]
								}
							}
						},
						"description": "Bad Request"
					},
					"401": {
						"content": {
							"application/json": {
								"schema": {
									"allOf": [
										{
											"$ref": "#/components/schemas/util.ServerResponse"
										},
										{
											"properties": {
												"data": {
													"$ref": "#/components/schemas/server.Stub"
												}
											},
											"type": "object"
										}
									]
								}
							}
						},
						"description": "Unauthorized"
					},
					"500": {
						"content": {
							"application/json": {
								"schema": {
									"allOf": [
										{
											"$ref": "#/components/schemas/util.ServerResponse"
										},
										{
											"properties": {
												"data": {
													"$ref": "#/components/schemas/server.Stub"
												}
											},
											"type": "object"
										}
									]
								}
							}
						},
						"description": "Internal Server Error"
					}
				},
				"security": [
					{
						"ApiKeyAuth": []
					}
				],
				"summary": "Update a group",
				"tags": [
					"Group"
				]
			}
		},
		"/api/v1/projects/{projectID}/applications": {
			"get": {
				"description": "This fetches all applications",
				"parameters": [
					{
						"description": "results per page",
						"in": "query",
						"name": "perPage",
						"schema": {
							"type": "string"
						}
					},
					{
						"description": "page number",
						"in": "query",
						"name": "page",
						"schema": {
							"type": "string"
						}
					},
					{
						"description": "sort order",
						"in": "query",
						"name": "sort",
						"schema": {
							"type": "string"
						}
					},
					{
						"description": "app title",
						"in": "query",
						"name": "q",
						"schema": {
							"type": "string"
						}
					},
					{
						"description": "Project id",
						"in": "path",
						"name": "projectID",
						"required": true,
						"schema": {
							"type": "string"
						}
					}
				],
				"responses": {
					"200": {
						"content": {
							"application/json": {
								"schema": {
									"allOf": [
										{
											"$ref": "#/components/schemas/util.ServerResponse"
										},
										{
											"properties": {
												"data": {
													"allOf": [
														{
															"$ref": "#/components/schemas/server.pagedResponse"
														},
														{
															"properties": {
																"content": {
																	"items": {
																		"$ref": "#/components/schemas/datastore.Application"
																	},
																	"type": "array"
																}
															},
															"type": "object"
														}
													]
												}
											},
											"type": "object"
										}
									]
								}
							}
						},
						"description": "OK"
					},
					"400": {
						"content": {
							"application/json": {
								"schema": {
									"allOf": [
										{
											"$ref": "#/components/schemas/util.ServerResponse"
										},
										{
											"properties": {
												"data": {
													"$ref": "#/components/schemas/server.Stub"
												}
											},
											"type": "object"
										}
									]
								}
							}
						},
						"description": "Bad Request"
					},
					"401": {
						"content": {
							"application/json": {
								"schema": {
									"allOf": [
										{
											"$ref": "#/components/schemas/util.ServerResponse"
										},
										{
											"properties": {
												"data": {
													"$ref": "#/components/schemas/server.Stub"
												}
											},
											"type": "object"
										}
									]
								}
							}
						},
						"description": "Unauthorized"
					},
					"500": {
						"content": {
							"application/json": {
								"schema": {
									"allOf": [
										{
											"$ref": "#/components/schemas/util.ServerResponse"
										},
										{
											"properties": {
												"data": {
													"$ref": "#/components/schemas/server.Stub"
												}
											},
											"type": "object"
										}
									]
								}
							}
						},
						"description": "Internal Server Error"
					}
				},
				"security": [
					{
						"ApiKeyAuth": []
					}
				],
				"summary": "Get all applications",
				"tags": [
					"Application"
				]
			},
			"post": {
				"description": "This endpoint creates an application",
				"parameters": [
					{
						"description": "Project id",
						"in": "path",
						"name": "projectID",
						"required": true,
						"schema": {
							"type": "string"
						}
					}
				],
				"requestBody": {
					"content": {
						"application/json": {
							"schema": {
								"$ref": "#/components/schemas/models.Application"
							}
						}
					},
					"description": "Application Details",
					"required": true,
					"x-originalParamName": "application"
				},
				"responses": {
					"200": {
						"content": {
							"application/json": {
								"schema": {
									"allOf": [
										{
											"$ref": "#/components/schemas/util.ServerResponse"
										},
										{
											"properties": {
												"data": {
													"$ref": "#/components/schemas/datastore.Application"
												}
											},
											"type": "object"
										}
									]
								}
							}
						},
						"description": "OK"
					},
					"400": {
						"content": {
							"application/json": {
								"schema": {
									"allOf": [
										{
											"$ref": "#/components/schemas/util.ServerResponse"
										},
										{
											"properties": {
												"data": {
													"$ref": "#/components/schemas/server.Stub"
												}
											},
											"type": "object"
										}
									]
								}
							}
						},
						"description": "Bad Request"
					},
					"401": {
						"content": {
							"application/json": {
								"schema": {
									"allOf": [
										{
											"$ref": "#/components/schemas/util.ServerResponse"
										},
										{
											"properties": {
												"data": {
													"$ref": "#/components/schemas/server.Stub"
												}
											},
											"type": "object"
										}
									]
								}
							}
						},
						"description": "Unauthorized"
					},
					"500": {
						"content": {
							"application/json": {
								"schema": {
									"allOf": [
										{
											"$ref": "#/components/schemas/util.ServerResponse"
										},
										{
											"properties": {
												"data": {
													"$ref": "#/components/schemas/server.Stub"
												}
											},
											"type": "object"
										}
									]
								}
							}
						},
						"description": "Internal Server Error"
					}
				},
				"security": [
					{
						"ApiKeyAuth": []
					}
				],
				"summary": "Create an application",
				"tags": [
					"Application"
				]
			}
		},
		"/api/v1/projects/{projectID}/applications/{appID}": {
			"delete": {
				"description": "This endpoint deletes an app",
				"parameters": [
					{
						"description": "Project id",
						"in": "path",
						"name": "projectID",
						"required": true,
						"schema": {
							"type": "string"
						}
					},
					{
						"description": "application id",
						"in": "path",
						"name": "appID",
						"required": true,
						"schema": {
							"type": "string"
						}
					}
				],
				"responses": {
					"200": {
						"content": {
							"application/json": {
								"schema": {
									"allOf": [
										{
											"$ref": "#/components/schemas/util.ServerResponse"
										},
										{
											"properties": {
												"data": {
													"$ref": "#/components/schemas/server.Stub"
												}
											},
											"type": "object"
										}
									]
								}
							}
						},
						"description": "OK"
					},
					"400": {
						"content": {
							"application/json": {
								"schema": {
									"allOf": [
										{
											"$ref": "#/components/schemas/util.ServerResponse"
										},
										{
											"properties": {
												"data": {
													"$ref": "#/components/schemas/server.Stub"
												}
											},
											"type": "object"
										}
									]
								}
							}
						},
						"description": "Bad Request"
					},
					"401": {
						"content": {
							"application/json": {
								"schema": {
									"allOf": [
										{
											"$ref": "#/components/schemas/util.ServerResponse"
										},
										{
											"properties": {
												"data": {
													"$ref": "#/components/schemas/server.Stub"
												}
											},
											"type": "object"
										}
									]
								}
							}
						},
						"description": "Unauthorized"
					},
					"500": {
						"content": {
							"application/json": {
								"schema": {
									"allOf": [
										{
											"$ref": "#/components/schemas/util.ServerResponse"
										},
										{
											"properties": {
												"data": {
													"$ref": "#/components/schemas/server.Stub"
												}
											},
											"type": "object"
										}
									]
								}
							}
						},
						"description": "Internal Server Error"
					}
				},
				"security": [
					{
						"ApiKeyAuth": []
					}
				],
				"summary": "Delete app",
				"tags": [
					"Application"
				]
			},
			"get": {
				"description": "This endpoint fetches an application by it's id",
				"parameters": [
					{
						"description": "Project id",
						"in": "path",
						"name": "projectID",
						"required": true,
						"schema": {
							"type": "string"
						}
					},
					{
						"description": "application id",
						"in": "path",
						"name": "appID",
						"required": true,
						"schema": {
							"type": "string"
						}
					}
				],
				"responses": {
					"200": {
						"content": {
							"application/json": {
								"schema": {
									"allOf": [
										{
											"$ref": "#/components/schemas/util.ServerResponse"
										},
										{
											"properties": {
												"data": {
													"$ref": "#/components/schemas/datastore.Application"
												}
											},
											"type": "object"
										}
									]
								}
							}
						},
						"description": "OK"
					},
					"400": {
						"content": {
							"application/json": {
								"schema": {
									"allOf": [
										{
											"$ref": "#/components/schemas/util.ServerResponse"
										},
										{
											"properties": {
												"data": {
													"$ref": "#/components/schemas/server.Stub"
												}
											},
											"type": "object"
										}
									]
								}
							}
						},
						"description": "Bad Request"
					},
					"401": {
						"content": {
							"application/json": {
								"schema": {
									"allOf": [
										{
											"$ref": "#/components/schemas/util.ServerResponse"
										},
										{
											"properties": {
												"data": {
													"$ref": "#/components/schemas/server.Stub"
												}
											},
											"type": "object"
										}
									]
								}
							}
						},
						"description": "Unauthorized"
					},
					"500": {
						"content": {
							"application/json": {
								"schema": {
									"allOf": [
										{
											"$ref": "#/components/schemas/util.ServerResponse"
										},
										{
											"properties": {
												"data": {
													"$ref": "#/components/schemas/server.Stub"
												}
											},
											"type": "object"
										}
									]
								}
							}
						},
						"description": "Internal Server Error"
					}
				},
				"security": [
					{
						"ApiKeyAuth": []
					}
				],
				"summary": "Get an application",
				"tags": [
					"Application"
				]
			},
			"put": {
				"description": "This endpoint updates an application",
				"parameters": [
					{
						"description": "Project id",
						"in": "path",
						"name": "projectID",
						"required": true,
						"schema": {
							"type": "string"
						}
					},
					{
						"description": "application id",
						"in": "path",
						"name": "appID",
						"required": true,
						"schema": {
							"type": "string"
						}
					}
				],
				"requestBody": {
					"content": {
						"application/json": {
							"schema": {
								"$ref": "#/components/schemas/models.Application"
							}
						}
					},
					"description": "Application Details",
					"required": true,
					"x-originalParamName": "application"
				},
				"responses": {
					"200": {
						"content": {
							"application/json": {
								"schema": {
									"allOf": [
										{
											"$ref": "#/components/schemas/util.ServerResponse"
										},
										{
											"properties": {
												"data": {
													"$ref": "#/components/schemas/datastore.Application"
												}
											},
											"type": "object"
										}
									]
								}
							}
						},
						"description": "OK"
					},
					"400": {
						"content": {
							"application/json": {
								"schema": {
									"allOf": [
										{
											"$ref": "#/components/schemas/util.ServerResponse"
										},
										{
											"properties": {
												"data": {
													"$ref": "#/components/schemas/server.Stub"
												}
											},
											"type": "object"
										}
									]
								}
							}
						},
						"description": "Bad Request"
					},
					"401": {
						"content": {
							"application/json": {
								"schema": {
									"allOf": [
										{
											"$ref": "#/components/schemas/util.ServerResponse"
										},
										{
											"properties": {
												"data": {
													"$ref": "#/components/schemas/server.Stub"
												}
											},
											"type": "object"
										}
									]
								}
							}
						},
						"description": "Unauthorized"
					},
					"500": {
						"content": {
							"application/json": {
								"schema": {
									"allOf": [
										{
											"$ref": "#/components/schemas/util.ServerResponse"
										},
										{
											"properties": {
												"data": {
													"$ref": "#/components/schemas/server.Stub"
												}
											},
											"type": "object"
										}
									]
								}
							}
						},
						"description": "Internal Server Error"
					}
				},
				"security": [
					{
						"ApiKeyAuth": []
					}
				],
				"summary": "Update an application",
				"tags": [
					"Application"
				]
			}
		},
		"/api/v1/projects/{projectID}/applications/{appID}/endpoints": {
			"get": {
				"description": "This endpoint fetches an application's endpoints",
				"parameters": [
					{
						"description": "Project id",
						"in": "path",
						"name": "projectID",
						"required": true,
						"schema": {
							"type": "string"
						}
					},
					{
						"description": "application id",
						"in": "path",
						"name": "appID",
						"required": true,
						"schema": {
							"type": "string"
						}
					}
				],
				"responses": {
					"200": {
						"content": {
							"application/json": {
								"schema": {
									"allOf": [
										{
											"$ref": "#/components/schemas/util.ServerResponse"
										},
										{
											"properties": {
												"data": {
													"items": {
														"$ref": "#/components/schemas/datastore.Endpoint"
													},
													"type": "array"
												}
											},
											"type": "object"
										}
									]
								}
							}
						},
						"description": "OK"
					},
					"400": {
						"content": {
							"application/json": {
								"schema": {
									"allOf": [
										{
											"$ref": "#/components/schemas/util.ServerResponse"
										},
										{
											"properties": {
												"data": {
													"$ref": "#/components/schemas/server.Stub"
												}
											},
											"type": "object"
										}
									]
								}
							}
						},
						"description": "Bad Request"
					},
					"401": {
						"content": {
							"application/json": {
								"schema": {
									"allOf": [
										{
											"$ref": "#/components/schemas/util.ServerResponse"
										},
										{
											"properties": {
												"data": {
													"$ref": "#/components/schemas/server.Stub"
												}
											},
											"type": "object"
										}
									]
								}
							}
						},
						"description": "Unauthorized"
					},
					"500": {
						"content": {
							"application/json": {
								"schema": {
									"allOf": [
										{
											"$ref": "#/components/schemas/util.ServerResponse"
										},
										{
											"properties": {
												"data": {
													"$ref": "#/components/schemas/server.Stub"
												}
											},
											"type": "object"
										}
									]
								}
							}
						},
						"description": "Internal Server Error"
					}
				},
				"security": [
					{
						"ApiKeyAuth": []
					}
				],
				"summary": "Get application endpoints",
				"tags": [
					"Application Endpoints"
				]
			},
			"post": {
				"description": "This endpoint creates an application endpoint",
				"parameters": [
					{
						"description": "Project id",
						"in": "path",
						"name": "projectID",
						"required": true,
						"schema": {
							"type": "string"
						}
					},
					{
						"description": "application id",
						"in": "path",
						"name": "appID",
						"required": true,
						"schema": {
							"type": "string"
						}
					}
				],
				"requestBody": {
					"content": {
						"application/json": {
							"schema": {
								"$ref": "#/components/schemas/models.Endpoint"
							}
						}
					},
					"description": "Endpoint Details",
					"required": true,
					"x-originalParamName": "endpoint"
				},
				"responses": {
					"200": {
						"content": {
							"application/json": {
								"schema": {
									"allOf": [
										{
											"$ref": "#/components/schemas/util.ServerResponse"
										},
										{
											"properties": {
												"data": {
													"$ref": "#/components/schemas/datastore.Endpoint"
												}
											},
											"type": "object"
										}
									]
								}
							}
						},
						"description": "OK"
					},
					"400": {
						"content": {
							"application/json": {
								"schema": {
									"allOf": [
										{
											"$ref": "#/components/schemas/util.ServerResponse"
										},
										{
											"properties": {
												"data": {
													"$ref": "#/components/schemas/server.Stub"
												}
											},
											"type": "object"
										}
									]
								}
							}
						},
						"description": "Bad Request"
					},
					"401": {
						"content": {
							"application/json": {
								"schema": {
									"allOf": [
										{
											"$ref": "#/components/schemas/util.ServerResponse"
										},
										{
											"properties": {
												"data": {
													"$ref": "#/components/schemas/server.Stub"
												}
											},
											"type": "object"
										}
									]
								}
							}
						},
						"description": "Unauthorized"
					},
					"500": {
						"content": {
							"application/json": {
								"schema": {
									"allOf": [
										{
											"$ref": "#/components/schemas/util.ServerResponse"
										},
										{
											"properties": {
												"data": {
													"$ref": "#/components/schemas/server.Stub"
												}
											},
											"type": "object"
										}
									]
								}
							}
						},
						"description": "Internal Server Error"
					}
				},
				"security": [
					{
						"ApiKeyAuth": []
					}
				],
				"summary": "Create an application endpoint",
				"tags": [
					"Application Endpoints"
				]
			}
		},
		"/api/v1/projects/{projectID}/applications/{appID}/endpoints/{endpointID}": {
			"delete": {
				"description": "This endpoint deletes an application endpoint",
				"parameters": [
					{
						"description": "Project id",
						"in": "path",
						"name": "projectID",
						"required": true,
						"schema": {
							"type": "string"
						}
					},
					{
						"description": "application id",
						"in": "path",
						"name": "appID",
						"required": true,
						"schema": {
							"type": "string"
						}
					},
					{
						"description": "endpoint id",
						"in": "path",
						"name": "endpointID",
						"required": true,
						"schema": {
							"type": "string"
						}
					}
				],
				"responses": {
					"200": {
						"content": {
							"application/json": {
								"schema": {
									"allOf": [
										{
											"$ref": "#/components/schemas/util.ServerResponse"
										},
										{
											"properties": {
												"data": {
													"$ref": "#/components/schemas/server.Stub"
												}
											},
											"type": "object"
										}
									]
								}
							}
						},
						"description": "OK"
					},
					"400": {
						"content": {
							"application/json": {
								"schema": {
									"allOf": [
										{
											"$ref": "#/components/schemas/util.ServerResponse"
										},
										{
											"properties": {
												"data": {
													"$ref": "#/components/schemas/server.Stub"
												}
											},
											"type": "object"
										}
									]
								}
							}
						},
						"description": "Bad Request"
					},
					"401": {
						"content": {
							"application/json": {
								"schema": {
									"allOf": [
										{
											"$ref": "#/components/schemas/util.ServerResponse"
										},
										{
											"properties": {
												"data": {
													"$ref": "#/components/schemas/server.Stub"
												}
											},
											"type": "object"
										}
									]
								}
							}
						},
						"description": "Unauthorized"
					},
					"500": {
						"content": {
							"application/json": {
								"schema": {
									"allOf": [
										{
											"$ref": "#/components/schemas/util.ServerResponse"
										},
										{
											"properties": {
												"data": {
													"$ref": "#/components/schemas/server.Stub"
												}
											},
											"type": "object"
										}
									]
								}
							}
						},
						"description": "Internal Server Error"
					}
				},
				"security": [
					{
						"ApiKeyAuth": []
					}
				],
				"summary": "Delete application endpoint",
				"tags": [
					"Application Endpoints"
				]
			},
			"get": {
				"description": "This endpoint fetches an application endpoint",
				"parameters": [
					{
						"description": "Project id",
						"in": "path",
						"name": "projectID",
						"required": true,
						"schema": {
							"type": "string"
						}
					},
					{
						"description": "application id",
						"in": "path",
						"name": "appID",
						"required": true,
						"schema": {
							"type": "string"
						}
					},
					{
						"description": "endpoint id",
						"in": "path",
						"name": "endpointID",
						"required": true,
						"schema": {
							"type": "string"
						}
					}
				],
				"responses": {
					"200": {
						"content": {
							"application/json": {
								"schema": {
									"allOf": [
										{
											"$ref": "#/components/schemas/util.ServerResponse"
										},
										{
											"properties": {
												"data": {
													"$ref": "#/components/schemas/datastore.Endpoint"
												}
											},
											"type": "object"
										}
									]
								}
							}
						},
						"description": "OK"
					},
					"400": {
						"content": {
							"application/json": {
								"schema": {
									"allOf": [
										{
											"$ref": "#/components/schemas/util.ServerResponse"
										},
										{
											"properties": {
												"data": {
													"$ref": "#/components/schemas/server.Stub"
												}
											},
											"type": "object"
										}
									]
								}
							}
						},
						"description": "Bad Request"
					},
					"401": {
						"content": {
							"application/json": {
								"schema": {
									"allOf": [
										{
											"$ref": "#/components/schemas/util.ServerResponse"
										},
										{
											"properties": {
												"data": {
													"$ref": "#/components/schemas/server.Stub"
												}
											},
											"type": "object"
										}
									]
								}
							}
						},
						"description": "Unauthorized"
					},
					"500": {
						"content": {
							"application/json": {
								"schema": {
									"allOf": [
										{
											"$ref": "#/components/schemas/util.ServerResponse"
										},
										{
											"properties": {
												"data": {
													"$ref": "#/components/schemas/server.Stub"
												}
											},
											"type": "object"
										}
									]
								}
							}
						},
						"description": "Internal Server Error"
					}
				},
				"security": [
					{
						"ApiKeyAuth": []
					}
				],
				"summary": "Get application endpoint",
				"tags": [
					"Application Endpoints"
				]
			},
			"put": {
				"description": "This endpoint updates an application endpoint",
				"parameters": [
					{
						"description": "Project id",
						"in": "path",
						"name": "projectID",
						"required": true,
						"schema": {
							"type": "string"
						}
					},
					{
						"description": "application id",
						"in": "path",
						"name": "appID",
						"required": true,
						"schema": {
							"type": "string"
						}
					},
					{
						"description": "endpoint id",
						"in": "path",
						"name": "endpointID",
						"required": true,
						"schema": {
							"type": "string"
						}
					}
				],
				"requestBody": {
					"content": {
						"application/json": {
							"schema": {
								"$ref": "#/components/schemas/models.Endpoint"
							}
						}
					},
					"description": "Endpoint Details",
					"required": true,
					"x-originalParamName": "endpoint"
				},
				"responses": {
					"200": {
						"content": {
							"application/json": {
								"schema": {
									"allOf": [
										{
											"$ref": "#/components/schemas/util.ServerResponse"
										},
										{
											"properties": {
												"data": {
													"$ref": "#/components/schemas/datastore.Endpoint"
												}
											},
											"type": "object"
										}
									]
								}
							}
						},
						"description": "OK"
					},
					"400": {
						"content": {
							"application/json": {
								"schema": {
									"allOf": [
										{
											"$ref": "#/components/schemas/util.ServerResponse"
										},
										{
											"properties": {
												"data": {
													"$ref": "#/components/schemas/server.Stub"
												}
											},
											"type": "object"
										}
									]
								}
							}
						},
						"description": "Bad Request"
					},
					"401": {
						"content": {
							"application/json": {
								"schema": {
									"allOf": [
										{
											"$ref": "#/components/schemas/util.ServerResponse"
										},
										{
											"properties": {
												"data": {
													"$ref": "#/components/schemas/server.Stub"
												}
											},
											"type": "object"
										}
									]
								}
							}
						},
						"description": "Unauthorized"
					},
					"500": {
						"content": {
							"application/json": {
								"schema": {
									"allOf": [
										{
											"$ref": "#/components/schemas/util.ServerResponse"
										},
										{
											"properties": {
												"data": {
													"$ref": "#/components/schemas/server.Stub"
												}
											},
											"type": "object"
										}
									]
								}
							}
						},
						"description": "Internal Server Error"
					}
				},
				"security": [
					{
						"ApiKeyAuth": []
					}
				],
				"summary": "Update an application endpoint",
				"tags": [
					"Application Endpoints"
				]
			}
		},
		"/api/v1/projects/{projectID}/eventdeliveries": {
			"get": {
				"description": "This endpoint fetch event deliveries.",
				"parameters": [
					{
						"description": "application id",
						"in": "query",
						"name": "appId",
						"schema": {
							"type": "string"
						}
					},
					{
						"description": "Project id",
						"in": "path",
						"name": "projectID",
						"required": true,
						"schema": {
							"type": "string"
						}
					},
					{
						"description": "event id",
						"in": "query",
						"name": "eventId",
						"schema": {
							"type": "string"
						}
					},
					{
						"description": "start date",
						"in": "query",
						"name": "startDate",
						"schema": {
							"type": "string"
						}
					},
					{
						"description": "end date",
						"in": "query",
						"name": "endDate",
						"schema": {
							"type": "string"
						}
					},
					{
						"description": "results per page",
						"in": "query",
						"name": "perPage",
						"schema": {
							"type": "string"
						}
					},
					{
						"description": "page number",
						"in": "query",
						"name": "page",
						"schema": {
							"type": "string"
						}
					},
					{
						"description": "sort order",
						"in": "query",
						"name": "sort",
						"schema": {
							"type": "string"
						}
					},
					{
						"description": "status",
						"in": "query",
						"name": "status",
						"schema": {
							"items": {
								"type": "string"
							},
							"type": "array"
						}
					}
				],
				"responses": {
					"200": {
						"content": {
							"application/json": {
								"schema": {
									"allOf": [
										{
											"$ref": "#/components/schemas/util.ServerResponse"
										},
										{
											"properties": {
												"data": {
													"allOf": [
														{
															"$ref": "#/components/schemas/server.pagedResponse"
														},
														{
															"properties": {
																"content": {
																	"items": {
																		"allOf": [
																			{
																				"$ref": "#/components/schemas/datastore.EventDelivery"
																			},
																			{
																				"properties": {
																					"data": {
																						"$ref": "#/components/schemas/server.Stub"
																					}
																				},
																				"type": "object"
																			}
																		]
																	},
																	"type": "array"
																}
															},
															"type": "object"
														}
													]
												}
											},
											"type": "object"
										}
									]
								}
							}
						},
						"description": "OK"
					},
					"400": {
						"content": {
							"application/json": {
								"schema": {
									"allOf": [
										{
											"$ref": "#/components/schemas/util.ServerResponse"
										},
										{
											"properties": {
												"data": {
													"$ref": "#/components/schemas/server.Stub"
												}
											},
											"type": "object"
										}
									]
								}
							}
						},
						"description": "Bad Request"
					},
					"401": {
						"content": {
							"application/json": {
								"schema": {
									"allOf": [
										{
											"$ref": "#/components/schemas/util.ServerResponse"
										},
										{
											"properties": {
												"data": {
													"$ref": "#/components/schemas/server.Stub"
												}
											},
											"type": "object"
										}
									]
								}
							}
						},
						"description": "Unauthorized"
					},
					"500": {
						"content": {
							"application/json": {
								"schema": {
									"allOf": [
										{
											"$ref": "#/components/schemas/util.ServerResponse"
										},
										{
											"properties": {
												"data": {
													"$ref": "#/components/schemas/server.Stub"
												}
											},
											"type": "object"
										}
									]
								}
							}
						},
						"description": "Internal Server Error"
					}
				},
				"security": [
					{
						"ApiKeyAuth": []
					}
				],
				"summary": "Get event deliveries",
				"tags": [
					"EventDelivery"
				]
			}
		},
		"/api/v1/projects/{projectID}/eventdeliveries/batchretry": {
			"post": {
				"description": "This endpoint resends multiple app events",
				"parameters": [
					{
						"description": "Project id",
						"in": "path",
						"name": "projectID",
						"required": true,
						"schema": {
							"type": "string"
						}
					}
				],
				"requestBody": {
					"content": {
						"application/json": {
							"schema": {
								"allOf": [
									{
										"$ref": "#/components/schemas/server.Stub"
									},
									{
										"properties": {
											"ids": {
												"items": {
													"type": "string"
												},
												"type": "array"
											}
										},
										"type": "object"
									}
								]
							}
						}
					},
					"description": "event delivery ids",
					"required": true,
					"x-originalParamName": "ids"
				},
				"responses": {
					"200": {
						"content": {
							"application/json": {
								"schema": {
									"allOf": [
										{
											"$ref": "#/components/schemas/util.ServerResponse"
										},
										{
											"properties": {
												"data": {
													"$ref": "#/components/schemas/server.Stub"
												}
											},
											"type": "object"
										}
									]
								}
							}
						},
						"description": "OK"
					},
					"400": {
						"content": {
							"application/json": {
								"schema": {
									"allOf": [
										{
											"$ref": "#/components/schemas/util.ServerResponse"
										},
										{
											"properties": {
												"data": {
													"$ref": "#/components/schemas/server.Stub"
												}
											},
											"type": "object"
										}
									]
								}
							}
						},
						"description": "Bad Request"
					},
					"401": {
						"content": {
							"application/json": {
								"schema": {
									"allOf": [
										{
											"$ref": "#/components/schemas/util.ServerResponse"
										},
										{
											"properties": {
												"data": {
													"$ref": "#/components/schemas/server.Stub"
												}
											},
											"type": "object"
										}
									]
								}
							}
						},
						"description": "Unauthorized"
					},
					"500": {
						"content": {
							"application/json": {
								"schema": {
									"allOf": [
										{
											"$ref": "#/components/schemas/util.ServerResponse"
										},
										{
											"properties": {
												"data": {
													"$ref": "#/components/schemas/server.Stub"
												}
											},
											"type": "object"
										}
									]
								}
							}
						},
						"description": "Internal Server Error"
					}
				},
				"security": [
					{
						"ApiKeyAuth": []
					}
				],
				"summary": "Batch Resend app events",
				"tags": [
					"EventDelivery"
				]
			}
		},
		"/api/v1/projects/{projectID}/eventdeliveries/countbatchretryevents": {
			"get": {
				"description": "This endpoint counts app events that will be affected by a batch retry operation",
				"parameters": [
					{
						"description": "application id",
						"in": "query",
						"name": "appId",
						"schema": {
							"type": "string"
						}
					},
					{
						"description": "Project id",
						"in": "path",
						"name": "projectID",
						"required": true,
						"schema": {
							"type": "string"
						}
					},
					{
						"description": "start date",
						"in": "query",
						"name": "startDate",
						"schema": {
							"type": "string"
						}
					},
					{
						"description": "end date",
						"in": "query",
						"name": "endDate",
						"schema": {
							"type": "string"
						}
					},
					{
						"description": "results per page",
						"in": "query",
						"name": "perPage",
						"schema": {
							"type": "string"
						}
					},
					{
						"description": "page number",
						"in": "query",
						"name": "page",
						"schema": {
							"type": "string"
						}
					},
					{
						"description": "sort order",
						"in": "query",
						"name": "sort",
						"schema": {
							"type": "string"
						}
					}
				],
				"responses": {
					"200": {
						"content": {
							"application/json": {
								"schema": {
									"allOf": [
										{
											"$ref": "#/components/schemas/util.ServerResponse"
										},
										{
											"properties": {
												"data": {
													"allOf": [
														{
															"$ref": "#/components/schemas/server.Stub"
														},
														{
															"properties": {
																"num": {
																	"type": "integer"
																}
															},
															"type": "object"
														}
													]
												}
											},
											"type": "object"
										}
									]
								}
							}
						},
						"description": "OK"
					},
					"400": {
						"content": {
							"application/json": {
								"schema": {
									"allOf": [
										{
											"$ref": "#/components/schemas/util.ServerResponse"
										},
										{
											"properties": {
												"data": {
													"$ref": "#/components/schemas/server.Stub"
												}
											},
											"type": "object"
										}
									]
								}
							}
						},
						"description": "Bad Request"
					},
					"401": {
						"content": {
							"application/json": {
								"schema": {
									"allOf": [
										{
											"$ref": "#/components/schemas/util.ServerResponse"
										},
										{
											"properties": {
												"data": {
													"$ref": "#/components/schemas/server.Stub"
												}
											},
											"type": "object"
										}
									]
								}
							}
						},
						"description": "Unauthorized"
					},
					"500": {
						"content": {
							"application/json": {
								"schema": {
									"allOf": [
										{
											"$ref": "#/components/schemas/util.ServerResponse"
										},
										{
											"properties": {
												"data": {
													"$ref": "#/components/schemas/server.Stub"
												}
											},
											"type": "object"
										}
									]
								}
							}
						},
						"description": "Internal Server Error"
					}
				},
				"security": [
					{
						"ApiKeyAuth": []
					}
				],
				"summary": "Count affected eventDeliveries",
				"tags": [
					"EventDelivery"
				]
			}
		},
		"/api/v1/projects/{projectID}/eventdeliveries/forceresend": {
			"post": {
				"description": "This endpoint force resends multiple app events",
				"parameters": [
					{
						"description": "Project id",
						"in": "path",
						"name": "projectID",
						"required": true,
						"schema": {
							"type": "string"
						}
					}
				],
				"requestBody": {
					"content": {
						"application/json": {
							"schema": {
								"allOf": [
									{
										"$ref": "#/components/schemas/server.Stub"
									},
									{
										"properties": {
											"ids": {
												"items": {
													"type": "string"
												},
												"type": "array"
											}
										},
										"type": "object"
									}
								]
							}
						}
					},
					"description": "event delivery ids",
					"required": true,
					"x-originalParamName": "ids"
				},
				"responses": {
					"200": {
						"content": {
							"application/json": {
								"schema": {
									"allOf": [
										{
											"$ref": "#/components/schemas/util.ServerResponse"
										},
										{
											"properties": {
												"data": {
													"$ref": "#/components/schemas/server.Stub"
												}
											},
											"type": "object"
										}
									]
								}
							}
						},
						"description": "OK"
					},
					"400": {
						"content": {
							"application/json": {
								"schema": {
									"allOf": [
										{
											"$ref": "#/components/schemas/util.ServerResponse"
										},
										{
											"properties": {
												"data": {
													"$ref": "#/components/schemas/server.Stub"
												}
											},
											"type": "object"
										}
									]
								}
							}
						},
						"description": "Bad Request"
					},
					"401": {
						"content": {
							"application/json": {
								"schema": {
									"allOf": [
										{
											"$ref": "#/components/schemas/util.ServerResponse"
										},
										{
											"properties": {
												"data": {
													"$ref": "#/components/schemas/server.Stub"
												}
											},
											"type": "object"
										}
									]
								}
							}
						},
						"description": "Unauthorized"
					},
					"500": {
						"content": {
							"application/json": {
								"schema": {
									"allOf": [
										{
											"$ref": "#/components/schemas/util.ServerResponse"
										},
										{
											"properties": {
												"data": {
													"$ref": "#/components/schemas/server.Stub"
												}
											},
											"type": "object"
										}
									]
								}
							}
						},
						"description": "Internal Server Error"
					}
				},
				"security": [
					{
						"ApiKeyAuth": []
					}
				],
				"summary": "Force Resend app events",
				"tags": [
					"EventDelivery"
				]
			}
		},
		"/api/v1/projects/{projectID}/eventdeliveries/{eventDeliveryID}": {
			"get": {
				"description": "This endpoint fetches an event delivery.",
				"parameters": [
					{
						"description": "Project id",
						"in": "path",
						"name": "projectID",
						"required": true,
						"schema": {
							"type": "string"
						}
					},
					{
						"description": "event delivery id",
						"in": "path",
						"name": "eventDeliveryID",
						"required": true,
						"schema": {
							"type": "string"
						}
					}
				],
				"responses": {
					"200": {
						"content": {
							"application/json": {
								"schema": {
									"allOf": [
										{
											"$ref": "#/components/schemas/util.ServerResponse"
										},
										{
											"properties": {
												"data": {
													"allOf": [
														{
															"$ref": "#/components/schemas/datastore.Event"
														},
														{
															"properties": {
																"data": {
																	"$ref": "#/components/schemas/server.Stub"
																}
															},
															"type": "object"
														}
													]
												}
											},
											"type": "object"
										}
									]
								}
							}
						},
						"description": "OK"
					},
					"400": {
						"content": {
							"application/json": {
								"schema": {
									"allOf": [
										{
											"$ref": "#/components/schemas/util.ServerResponse"
										},
										{
											"properties": {
												"data": {
													"$ref": "#/components/schemas/server.Stub"
												}
											},
											"type": "object"
										}
									]
								}
							}
						},
						"description": "Bad Request"
					},
					"401": {
						"content": {
							"application/json": {
								"schema": {
									"allOf": [
										{
											"$ref": "#/components/schemas/util.ServerResponse"
										},
										{
											"properties": {
												"data": {
													"$ref": "#/components/schemas/server.Stub"
												}
											},
											"type": "object"
										}
									]
								}
							}
						},
						"description": "Unauthorized"
					},
					"500": {
						"content": {
							"application/json": {
								"schema": {
									"allOf": [
										{
											"$ref": "#/components/schemas/util.ServerResponse"
										},
										{
											"properties": {
												"data": {
													"$ref": "#/components/schemas/server.Stub"
												}
											},
											"type": "object"
										}
									]
								}
							}
						},
						"description": "Internal Server Error"
					}
				},
				"security": [
					{
						"ApiKeyAuth": []
					}
				],
				"summary": "Get event delivery",
				"tags": [
					"EventDelivery"
				]
			}
		},
		"/api/v1/projects/{projectID}/eventdeliveries/{eventDeliveryID}/deliveryattempts": {
			"get": {
				"description": "This endpoint fetches an app message's delivery attempts",
				"parameters": [
					{
						"description": "Project id",
						"in": "path",
						"name": "projectID",
						"required": true,
						"schema": {
							"type": "string"
						}
					},
					{
						"description": "event id",
						"in": "path",
						"name": "eventID",
						"required": true,
						"schema": {
							"type": "string"
						}
					},
					{
						"description": "event delivery id",
						"in": "path",
						"name": "eventDeliveryID",
						"required": true,
						"schema": {
							"type": "string"
						}
					}
				],
				"responses": {
					"200": {
						"content": {
							"application/json": {
								"schema": {
									"allOf": [
										{
											"$ref": "#/components/schemas/util.ServerResponse"
										},
										{
											"properties": {
												"data": {
													"items": {
														"$ref": "#/components/schemas/datastore.DeliveryAttempt"
													},
													"type": "array"
												}
											},
											"type": "object"
										}
									]
								}
							}
						},
						"description": "OK"
					},
					"400": {
						"content": {
							"application/json": {
								"schema": {
									"allOf": [
										{
											"$ref": "#/components/schemas/util.ServerResponse"
										},
										{
											"properties": {
												"data": {
													"$ref": "#/components/schemas/server.Stub"
												}
											},
											"type": "object"
										}
									]
								}
							}
						},
						"description": "Bad Request"
					},
					"401": {
						"content": {
							"application/json": {
								"schema": {
									"allOf": [
										{
											"$ref": "#/components/schemas/util.ServerResponse"
										},
										{
											"properties": {
												"data": {
													"$ref": "#/components/schemas/server.Stub"
												}
											},
											"type": "object"
										}
									]
								}
							}
						},
						"description": "Unauthorized"
					},
					"500": {
						"content": {
							"application/json": {
								"schema": {
									"allOf": [
										{
											"$ref": "#/components/schemas/util.ServerResponse"
										},
										{
											"properties": {
												"data": {
													"$ref": "#/components/schemas/server.Stub"
												}
											},
											"type": "object"
										}
									]
								}
							}
						},
						"description": "Internal Server Error"
					}
				},
				"security": [
					{
						"ApiKeyAuth": []
					}
				],
				"summary": "Get delivery attempts",
				"tags": [
					"DeliveryAttempts"
				]
			}
		},
		"/api/v1/projects/{projectID}/eventdeliveries/{eventDeliveryID}/deliveryattempts/{deliveryAttemptID}": {
			"get": {
				"description": "This endpoint fetches an app event delivery attempt",
				"parameters": [
					{
						"description": "Project id",
						"in": "path",
						"name": "projectID",
						"required": true,
						"schema": {
							"type": "string"
						}
					},
					{
						"description": "event id",
						"in": "path",
						"name": "eventID",
						"required": true,
						"schema": {
							"type": "string"
						}
					},
					{
						"description": "event delivery id",
						"in": "path",
						"name": "eventDeliveryID",
						"required": true,
						"schema": {
							"type": "string"
						}
					},
					{
						"description": "delivery attempt id",
						"in": "path",
						"name": "deliveryAttemptID",
						"required": true,
						"schema": {
							"type": "string"
						}
					}
				],
				"responses": {
					"200": {
						"content": {
							"application/json": {
								"schema": {
									"allOf": [
										{
											"$ref": "#/components/schemas/util.ServerResponse"
										},
										{
											"properties": {
												"data": {
													"$ref": "#/components/schemas/datastore.DeliveryAttempt"
												}
											},
											"type": "object"
										}
									]
								}
							}
						},
						"description": "OK"
					},
					"400": {
						"content": {
							"application/json": {
								"schema": {
									"allOf": [
										{
											"$ref": "#/components/schemas/util.ServerResponse"
										},
										{
											"properties": {
												"data": {
													"$ref": "#/components/schemas/server.Stub"
												}
											},
											"type": "object"
										}
									]
								}
							}
						},
						"description": "Bad Request"
					},
					"401": {
						"content": {
							"application/json": {
								"schema": {
									"allOf": [
										{
											"$ref": "#/components/schemas/util.ServerResponse"
										},
										{
											"properties": {
												"data": {
													"$ref": "#/components/schemas/server.Stub"
												}
											},
											"type": "object"
										}
									]
								}
							}
						},
						"description": "Unauthorized"
					},
					"500": {
						"content": {
							"application/json": {
								"schema": {
									"allOf": [
										{
											"$ref": "#/components/schemas/util.ServerResponse"
										},
										{
											"properties": {
												"data": {
													"$ref": "#/components/schemas/server.Stub"
												}
											},
											"type": "object"
										}
									]
								}
							}
						},
						"description": "Internal Server Error"
					}
				},
				"security": [
					{
						"ApiKeyAuth": []
					}
				],
				"summary": "Get delivery attempt",
				"tags": [
					"DeliveryAttempts"
				]
			}
		},
		"/api/v1/projects/{projectID}/eventdeliveries/{eventDeliveryID}/resend": {
			"put": {
				"description": "This endpoint resends an app event",
				"parameters": [
					{
						"description": "Project id",
						"in": "path",
						"name": "projectID",
						"required": true,
						"schema": {
							"type": "string"
						}
					},
					{
						"description": "event delivery id",
						"in": "path",
						"name": "eventDeliveryID",
						"required": true,
						"schema": {
							"type": "string"
						}
					}
				],
				"responses": {
					"200": {
						"content": {
							"application/json": {
								"schema": {
									"allOf": [
										{
											"$ref": "#/components/schemas/util.ServerResponse"
										},
										{
											"properties": {
												"data": {
													"allOf": [
														{
															"$ref": "#/components/schemas/datastore.Event"
														},
														{
															"properties": {
																"data": {
																	"$ref": "#/components/schemas/server.Stub"
																}
															},
															"type": "object"
														}
													]
												}
											},
											"type": "object"
										}
									]
								}
							}
						},
						"description": "OK"
					},
					"400": {
						"content": {
							"application/json": {
								"schema": {
									"allOf": [
										{
											"$ref": "#/components/schemas/util.ServerResponse"
										},
										{
											"properties": {
												"data": {
													"$ref": "#/components/schemas/server.Stub"
												}
											},
											"type": "object"
										}
									]
								}
							}
						},
						"description": "Bad Request"
					},
					"401": {
						"content": {
							"application/json": {
								"schema": {
									"allOf": [
										{
											"$ref": "#/components/schemas/util.ServerResponse"
										},
										{
											"properties": {
												"data": {
													"$ref": "#/components/schemas/server.Stub"
												}
											},
											"type": "object"
										}
									]
								}
							}
						},
						"description": "Unauthorized"
					},
					"500": {
						"content": {
							"application/json": {
								"schema": {
									"allOf": [
										{
											"$ref": "#/components/schemas/util.ServerResponse"
										},
										{
											"properties": {
												"data": {
													"$ref": "#/components/schemas/server.Stub"
												}
											},
											"type": "object"
										}
									]
								}
							}
						},
						"description": "Internal Server Error"
					}
				},
				"security": [
					{
						"ApiKeyAuth": []
					}
				],
				"summary": "Resend an app event",
				"tags": [
					"EventDelivery"
				]
			}
		},
		"/api/v1/projects/{projectID}/events": {
			"get": {
				"description": "This endpoint fetches app events with pagination",
				"parameters": [
					{
						"description": "application id",
						"in": "query",
						"name": "appId",
						"schema": {
							"type": "string"
						}
					},
					{
						"description": "Project id",
						"in": "path",
						"name": "projectID",
						"required": true,
						"schema": {
							"type": "string"
						}
					},
					{
						"description": "start date",
						"in": "query",
						"name": "startDate",
						"schema": {
							"type": "string"
						}
					},
					{
						"description": "end date",
						"in": "query",
						"name": "endDate",
						"schema": {
							"type": "string"
						}
					},
					{
						"description": "results per page",
						"in": "query",
						"name": "perPage",
						"schema": {
							"type": "string"
						}
					},
					{
						"description": "page number",
						"in": "query",
						"name": "page",
						"schema": {
							"type": "string"
						}
					},
					{
						"description": "sort order",
						"in": "query",
						"name": "sort",
						"schema": {
							"type": "string"
						}
					}
				],
				"responses": {
					"200": {
						"content": {
							"application/json": {
								"schema": {
									"allOf": [
										{
											"$ref": "#/components/schemas/util.ServerResponse"
										},
										{
											"properties": {
												"data": {
													"allOf": [
														{
															"$ref": "#/components/schemas/server.pagedResponse"
														},
														{
															"properties": {
																"content": {
																	"items": {
																		"allOf": [
																			{
																				"$ref": "#/components/schemas/datastore.Event"
																			},
																			{
																				"properties": {
																					"data": {
																						"$ref": "#/components/schemas/server.Stub"
																					}
																				},
																				"type": "object"
																			}
																		]
																	},
																	"type": "array"
																}
															},
															"type": "object"
														}
													]
												}
											},
											"type": "object"
										}
									]
								}
							}
						},
						"description": "OK"
					},
					"400": {
						"content": {
							"application/json": {
								"schema": {
									"allOf": [
										{
											"$ref": "#/components/schemas/util.ServerResponse"
										},
										{
											"properties": {
												"data": {
													"$ref": "#/components/schemas/server.Stub"
												}
											},
											"type": "object"
										}
									]
								}
							}
						},
						"description": "Bad Request"
					},
					"401": {
						"content": {
							"application/json": {
								"schema": {
									"allOf": [
										{
											"$ref": "#/components/schemas/util.ServerResponse"
										},
										{
											"properties": {
												"data": {
													"$ref": "#/components/schemas/server.Stub"
												}
											},
											"type": "object"
										}
									]
								}
							}
						},
						"description": "Unauthorized"
					},
					"500": {
						"content": {
							"application/json": {
								"schema": {
									"allOf": [
										{
											"$ref": "#/components/schemas/util.ServerResponse"
										},
										{
											"properties": {
												"data": {
													"$ref": "#/components/schemas/server.Stub"
												}
											},
											"type": "object"
										}
									]
								}
							}
						},
						"description": "Internal Server Error"
					}
				},
				"security": [
					{
						"ApiKeyAuth": []
					}
				],
				"summary": "Get app events with pagination",
				"tags": [
					"Events"
				]
			},
			"post": {
				"description": "This endpoint creates an app event",
				"parameters": [
					{
						"description": "Project id",
						"in": "path",
						"name": "projectID",
						"required": true,
						"schema": {
							"type": "string"
						}
					}
				],
				"requestBody": {
					"content": {
						"application/json": {
							"schema": {
								"$ref": "#/components/schemas/models.Event"
							}
						}
					},
					"description": "Event Details",
					"required": true,
					"x-originalParamName": "event"
				},
				"responses": {
					"200": {
						"content": {
							"application/json": {
								"schema": {
									"allOf": [
										{
											"$ref": "#/components/schemas/util.ServerResponse"
										},
										{
											"properties": {
												"data": {
													"allOf": [
														{
															"$ref": "#/components/schemas/datastore.Event"
														},
														{
															"properties": {
																"data": {
																	"$ref": "#/components/schemas/server.Stub"
																}
															},
															"type": "object"
														}
													]
												}
											},
											"type": "object"
										}
									]
								}
							}
						},
						"description": "OK"
					},
					"400": {
						"content": {
							"application/json": {
								"schema": {
									"allOf": [
										{
											"$ref": "#/components/schemas/util.ServerResponse"
										},
										{
											"properties": {
												"data": {
													"$ref": "#/components/schemas/server.Stub"
												}
											},
											"type": "object"
										}
									]
								}
							}
						},
						"description": "Bad Request"
					},
					"401": {
						"content": {
							"application/json": {
								"schema": {
									"allOf": [
										{
											"$ref": "#/components/schemas/util.ServerResponse"
										},
										{
											"properties": {
												"data": {
													"$ref": "#/components/schemas/server.Stub"
												}
											},
											"type": "object"
										}
									]
								}
							}
						},
						"description": "Unauthorized"
					},
					"500": {
						"content": {
							"application/json": {
								"schema": {
									"allOf": [
										{
											"$ref": "#/components/schemas/util.ServerResponse"
										},
										{
											"properties": {
												"data": {
													"$ref": "#/components/schemas/server.Stub"
												}
											},
											"type": "object"
										}
									]
								}
							}
						},
						"description": "Internal Server Error"
					}
				},
				"security": [
					{
						"ApiKeyAuth": []
					}
				],
				"summary": "Create app event",
				"tags": [
					"Events"
				]
			}
		},
		"/api/v1/projects/{projectID}/events/{eventID}": {
			"get": {
				"description": "This endpoint fetches an app event",
				"parameters": [
					{
						"description": "Project id",
						"in": "path",
						"name": "projectID",
						"required": true,
						"schema": {
							"type": "string"
						}
					},
					{
						"description": "event id",
						"in": "path",
						"name": "eventID",
						"required": true,
						"schema": {
							"type": "string"
						}
					}
				],
				"responses": {
					"200": {
						"content": {
							"application/json": {
								"schema": {
									"allOf": [
										{
											"$ref": "#/components/schemas/util.ServerResponse"
										},
										{
											"properties": {
												"data": {
													"allOf": [
														{
															"$ref": "#/components/schemas/datastore.Event"
														},
														{
															"properties": {
																"data": {
																	"$ref": "#/components/schemas/server.Stub"
																}
															},
															"type": "object"
														}
													]
												}
											},
											"type": "object"
										}
									]
								}
							}
						},
						"description": "OK"
					},
					"400": {
						"content": {
							"application/json": {
								"schema": {
									"allOf": [
										{
											"$ref": "#/components/schemas/util.ServerResponse"
										},
										{
											"properties": {
												"data": {
													"$ref": "#/components/schemas/server.Stub"
												}
											},
											"type": "object"
										}
									]
								}
							}
						},
						"description": "Bad Request"
					},
					"401": {
						"content": {
							"application/json": {
								"schema": {
									"allOf": [
										{
											"$ref": "#/components/schemas/util.ServerResponse"
										},
										{
											"properties": {
												"data": {
													"$ref": "#/components/schemas/server.Stub"
												}
											},
											"type": "object"
										}
									]
								}
							}
						},
						"description": "Unauthorized"
					},
					"500": {
						"content": {
							"application/json": {
								"schema": {
									"allOf": [
										{
											"$ref": "#/components/schemas/util.ServerResponse"
										},
										{
											"properties": {
												"data": {
													"$ref": "#/components/schemas/server.Stub"
												}
											},
											"type": "object"
										}
									]
								}
							}
						},
						"description": "Internal Server Error"
					}
				},
				"security": [
					{
						"ApiKeyAuth": []
					}
				],
				"summary": "Get app event",
				"tags": [
					"Events"
				]
			}
		},
		"/api/v1/projects/{projectID}/events/{eventID}/replay": {
			"put": {
				"description": "This endpoint replays an app event",
				"parameters": [
					{
<<<<<<< HEAD
						"description": "Project id",
						"in": "path",
						"name": "projectID",
=======
						"description": "application id",
						"in": "query",
						"name": "appId",
						"schema": {
							"type": "string"
						}
					},
					{
						"description": "source id",
						"in": "query",
						"name": "sourceId",
						"schema": {
							"type": "string"
						}
					},
					{
						"description": "group id",
						"in": "query",
						"name": "groupId",
>>>>>>> 12abd460
						"required": true,
						"schema": {
							"type": "string"
						}
					},
					{
						"description": "event id",
						"in": "path",
						"name": "eventID",
						"required": true,
						"schema": {
							"type": "string"
						}
					}
				],
				"responses": {
					"200": {
						"content": {
							"application/json": {
								"schema": {
									"allOf": [
										{
											"$ref": "#/components/schemas/util.ServerResponse"
										},
										{
											"properties": {
												"data": {
													"allOf": [
														{
															"$ref": "#/components/schemas/datastore.Event"
														},
														{
															"properties": {
																"data": {
																	"$ref": "#/components/schemas/server.Stub"
																}
															},
															"type": "object"
														}
													]
												}
											},
											"type": "object"
										}
									]
								}
							}
						},
						"description": "OK"
					},
					"400": {
						"content": {
							"application/json": {
								"schema": {
									"allOf": [
										{
											"$ref": "#/components/schemas/util.ServerResponse"
										},
										{
											"properties": {
												"data": {
													"$ref": "#/components/schemas/server.Stub"
												}
											},
											"type": "object"
										}
									]
								}
							}
						},
						"description": "Bad Request"
					},
					"401": {
						"content": {
							"application/json": {
								"schema": {
									"allOf": [
										{
											"$ref": "#/components/schemas/util.ServerResponse"
										},
										{
											"properties": {
												"data": {
													"$ref": "#/components/schemas/server.Stub"
												}
											},
											"type": "object"
										}
									]
								}
							}
						},
						"description": "Unauthorized"
					},
					"500": {
						"content": {
							"application/json": {
								"schema": {
									"allOf": [
										{
											"$ref": "#/components/schemas/util.ServerResponse"
										},
										{
											"properties": {
												"data": {
													"$ref": "#/components/schemas/server.Stub"
												}
											},
											"type": "object"
										}
									]
								}
							}
						},
						"description": "Internal Server Error"
					}
				},
				"security": [
					{
						"ApiKeyAuth": []
					}
				],
				"summary": "Replay app event",
				"tags": [
					"Events"
				]
			}
		},
		"/api/v1/projects/{projectID}/security/applications/{appID}/keys": {
			"post": {
				"description": "This endpoint creates an api key that will be used by app portal or the cli",
				"parameters": [
					{
						"description": "Project id",
						"in": "path",
						"name": "projectID",
						"required": true,
						"schema": {
							"type": "string"
						}
					},
					{
						"description": "application ID",
						"in": "path",
						"name": "appID",
						"required": true,
						"schema": {
							"type": "string"
						}
					}
				],
				"requestBody": {
					"content": {
						"application/json": {
							"schema": {
								"$ref": "#/components/schemas/models.APIKey"
							}
						}
					},
					"description": "APIKey details",
					"required": true,
					"x-originalParamName": "appAPIKey"
				},
				"responses": {
					"201": {
						"content": {
							"application/json": {
								"schema": {
									"allOf": [
										{
											"$ref": "#/components/schemas/util.ServerResponse"
										},
										{
											"properties": {
												"data": {
													"$ref": "#/components/schemas/models.PortalAPIKeyResponse"
												}
											},
											"type": "object"
										}
									]
								}
							}
						},
						"description": "Created"
					},
					"400": {
						"content": {
							"application/json": {
								"schema": {
									"allOf": [
										{
											"$ref": "#/components/schemas/util.ServerResponse"
										},
										{
											"properties": {
												"data": {
													"$ref": "#/components/schemas/server.Stub"
												}
											},
											"type": "object"
										}
									]
								}
							}
						},
						"description": "Bad Request"
					},
					"401": {
						"content": {
							"application/json": {
								"schema": {
									"allOf": [
										{
											"$ref": "#/components/schemas/util.ServerResponse"
										},
										{
											"properties": {
												"data": {
													"$ref": "#/components/schemas/server.Stub"
												}
											},
											"type": "object"
										}
									]
								}
							}
						},
						"description": "Unauthorized"
					},
					"500": {
						"content": {
							"application/json": {
								"schema": {
									"allOf": [
										{
											"$ref": "#/components/schemas/util.ServerResponse"
										},
										{
											"properties": {
												"data": {
													"$ref": "#/components/schemas/server.Stub"
												}
											},
											"type": "object"
										}
									]
								}
							}
						},
						"description": "Internal Server Error"
					}
				},
				"security": [
					{
						"ApiKeyAuth": []
					}
				],
				"summary": "Create an api key for app portal or the cli (API)",
				"tags": [
					"APIKey"
				]
			}
		},
		"/api/v1/projects/{projectID}/sources": {
			"get": {
				"description": "This endpoint fetches multiple sources",
				"parameters": [
					{
						"description": "Project id",
						"in": "path",
						"name": "projectID",
						"required": true,
						"schema": {
							"type": "string"
						}
					},
					{
						"description": "results per page",
						"in": "query",
						"name": "perPage",
						"schema": {
							"type": "string"
						}
					},
					{
						"description": "page number",
						"in": "query",
						"name": "page",
						"schema": {
							"type": "string"
						}
					},
					{
						"description": "sort order",
						"in": "query",
						"name": "sort",
						"schema": {
							"type": "string"
						}
					}
				],
				"responses": {
					"200": {
						"content": {
							"application/json": {
								"schema": {
									"allOf": [
										{
											"$ref": "#/components/schemas/util.ServerResponse"
										},
										{
											"properties": {
												"data": {
													"allOf": [
														{
															"$ref": "#/components/schemas/server.pagedResponse"
														},
														{
															"properties": {
																"content": {
																	"items": {
																		"$ref": "#/components/schemas/models.SourceResponse"
																	},
																	"type": "array"
																}
															},
															"type": "object"
														}
													]
												}
											},
											"type": "object"
										}
									]
								}
							}
						},
						"description": "OK"
					},
					"400": {
						"content": {
							"application/json": {
								"schema": {
									"allOf": [
										{
											"$ref": "#/components/schemas/util.ServerResponse"
										},
										{
											"properties": {
												"data": {
													"$ref": "#/components/schemas/server.Stub"
												}
											},
											"type": "object"
										}
									]
								}
							}
						},
						"description": "Bad Request"
					},
					"401": {
						"content": {
							"application/json": {
								"schema": {
									"allOf": [
										{
											"$ref": "#/components/schemas/util.ServerResponse"
										},
										{
											"properties": {
												"data": {
													"$ref": "#/components/schemas/server.Stub"
												}
											},
											"type": "object"
										}
									]
								}
							}
						},
						"description": "Unauthorized"
					},
					"500": {
						"content": {
							"application/json": {
								"schema": {
									"allOf": [
										{
											"$ref": "#/components/schemas/util.ServerResponse"
										},
										{
											"properties": {
												"data": {
													"$ref": "#/components/schemas/server.Stub"
												}
											},
											"type": "object"
										}
									]
								}
							}
						},
						"description": "Internal Server Error"
					}
				},
				"security": [
					{
						"ApiKeyAuth": []
					}
				],
				"summary": "Fetch multiple sources",
				"tags": [
					"Source"
				]
			},
			"post": {
				"description": "This endpoint creates a source",
				"parameters": [
					{
						"description": "Project id",
						"in": "path",
						"name": "projectID",
						"required": true,
						"schema": {
							"type": "string"
						}
					}
				],
				"requestBody": {
					"content": {
						"application/json": {
							"schema": {
								"$ref": "#/components/schemas/models.Source"
							}
						}
					},
					"description": "Source Details",
					"required": true,
					"x-originalParamName": "source"
				},
				"responses": {
					"200": {
						"content": {
							"application/json": {
								"schema": {
									"allOf": [
										{
											"$ref": "#/components/schemas/util.ServerResponse"
										},
										{
											"properties": {
												"data": {
													"$ref": "#/components/schemas/models.SourceResponse"
												}
											},
											"type": "object"
										}
									]
								}
							}
						},
						"description": "OK"
					},
					"400": {
						"content": {
							"application/json": {
								"schema": {
									"allOf": [
										{
											"$ref": "#/components/schemas/util.ServerResponse"
										},
										{
											"properties": {
												"data": {
													"$ref": "#/components/schemas/server.Stub"
												}
											},
											"type": "object"
										}
									]
								}
							}
						},
						"description": "Bad Request"
					},
					"401": {
						"content": {
							"application/json": {
								"schema": {
									"allOf": [
										{
											"$ref": "#/components/schemas/util.ServerResponse"
										},
										{
											"properties": {
												"data": {
													"$ref": "#/components/schemas/server.Stub"
												}
											},
											"type": "object"
										}
									]
								}
							}
						},
						"description": "Unauthorized"
					},
					"500": {
						"content": {
							"application/json": {
								"schema": {
									"allOf": [
										{
											"$ref": "#/components/schemas/util.ServerResponse"
										},
										{
											"properties": {
												"data": {
													"$ref": "#/components/schemas/server.Stub"
												}
											},
											"type": "object"
										}
									]
								}
							}
						},
						"description": "Internal Server Error"
					}
				},
				"security": [
					{
						"ApiKeyAuth": []
					}
				],
				"summary": "Create a source",
				"tags": [
					"Source"
				]
			}
		},
		"/api/v1/projects/{projectID}/sources/{sourceID}": {
			"delete": {
				"description": "This endpoint deletes a source",
				"parameters": [
					{
						"description": "Project id",
						"in": "path",
						"name": "projectID",
						"required": true,
						"schema": {
							"type": "string"
						}
					},
					{
						"description": "source id",
						"in": "path",
						"name": "sourceID",
						"required": true,
						"schema": {
							"type": "string"
						}
					}
				],
				"responses": {
					"200": {
						"content": {
							"application/json": {
								"schema": {
									"allOf": [
										{
											"$ref": "#/components/schemas/util.ServerResponse"
										},
										{
											"properties": {
												"data": {
													"$ref": "#/components/schemas/server.Stub"
												}
											},
											"type": "object"
										}
									]
								}
							}
						},
						"description": "OK"
					},
					"400": {
						"content": {
							"application/json": {
								"schema": {
									"allOf": [
										{
											"$ref": "#/components/schemas/util.ServerResponse"
										},
										{
											"properties": {
												"data": {
													"$ref": "#/components/schemas/server.Stub"
												}
											},
											"type": "object"
										}
									]
								}
							}
						},
						"description": "Bad Request"
					},
					"401": {
						"content": {
							"application/json": {
								"schema": {
									"allOf": [
										{
											"$ref": "#/components/schemas/util.ServerResponse"
										},
										{
											"properties": {
												"data": {
													"$ref": "#/components/schemas/server.Stub"
												}
											},
											"type": "object"
										}
									]
								}
							}
						},
						"description": "Unauthorized"
					},
					"500": {
						"content": {
							"application/json": {
								"schema": {
									"allOf": [
										{
											"$ref": "#/components/schemas/util.ServerResponse"
										},
										{
											"properties": {
												"data": {
													"$ref": "#/components/schemas/server.Stub"
												}
											},
											"type": "object"
										}
									]
								}
							}
						},
						"description": "Internal Server Error"
					}
				},
				"security": [
					{
						"ApiKeyAuth": []
					}
				],
				"summary": "Delete source",
				"tags": [
					"Source"
				]
			},
			"get": {
				"description": "This endpoint fetches a source by its id",
				"parameters": [
					{
						"description": "Project id",
						"in": "path",
						"name": "projectID",
						"required": true,
						"schema": {
							"type": "string"
						}
					},
					{
						"description": "source id",
						"in": "path",
						"name": "sourceID",
						"required": true,
						"schema": {
							"type": "string"
						}
					}
				],
				"responses": {
					"200": {
						"content": {
							"application/json": {
								"schema": {
									"allOf": [
										{
											"$ref": "#/components/schemas/util.ServerResponse"
										},
										{
											"properties": {
												"data": {
													"$ref": "#/components/schemas/models.SourceResponse"
												}
											},
											"type": "object"
										}
									]
								}
							}
						},
						"description": "OK"
					},
					"400": {
						"content": {
							"application/json": {
								"schema": {
									"allOf": [
										{
											"$ref": "#/components/schemas/util.ServerResponse"
										},
										{
											"properties": {
												"data": {
													"$ref": "#/components/schemas/server.Stub"
												}
											},
											"type": "object"
										}
									]
								}
							}
						},
						"description": "Bad Request"
					},
					"401": {
						"content": {
							"application/json": {
								"schema": {
									"allOf": [
										{
											"$ref": "#/components/schemas/util.ServerResponse"
										},
										{
											"properties": {
												"data": {
													"$ref": "#/components/schemas/server.Stub"
												}
											},
											"type": "object"
										}
									]
								}
							}
						},
						"description": "Unauthorized"
					},
					"500": {
						"content": {
							"application/json": {
								"schema": {
									"allOf": [
										{
											"$ref": "#/components/schemas/util.ServerResponse"
										},
										{
											"properties": {
												"data": {
													"$ref": "#/components/schemas/server.Stub"
												}
											},
											"type": "object"
										}
									]
								}
							}
						},
						"description": "Internal Server Error"
					}
				},
				"security": [
					{
						"ApiKeyAuth": []
					}
				],
				"summary": "Get a source",
				"tags": [
					"Source"
				]
			},
			"put": {
				"description": "This endpoint updates a source",
				"parameters": [
					{
						"description": "Project id",
						"in": "path",
						"name": "projectID",
						"required": true,
						"schema": {
							"type": "string"
						}
					},
					{
						"description": "source id",
						"in": "path",
						"name": "sourceID",
						"required": true,
						"schema": {
							"type": "string"
						}
					}
				],
				"requestBody": {
					"content": {
						"application/json": {
							"schema": {
								"$ref": "#/components/schemas/models.Source"
							}
						}
					},
					"description": "Source Details",
					"required": true,
					"x-originalParamName": "source"
				},
				"responses": {
					"200": {
						"content": {
							"application/json": {
								"schema": {
									"allOf": [
										{
											"$ref": "#/components/schemas/util.ServerResponse"
										},
										{
											"properties": {
												"data": {
													"$ref": "#/components/schemas/models.SourceResponse"
												}
											},
											"type": "object"
										}
									]
								}
							}
						},
						"description": "OK"
					},
					"400": {
						"content": {
							"application/json": {
								"schema": {
									"allOf": [
										{
											"$ref": "#/components/schemas/util.ServerResponse"
										},
										{
											"properties": {
												"data": {
													"$ref": "#/components/schemas/server.Stub"
												}
											},
											"type": "object"
										}
									]
								}
							}
						},
						"description": "Bad Request"
					},
					"401": {
						"content": {
							"application/json": {
								"schema": {
									"allOf": [
										{
											"$ref": "#/components/schemas/util.ServerResponse"
										},
										{
											"properties": {
												"data": {
													"$ref": "#/components/schemas/server.Stub"
												}
											},
											"type": "object"
										}
									]
								}
							}
						},
						"description": "Unauthorized"
					},
					"500": {
						"content": {
							"application/json": {
								"schema": {
									"allOf": [
										{
											"$ref": "#/components/schemas/util.ServerResponse"
										},
										{
											"properties": {
												"data": {
													"$ref": "#/components/schemas/server.Stub"
												}
											},
											"type": "object"
										}
									]
								}
							}
						},
						"description": "Internal Server Error"
					}
				},
				"security": [
					{
						"ApiKeyAuth": []
					}
				],
				"summary": "Update a source",
				"tags": [
					"Source"
				]
			}
		},
		"/api/v1/projects/{projectID}/subscriptions": {
			"get": {
				"description": "This endpoint fetches all the subscriptions",
				"parameters": [
					{
						"description": "results per page",
						"in": "query",
						"name": "perPage",
						"schema": {
							"type": "string"
						}
					},
					{
						"description": "page number",
						"in": "query",
						"name": "page",
						"schema": {
							"type": "string"
						}
					},
					{
						"description": "sort order",
						"in": "query",
						"name": "sort",
						"schema": {
							"type": "string"
						}
					},
					{
						"description": "subscription title",
						"in": "query",
						"name": "q",
						"schema": {
							"type": "string"
						}
					},
					{
						"description": "Project id",
						"in": "path",
						"name": "projectID",
						"required": true,
						"schema": {
							"type": "string"
						}
					}
				],
				"responses": {
					"200": {
						"content": {
							"application/json": {
								"schema": {
									"allOf": [
										{
											"$ref": "#/components/schemas/util.ServerResponse"
										},
										{
											"properties": {
												"data": {
													"allOf": [
														{
															"$ref": "#/components/schemas/server.pagedResponse"
														},
														{
															"properties": {
																"content": {
																	"items": {
																		"$ref": "#/components/schemas/datastore.Subscription"
																	},
																	"type": "array"
																}
															},
															"type": "object"
														}
													]
												}
											},
											"type": "object"
										}
									]
								}
							}
						},
						"description": "OK"
					},
					"400": {
						"content": {
							"application/json": {
								"schema": {
									"allOf": [
										{
											"$ref": "#/components/schemas/util.ServerResponse"
										},
										{
											"properties": {
												"data": {
													"$ref": "#/components/schemas/server.Stub"
												}
											},
											"type": "object"
										}
									]
								}
							}
						},
						"description": "Bad Request"
					},
					"401": {
						"content": {
							"application/json": {
								"schema": {
									"allOf": [
										{
											"$ref": "#/components/schemas/util.ServerResponse"
										},
										{
											"properties": {
												"data": {
													"$ref": "#/components/schemas/server.Stub"
												}
											},
											"type": "object"
										}
									]
								}
							}
						},
						"description": "Unauthorized"
					},
					"500": {
						"content": {
							"application/json": {
								"schema": {
									"allOf": [
										{
											"$ref": "#/components/schemas/util.ServerResponse"
										},
										{
											"properties": {
												"data": {
													"$ref": "#/components/schemas/server.Stub"
												}
											},
											"type": "object"
										}
									]
								}
							}
						},
						"description": "Internal Server Error"
					}
				},
				"security": [
					{
						"ApiKeyAuth": []
					}
				],
				"summary": "Get all subscriptions",
				"tags": [
					"Subscriptions"
				]
			},
			"post": {
				"description": "This endpoint creates a subscriptions",
				"parameters": [
					{
						"description": "Project id",
						"in": "path",
						"name": "projectID",
						"required": true,
						"schema": {
							"type": "string"
						}
					}
				],
				"requestBody": {
					"content": {
						"application/json": {
							"schema": {
								"$ref": "#/components/schemas/models.Subscription"
							}
						}
					},
					"description": "Subscription details",
					"required": true,
					"x-originalParamName": "subscription"
				},
				"responses": {
					"200": {
						"content": {
							"application/json": {
								"schema": {
									"allOf": [
										{
											"$ref": "#/components/schemas/util.ServerResponse"
										},
										{
											"properties": {
												"data": {
													"allOf": [
														{
															"$ref": "#/components/schemas/server.pagedResponse"
														},
														{
															"properties": {
																"content": {
																	"items": {
																		"$ref": "#/components/schemas/datastore.Subscription"
																	},
																	"type": "array"
																}
															},
															"type": "object"
														}
													]
												}
											},
											"type": "object"
										}
									]
								}
							}
						},
						"description": "OK"
					},
					"400": {
						"content": {
							"application/json": {
								"schema": {
									"allOf": [
										{
											"$ref": "#/components/schemas/util.ServerResponse"
										},
										{
											"properties": {
												"data": {
													"$ref": "#/components/schemas/server.Stub"
												}
											},
											"type": "object"
										}
									]
								}
							}
						},
						"description": "Bad Request"
					},
					"401": {
						"content": {
							"application/json": {
								"schema": {
									"allOf": [
										{
											"$ref": "#/components/schemas/util.ServerResponse"
										},
										{
											"properties": {
												"data": {
													"$ref": "#/components/schemas/server.Stub"
												}
											},
											"type": "object"
										}
									]
								}
							}
						},
						"description": "Unauthorized"
					},
					"500": {
						"content": {
							"application/json": {
								"schema": {
									"allOf": [
										{
											"$ref": "#/components/schemas/util.ServerResponse"
										},
										{
											"properties": {
												"data": {
													"$ref": "#/components/schemas/server.Stub"
												}
											},
											"type": "object"
										}
									]
								}
							}
						},
						"description": "Internal Server Error"
					}
				},
				"security": [
					{
						"ApiKeyAuth": []
					}
				],
				"summary": "Creates a subscription",
				"tags": [
					"Subscriptions"
				]
			}
		},
		"/api/v1/projects/{projectID}/subscriptions/{subscriptionID}": {
			"delete": {
				"description": "This endpoint deletes a subscription",
				"parameters": [
					{
						"description": "Project id",
						"in": "path",
						"name": "projectID",
						"required": true,
						"schema": {
							"type": "string"
						}
					},
					{
						"description": "subscription id",
						"in": "path",
						"name": "subscriptionID",
						"required": true,
						"schema": {
							"type": "string"
						}
					}
				],
				"responses": {
					"200": {
						"content": {
							"application/json": {
								"schema": {
									"allOf": [
										{
											"$ref": "#/components/schemas/util.ServerResponse"
										},
										{
											"properties": {
												"data": {
													"$ref": "#/components/schemas/server.Stub"
												}
											},
											"type": "object"
										}
									]
								}
							}
						},
						"description": "OK"
					},
					"400": {
						"content": {
							"application/json": {
								"schema": {
									"allOf": [
										{
											"$ref": "#/components/schemas/util.ServerResponse"
										},
										{
											"properties": {
												"data": {
													"$ref": "#/components/schemas/server.Stub"
												}
											},
											"type": "object"
										}
									]
								}
							}
						},
						"description": "Bad Request"
					},
					"401": {
						"content": {
							"application/json": {
								"schema": {
									"allOf": [
										{
											"$ref": "#/components/schemas/util.ServerResponse"
										},
										{
											"properties": {
												"data": {
													"$ref": "#/components/schemas/server.Stub"
												}
											},
											"type": "object"
										}
									]
								}
							}
						},
						"description": "Unauthorized"
					},
					"500": {
						"content": {
							"application/json": {
								"schema": {
									"allOf": [
										{
											"$ref": "#/components/schemas/util.ServerResponse"
										},
										{
											"properties": {
												"data": {
													"$ref": "#/components/schemas/server.Stub"
												}
											},
											"type": "object"
										}
									]
								}
							}
						},
						"description": "Internal Server Error"
					}
				},
				"security": [
					{
						"ApiKeyAuth": []
					}
				],
				"summary": "Delete subscription",
				"tags": [
					"Subscriptions"
				]
			},
			"get": {
				"description": "This endpoint fetches an Subscription by it's id",
				"parameters": [
					{
						"description": "Project id",
						"in": "path",
						"name": "projectID",
						"required": true,
						"schema": {
							"type": "string"
						}
					},
					{
						"description": "application id",
						"in": "path",
						"name": "subscriptionID",
						"required": true,
						"schema": {
							"type": "string"
						}
					}
				],
				"responses": {
					"200": {
						"content": {
							"application/json": {
								"schema": {
									"allOf": [
										{
											"$ref": "#/components/schemas/util.ServerResponse"
										},
										{
											"properties": {
												"data": {
													"$ref": "#/components/schemas/datastore.Subscription"
												}
											},
											"type": "object"
										}
									]
								}
							}
						},
						"description": "OK"
					},
					"400": {
						"content": {
							"application/json": {
								"schema": {
									"allOf": [
										{
											"$ref": "#/components/schemas/util.ServerResponse"
										},
										{
											"properties": {
												"data": {
													"$ref": "#/components/schemas/server.Stub"
												}
											},
											"type": "object"
										}
									]
								}
							}
						},
						"description": "Bad Request"
					},
					"401": {
						"content": {
							"application/json": {
								"schema": {
									"allOf": [
										{
											"$ref": "#/components/schemas/util.ServerResponse"
										},
										{
											"properties": {
												"data": {
													"$ref": "#/components/schemas/server.Stub"
												}
											},
											"type": "object"
										}
									]
								}
							}
						},
						"description": "Unauthorized"
					},
					"500": {
						"content": {
							"application/json": {
								"schema": {
									"allOf": [
										{
											"$ref": "#/components/schemas/util.ServerResponse"
										},
										{
											"properties": {
												"data": {
													"$ref": "#/components/schemas/server.Stub"
												}
											},
											"type": "object"
										}
									]
								}
							}
						},
						"description": "Internal Server Error"
					}
				},
				"security": [
					{
						"ApiKeyAuth": []
					}
				],
				"summary": "Gets a subscription",
				"tags": [
					"Subscriptions"
				]
			},
			"put": {
				"description": "This endpoint updates a subscription",
				"parameters": [
					{
						"description": "Project id",
						"in": "path",
						"name": "projectID",
						"required": true,
						"schema": {
							"type": "string"
						}
					},
					{
						"description": "subscription id",
						"in": "path",
						"name": "subscriptionID",
						"required": true,
						"schema": {
							"type": "string"
						}
					}
				],
				"requestBody": {
					"content": {
						"application/json": {
							"schema": {
								"$ref": "#/components/schemas/models.Subscription"
							}
						}
					},
					"description": "Subscription Details",
					"required": true,
					"x-originalParamName": "subscription"
				},
				"responses": {
					"200": {
						"content": {
							"application/json": {
								"schema": {
									"allOf": [
										{
											"$ref": "#/components/schemas/util.ServerResponse"
										},
										{
											"properties": {
												"data": {
													"$ref": "#/components/schemas/datastore.Subscription"
												}
											},
											"type": "object"
										}
									]
								}
							}
						},
						"description": "OK"
					},
					"400": {
						"content": {
							"application/json": {
								"schema": {
									"allOf": [
										{
											"$ref": "#/components/schemas/util.ServerResponse"
										},
										{
											"properties": {
												"data": {
													"$ref": "#/components/schemas/server.Stub"
												}
											},
											"type": "object"
										}
									]
								}
							}
						},
						"description": "Bad Request"
					},
					"401": {
						"content": {
							"application/json": {
								"schema": {
									"allOf": [
										{
											"$ref": "#/components/schemas/util.ServerResponse"
										},
										{
											"properties": {
												"data": {
													"$ref": "#/components/schemas/server.Stub"
												}
											},
											"type": "object"
										}
									]
								}
							}
						},
						"description": "Unauthorized"
					},
					"500": {
						"content": {
							"application/json": {
								"schema": {
									"allOf": [
										{
											"$ref": "#/components/schemas/util.ServerResponse"
										},
										{
											"properties": {
												"data": {
													"$ref": "#/components/schemas/server.Stub"
												}
											},
											"type": "object"
										}
									]
								}
							}
						},
						"description": "Internal Server Error"
					}
				},
				"security": [
					{
						"ApiKeyAuth": []
					}
				],
				"summary": "Update a subscription",
				"tags": [
					"Subscriptions"
				]
			}
		},
		"/api/v1/projects/{projectID}/subscriptions/{subscriptionID}/toggle_status": {
			"put": {
				"description": "This endpoint updates a subscription",
				"parameters": [
					{
						"description": "Project id",
						"in": "path",
						"name": "projectID",
						"required": true,
						"schema": {
							"type": "string"
						}
					},
					{
						"description": "subscription id",
						"in": "path",
						"name": "subscriptionID",
						"required": true,
						"schema": {
							"type": "string"
						}
					}
				],
				"responses": {
					"200": {
						"content": {
							"application/json": {
								"schema": {
									"allOf": [
										{
											"$ref": "#/components/schemas/util.ServerResponse"
										},
										{
											"properties": {
												"data": {
													"$ref": "#/components/schemas/datastore.Subscription"
												}
											},
											"type": "object"
										}
									]
								}
							}
						},
						"description": "OK"
					},
					"400": {
						"content": {
							"application/json": {
								"schema": {
									"allOf": [
										{
											"$ref": "#/components/schemas/util.ServerResponse"
										},
										{
											"properties": {
												"data": {
													"$ref": "#/components/schemas/server.Stub"
												}
											},
											"type": "object"
										}
									]
								}
							}
						},
						"description": "Bad Request"
					},
					"401": {
						"content": {
							"application/json": {
								"schema": {
									"allOf": [
										{
											"$ref": "#/components/schemas/util.ServerResponse"
										},
										{
											"properties": {
												"data": {
													"$ref": "#/components/schemas/server.Stub"
												}
											},
											"type": "object"
										}
									]
								}
							}
						},
						"description": "Unauthorized"
					},
					"500": {
						"content": {
							"application/json": {
								"schema": {
									"allOf": [
										{
											"$ref": "#/components/schemas/util.ServerResponse"
										},
										{
											"properties": {
												"data": {
													"$ref": "#/components/schemas/server.Stub"
												}
											},
											"type": "object"
										}
									]
								}
							}
						},
						"description": "Internal Server Error"
					}
				},
				"security": [
					{
						"ApiKeyAuth": []
					}
				],
				"summary": "Toggles a subscription's status from active \u003c-\u003e inactive",
				"tags": [
					"Subscriptions"
				]
			}
		},
		"/devices/{appID}": {
			"get": {
				"description": "This endpoint fetches devices for an app",
				"parameters": [
					{
						"description": "results per page",
						"in": "query",
						"name": "perPage",
						"schema": {
							"type": "string"
						}
					},
					{
						"description": "page number",
						"in": "query",
						"name": "page",
						"schema": {
							"type": "string"
						}
					},
					{
						"description": "sort order",
						"in": "query",
						"name": "sort",
						"schema": {
							"type": "string"
						}
					},
					{
						"description": "app id",
						"in": "path",
						"name": "appID",
						"required": true,
						"schema": {
							"type": "string"
						}
					}
				],
				"responses": {
					"200": {
						"content": {
							"application/json": {
								"schema": {
									"allOf": [
										{
											"$ref": "#/components/schemas/util.ServerResponse"
										},
										{
											"properties": {
												"data": {
													"allOf": [
														{
															"$ref": "#/components/schemas/server.pagedResponse"
														},
														{
															"properties": {
																"content": {
																	"items": {
																		"$ref": "#/components/schemas/datastore.Device"
																	},
																	"type": "array"
																}
															},
															"type": "object"
														}
													]
												}
											},
											"type": "object"
										}
									]
								}
							}
						},
						"description": "OK"
					},
					"400": {
						"content": {
							"application/json": {
								"schema": {
									"allOf": [
										{
											"$ref": "#/components/schemas/util.ServerResponse"
										},
										{
											"properties": {
												"data": {
													"$ref": "#/components/schemas/server.Stub"
												}
											},
											"type": "object"
										}
									]
								}
							}
						},
						"description": "Bad Request"
					},
					"401": {
						"content": {
							"application/json": {
								"schema": {
									"allOf": [
										{
											"$ref": "#/components/schemas/util.ServerResponse"
										},
										{
											"properties": {
												"data": {
													"$ref": "#/components/schemas/server.Stub"
												}
											},
											"type": "object"
										}
									]
								}
							}
						},
						"description": "Unauthorized"
					},
					"500": {
						"content": {
							"application/json": {
								"schema": {
									"allOf": [
										{
											"$ref": "#/components/schemas/util.ServerResponse"
										},
										{
											"properties": {
												"data": {
													"$ref": "#/components/schemas/server.Stub"
												}
											},
											"type": "object"
										}
									]
								}
							}
						},
						"description": "Internal Server Error"
					}
				},
				"security": [
					{
						"ApiKeyAuth": []
					}
				],
				"summary": "Fetch devices for an app",
				"tags": [
					"Source"
				]
			}
		},
		"/ui/auth/login": {
			"post": {
				"description": "This endpoint logs in a user",
				"requestBody": {
					"content": {
						"application/json": {
							"schema": {
								"$ref": "#/components/schemas/models.LoginUser"
							}
						}
					},
					"description": "User Details",
					"required": true,
					"x-originalParamName": "user"
				},
				"responses": {
					"200": {
						"content": {
							"application/json": {
								"schema": {
									"allOf": [
										{
											"$ref": "#/components/schemas/util.ServerResponse"
										},
										{
											"properties": {
												"data": {
													"$ref": "#/components/schemas/models.LoginUserResponse"
												}
											},
											"type": "object"
										}
									]
								}
							}
						},
						"description": "OK"
					},
					"400": {
						"content": {
							"application/json": {
								"schema": {
									"allOf": [
										{
											"$ref": "#/components/schemas/util.ServerResponse"
										},
										{
											"properties": {
												"data": {
													"$ref": "#/components/schemas/server.Stub"
												}
											},
											"type": "object"
										}
									]
								}
							}
						},
						"description": "Bad Request"
					},
					"401": {
						"content": {
							"application/json": {
								"schema": {
									"allOf": [
										{
											"$ref": "#/components/schemas/util.ServerResponse"
										},
										{
											"properties": {
												"data": {
													"$ref": "#/components/schemas/server.Stub"
												}
											},
											"type": "object"
										}
									]
								}
							}
						},
						"description": "Unauthorized"
					},
					"500": {
						"content": {
							"application/json": {
								"schema": {
									"allOf": [
										{
											"$ref": "#/components/schemas/util.ServerResponse"
										},
										{
											"properties": {
												"data": {
													"$ref": "#/components/schemas/server.Stub"
												}
											},
											"type": "object"
										}
									]
								}
							}
						},
						"description": "Internal Server Error"
					}
				},
				"summary": "Login a user",
				"tags": [
					"User"
				]
			}
		},
		"/ui/auth/logout": {
			"post": {
				"description": "This endpoint logs out a user",
				"responses": {
					"200": {
						"content": {
							"application/json": {
								"schema": {
									"allOf": [
										{
											"$ref": "#/components/schemas/util.ServerResponse"
										},
										{
											"properties": {
												"data": {
													"$ref": "#/components/schemas/server.Stub"
												}
											},
											"type": "object"
										}
									]
								}
							}
						},
						"description": "OK"
					},
					"400": {
						"content": {
							"application/json": {
								"schema": {
									"allOf": [
										{
											"$ref": "#/components/schemas/util.ServerResponse"
										},
										{
											"properties": {
												"data": {
													"$ref": "#/components/schemas/server.Stub"
												}
											},
											"type": "object"
										}
									]
								}
							}
						},
						"description": "Bad Request"
					},
					"401": {
						"content": {
							"application/json": {
								"schema": {
									"allOf": [
										{
											"$ref": "#/components/schemas/util.ServerResponse"
										},
										{
											"properties": {
												"data": {
													"$ref": "#/components/schemas/server.Stub"
												}
											},
											"type": "object"
										}
									]
								}
							}
						},
						"description": "Unauthorized"
					},
					"500": {
						"content": {
							"application/json": {
								"schema": {
									"allOf": [
										{
											"$ref": "#/components/schemas/util.ServerResponse"
										},
										{
											"properties": {
												"data": {
													"$ref": "#/components/schemas/server.Stub"
												}
											},
											"type": "object"
										}
									]
								}
							}
						},
						"description": "Internal Server Error"
					}
				},
				"security": [
					{
						"ApiKeyAuth": []
					}
				],
				"summary": "Logs out a user",
				"tags": [
					"User"
				]
			}
		},
		"/ui/auth/register": {
			"post": {
				"description": "This endpoint registers a new user",
				"requestBody": {
					"content": {
						"application/json": {
							"schema": {
								"$ref": "#/components/schemas/models.RegisterUser"
							}
						}
					},
					"description": "User Details",
					"required": true,
					"x-originalParamName": "user"
				},
				"responses": {
					"201": {
						"content": {
							"application/json": {
								"schema": {
									"allOf": [
										{
											"$ref": "#/components/schemas/util.ServerResponse"
										},
										{
											"properties": {
												"data": {
													"$ref": "#/components/schemas/models.LoginUserResponse"
												}
											},
											"type": "object"
										}
									]
								}
							}
						},
						"description": "Created"
					},
					"400": {
						"content": {
							"application/json": {
								"schema": {
									"allOf": [
										{
											"$ref": "#/components/schemas/util.ServerResponse"
										},
										{
											"properties": {
												"data": {
													"$ref": "#/components/schemas/server.Stub"
												}
											},
											"type": "object"
										}
									]
								}
							}
						},
						"description": "Bad Request"
					},
					"401": {
						"content": {
							"application/json": {
								"schema": {
									"allOf": [
										{
											"$ref": "#/components/schemas/util.ServerResponse"
										},
										{
											"properties": {
												"data": {
													"$ref": "#/components/schemas/server.Stub"
												}
											},
											"type": "object"
										}
									]
								}
							}
						},
						"description": "Unauthorized"
					},
					"500": {
						"content": {
							"application/json": {
								"schema": {
									"allOf": [
										{
											"$ref": "#/components/schemas/util.ServerResponse"
										},
										{
											"properties": {
												"data": {
													"$ref": "#/components/schemas/server.Stub"
												}
											},
											"type": "object"
										}
									]
								}
							}
						},
						"description": "Internal Server Error"
					}
				},
				"summary": "Registers a user",
				"tags": [
					"User"
				]
			}
		},
		"/ui/auth/token/refresh": {
			"post": {
				"description": "This endpoint refreshes an access token",
				"requestBody": {
					"content": {
						"application/json": {
							"schema": {
								"$ref": "#/components/schemas/models.Token"
							}
						}
					},
					"description": "Token Details",
					"required": true,
					"x-originalParamName": "token"
				},
				"responses": {
					"200": {
						"content": {
							"application/json": {
								"schema": {
									"allOf": [
										{
											"$ref": "#/components/schemas/util.ServerResponse"
										},
										{
											"properties": {
												"data": {
													"$ref": "#/components/schemas/models.Token"
												}
											},
											"type": "object"
										}
									]
								}
							}
						},
						"description": "OK"
					},
					"400": {
						"content": {
							"application/json": {
								"schema": {
									"allOf": [
										{
											"$ref": "#/components/schemas/util.ServerResponse"
										},
										{
											"properties": {
												"data": {
													"$ref": "#/components/schemas/server.Stub"
												}
											},
											"type": "object"
										}
									]
								}
							}
						},
						"description": "Bad Request"
					},
					"401": {
						"content": {
							"application/json": {
								"schema": {
									"allOf": [
										{
											"$ref": "#/components/schemas/util.ServerResponse"
										},
										{
											"properties": {
												"data": {
													"$ref": "#/components/schemas/server.Stub"
												}
											},
											"type": "object"
										}
									]
								}
							}
						},
						"description": "Unauthorized"
					},
					"500": {
						"content": {
							"application/json": {
								"schema": {
									"allOf": [
										{
											"$ref": "#/components/schemas/util.ServerResponse"
										},
										{
											"properties": {
												"data": {
													"$ref": "#/components/schemas/server.Stub"
												}
											},
											"type": "object"
										}
									]
								}
							}
						},
						"description": "Internal Server Error"
					}
				},
				"summary": "Refresh an access token",
				"tags": [
					"User"
				]
			}
		},
		"/ui/configuration": {
			"get": {
				"description": "This endpoint fetches configuration",
				"responses": {
					"200": {
						"content": {
							"application/json": {
								"schema": {
									"allOf": [
										{
											"$ref": "#/components/schemas/util.ServerResponse"
										},
										{
											"properties": {
												"data": {
													"allOf": [
														{
															"$ref": "#/components/schemas/server.pagedResponse"
														},
														{
															"properties": {
																"content": {
																	"items": {
																		"$ref": "#/components/schemas/models.ConfigurationResponse"
																	},
																	"type": "array"
																}
															},
															"type": "object"
														}
													]
												}
											},
											"type": "object"
										}
									]
								}
							}
						},
						"description": "OK"
					},
					"400": {
						"content": {
							"application/json": {
								"schema": {
									"allOf": [
										{
											"$ref": "#/components/schemas/util.ServerResponse"
										},
										{
											"properties": {
												"data": {
													"$ref": "#/components/schemas/server.Stub"
												}
											},
											"type": "object"
										}
									]
								}
							}
						},
						"description": "Bad Request"
					},
					"401": {
						"content": {
							"application/json": {
								"schema": {
									"allOf": [
										{
											"$ref": "#/components/schemas/util.ServerResponse"
										},
										{
											"properties": {
												"data": {
													"$ref": "#/components/schemas/server.Stub"
												}
											},
											"type": "object"
										}
									]
								}
							}
						},
						"description": "Unauthorized"
					},
					"500": {
						"content": {
							"application/json": {
								"schema": {
									"allOf": [
										{
											"$ref": "#/components/schemas/util.ServerResponse"
										},
										{
											"properties": {
												"data": {
													"$ref": "#/components/schemas/server.Stub"
												}
											},
											"type": "object"
										}
									]
								}
							}
						},
						"description": "Internal Server Error"
					}
				},
				"security": [
					{
						"ApiKeyAuth": []
					}
				],
				"summary": "Fetch configuration",
				"tags": [
					"Configuration"
				]
			},
			"post": {
				"description": "This endpoint creates a configuration",
				"requestBody": {
					"content": {
						"application/json": {
							"schema": {
								"$ref": "#/components/schemas/models.Configuration"
							}
						}
					},
					"description": "Configuration Details",
					"required": true,
					"x-originalParamName": "application"
				},
				"responses": {
					"200": {
						"content": {
							"application/json": {
								"schema": {
									"allOf": [
										{
											"$ref": "#/components/schemas/util.ServerResponse"
										},
										{
											"properties": {
												"data": {
													"$ref": "#/components/schemas/models.ConfigurationResponse"
												}
											},
											"type": "object"
										}
									]
								}
							}
						},
						"description": "OK"
					},
					"400": {
						"content": {
							"application/json": {
								"schema": {
									"allOf": [
										{
											"$ref": "#/components/schemas/util.ServerResponse"
										},
										{
											"properties": {
												"data": {
													"$ref": "#/components/schemas/server.Stub"
												}
											},
											"type": "object"
										}
									]
								}
							}
						},
						"description": "Bad Request"
					},
					"401": {
						"content": {
							"application/json": {
								"schema": {
									"allOf": [
										{
											"$ref": "#/components/schemas/util.ServerResponse"
										},
										{
											"properties": {
												"data": {
													"$ref": "#/components/schemas/server.Stub"
												}
											},
											"type": "object"
										}
									]
								}
							}
						},
						"description": "Unauthorized"
					},
					"500": {
						"content": {
							"application/json": {
								"schema": {
									"allOf": [
										{
											"$ref": "#/components/schemas/util.ServerResponse"
										},
										{
											"properties": {
												"data": {
													"$ref": "#/components/schemas/server.Stub"
												}
											},
											"type": "object"
										}
									]
								}
							}
						},
						"description": "Internal Server Error"
					}
				},
				"security": [
					{
						"ApiKeyAuth": []
					}
				],
				"summary": "Create a configuration",
				"tags": [
					"Configuration"
				]
			},
			"put": {
				"description": "This endpoint updates configuration",
				"requestBody": {
					"content": {
						"application/json": {
							"schema": {
								"$ref": "#/components/schemas/models.Configuration"
							}
						}
					},
					"description": "Configuration Details",
					"required": true,
					"x-originalParamName": "application"
				},
				"responses": {
					"202": {
						"content": {
							"application/json": {
								"schema": {
									"allOf": [
										{
											"$ref": "#/components/schemas/util.ServerResponse"
										},
										{
											"properties": {
												"data": {
													"$ref": "#/components/schemas/models.ConfigurationResponse"
												}
											},
											"type": "object"
										}
									]
								}
							}
						},
						"description": "Accepted"
					},
					"400": {
						"content": {
							"application/json": {
								"schema": {
									"allOf": [
										{
											"$ref": "#/components/schemas/util.ServerResponse"
										},
										{
											"properties": {
												"data": {
													"$ref": "#/components/schemas/server.Stub"
												}
											},
											"type": "object"
										}
									]
								}
							}
						},
						"description": "Bad Request"
					},
					"401": {
						"content": {
							"application/json": {
								"schema": {
									"allOf": [
										{
											"$ref": "#/components/schemas/util.ServerResponse"
										},
										{
											"properties": {
												"data": {
													"$ref": "#/components/schemas/server.Stub"
												}
											},
											"type": "object"
										}
									]
								}
							}
						},
						"description": "Unauthorized"
					},
					"500": {
						"content": {
							"application/json": {
								"schema": {
									"allOf": [
										{
											"$ref": "#/components/schemas/util.ServerResponse"
										},
										{
											"properties": {
												"data": {
													"$ref": "#/components/schemas/server.Stub"
												}
											},
											"type": "object"
										}
									]
								}
							}
						},
						"description": "Internal Server Error"
					}
				},
				"security": [
					{
						"ApiKeyAuth": []
					}
				],
				"summary": "Update configuration",
				"tags": [
					"Configuration"
				]
			}
		},
		"/ui/organisations": {
			"get": {
				"description": "This endpoint fetches multiple organisations",
				"parameters": [
					{
						"description": "results per page",
						"in": "query",
						"name": "perPage",
						"schema": {
							"type": "string"
						}
					},
					{
						"description": "page number",
						"in": "query",
						"name": "page",
						"schema": {
							"type": "string"
						}
					},
					{
						"description": "sort order",
						"in": "query",
						"name": "sort",
						"schema": {
							"type": "string"
						}
					}
				],
				"responses": {
					"200": {
						"content": {
							"application/json": {
								"schema": {
									"allOf": [
										{
											"$ref": "#/components/schemas/util.ServerResponse"
										},
										{
											"properties": {
												"data": {
													"allOf": [
														{
															"$ref": "#/components/schemas/server.pagedResponse"
														},
														{
															"properties": {
																"content": {
																	"items": {
																		"$ref": "#/components/schemas/datastore.Organisation"
																	},
																	"type": "array"
																}
															},
															"type": "object"
														}
													]
												}
											},
											"type": "object"
										}
									]
								}
							}
						},
						"description": "OK"
					},
					"400": {
						"content": {
							"application/json": {
								"schema": {
									"allOf": [
										{
											"$ref": "#/components/schemas/util.ServerResponse"
										},
										{
											"properties": {
												"data": {
													"$ref": "#/components/schemas/server.Stub"
												}
											},
											"type": "object"
										}
									]
								}
							}
						},
						"description": "Bad Request"
					},
					"401": {
						"content": {
							"application/json": {
								"schema": {
									"allOf": [
										{
											"$ref": "#/components/schemas/util.ServerResponse"
										},
										{
											"properties": {
												"data": {
													"$ref": "#/components/schemas/server.Stub"
												}
											},
											"type": "object"
										}
									]
								}
							}
						},
						"description": "Unauthorized"
					},
					"500": {
						"content": {
							"application/json": {
								"schema": {
									"allOf": [
										{
											"$ref": "#/components/schemas/util.ServerResponse"
										},
										{
											"properties": {
												"data": {
													"$ref": "#/components/schemas/server.Stub"
												}
											},
											"type": "object"
										}
									]
								}
							}
						},
						"description": "Internal Server Error"
					}
				},
				"security": [
					{
						"ApiKeyAuth": []
					}
				],
				"summary": "Get organisations",
				"tags": [
					"Organisation"
				]
			},
			"post": {
				"description": "This endpoint creates an organisation",
				"requestBody": {
					"content": {
						"application/json": {
							"schema": {
								"$ref": "#/components/schemas/models.Organisation"
							}
						}
					},
					"description": "Organisation Details",
					"required": true,
					"x-originalParamName": "organisation"
				},
				"responses": {
					"200": {
						"content": {
							"application/json": {
								"schema": {
									"allOf": [
										{
											"$ref": "#/components/schemas/util.ServerResponse"
										},
										{
											"properties": {
												"data": {
													"$ref": "#/components/schemas/datastore.Organisation"
												}
											},
											"type": "object"
										}
									]
								}
							}
						},
						"description": "OK"
					},
					"400": {
						"content": {
							"application/json": {
								"schema": {
									"allOf": [
										{
											"$ref": "#/components/schemas/util.ServerResponse"
										},
										{
											"properties": {
												"data": {
													"$ref": "#/components/schemas/server.Stub"
												}
											},
											"type": "object"
										}
									]
								}
							}
						},
						"description": "Bad Request"
					},
					"401": {
						"content": {
							"application/json": {
								"schema": {
									"allOf": [
										{
											"$ref": "#/components/schemas/util.ServerResponse"
										},
										{
											"properties": {
												"data": {
													"$ref": "#/components/schemas/server.Stub"
												}
											},
											"type": "object"
										}
									]
								}
							}
						},
						"description": "Unauthorized"
					},
					"500": {
						"content": {
							"application/json": {
								"schema": {
									"allOf": [
										{
											"$ref": "#/components/schemas/util.ServerResponse"
										},
										{
											"properties": {
												"data": {
													"$ref": "#/components/schemas/server.Stub"
												}
											},
											"type": "object"
										}
									]
								}
							}
						},
						"description": "Internal Server Error"
					}
				},
				"security": [
					{
						"ApiKeyAuth": []
					}
				],
				"summary": "Create an organisation",
				"tags": [
					"Organisation"
				]
			}
		},
		"/ui/organisations/process_invite": {
			"post": {
				"description": "This endpoint process a user's response to an organisation invite",
				"parameters": [
					{
						"description": "invite token",
						"in": "query",
						"name": "token",
						"required": true,
						"schema": {
							"type": "string"
						}
					},
					{
						"description": "email",
						"in": "query",
						"name": "accepted",
						"required": true,
						"schema": {
							"type": "string"
						}
					}
				],
				"requestBody": {
					"content": {
						"application/json": {
							"schema": {
								"$ref": "#/components/schemas/models.User"
							}
						}
					},
					"description": "User Details",
					"x-originalParamName": "user"
				},
				"responses": {
					"200": {
						"content": {
							"application/json": {
								"schema": {
									"allOf": [
										{
											"$ref": "#/components/schemas/util.ServerResponse"
										},
										{
											"properties": {
												"data": {
													"$ref": "#/components/schemas/server.Stub"
												}
											},
											"type": "object"
										}
									]
								}
							}
						},
						"description": "OK"
					},
					"400": {
						"content": {
							"application/json": {
								"schema": {
									"allOf": [
										{
											"$ref": "#/components/schemas/util.ServerResponse"
										},
										{
											"properties": {
												"data": {
													"$ref": "#/components/schemas/server.Stub"
												}
											},
											"type": "object"
										}
									]
								}
							}
						},
						"description": "Bad Request"
					},
					"401": {
						"content": {
							"application/json": {
								"schema": {
									"allOf": [
										{
											"$ref": "#/components/schemas/util.ServerResponse"
										},
										{
											"properties": {
												"data": {
													"$ref": "#/components/schemas/server.Stub"
												}
											},
											"type": "object"
										}
									]
								}
							}
						},
						"description": "Unauthorized"
					},
					"500": {
						"content": {
							"application/json": {
								"schema": {
									"allOf": [
										{
											"$ref": "#/components/schemas/util.ServerResponse"
										},
										{
											"properties": {
												"data": {
													"$ref": "#/components/schemas/server.Stub"
												}
											},
											"type": "object"
										}
									]
								}
							}
						},
						"description": "Internal Server Error"
					}
				},
				"security": [
					{
						"ApiKeyAuth": []
					}
				],
				"summary": "Accept or decline an organisation invite",
				"tags": [
					"Organisation"
				]
			}
		},
		"/ui/organisations/{orgID}": {
			"delete": {
				"description": "This endpoint deletes an organisation",
				"parameters": [
					{
						"description": "organisation id",
						"in": "path",
						"name": "orgID",
						"required": true,
						"schema": {
							"type": "string"
						}
					}
				],
				"responses": {
					"200": {
						"content": {
							"application/json": {
								"schema": {
									"allOf": [
										{
											"$ref": "#/components/schemas/util.ServerResponse"
										},
										{
											"properties": {
												"data": {
													"$ref": "#/components/schemas/server.Stub"
												}
											},
											"type": "object"
										}
									]
								}
							}
						},
						"description": "OK"
					},
					"400": {
						"content": {
							"application/json": {
								"schema": {
									"allOf": [
										{
											"$ref": "#/components/schemas/util.ServerResponse"
										},
										{
											"properties": {
												"data": {
													"$ref": "#/components/schemas/server.Stub"
												}
											},
											"type": "object"
										}
									]
								}
							}
						},
						"description": "Bad Request"
					},
					"401": {
						"content": {
							"application/json": {
								"schema": {
									"allOf": [
										{
											"$ref": "#/components/schemas/util.ServerResponse"
										},
										{
											"properties": {
												"data": {
													"$ref": "#/components/schemas/server.Stub"
												}
											},
											"type": "object"
										}
									]
								}
							}
						},
						"description": "Unauthorized"
					},
					"500": {
						"content": {
							"application/json": {
								"schema": {
									"allOf": [
										{
											"$ref": "#/components/schemas/util.ServerResponse"
										},
										{
											"properties": {
												"data": {
													"$ref": "#/components/schemas/server.Stub"
												}
											},
											"type": "object"
										}
									]
								}
							}
						},
						"description": "Internal Server Error"
					}
				},
				"security": [
					{
						"ApiKeyAuth": []
					}
				],
				"summary": "Delete organisation",
				"tags": [
					"Organisation"
				]
			},
			"get": {
				"description": "This endpoint fetches an organisation by its id",
				"parameters": [
					{
						"description": "organisation id",
						"in": "path",
						"name": "orgID",
						"required": true,
						"schema": {
							"type": "string"
						}
					}
				],
				"responses": {
					"200": {
						"content": {
							"application/json": {
								"schema": {
									"allOf": [
										{
											"$ref": "#/components/schemas/util.ServerResponse"
										},
										{
											"properties": {
												"data": {
													"$ref": "#/components/schemas/datastore.Organisation"
												}
											},
											"type": "object"
										}
									]
								}
							}
						},
						"description": "OK"
					},
					"400": {
						"content": {
							"application/json": {
								"schema": {
									"allOf": [
										{
											"$ref": "#/components/schemas/util.ServerResponse"
										},
										{
											"properties": {
												"data": {
													"$ref": "#/components/schemas/server.Stub"
												}
											},
											"type": "object"
										}
									]
								}
							}
						},
						"description": "Bad Request"
					},
					"401": {
						"content": {
							"application/json": {
								"schema": {
									"allOf": [
										{
											"$ref": "#/components/schemas/util.ServerResponse"
										},
										{
											"properties": {
												"data": {
													"$ref": "#/components/schemas/server.Stub"
												}
											},
											"type": "object"
										}
									]
								}
							}
						},
						"description": "Unauthorized"
					},
					"500": {
						"content": {
							"application/json": {
								"schema": {
									"allOf": [
										{
											"$ref": "#/components/schemas/util.ServerResponse"
										},
										{
											"properties": {
												"data": {
													"$ref": "#/components/schemas/server.Stub"
												}
											},
											"type": "object"
										}
									]
								}
							}
						},
						"description": "Internal Server Error"
					}
				},
				"security": [
					{
						"ApiKeyAuth": []
					}
				],
				"summary": "Get an organisation",
				"tags": [
					"Organisation"
				]
			},
			"put": {
				"description": "This endpoint updates an organisation",
				"parameters": [
					{
						"description": "organisation id",
						"in": "path",
						"name": "orgID",
						"required": true,
						"schema": {
							"type": "string"
						}
					}
				],
				"requestBody": {
					"content": {
						"application/json": {
							"schema": {
								"$ref": "#/components/schemas/models.Organisation"
							}
						}
					},
					"description": "Organisation Details",
					"required": true,
					"x-originalParamName": "organisation"
				},
				"responses": {
					"200": {
						"content": {
							"application/json": {
								"schema": {
									"allOf": [
										{
											"$ref": "#/components/schemas/util.ServerResponse"
										},
										{
											"properties": {
												"data": {
													"$ref": "#/components/schemas/datastore.Organisation"
												}
											},
											"type": "object"
										}
									]
								}
							}
						},
						"description": "OK"
					},
					"400": {
						"content": {
							"application/json": {
								"schema": {
									"allOf": [
										{
											"$ref": "#/components/schemas/util.ServerResponse"
										},
										{
											"properties": {
												"data": {
													"$ref": "#/components/schemas/server.Stub"
												}
											},
											"type": "object"
										}
									]
								}
							}
						},
						"description": "Bad Request"
					},
					"401": {
						"content": {
							"application/json": {
								"schema": {
									"allOf": [
										{
											"$ref": "#/components/schemas/util.ServerResponse"
										},
										{
											"properties": {
												"data": {
													"$ref": "#/components/schemas/server.Stub"
												}
											},
											"type": "object"
										}
									]
								}
							}
						},
						"description": "Unauthorized"
					},
					"500": {
						"content": {
							"application/json": {
								"schema": {
									"allOf": [
										{
											"$ref": "#/components/schemas/util.ServerResponse"
										},
										{
											"properties": {
												"data": {
													"$ref": "#/components/schemas/server.Stub"
												}
											},
											"type": "object"
										}
									]
								}
							}
						},
						"description": "Internal Server Error"
					}
				},
				"security": [
					{
						"ApiKeyAuth": []
					}
				],
				"summary": "Update an organisation",
				"tags": [
					"Organisation"
				]
			}
		},
		"/ui/organisations/{orgID}/groups": {
			"get": {
				"description": "This endpoint fetches groups",
				"parameters": [
					{
						"description": "group name",
						"in": "query",
						"name": "name",
						"schema": {
							"type": "string"
						}
					},
					{
						"description": "organisation id",
						"in": "path",
						"name": "orgID",
						"required": true,
						"schema": {
							"type": "string"
						}
					}
				],
				"responses": {
					"200": {
						"content": {
							"application/json": {
								"schema": {
									"allOf": [
										{
											"$ref": "#/components/schemas/util.ServerResponse"
										},
										{
											"properties": {
												"data": {
													"items": {
														"$ref": "#/components/schemas/datastore.Group"
													},
													"type": "array"
												}
											},
											"type": "object"
										}
									]
								}
							}
						},
						"description": "OK"
					},
					"400": {
						"content": {
							"application/json": {
								"schema": {
									"allOf": [
										{
											"$ref": "#/components/schemas/util.ServerResponse"
										},
										{
											"properties": {
												"data": {
													"$ref": "#/components/schemas/server.Stub"
												}
											},
											"type": "object"
										}
									]
								}
							}
						},
						"description": "Bad Request"
					},
					"401": {
						"content": {
							"application/json": {
								"schema": {
									"allOf": [
										{
											"$ref": "#/components/schemas/util.ServerResponse"
										},
										{
											"properties": {
												"data": {
													"$ref": "#/components/schemas/server.Stub"
												}
											},
											"type": "object"
										}
									]
								}
							}
						},
						"description": "Unauthorized"
					},
					"500": {
						"content": {
							"application/json": {
								"schema": {
									"allOf": [
										{
											"$ref": "#/components/schemas/util.ServerResponse"
										},
										{
											"properties": {
												"data": {
													"$ref": "#/components/schemas/server.Stub"
												}
											},
											"type": "object"
										}
									]
								}
							}
						},
						"description": "Internal Server Error"
					}
				},
				"security": [
					{
						"ApiKeyAuth": []
					}
				],
				"summary": "Get groups - UI",
				"tags": [
					"Group"
				]
			},
			"post": {
				"description": "This endpoint creates a group",
				"parameters": [
					{
						"description": "Organisation id",
						"in": "path",
						"name": "orgID",
						"required": true,
						"schema": {
							"type": "string"
						}
					}
				],
				"requestBody": {
					"content": {
						"application/json": {
							"schema": {
								"$ref": "#/components/schemas/models.Group"
							}
						}
					},
					"description": "Group Details",
					"required": true,
					"x-originalParamName": "group"
				},
				"responses": {
					"200": {
						"content": {
							"application/json": {
								"schema": {
									"allOf": [
										{
											"$ref": "#/components/schemas/util.ServerResponse"
										},
										{
											"properties": {
												"data": {
													"$ref": "#/components/schemas/datastore.Group"
												}
											},
											"type": "object"
										}
									]
								}
							}
						},
						"description": "OK"
					},
					"400": {
						"content": {
							"application/json": {
								"schema": {
									"allOf": [
										{
											"$ref": "#/components/schemas/util.ServerResponse"
										},
										{
											"properties": {
												"data": {
													"$ref": "#/components/schemas/server.Stub"
												}
											},
											"type": "object"
										}
									]
								}
							}
						},
						"description": "Bad Request"
					},
					"401": {
						"content": {
							"application/json": {
								"schema": {
									"allOf": [
										{
											"$ref": "#/components/schemas/util.ServerResponse"
										},
										{
											"properties": {
												"data": {
													"$ref": "#/components/schemas/server.Stub"
												}
											},
											"type": "object"
										}
									]
								}
							}
						},
						"description": "Unauthorized"
					},
					"500": {
						"content": {
							"application/json": {
								"schema": {
									"allOf": [
										{
											"$ref": "#/components/schemas/util.ServerResponse"
										},
										{
											"properties": {
												"data": {
													"$ref": "#/components/schemas/server.Stub"
												}
											},
											"type": "object"
										}
									]
								}
							}
						},
						"description": "Internal Server Error"
					}
				},
				"security": [
					{
						"ApiKeyAuth": []
					}
				],
				"summary": "Create a group - UI",
				"tags": [
					"Group"
				]
			}
		},
		"/ui/organisations/{orgID}/groups/{groupID}": {
			"delete": {
				"description": "This endpoint deletes a group using its id",
				"parameters": [
					{
						"description": "group id",
						"in": "path",
						"name": "groupID",
						"required": true,
						"schema": {
							"type": "string"
						}
					},
					{
						"description": "organisation id",
						"in": "path",
						"name": "orgID",
						"required": true,
						"schema": {
							"type": "string"
						}
					}
				],
				"responses": {
					"200": {
						"content": {
							"application/json": {
								"schema": {
									"allOf": [
										{
											"$ref": "#/components/schemas/util.ServerResponse"
										},
										{
											"properties": {
												"data": {
													"$ref": "#/components/schemas/server.Stub"
												}
											},
											"type": "object"
										}
									]
								}
							}
						},
						"description": "OK"
					},
					"400": {
						"content": {
							"application/json": {
								"schema": {
									"allOf": [
										{
											"$ref": "#/components/schemas/util.ServerResponse"
										},
										{
											"properties": {
												"data": {
													"$ref": "#/components/schemas/server.Stub"
												}
											},
											"type": "object"
										}
									]
								}
							}
						},
						"description": "Bad Request"
					},
					"401": {
						"content": {
							"application/json": {
								"schema": {
									"allOf": [
										{
											"$ref": "#/components/schemas/util.ServerResponse"
										},
										{
											"properties": {
												"data": {
													"$ref": "#/components/schemas/server.Stub"
												}
											},
											"type": "object"
										}
									]
								}
							}
						},
						"description": "Unauthorized"
					},
					"500": {
						"content": {
							"application/json": {
								"schema": {
									"allOf": [
										{
											"$ref": "#/components/schemas/util.ServerResponse"
										},
										{
											"properties": {
												"data": {
													"$ref": "#/components/schemas/server.Stub"
												}
											},
											"type": "object"
										}
									]
								}
							}
						},
						"description": "Internal Server Error"
					}
				},
				"security": [
					{
						"ApiKeyAuth": []
					}
				],
				"summary": "Delete a group - UI",
				"tags": [
					"Group"
				]
			},
			"get": {
				"description": "This endpoint fetches a group by its id",
				"parameters": [
					{
						"description": "group id",
						"in": "path",
						"name": "groupID",
						"required": true,
						"schema": {
							"type": "string"
						}
					},
					{
						"description": "organisation id",
						"in": "path",
						"name": "orgID",
						"required": true,
						"schema": {
							"type": "string"
						}
					}
				],
				"responses": {
					"200": {
						"content": {
							"application/json": {
								"schema": {
									"allOf": [
										{
											"$ref": "#/components/schemas/util.ServerResponse"
										},
										{
											"properties": {
												"data": {
													"$ref": "#/components/schemas/datastore.Group"
												}
											},
											"type": "object"
										}
									]
								}
							}
						},
						"description": "OK"
					},
					"400": {
						"content": {
							"application/json": {
								"schema": {
									"allOf": [
										{
											"$ref": "#/components/schemas/util.ServerResponse"
										},
										{
											"properties": {
												"data": {
													"$ref": "#/components/schemas/server.Stub"
												}
											},
											"type": "object"
										}
									]
								}
							}
						},
						"description": "Bad Request"
					},
					"401": {
						"content": {
							"application/json": {
								"schema": {
									"allOf": [
										{
											"$ref": "#/components/schemas/util.ServerResponse"
										},
										{
											"properties": {
												"data": {
													"$ref": "#/components/schemas/server.Stub"
												}
											},
											"type": "object"
										}
									]
								}
							}
						},
						"description": "Unauthorized"
					},
					"500": {
						"content": {
							"application/json": {
								"schema": {
									"allOf": [
										{
											"$ref": "#/components/schemas/util.ServerResponse"
										},
										{
											"properties": {
												"data": {
													"$ref": "#/components/schemas/server.Stub"
												}
											},
											"type": "object"
										}
									]
								}
							}
						},
						"description": "Internal Server Error"
					}
				},
				"security": [
					{
						"ApiKeyAuth": []
					}
				],
				"summary": "Get a group - UI",
				"tags": [
					"Group"
				]
			},
			"put": {
				"description": "This endpoint updates a group",
				"parameters": [
					{
						"description": "group id",
						"in": "path",
						"name": "groupID",
						"required": true,
						"schema": {
							"type": "string"
						}
					},
					{
						"description": "organisation id",
						"in": "path",
						"name": "orgID",
						"required": true,
						"schema": {
							"type": "string"
						}
					}
				],
				"requestBody": {
					"content": {
						"application/json": {
							"schema": {
								"$ref": "#/components/schemas/models.Group"
							}
						}
					},
					"description": "Group Details",
					"required": true,
					"x-originalParamName": "group"
				},
				"responses": {
					"200": {
						"content": {
							"application/json": {
								"schema": {
									"allOf": [
										{
											"$ref": "#/components/schemas/util.ServerResponse"
										},
										{
											"properties": {
												"data": {
													"$ref": "#/components/schemas/datastore.Group"
												}
											},
											"type": "object"
										}
									]
								}
							}
						},
						"description": "OK"
					},
					"400": {
						"content": {
							"application/json": {
								"schema": {
									"allOf": [
										{
											"$ref": "#/components/schemas/util.ServerResponse"
										},
										{
											"properties": {
												"data": {
													"$ref": "#/components/schemas/server.Stub"
												}
											},
											"type": "object"
										}
									]
								}
							}
						},
						"description": "Bad Request"
					},
					"401": {
						"content": {
							"application/json": {
								"schema": {
									"allOf": [
										{
											"$ref": "#/components/schemas/util.ServerResponse"
										},
										{
											"properties": {
												"data": {
													"$ref": "#/components/schemas/server.Stub"
												}
											},
											"type": "object"
										}
									]
								}
							}
						},
						"description": "Unauthorized"
					},
					"500": {
						"content": {
							"application/json": {
								"schema": {
									"allOf": [
										{
											"$ref": "#/components/schemas/util.ServerResponse"
										},
										{
											"properties": {
												"data": {
													"$ref": "#/components/schemas/server.Stub"
												}
											},
											"type": "object"
										}
									]
								}
							}
						},
						"description": "Internal Server Error"
					}
				},
				"security": [
					{
						"ApiKeyAuth": []
					}
				],
				"summary": "Update a group - UI",
				"tags": [
					"Group"
				]
			}
		},
		"/ui/organisations/{orgID}/groups/{groupID}/apps/{appID}/keys": {
			"post": {
				"description": "This endpoint creates an api key that will be used by app portal or the cli",
				"parameters": [
					{
						"description": "Organisation id",
						"in": "path",
						"name": "orgID",
						"required": true,
						"schema": {
							"type": "string"
						}
					},
					{
						"description": "Group id",
						"in": "path",
						"name": "groupID",
						"required": true,
						"schema": {
							"type": "string"
						}
					},
					{
						"description": "application ID",
						"in": "path",
						"name": "appID",
						"required": true,
						"schema": {
							"type": "string"
						}
					}
				],
				"responses": {
					"201": {
						"content": {
							"application/json": {
								"schema": {
									"allOf": [
										{
											"$ref": "#/components/schemas/util.ServerResponse"
										},
										{
											"properties": {
												"data": {
													"$ref": "#/components/schemas/models.PortalAPIKeyResponse"
												}
											},
											"type": "object"
										}
									]
								}
							}
						},
						"description": "Created"
					},
					"400": {
						"content": {
							"application/json": {
								"schema": {
									"allOf": [
										{
											"$ref": "#/components/schemas/util.ServerResponse"
										},
										{
											"properties": {
												"data": {
													"$ref": "#/components/schemas/server.Stub"
												}
											},
											"type": "object"
										}
									]
								}
							}
						},
						"description": "Bad Request"
					},
					"401": {
						"content": {
							"application/json": {
								"schema": {
									"allOf": [
										{
											"$ref": "#/components/schemas/util.ServerResponse"
										},
										{
											"properties": {
												"data": {
													"$ref": "#/components/schemas/server.Stub"
												}
											},
											"type": "object"
										}
									]
								}
							}
						},
						"description": "Unauthorized"
					},
					"500": {
						"content": {
							"application/json": {
								"schema": {
									"allOf": [
										{
											"$ref": "#/components/schemas/util.ServerResponse"
										},
										{
											"properties": {
												"data": {
													"$ref": "#/components/schemas/server.Stub"
												}
											},
											"type": "object"
										}
									]
								}
							}
						},
						"description": "Internal Server Error"
					}
				},
				"security": [
					{
						"ApiKeyAuth": []
					}
				],
				"summary": "Create an api key for app portal or the cli (UI)",
				"tags": [
					"APIKey"
				]
			}
		},
		"/ui/organisations/{orgID}/groups/{groupID}/apps/{appID}/keys/{keyID}/revoke": {
			"put": {
				"description": "This endpoint revokes app's an api key",
				"parameters": [
					{
						"description": "Organisation id",
						"in": "path",
						"name": "orgID",
						"required": true,
						"schema": {
							"type": "string"
						}
					},
					{
						"description": "Group id",
						"in": "path",
						"name": "groupID",
						"required": true,
						"schema": {
							"type": "string"
						}
					},
					{
						"description": "application id",
						"in": "path",
						"name": "appID",
						"required": true,
						"schema": {
							"type": "string"
						}
					},
					{
						"description": "API Key id",
						"in": "path",
						"name": "keyID",
						"required": true,
						"schema": {
							"type": "string"
						}
					}
				],
				"responses": {
					"200": {
						"content": {
							"application/json": {
								"schema": {
									"allOf": [
										{
											"$ref": "#/components/schemas/util.ServerResponse"
										},
										{
											"properties": {
												"data": {
													"$ref": "#/components/schemas/server.Stub"
												}
											},
											"type": "object"
										}
									]
								}
							}
						},
						"description": "OK"
					},
					"400": {
						"content": {
							"application/json": {
								"schema": {
									"allOf": [
										{
											"$ref": "#/components/schemas/util.ServerResponse"
										},
										{
											"properties": {
												"data": {
													"$ref": "#/components/schemas/server.Stub"
												}
											},
											"type": "object"
										}
									]
								}
							}
						},
						"description": "Bad Request"
					},
					"401": {
						"content": {
							"application/json": {
								"schema": {
									"allOf": [
										{
											"$ref": "#/components/schemas/util.ServerResponse"
										},
										{
											"properties": {
												"data": {
													"$ref": "#/components/schemas/server.Stub"
												}
											},
											"type": "object"
										}
									]
								}
							}
						},
						"description": "Unauthorized"
					},
					"500": {
						"content": {
							"application/json": {
								"schema": {
									"allOf": [
										{
											"$ref": "#/components/schemas/util.ServerResponse"
										},
										{
											"properties": {
												"data": {
													"$ref": "#/components/schemas/server.Stub"
												}
											},
											"type": "object"
										}
									]
								}
							}
						},
						"description": "Internal Server Error"
					}
				},
				"security": [
					{
						"ApiKeyAuth": []
					}
				],
				"summary": "Revoke an App's API Key",
				"tags": [
					"APIKey"
				]
			}
		},
		"/ui/organisations/{orgID}/invites": {
			"post": {
				"description": "This endpoint invites a user to join an organisation",
				"parameters": [
					{
						"description": "organisation id",
						"in": "path",
						"name": "orgID",
						"required": true,
						"schema": {
							"type": "string"
						}
					}
				],
				"requestBody": {
					"content": {
						"application/json": {
							"schema": {
								"$ref": "#/components/schemas/models.OrganisationInvite"
							}
						}
					},
					"description": "Organisation Invite Details",
					"required": true,
					"x-originalParamName": "invite"
				},
				"responses": {
					"200": {
						"content": {
							"application/json": {
								"schema": {
									"allOf": [
										{
											"$ref": "#/components/schemas/util.ServerResponse"
										},
										{
											"properties": {
												"data": {
													"$ref": "#/components/schemas/server.Stub"
												}
											},
											"type": "object"
										}
									]
								}
							}
						},
						"description": "OK"
					},
					"400": {
						"content": {
							"application/json": {
								"schema": {
									"allOf": [
										{
											"$ref": "#/components/schemas/util.ServerResponse"
										},
										{
											"properties": {
												"data": {
													"$ref": "#/components/schemas/server.Stub"
												}
											},
											"type": "object"
										}
									]
								}
							}
						},
						"description": "Bad Request"
					},
					"401": {
						"content": {
							"application/json": {
								"schema": {
									"allOf": [
										{
											"$ref": "#/components/schemas/util.ServerResponse"
										},
										{
											"properties": {
												"data": {
													"$ref": "#/components/schemas/server.Stub"
												}
											},
											"type": "object"
										}
									]
								}
							}
						},
						"description": "Unauthorized"
					},
					"500": {
						"content": {
							"application/json": {
								"schema": {
									"allOf": [
										{
											"$ref": "#/components/schemas/util.ServerResponse"
										},
										{
											"properties": {
												"data": {
													"$ref": "#/components/schemas/server.Stub"
												}
											},
											"type": "object"
										}
									]
								}
							}
						},
						"description": "Internal Server Error"
					}
				},
				"security": [
					{
						"ApiKeyAuth": []
					}
				],
				"summary": "Invite a user to join an organisation",
				"tags": [
					"Organisation"
				]
			}
		},
		"/ui/organisations/{orgID}/invites/pending": {
			"get": {
				"description": "This endpoint fetches pending organisation invites",
				"parameters": [
					{
						"description": "results per page",
						"in": "query",
						"name": "perPage",
						"schema": {
							"type": "string"
						}
					},
					{
						"description": "page number",
						"in": "query",
						"name": "page",
						"schema": {
							"type": "string"
						}
					},
					{
						"description": "sort order",
						"in": "query",
						"name": "sort",
						"schema": {
							"type": "string"
						}
					},
					{
						"description": "organisation id",
						"in": "path",
						"name": "orgID",
						"required": true,
						"schema": {
							"type": "string"
						}
					}
				],
				"responses": {
					"200": {
						"content": {
							"application/json": {
								"schema": {
									"allOf": [
										{
											"$ref": "#/components/schemas/util.ServerResponse"
										},
										{
											"properties": {
												"data": {
													"$ref": "#/components/schemas/server.Stub"
												}
											},
											"type": "object"
										}
									]
								}
							}
						},
						"description": "OK"
					},
					"400": {
						"content": {
							"application/json": {
								"schema": {
									"allOf": [
										{
											"$ref": "#/components/schemas/util.ServerResponse"
										},
										{
											"properties": {
												"data": {
													"$ref": "#/components/schemas/server.Stub"
												}
											},
											"type": "object"
										}
									]
								}
							}
						},
						"description": "Bad Request"
					},
					"401": {
						"content": {
							"application/json": {
								"schema": {
									"allOf": [
										{
											"$ref": "#/components/schemas/util.ServerResponse"
										},
										{
											"properties": {
												"data": {
													"$ref": "#/components/schemas/server.Stub"
												}
											},
											"type": "object"
										}
									]
								}
							}
						},
						"description": "Unauthorized"
					},
					"500": {
						"content": {
							"application/json": {
								"schema": {
									"allOf": [
										{
											"$ref": "#/components/schemas/util.ServerResponse"
										},
										{
											"properties": {
												"data": {
													"$ref": "#/components/schemas/server.Stub"
												}
											},
											"type": "object"
										}
									]
								}
							}
						},
						"description": "Internal Server Error"
					}
				},
				"security": [
					{
						"ApiKeyAuth": []
					}
				],
				"summary": "Fetch pending organisation invites",
				"tags": [
					"Organisation"
				]
			}
		},
		"/ui/organisations/{orgID}/invites/{inviteID}/cancel": {
			"post": {
				"description": "This endpoint cancels an organization invite",
				"parameters": [
					{
						"description": "organisation id",
						"in": "path",
						"name": "orgID",
						"required": true,
						"schema": {
							"type": "string"
						}
					},
					{
						"description": "invite id",
						"in": "path",
						"name": "inviteID",
						"required": true,
						"schema": {
							"type": "string"
						}
					}
				],
				"responses": {
					"200": {
						"content": {
							"application/json": {
								"schema": {
									"allOf": [
										{
											"$ref": "#/components/schemas/util.ServerResponse"
										},
										{
											"properties": {
												"data": {
													"$ref": "#/components/schemas/datastore.OrganisationInvite"
												}
											},
											"type": "object"
										}
									]
								}
							}
						},
						"description": "OK"
					},
					"400": {
						"content": {
							"application/json": {
								"schema": {
									"allOf": [
										{
											"$ref": "#/components/schemas/util.ServerResponse"
										},
										{
											"properties": {
												"data": {
													"$ref": "#/components/schemas/server.Stub"
												}
											},
											"type": "object"
										}
									]
								}
							}
						},
						"description": "Bad Request"
					},
					"401": {
						"content": {
							"application/json": {
								"schema": {
									"allOf": [
										{
											"$ref": "#/components/schemas/util.ServerResponse"
										},
										{
											"properties": {
												"data": {
													"$ref": "#/components/schemas/server.Stub"
												}
											},
											"type": "object"
										}
									]
								}
							}
						},
						"description": "Unauthorized"
					},
					"500": {
						"content": {
							"application/json": {
								"schema": {
									"allOf": [
										{
											"$ref": "#/components/schemas/util.ServerResponse"
										},
										{
											"properties": {
												"data": {
													"$ref": "#/components/schemas/server.Stub"
												}
											},
											"type": "object"
										}
									]
								}
							}
						},
						"description": "Internal Server Error"
					}
				},
				"security": [
					{
						"ApiKeyAuth": []
					}
				],
				"summary": "cancel organization invite",
				"tags": [
					"Organisation"
				]
			}
		},
		"/ui/organisations/{orgID}/invites/{inviteID}/resend": {
			"post": {
				"description": "This endpoint resends the organization invite to a user",
				"parameters": [
					{
						"description": "organisation id",
						"in": "path",
						"name": "orgID",
						"required": true,
						"schema": {
							"type": "string"
						}
					},
					{
						"description": "invite id",
						"in": "path",
						"name": "inviteID",
						"required": true,
						"schema": {
							"type": "string"
						}
					}
				],
				"responses": {
					"200": {
						"content": {
							"application/json": {
								"schema": {
									"allOf": [
										{
											"$ref": "#/components/schemas/util.ServerResponse"
										},
										{
											"properties": {
												"data": {
													"$ref": "#/components/schemas/server.Stub"
												}
											},
											"type": "object"
										}
									]
								}
							}
						},
						"description": "OK"
					},
					"400": {
						"content": {
							"application/json": {
								"schema": {
									"allOf": [
										{
											"$ref": "#/components/schemas/util.ServerResponse"
										},
										{
											"properties": {
												"data": {
													"$ref": "#/components/schemas/server.Stub"
												}
											},
											"type": "object"
										}
									]
								}
							}
						},
						"description": "Bad Request"
					},
					"401": {
						"content": {
							"application/json": {
								"schema": {
									"allOf": [
										{
											"$ref": "#/components/schemas/util.ServerResponse"
										},
										{
											"properties": {
												"data": {
													"$ref": "#/components/schemas/server.Stub"
												}
											},
											"type": "object"
										}
									]
								}
							}
						},
						"description": "Unauthorized"
					},
					"500": {
						"content": {
							"application/json": {
								"schema": {
									"allOf": [
										{
											"$ref": "#/components/schemas/util.ServerResponse"
										},
										{
											"properties": {
												"data": {
													"$ref": "#/components/schemas/server.Stub"
												}
											},
											"type": "object"
										}
									]
								}
							}
						},
						"description": "Internal Server Error"
					}
				},
				"security": [
					{
						"ApiKeyAuth": []
					}
				],
				"summary": "resend organization invite",
				"tags": [
					"Organisation"
				]
			}
		},
		"/ui/organisations/{orgID}/members": {
			"get": {
				"description": "This endpoint fetches an organisation's members",
				"parameters": [
					{
						"description": "organisation id",
						"in": "path",
						"name": "orgID",
						"required": true,
						"schema": {
							"type": "string"
						}
					},
					{
						"description": "results per page",
						"in": "query",
						"name": "perPage",
						"schema": {
							"type": "string"
						}
					},
					{
						"description": "page number",
						"in": "query",
						"name": "page",
						"schema": {
							"type": "string"
						}
					},
					{
						"description": "sort order",
						"in": "query",
						"name": "sort",
						"schema": {
							"type": "string"
						}
					}
				],
				"responses": {
					"200": {
						"content": {
							"application/json": {
								"schema": {
									"allOf": [
										{
											"$ref": "#/components/schemas/util.ServerResponse"
										},
										{
											"properties": {
												"data": {
													"allOf": [
														{
															"$ref": "#/components/schemas/server.pagedResponse"
														},
														{
															"properties": {
																"content": {
																	"items": {
																		"$ref": "#/components/schemas/datastore.OrganisationMember"
																	},
																	"type": "array"
																}
															},
															"type": "object"
														}
													]
												}
											},
											"type": "object"
										}
									]
								}
							}
						},
						"description": "OK"
					},
					"400": {
						"content": {
							"application/json": {
								"schema": {
									"allOf": [
										{
											"$ref": "#/components/schemas/util.ServerResponse"
										},
										{
											"properties": {
												"data": {
													"$ref": "#/components/schemas/server.Stub"
												}
											},
											"type": "object"
										}
									]
								}
							}
						},
						"description": "Bad Request"
					},
					"401": {
						"content": {
							"application/json": {
								"schema": {
									"allOf": [
										{
											"$ref": "#/components/schemas/util.ServerResponse"
										},
										{
											"properties": {
												"data": {
													"$ref": "#/components/schemas/server.Stub"
												}
											},
											"type": "object"
										}
									]
								}
							}
						},
						"description": "Unauthorized"
					},
					"500": {
						"content": {
							"application/json": {
								"schema": {
									"allOf": [
										{
											"$ref": "#/components/schemas/util.ServerResponse"
										},
										{
											"properties": {
												"data": {
													"$ref": "#/components/schemas/server.Stub"
												}
											},
											"type": "object"
										}
									]
								}
							}
						},
						"description": "Internal Server Error"
					}
				},
				"security": [
					{
						"ApiKeyAuth": []
					}
				],
				"summary": "Get organisation members",
				"tags": [
					"Organisation"
				]
			}
		},
		"/ui/organisations/{orgID}/members/{memberID}": {
			"delete": {
				"description": "This endpoint deletes an organisation's member",
				"parameters": [
					{
						"description": "organisation id",
						"in": "path",
						"name": "orgID",
						"required": true,
						"schema": {
							"type": "string"
						}
					},
					{
						"description": "organisation member id",
						"in": "path",
						"name": "memberID",
						"required": true,
						"schema": {
							"type": "string"
						}
					}
				],
				"responses": {
					"200": {
						"content": {
							"application/json": {
								"schema": {
									"allOf": [
										{
											"$ref": "#/components/schemas/util.ServerResponse"
										},
										{
											"properties": {
												"data": {
													"$ref": "#/components/schemas/server.Stub"
												}
											},
											"type": "object"
										}
									]
								}
							}
						},
						"description": "OK"
					},
					"400": {
						"content": {
							"application/json": {
								"schema": {
									"allOf": [
										{
											"$ref": "#/components/schemas/util.ServerResponse"
										},
										{
											"properties": {
												"data": {
													"$ref": "#/components/schemas/server.Stub"
												}
											},
											"type": "object"
										}
									]
								}
							}
						},
						"description": "Bad Request"
					},
					"401": {
						"content": {
							"application/json": {
								"schema": {
									"allOf": [
										{
											"$ref": "#/components/schemas/util.ServerResponse"
										},
										{
											"properties": {
												"data": {
													"$ref": "#/components/schemas/server.Stub"
												}
											},
											"type": "object"
										}
									]
								}
							}
						},
						"description": "Unauthorized"
					},
					"500": {
						"content": {
							"application/json": {
								"schema": {
									"allOf": [
										{
											"$ref": "#/components/schemas/util.ServerResponse"
										},
										{
											"properties": {
												"data": {
													"$ref": "#/components/schemas/server.Stub"
												}
											},
											"type": "object"
										}
									]
								}
							}
						},
						"description": "Internal Server Error"
					}
				},
				"security": [
					{
						"ApiKeyAuth": []
					}
				],
				"summary": "Delete an organisation's member",
				"tags": [
					"Organisation"
				]
			},
			"get": {
				"description": "This endpoint fetches an organisation's member",
				"parameters": [
					{
						"description": "organisation id",
						"in": "path",
						"name": "orgID",
						"required": true,
						"schema": {
							"type": "string"
						}
					},
					{
						"description": "organisation member id",
						"in": "path",
						"name": "memberID",
						"required": true,
						"schema": {
							"type": "string"
						}
					}
				],
				"responses": {
					"200": {
						"content": {
							"application/json": {
								"schema": {
									"allOf": [
										{
											"$ref": "#/components/schemas/util.ServerResponse"
										},
										{
											"properties": {
												"data": {
													"$ref": "#/components/schemas/datastore.OrganisationMember"
												}
											},
											"type": "object"
										}
									]
								}
							}
						},
						"description": "OK"
					},
					"400": {
						"content": {
							"application/json": {
								"schema": {
									"allOf": [
										{
											"$ref": "#/components/schemas/util.ServerResponse"
										},
										{
											"properties": {
												"data": {
													"$ref": "#/components/schemas/server.Stub"
												}
											},
											"type": "object"
										}
									]
								}
							}
						},
						"description": "Bad Request"
					},
					"401": {
						"content": {
							"application/json": {
								"schema": {
									"allOf": [
										{
											"$ref": "#/components/schemas/util.ServerResponse"
										},
										{
											"properties": {
												"data": {
													"$ref": "#/components/schemas/server.Stub"
												}
											},
											"type": "object"
										}
									]
								}
							}
						},
						"description": "Unauthorized"
					},
					"500": {
						"content": {
							"application/json": {
								"schema": {
									"allOf": [
										{
											"$ref": "#/components/schemas/util.ServerResponse"
										},
										{
											"properties": {
												"data": {
													"$ref": "#/components/schemas/server.Stub"
												}
											},
											"type": "object"
										}
									]
								}
							}
						},
						"description": "Internal Server Error"
					}
				},
				"security": [
					{
						"ApiKeyAuth": []
					}
				],
				"summary": "Get organisation member",
				"tags": [
					"Organisation"
				]
			},
			"put": {
				"description": "This endpoint updates an organisation's member",
				"parameters": [
					{
						"description": "organisation id",
						"in": "path",
						"name": "orgID",
						"required": true,
						"schema": {
							"type": "string"
						}
					},
					{
						"description": "organisation member id",
						"in": "path",
						"name": "memberID",
						"required": true,
						"schema": {
							"type": "string"
						}
					}
				],
				"requestBody": {
					"content": {
						"application/json": {
							"schema": {
								"$ref": "#/components/schemas/models.UpdateOrganisationMember"
							}
						}
					},
					"description": "Organisation member Details",
					"required": true,
					"x-originalParamName": "organisation_member"
				},
				"responses": {
					"200": {
						"content": {
							"application/json": {
								"schema": {
									"allOf": [
										{
											"$ref": "#/components/schemas/util.ServerResponse"
										},
										{
											"properties": {
												"data": {
													"$ref": "#/components/schemas/datastore.Organisation"
												}
											},
											"type": "object"
										}
									]
								}
							}
						},
						"description": "OK"
					},
					"400": {
						"content": {
							"application/json": {
								"schema": {
									"allOf": [
										{
											"$ref": "#/components/schemas/util.ServerResponse"
										},
										{
											"properties": {
												"data": {
													"$ref": "#/components/schemas/server.Stub"
												}
											},
											"type": "object"
										}
									]
								}
							}
						},
						"description": "Bad Request"
					},
					"401": {
						"content": {
							"application/json": {
								"schema": {
									"allOf": [
										{
											"$ref": "#/components/schemas/util.ServerResponse"
										},
										{
											"properties": {
												"data": {
													"$ref": "#/components/schemas/server.Stub"
												}
											},
											"type": "object"
										}
									]
								}
							}
						},
						"description": "Unauthorized"
					},
					"500": {
						"content": {
							"application/json": {
								"schema": {
									"allOf": [
										{
											"$ref": "#/components/schemas/util.ServerResponse"
										},
										{
											"properties": {
												"data": {
													"$ref": "#/components/schemas/server.Stub"
												}
											},
											"type": "object"
										}
									]
								}
							}
						},
						"description": "Internal Server Error"
					}
				},
				"security": [
					{
						"ApiKeyAuth": []
					}
				],
				"summary": "Update an organisation's member",
				"tags": [
					"Organisation"
				]
			}
		},
		"/ui/organisations/{orgID}/security/applications/{appID}/keys": {
			"get": {
				"description": "This endpoint fetches multiple api keys belonging to an app",
				"parameters": [
					{
						"description": "Organisation id",
						"in": "path",
						"name": "orgID",
						"required": true,
						"schema": {
							"type": "string"
						}
					},
					{
						"description": "application ID",
						"in": "path",
						"name": "appID",
						"required": true,
						"schema": {
							"type": "string"
						}
					}
				],
				"responses": {
					"201": {
						"content": {
							"application/json": {
								"schema": {
									"allOf": [
										{
											"$ref": "#/components/schemas/util.ServerResponse"
										},
										{
											"properties": {
												"data": {
													"$ref": "#/components/schemas/models.PortalAPIKeyResponse"
												}
											},
											"type": "object"
										}
									]
								}
							}
						},
						"description": "Created"
					},
					"400": {
						"content": {
							"application/json": {
								"schema": {
									"allOf": [
										{
											"$ref": "#/components/schemas/util.ServerResponse"
										},
										{
											"properties": {
												"data": {
													"$ref": "#/components/schemas/server.Stub"
												}
											},
											"type": "object"
										}
									]
								}
							}
						},
						"description": "Bad Request"
					},
					"401": {
						"content": {
							"application/json": {
								"schema": {
									"allOf": [
										{
											"$ref": "#/components/schemas/util.ServerResponse"
										},
										{
											"properties": {
												"data": {
													"$ref": "#/components/schemas/server.Stub"
												}
											},
											"type": "object"
										}
									]
								}
							}
						},
						"description": "Unauthorized"
					},
					"500": {
						"content": {
							"application/json": {
								"schema": {
									"allOf": [
										{
											"$ref": "#/components/schemas/util.ServerResponse"
										},
										{
											"properties": {
												"data": {
													"$ref": "#/components/schemas/server.Stub"
												}
											},
											"type": "object"
										}
									]
								}
							}
						},
						"description": "Internal Server Error"
					}
				},
				"security": [
					{
						"ApiKeyAuth": []
					}
				],
				"summary": "Fetch multiple api keys belonging to an app",
				"tags": [
					"APIKey"
				]
			}
		},
		"/ui/organisations/{orgID}/security/keys": {
			"get": {
				"description": "This endpoint fetches multiple api keys",
				"parameters": [
					{
						"description": "Organisation id",
						"in": "path",
						"name": "orgID",
						"required": true,
						"schema": {
							"type": "string"
						}
					},
					{
						"description": "api key type",
						"in": "query",
						"name": "keyType",
						"schema": {
							"type": "string"
						}
					},
					{
						"description": "results per page",
						"in": "query",
						"name": "perPage",
						"schema": {
							"type": "string"
						}
					},
					{
						"description": "page number",
						"in": "query",
						"name": "page",
						"schema": {
							"type": "string"
						}
					},
					{
						"description": "sort order",
						"in": "query",
						"name": "sort",
						"schema": {
							"type": "string"
						}
					}
				],
				"responses": {
					"200": {
						"content": {
							"application/json": {
								"schema": {
									"allOf": [
										{
											"$ref": "#/components/schemas/util.ServerResponse"
										},
										{
											"properties": {
												"data": {
													"allOf": [
														{
															"$ref": "#/components/schemas/server.pagedResponse"
														},
														{
															"properties": {
																"content": {
																	"items": {
																		"$ref": "#/components/schemas/datastore.APIKey"
																	},
																	"type": "array"
																}
															},
															"type": "object"
														}
													]
												}
											},
											"type": "object"
										}
									]
								}
							}
						},
						"description": "OK"
					},
					"400": {
						"content": {
							"application/json": {
								"schema": {
									"allOf": [
										{
											"$ref": "#/components/schemas/util.ServerResponse"
										},
										{
											"properties": {
												"data": {
													"$ref": "#/components/schemas/server.Stub"
												}
											},
											"type": "object"
										}
									]
								}
							}
						},
						"description": "Bad Request"
					},
					"401": {
						"content": {
							"application/json": {
								"schema": {
									"allOf": [
										{
											"$ref": "#/components/schemas/util.ServerResponse"
										},
										{
											"properties": {
												"data": {
													"$ref": "#/components/schemas/server.Stub"
												}
											},
											"type": "object"
										}
									]
								}
							}
						},
						"description": "Unauthorized"
					},
					"500": {
						"content": {
							"application/json": {
								"schema": {
									"allOf": [
										{
											"$ref": "#/components/schemas/util.ServerResponse"
										},
										{
											"properties": {
												"data": {
													"$ref": "#/components/schemas/server.Stub"
												}
											},
											"type": "object"
										}
									]
								}
							}
						},
						"description": "Internal Server Error"
					}
				},
				"security": [
					{
						"ApiKeyAuth": []
					}
				],
				"summary": "Fetch multiple api keys",
				"tags": [
					"APIKey"
				]
			},
			"post": {
				"description": "This endpoint creates an api key that will be used by the native auth realm",
				"parameters": [
					{
						"description": "Organisation id",
						"in": "path",
						"name": "orgID",
						"required": true,
						"schema": {
							"type": "string"
						}
					}
				],
				"requestBody": {
					"content": {
						"application/json": {
							"schema": {
								"$ref": "#/components/schemas/models.APIKey"
							}
						}
					},
					"description": "API Key",
					"required": true,
					"x-originalParamName": "apiKey"
				},
				"responses": {
					"200": {
						"content": {
							"application/json": {
								"schema": {
									"allOf": [
										{
											"$ref": "#/components/schemas/util.ServerResponse"
										},
										{
											"properties": {
												"data": {
													"$ref": "#/components/schemas/models.APIKeyResponse"
												}
											},
											"type": "object"
										}
									]
								}
							}
						},
						"description": "OK"
					},
					"400": {
						"content": {
							"application/json": {
								"schema": {
									"allOf": [
										{
											"$ref": "#/components/schemas/util.ServerResponse"
										},
										{
											"properties": {
												"data": {
													"$ref": "#/components/schemas/server.Stub"
												}
											},
											"type": "object"
										}
									]
								}
							}
						},
						"description": "Bad Request"
					},
					"401": {
						"content": {
							"application/json": {
								"schema": {
									"allOf": [
										{
											"$ref": "#/components/schemas/util.ServerResponse"
										},
										{
											"properties": {
												"data": {
													"$ref": "#/components/schemas/server.Stub"
												}
											},
											"type": "object"
										}
									]
								}
							}
						},
						"description": "Unauthorized"
					},
					"500": {
						"content": {
							"application/json": {
								"schema": {
									"allOf": [
										{
											"$ref": "#/components/schemas/util.ServerResponse"
										},
										{
											"properties": {
												"data": {
													"$ref": "#/components/schemas/server.Stub"
												}
											},
											"type": "object"
										}
									]
								}
							}
						},
						"description": "Internal Server Error"
					}
				},
				"security": [
					{
						"ApiKeyAuth": []
					}
				],
				"summary": "Create an api key",
				"tags": [
					"APIKey"
				]
			}
		},
		"/ui/organisations/{orgID}/security/keys/{keyID}": {
			"get": {
				"description": "This endpoint fetches an api key by its id",
				"parameters": [
					{
						"description": "Organisation id",
						"in": "path",
						"name": "orgID",
						"required": true,
						"schema": {
							"type": "string"
						}
					},
					{
						"description": "API Key id",
						"in": "path",
						"name": "keyID",
						"required": true,
						"schema": {
							"type": "string"
						}
					}
				],
				"responses": {
					"200": {
						"content": {
							"application/json": {
								"schema": {
									"allOf": [
										{
											"$ref": "#/components/schemas/util.ServerResponse"
										},
										{
											"properties": {
												"data": {
													"$ref": "#/components/schemas/datastore.APIKey"
												}
											},
											"type": "object"
										}
									]
								}
							}
						},
						"description": "OK"
					},
					"400": {
						"content": {
							"application/json": {
								"schema": {
									"allOf": [
										{
											"$ref": "#/components/schemas/util.ServerResponse"
										},
										{
											"properties": {
												"data": {
													"$ref": "#/components/schemas/server.Stub"
												}
											},
											"type": "object"
										}
									]
								}
							}
						},
						"description": "Bad Request"
					},
					"401": {
						"content": {
							"application/json": {
								"schema": {
									"allOf": [
										{
											"$ref": "#/components/schemas/util.ServerResponse"
										},
										{
											"properties": {
												"data": {
													"$ref": "#/components/schemas/server.Stub"
												}
											},
											"type": "object"
										}
									]
								}
							}
						},
						"description": "Unauthorized"
					},
					"500": {
						"content": {
							"application/json": {
								"schema": {
									"allOf": [
										{
											"$ref": "#/components/schemas/util.ServerResponse"
										},
										{
											"properties": {
												"data": {
													"$ref": "#/components/schemas/server.Stub"
												}
											},
											"type": "object"
										}
									]
								}
							}
						},
						"description": "Internal Server Error"
					}
				},
				"security": [
					{
						"ApiKeyAuth": []
					}
				],
				"summary": "Get api key by id",
				"tags": [
					"APIKey"
				]
			},
			"put": {
				"description": "This endpoint updates an api key",
				"parameters": [
					{
						"description": "Organisation id",
						"in": "path",
						"name": "orgID",
						"required": true,
						"schema": {
							"type": "string"
						}
					},
					{
						"description": "API Key id",
						"in": "path",
						"name": "keyID",
						"required": true,
						"schema": {
							"type": "string"
						}
					}
				],
				"responses": {
					"200": {
						"content": {
							"application/json": {
								"schema": {
									"allOf": [
										{
											"$ref": "#/components/schemas/util.ServerResponse"
										},
										{
											"properties": {
												"data": {
													"$ref": "#/components/schemas/datastore.APIKey"
												}
											},
											"type": "object"
										}
									]
								}
							}
						},
						"description": "OK"
					},
					"400": {
						"content": {
							"application/json": {
								"schema": {
									"allOf": [
										{
											"$ref": "#/components/schemas/util.ServerResponse"
										},
										{
											"properties": {
												"data": {
													"$ref": "#/components/schemas/server.Stub"
												}
											},
											"type": "object"
										}
									]
								}
							}
						},
						"description": "Bad Request"
					},
					"401": {
						"content": {
							"application/json": {
								"schema": {
									"allOf": [
										{
											"$ref": "#/components/schemas/util.ServerResponse"
										},
										{
											"properties": {
												"data": {
													"$ref": "#/components/schemas/server.Stub"
												}
											},
											"type": "object"
										}
									]
								}
							}
						},
						"description": "Unauthorized"
					},
					"500": {
						"content": {
							"application/json": {
								"schema": {
									"allOf": [
										{
											"$ref": "#/components/schemas/util.ServerResponse"
										},
										{
											"properties": {
												"data": {
													"$ref": "#/components/schemas/server.Stub"
												}
											},
											"type": "object"
										}
									]
								}
							}
						},
						"description": "Internal Server Error"
					}
				},
				"security": [
					{
						"ApiKeyAuth": []
					}
				],
				"summary": "update api key",
				"tags": [
					"APIKey"
				]
			}
		},
		"/ui/organisations/{orgID}/security/keys/{keyID}/revoke": {
			"put": {
				"description": "This endpoint revokes an api key",
				"parameters": [
					{
						"description": "Organisation id",
						"in": "path",
						"name": "orgID",
						"required": true,
						"schema": {
							"type": "string"
						}
					},
					{
						"description": "API Key id",
						"in": "path",
						"name": "keyID",
						"required": true,
						"schema": {
							"type": "string"
						}
					}
				],
				"responses": {
					"200": {
						"content": {
							"application/json": {
								"schema": {
									"allOf": [
										{
											"$ref": "#/components/schemas/util.ServerResponse"
										},
										{
											"properties": {
												"data": {
													"$ref": "#/components/schemas/server.Stub"
												}
											},
											"type": "object"
										}
									]
								}
							}
						},
						"description": "OK"
					},
					"400": {
						"content": {
							"application/json": {
								"schema": {
									"allOf": [
										{
											"$ref": "#/components/schemas/util.ServerResponse"
										},
										{
											"properties": {
												"data": {
													"$ref": "#/components/schemas/server.Stub"
												}
											},
											"type": "object"
										}
									]
								}
							}
						},
						"description": "Bad Request"
					},
					"401": {
						"content": {
							"application/json": {
								"schema": {
									"allOf": [
										{
											"$ref": "#/components/schemas/util.ServerResponse"
										},
										{
											"properties": {
												"data": {
													"$ref": "#/components/schemas/server.Stub"
												}
											},
											"type": "object"
										}
									]
								}
							}
						},
						"description": "Unauthorized"
					},
					"500": {
						"content": {
							"application/json": {
								"schema": {
									"allOf": [
										{
											"$ref": "#/components/schemas/util.ServerResponse"
										},
										{
											"properties": {
												"data": {
													"$ref": "#/components/schemas/server.Stub"
												}
											},
											"type": "object"
										}
									]
								}
							}
						},
						"description": "Internal Server Error"
					}
				},
				"security": [
					{
						"ApiKeyAuth": []
					}
				],
				"summary": "Revoke API Key",
				"tags": [
					"APIKey"
				]
			}
		},
		"/ui/users/forgot-password": {
			"post": {
				"description": "This endpoint generates a password reset token",
				"requestBody": {
					"content": {
						"application/json": {
							"schema": {
								"$ref": "#/components/schemas/models.ForgotPassword"
							}
						}
					},
					"description": "Forgot Password Details",
					"required": true,
					"x-originalParamName": "email"
				},
				"responses": {
					"200": {
						"content": {
							"application/json": {
								"schema": {
									"allOf": [
										{
											"$ref": "#/components/schemas/util.ServerResponse"
										},
										{
											"properties": {
												"data": {
													"$ref": "#/components/schemas/datastore.User"
												}
											},
											"type": "object"
										}
									]
								}
							}
						},
						"description": "OK"
					},
					"400": {
						"content": {
							"application/json": {
								"schema": {
									"allOf": [
										{
											"$ref": "#/components/schemas/util.ServerResponse"
										},
										{
											"properties": {
												"data": {
													"$ref": "#/components/schemas/server.Stub"
												}
											},
											"type": "object"
										}
									]
								}
							}
						},
						"description": "Bad Request"
					},
					"401": {
						"content": {
							"application/json": {
								"schema": {
									"allOf": [
										{
											"$ref": "#/components/schemas/util.ServerResponse"
										},
										{
											"properties": {
												"data": {
													"$ref": "#/components/schemas/server.Stub"
												}
											},
											"type": "object"
										}
									]
								}
							}
						},
						"description": "Unauthorized"
					},
					"500": {
						"content": {
							"application/json": {
								"schema": {
									"allOf": [
										{
											"$ref": "#/components/schemas/util.ServerResponse"
										},
										{
											"properties": {
												"data": {
													"$ref": "#/components/schemas/server.Stub"
												}
											},
											"type": "object"
										}
									]
								}
							}
						},
						"description": "Internal Server Error"
					}
				},
				"summary": "Send password reset token",
				"tags": [
					"User"
				]
			}
		},
		"/ui/users/reset-password": {
			"post": {
				"description": "This endpoint resets a users password",
				"parameters": [
					{
						"description": "reset token",
						"in": "query",
						"name": "token",
						"required": true,
						"schema": {
							"type": "string"
						}
					}
				],
				"requestBody": {
					"content": {
						"application/json": {
							"schema": {
								"$ref": "#/components/schemas/models.ResetPassword"
							}
						}
					},
					"description": "Reset Password Details",
					"required": true,
					"x-originalParamName": "password"
				},
				"responses": {
					"200": {
						"content": {
							"application/json": {
								"schema": {
									"allOf": [
										{
											"$ref": "#/components/schemas/util.ServerResponse"
										},
										{
											"properties": {
												"data": {
													"$ref": "#/components/schemas/datastore.User"
												}
											},
											"type": "object"
										}
									]
								}
							}
						},
						"description": "OK"
					},
					"400": {
						"content": {
							"application/json": {
								"schema": {
									"allOf": [
										{
											"$ref": "#/components/schemas/util.ServerResponse"
										},
										{
											"properties": {
												"data": {
													"$ref": "#/components/schemas/server.Stub"
												}
											},
											"type": "object"
										}
									]
								}
							}
						},
						"description": "Bad Request"
					},
					"401": {
						"content": {
							"application/json": {
								"schema": {
									"allOf": [
										{
											"$ref": "#/components/schemas/util.ServerResponse"
										},
										{
											"properties": {
												"data": {
													"$ref": "#/components/schemas/server.Stub"
												}
											},
											"type": "object"
										}
									]
								}
							}
						},
						"description": "Unauthorized"
					},
					"500": {
						"content": {
							"application/json": {
								"schema": {
									"allOf": [
										{
											"$ref": "#/components/schemas/util.ServerResponse"
										},
										{
											"properties": {
												"data": {
													"$ref": "#/components/schemas/server.Stub"
												}
											},
											"type": "object"
										}
									]
								}
							}
						},
						"description": "Internal Server Error"
					}
				},
				"summary": "Reset user password",
				"tags": [
					"User"
				]
			}
		},
		"/ui/users/token": {
			"get": {
				"description": "This endpoint finds a user by an invite token",
				"parameters": [
					{
						"description": "invite token",
						"in": "query",
						"name": "token",
						"required": true,
						"schema": {
							"type": "string"
						}
					}
				],
				"responses": {
					"200": {
						"content": {
							"application/json": {
								"schema": {
									"allOf": [
										{
											"$ref": "#/components/schemas/util.ServerResponse"
										},
										{
											"properties": {
												"data": {
													"$ref": "#/components/schemas/datastore.User"
												}
											},
											"type": "object"
										}
									]
								}
							}
						},
						"description": "OK"
					},
					"400": {
						"content": {
							"application/json": {
								"schema": {
									"allOf": [
										{
											"$ref": "#/components/schemas/util.ServerResponse"
										},
										{
											"properties": {
												"data": {
													"$ref": "#/components/schemas/server.Stub"
												}
											},
											"type": "object"
										}
									]
								}
							}
						},
						"description": "Bad Request"
					},
					"401": {
						"content": {
							"application/json": {
								"schema": {
									"allOf": [
										{
											"$ref": "#/components/schemas/util.ServerResponse"
										},
										{
											"properties": {
												"data": {
													"$ref": "#/components/schemas/server.Stub"
												}
											},
											"type": "object"
										}
									]
								}
							}
						},
						"description": "Unauthorized"
					},
					"500": {
						"content": {
							"application/json": {
								"schema": {
									"allOf": [
										{
											"$ref": "#/components/schemas/util.ServerResponse"
										},
										{
											"properties": {
												"data": {
													"$ref": "#/components/schemas/server.Stub"
												}
											},
											"type": "object"
										}
									]
								}
							}
						},
						"description": "Internal Server Error"
					}
				},
				"security": [
					{
						"ApiKeyAuth": []
					}
				],
				"summary": "Find user by invite token",
				"tags": [
					"Organisation"
				]
			}
		},
		"/ui/users/{userID}/password": {
			"put": {
				"description": "This endpoint updates a user's password",
				"parameters": [
					{
						"description": "user id",
						"in": "path",
						"name": "userID",
						"required": true,
						"schema": {
							"type": "string"
						}
					}
				],
				"requestBody": {
					"content": {
						"application/json": {
							"schema": {
								"$ref": "#/components/schemas/models.UpdatePassword"
							}
						}
					},
					"description": "Password Details",
					"required": true,
					"x-originalParamName": "group"
				},
				"responses": {
					"200": {
						"content": {
							"application/json": {
								"schema": {
									"allOf": [
										{
											"$ref": "#/components/schemas/util.ServerResponse"
										},
										{
											"properties": {
												"data": {
													"$ref": "#/components/schemas/datastore.User"
												}
											},
											"type": "object"
										}
									]
								}
							}
						},
						"description": "OK"
					},
					"400": {
						"content": {
							"application/json": {
								"schema": {
									"allOf": [
										{
											"$ref": "#/components/schemas/util.ServerResponse"
										},
										{
											"properties": {
												"data": {
													"$ref": "#/components/schemas/server.Stub"
												}
											},
											"type": "object"
										}
									]
								}
							}
						},
						"description": "Bad Request"
					},
					"401": {
						"content": {
							"application/json": {
								"schema": {
									"allOf": [
										{
											"$ref": "#/components/schemas/util.ServerResponse"
										},
										{
											"properties": {
												"data": {
													"$ref": "#/components/schemas/server.Stub"
												}
											},
											"type": "object"
										}
									]
								}
							}
						},
						"description": "Unauthorized"
					},
					"500": {
						"content": {
							"application/json": {
								"schema": {
									"allOf": [
										{
											"$ref": "#/components/schemas/util.ServerResponse"
										},
										{
											"properties": {
												"data": {
													"$ref": "#/components/schemas/server.Stub"
												}
											},
											"type": "object"
										}
									]
								}
							}
						},
						"description": "Internal Server Error"
					}
				},
				"security": [
					{
						"ApiKeyAuth": []
					}
				],
				"summary": "Updates a user's password",
				"tags": [
					"User"
				]
			}
		},
		"/ui/users/{userID}/profile": {
			"get": {
				"description": "This endpoint fetches a user",
				"parameters": [
					{
						"description": "user id",
						"in": "path",
						"name": "userID",
						"required": true,
						"schema": {
							"type": "string"
						}
					}
				],
				"responses": {
					"200": {
						"content": {
							"application/json": {
								"schema": {
									"allOf": [
										{
											"$ref": "#/components/schemas/util.ServerResponse"
										},
										{
											"properties": {
												"data": {
													"$ref": "#/components/schemas/datastore.User"
												}
											},
											"type": "object"
										}
									]
								}
							}
						},
						"description": "OK"
					},
					"400": {
						"content": {
							"application/json": {
								"schema": {
									"allOf": [
										{
											"$ref": "#/components/schemas/util.ServerResponse"
										},
										{
											"properties": {
												"data": {
													"$ref": "#/components/schemas/server.Stub"
												}
											},
											"type": "object"
										}
									]
								}
							}
						},
						"description": "Bad Request"
					},
					"401": {
						"content": {
							"application/json": {
								"schema": {
									"allOf": [
										{
											"$ref": "#/components/schemas/util.ServerResponse"
										},
										{
											"properties": {
												"data": {
													"$ref": "#/components/schemas/server.Stub"
												}
											},
											"type": "object"
										}
									]
								}
							}
						},
						"description": "Unauthorized"
					},
					"500": {
						"content": {
							"application/json": {
								"schema": {
									"allOf": [
										{
											"$ref": "#/components/schemas/util.ServerResponse"
										},
										{
											"properties": {
												"data": {
													"$ref": "#/components/schemas/server.Stub"
												}
											},
											"type": "object"
										}
									]
								}
							}
						},
						"description": "Internal Server Error"
					}
				},
				"security": [
					{
						"ApiKeyAuth": []
					}
				],
				"summary": "Gets a user",
				"tags": [
					"User"
				]
			},
			"put": {
				"description": "This endpoint updates a user",
				"parameters": [
					{
						"description": "user id",
						"in": "path",
						"name": "userID",
						"required": true,
						"schema": {
							"type": "string"
						}
					}
				],
				"requestBody": {
					"content": {
						"application/json": {
							"schema": {
								"$ref": "#/components/schemas/models.UpdateUser"
							}
						}
					},
					"description": "User Details",
					"required": true,
					"x-originalParamName": "group"
				},
				"responses": {
					"200": {
						"content": {
							"application/json": {
								"schema": {
									"allOf": [
										{
											"$ref": "#/components/schemas/util.ServerResponse"
										},
										{
											"properties": {
												"data": {
													"$ref": "#/components/schemas/datastore.User"
												}
											},
											"type": "object"
										}
									]
								}
							}
						},
						"description": "OK"
					},
					"400": {
						"content": {
							"application/json": {
								"schema": {
									"allOf": [
										{
											"$ref": "#/components/schemas/util.ServerResponse"
										},
										{
											"properties": {
												"data": {
													"$ref": "#/components/schemas/server.Stub"
												}
											},
											"type": "object"
										}
									]
								}
							}
						},
						"description": "Bad Request"
					},
					"401": {
						"content": {
							"application/json": {
								"schema": {
									"allOf": [
										{
											"$ref": "#/components/schemas/util.ServerResponse"
										},
										{
											"properties": {
												"data": {
													"$ref": "#/components/schemas/server.Stub"
												}
											},
											"type": "object"
										}
									]
								}
							}
						},
						"description": "Unauthorized"
					},
					"500": {
						"content": {
							"application/json": {
								"schema": {
									"allOf": [
										{
											"$ref": "#/components/schemas/util.ServerResponse"
										},
										{
											"properties": {
												"data": {
													"$ref": "#/components/schemas/server.Stub"
												}
											},
											"type": "object"
										}
									]
								}
							}
						},
						"description": "Internal Server Error"
					}
				},
				"security": [
					{
						"ApiKeyAuth": []
					}
				],
				"summary": "Updates a user",
				"tags": [
					"User"
				]
			}
		},
		"/ui/users/{userID}/security/personal_api_keys": {
			"get": {
				"description": "This endpoint fetches multiple api keys",
				"parameters": [
					{
						"description": "User id",
						"in": "path",
						"name": "userID",
						"required": true,
						"schema": {
							"type": "string"
						}
					},
					{
						"description": "api key type",
						"in": "query",
						"name": "keyType",
						"schema": {
							"type": "string"
						}
					},
					{
						"description": "results per page",
						"in": "query",
						"name": "perPage",
						"schema": {
							"type": "string"
						}
					},
					{
						"description": "page number",
						"in": "query",
						"name": "page",
						"schema": {
							"type": "string"
						}
					},
					{
						"description": "sort order",
						"in": "query",
						"name": "sort",
						"schema": {
							"type": "string"
						}
					}
				],
				"responses": {
					"200": {
						"content": {
							"application/json": {
								"schema": {
									"allOf": [
										{
											"$ref": "#/components/schemas/util.ServerResponse"
										},
										{
											"properties": {
												"data": {
													"allOf": [
														{
															"$ref": "#/components/schemas/server.pagedResponse"
														},
														{
															"properties": {
																"content": {
																	"items": {
																		"$ref": "#/components/schemas/datastore.APIKey"
																	},
																	"type": "array"
																}
															},
															"type": "object"
														}
													]
												}
											},
											"type": "object"
										}
									]
								}
							}
						},
						"description": "OK"
					},
					"400": {
						"content": {
							"application/json": {
								"schema": {
									"allOf": [
										{
											"$ref": "#/components/schemas/util.ServerResponse"
										},
										{
											"properties": {
												"data": {
													"$ref": "#/components/schemas/server.Stub"
												}
											},
											"type": "object"
										}
									]
								}
							}
						},
						"description": "Bad Request"
					},
					"401": {
						"content": {
							"application/json": {
								"schema": {
									"allOf": [
										{
											"$ref": "#/components/schemas/util.ServerResponse"
										},
										{
											"properties": {
												"data": {
													"$ref": "#/components/schemas/server.Stub"
												}
											},
											"type": "object"
										}
									]
								}
							}
						},
						"description": "Unauthorized"
					},
					"500": {
						"content": {
							"application/json": {
								"schema": {
									"allOf": [
										{
											"$ref": "#/components/schemas/util.ServerResponse"
										},
										{
											"properties": {
												"data": {
													"$ref": "#/components/schemas/server.Stub"
												}
											},
											"type": "object"
										}
									]
								}
							}
						},
						"description": "Internal Server Error"
					}
				},
				"security": [
					{
						"ApiKeyAuth": []
					}
				],
				"summary": "Fetch multiple api keys",
				"tags": [
					"APIKey"
				]
			},
			"post": {
				"description": "This endpoint creates an api key that will be used by the native auth realm",
				"parameters": [
					{
						"description": "User id",
						"in": "path",
						"name": "userID",
						"required": true,
						"schema": {
							"type": "string"
						}
					}
				],
				"requestBody": {
					"content": {
						"application/json": {
							"schema": {
								"$ref": "#/components/schemas/models.PersonalAPIKey"
							}
						}
					},
					"description": "API Key",
					"required": true,
					"x-originalParamName": "apiKey"
				},
				"responses": {
					"200": {
						"content": {
							"application/json": {
								"schema": {
									"allOf": [
										{
											"$ref": "#/components/schemas/util.ServerResponse"
										},
										{
											"properties": {
												"data": {
													"$ref": "#/components/schemas/models.APIKeyResponse"
												}
											},
											"type": "object"
										}
									]
								}
							}
						},
						"description": "OK"
					},
					"400": {
						"content": {
							"application/json": {
								"schema": {
									"allOf": [
										{
											"$ref": "#/components/schemas/util.ServerResponse"
										},
										{
											"properties": {
												"data": {
													"$ref": "#/components/schemas/server.Stub"
												}
											},
											"type": "object"
										}
									]
								}
							}
						},
						"description": "Bad Request"
					},
					"401": {
						"content": {
							"application/json": {
								"schema": {
									"allOf": [
										{
											"$ref": "#/components/schemas/util.ServerResponse"
										},
										{
											"properties": {
												"data": {
													"$ref": "#/components/schemas/server.Stub"
												}
											},
											"type": "object"
										}
									]
								}
							}
						},
						"description": "Unauthorized"
					},
					"500": {
						"content": {
							"application/json": {
								"schema": {
									"allOf": [
										{
											"$ref": "#/components/schemas/util.ServerResponse"
										},
										{
											"properties": {
												"data": {
													"$ref": "#/components/schemas/server.Stub"
												}
											},
											"type": "object"
										}
									]
								}
							}
						},
						"description": "Internal Server Error"
					}
				},
				"security": [
					{
						"ApiKeyAuth": []
					}
				],
				"summary": "Create an api key",
				"tags": [
					"APIKey"
				]
			}
		},
		"/ui/users/{userID}/security/personal_api_keys/{keyID}/revoke": {
			"put": {
				"description": "This endpoint revokes a personal api key",
				"parameters": [
					{
						"description": "User id",
						"in": "path",
						"name": "userID",
						"required": true,
						"schema": {
							"type": "string"
						}
					},
					{
						"description": "API Key id",
						"in": "path",
						"name": "keyID",
						"required": true,
						"schema": {
							"type": "string"
						}
					}
				],
				"responses": {
					"200": {
						"content": {
							"application/json": {
								"schema": {
									"allOf": [
										{
											"$ref": "#/components/schemas/util.ServerResponse"
										},
										{
											"properties": {
												"data": {
													"$ref": "#/components/schemas/server.Stub"
												}
											},
											"type": "object"
										}
									]
								}
							}
						},
						"description": "OK"
					},
					"400": {
						"content": {
							"application/json": {
								"schema": {
									"allOf": [
										{
											"$ref": "#/components/schemas/util.ServerResponse"
										},
										{
											"properties": {
												"data": {
													"$ref": "#/components/schemas/server.Stub"
												}
											},
											"type": "object"
										}
									]
								}
							}
						},
						"description": "Bad Request"
					},
					"401": {
						"content": {
							"application/json": {
								"schema": {
									"allOf": [
										{
											"$ref": "#/components/schemas/util.ServerResponse"
										},
										{
											"properties": {
												"data": {
													"$ref": "#/components/schemas/server.Stub"
												}
											},
											"type": "object"
										}
									]
								}
							}
						},
						"description": "Unauthorized"
					},
					"500": {
						"content": {
							"application/json": {
								"schema": {
									"allOf": [
										{
											"$ref": "#/components/schemas/util.ServerResponse"
										},
										{
											"properties": {
												"data": {
													"$ref": "#/components/schemas/server.Stub"
												}
											},
											"type": "object"
										}
									]
								}
							}
						},
						"description": "Internal Server Error"
					}
				},
				"security": [
					{
						"ApiKeyAuth": []
					}
				],
				"summary": "Revoke a Personal API Key",
				"tags": [
					"APIKey"
				]
			}
		}
	},
	"servers": [
		{
			"url": "https://dashboard.getconvoy.io/"
		}
	],
	"tags": [
		{
			"description": "User related APIs",
			"name": "User"
		},
		{
			"description": "Application related APIs",
			"name": "Application"
		},
		{
			"description": "Configuration related APIs",
			"name": "Configuration"
		},
		{
			"description": "Source related APIs",
			"name": "Source"
		},
		{
			"description": "Subscription related APIs",
			"name": "Subscriptions"
		},
		{
			"description": "Endpoint related APIs",
			"name": "Application Endpoints"
		},
		{
			"description": "Event related APIs",
			"name": "Events"
		},
		{
			"description": "API Key related APIs",
			"name": "APIKey"
		},
		{
			"description": "EventDelivery related APIs",
			"name": "EventDelivery"
		},
		{
			"description": "Delivery Attempt related APIs",
			"name": "DeliveryAttempts"
		},
		{
			"description": "Group related APIs",
			"name": "Group"
		},
		{
			"description": "Organisation related APIs",
			"name": "Organisation"
		}
	]
}<|MERGE_RESOLUTION|>--- conflicted
+++ resolved
@@ -4664,6 +4664,14 @@
 						}
 					},
 					{
+						"description": "source id",
+						"in": "query",
+						"name": "sourceId",
+						"schema": {
+							"type": "string"
+						}
+					},
+					{
 						"description": "start date",
 						"in": "query",
 						"name": "startDate",
@@ -5110,31 +5118,9 @@
 				"description": "This endpoint replays an app event",
 				"parameters": [
 					{
-<<<<<<< HEAD
 						"description": "Project id",
 						"in": "path",
 						"name": "projectID",
-=======
-						"description": "application id",
-						"in": "query",
-						"name": "appId",
-						"schema": {
-							"type": "string"
-						}
-					},
-					{
-						"description": "source id",
-						"in": "query",
-						"name": "sourceId",
-						"schema": {
-							"type": "string"
-						}
-					},
-					{
-						"description": "group id",
-						"in": "query",
-						"name": "groupId",
->>>>>>> 12abd460
 						"required": true,
 						"schema": {
 							"type": "string"
