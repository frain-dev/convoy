--- conflicted
+++ resolved
@@ -1052,15 +1052,6 @@
 				},
 				"type": "object"
 			},
-<<<<<<< HEAD
-			"models.CustomResponse": {
-				"properties": {
-					"body": {
-						"type": "string"
-					},
-					"content_type": {
-						"type": "string"
-=======
 			"models.APIKeyResponse": {
 				"properties": {
 					"created_at": {
@@ -1114,7 +1105,17 @@
 					},
 					"project": {
 						"$ref": "#/components/schemas/models.ProjectResponse"
->>>>>>> 5c361a3d
+					}
+				},
+				"type": "object"
+			},
+			"models.CustomResponse": {
+				"properties": {
+					"body": {
+						"type": "string"
+					},
+					"content_type": {
+						"type": "string"
 					}
 				},
 				"type": "object"
