--- conflicted
+++ resolved
@@ -27,11 +27,7 @@
 						"type": "integer"
 					},
 					"deleted_at": {
-<<<<<<< HEAD
-						"type": "string"
-=======
 						"type": "integer"
->>>>>>> 3bebacc2
 					},
 					"expires_at": {
 						"type": "integer"
@@ -604,7 +600,7 @@
 					"created_at": {
 						"type": "string"
 					},
-					"delted_at": {
+					"deleted_at": {
 						"type": "string"
 					},
 					"endpoint": {
