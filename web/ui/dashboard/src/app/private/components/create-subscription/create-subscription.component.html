<form class="pb-40px relative" [class]="showAction === 'true' ? 'pt-40px' : 'pt-20px'" [formGroup]="subscriptionForm" (ngSubmit)="saveSubscription()">
	<convoy-loader *ngIf="isLoadingForm"></convoy-loader>

	<convoy-card className="px-24px py-24px mb-70px relative">
		<convoy-input-field>
			<label for="subscription-name" required="true" convoy-label>Subscription name</label>
			<input type="text" id="subscription-name" convoy-input autocomplete="subscription-name" formControlName="name" placeholder="e.g paystack-live" />
			<convoy-input-error *ngIf="subscriptionForm.get('name')?.touched && subscriptionForm.get('name')?.invalid">Enter new subscription name</convoy-input-error>
		</convoy-input-field>

		<div class="border-t border-grey-20 pt-24px mt-24px">
			<h3 class="font-semibold mb-24px">Set Configurations</h3>

<<<<<<< HEAD
			<ng-container *ngIf="showConfig('events')">
				<div *ngIf="projectType === 'outgoing' || token">
					<div class="flex justify-between items-center mb-16px">
						<p class="text-14 font-medium text-grey-60 flex items-center">
							Event Types
							<convoy-tooltip size="sm" position="right" class="ml-4px">
								These are the specifications for the retry mechanism for your endpoints under this subscription. In Linear time retry, event retries are done in linear time, while in Exponential back off retry, events are retried progressively increasing the time
								before the next retry attempt.
							</convoy-tooltip>
						</p>
						<button convoy-button type="button" size="xs" fill="outline" color="grey" texture="light" (click)="toggleConfigForm('events')">
							<img src="assets/img/svg/delete-icon.svg" alt="plus icon" />
						</button>
					</div>
					<label class="w-full text-12 text-grey-40" for="tagInput">Event Types</label>
					<div (click)="focusInput()" class="w-full font-medium text-14 text-grey-100 border border-primary-500 outline-none rounded-4px bg-[#F7F9FC] pt-12px pb-8px px-12px mt-8px relative flex flex-row flex-wrap items-center">
						<div *ngFor="let tag of eventTags" class="border border-grey-10 bg-grey-10 px-4px font-medium text-12 mr-1 mb-1 rounded-4px flex items-center">
							{{ tag }}
							<button convoy-button (click)="removeEventTag(tag)" fill="text" type="button" class="py-0 px-0"><img src="/assets/img/close-icon-black.svg" width="12px" class="ml-4px" alt="close icon" /></button>
						</div>
						<input type="text" id="tagInput" (input)="addTag()" required class="text-12 bg-[#F7F9FC] focus:outline-none focus:border-none" autocomplete="off" />
					</div>
					<span class="text-grey-40 italic text-12 mb-24px">Separate event types with comma (,) or space</span>
				</div>
			</ng-container>

=======
>>>>>>> 5ebb5494
			<ng-container *ngIf="showConfig('retry_config')">
				<div class="flex justify-between items-center mb-16px">
					<p class="text-14 font-medium text-grey-60 flex items-center">
						Retry Logic
						<convoy-tooltip size="sm" position="right" class="ml-4px">
							These are the specifications for the retry mechanism for your endpoints under this subscription. In Linear time retry, event retries are done in linear time, while in Exponential back off retry, events are retried progressively increasing the time
							before the next retry attempt.
						</convoy-tooltip>
					</p>
					<button convoy-button type="button" size="xs" fill="outline" color="grey" texture="light" (click)="toggleConfigForm('retry_config')">
						<img src="assets/img/svg/delete-icon.svg" alt="plus icon" />
					</button>
				</div>

				<div class="grid grid-cols-2 gap-x-6" formGroupName="retry_config">
					<convoy-input-field>
						<convoy-select
							[options]="retryLogicTypes"
							name="type"
							formControlName="type"
							label="Mechanism"
							placeholder="Select mechanism"
							(selectedOption)="subscriptionForm.get('retry_config')?.patchValue({ type: $event })"
							errorMessage="Select retry mechanism"
						></convoy-select>
					</convoy-input-field>
					<convoy-input-field>
						<label for="retry-logic-duration" convoy-label>Duration</label>
						<div class="relative">
							<input type="number" id="retry-logic-duration" convoy-input autocomplete="retry-logic-duration" formControlName="duration" placeholder="e.g 3" />
							<div class="absolute top-[50%] right-14px text-16 text-grey-100 opacity-40 translate-y-[-50%]">sec</div>
						</div>
						<convoy-input-error *ngIf="subscriptionForm.get('retry_config.duration')?.touched && subscriptionForm.get('retry_config.duration')?.invalid">Enter wait duration before retry</convoy-input-error>
					</convoy-input-field>
					<convoy-input-field>
						<label for="retry-logic-count" convoy-label>Limit</label>
						<input type="number" id="retry-logic-count" convoy-input autocomplete="retry-logic-count" formControlName="retry_count" placeholder="e.g 5" />
						<convoy-input-error *ngIf="subscriptionForm.get('retry_config.retry_count')?.touched && subscriptionForm.get('retry_config.retry_count')?.invalid">Enter max retry limit</convoy-input-error>
					</convoy-input-field>
				</div>
			</ng-container>

			<ng-container *ngIf="showConfig('alert_config')">
				<div class="flex justify-between items-center mb-16px">
					<p class="text-14 font-medium text-grey-60 flex items-center">
						Alert Rule
						<convoy-tooltip position="right" size="sm" class="ml-4px">This specifies the frequency at which notifications(emails, slack messages) would be sent when something happens to your subscirption.</convoy-tooltip>
					</p>
					<button convoy-button type="button" size="xs" fill="outline" color="grey" texture="light" (click)="toggleConfigForm('alert_config')">
						<img src="assets/img/svg/delete-icon.svg" alt="plus icon" />
					</button>
				</div>

				<div class="grid grid-cols-2 gap-6" formGroupName="alert_config">
					<convoy-input-field>
						<label for="alert-config-time" convoy-label>Time</label>
						<div class="relative">
							<input type="number" id="alert-config-time" convoy-input autocomplete="alert-config-time" formControlName="threshold" placeholder="e.g 30" />
							<div class="absolute top-[50%] right-14px text-16 text-grey-100 opacity-40 translate-y-[-50%]">sec</div>
						</div>
						<convoy-input-error *ngIf="subscriptionForm.get('alert_config.threshold')?.touched && subscriptionForm.get('alert_config.threshold')?.invalid">Enter error alert threshold</convoy-input-error>
					</convoy-input-field>
					<convoy-input-field>
						<label for="alert-config-count" convoy-label>Limit</label>
						<input type="number" id="alert-config-count" convoy-input autocomplete="alert-config-count" formControlName="count" placeholder="e.g 5" />
						<convoy-input-error *ngIf="subscriptionForm.get('alert_config.count')?.touched && subscriptionForm.get('alert_config.count')?.invalid">Enter error alert limit</convoy-input-error>
					</convoy-input-field>
				</div>
			</ng-container>

			<ng-container *ngIf="showConfig('filter_config')">
				<div class="border border-grey-20 rounded-4px p-16px mb-24px">
					<div class="flex justify-between items-center mb-14px">
						<h4 class="text-grey-60 font-medium">Events Filter</h4>
						<button convoy-button type="button" size="xs" fill="outline" color="grey" texture="light" (click)="toggleConfigForm('filter_config')">
							<img src="assets/img/svg/delete-icon.svg" alt="delete icon" />
						</button>
					</div>

					<div class="flex justify-between items-center">
						<a convoy-button size="sm" fill="text" type="button" class="font-medium !justify-start" href="https://getconvoy.io/docs/manual/subscriptions#subscription-filters" target="_blank" referrerpolicy="noreferrer">
							Learn more about filters here
							<svg width="24" height="24" class="ml-8px" class="fill-primary-100">
								<use xlink:href="#arrow-right-icon"></use>
							</svg>
						</a>
						<button convoy-button fill="text" size="sm" className="font-medium" type="button" (click)="setupFilter()">
							Setup Filter
							<svg width="16" height="16" class="ml-10px" class="fill-primary-100">
								<use xlink:href="#plus-icon"></use>
							</svg>
						</button>
					</div>
				</div>
			</ng-container>

			<div class="flex items-center">
				<ng-container *ngFor="let config of configurations">
<<<<<<< HEAD
					<button *ngIf="!config.show" convoy-button size="sm" fill="outline" color="grey" texture="light" type="button" class="mr-24px" (click)="toggleConfigForm(config.uid)">
=======
					<button *ngIf="!config.show" convoy-button size="sm" fill="outline" color="grey" texture="light" type="button" class="mr-24px font-medium" (click)="toggleConfigForm(config.uid)">
>>>>>>> 5ebb5494
						{{ config.name }}
						<img src="assets/img/svg/plus-icon.svg" class="ml-24px" alt="plus icon" />
					</button>
				</ng-container>
			</div>
		</div>

		<div *ngIf="isCreatingSubscription" convoy-form-loader></div>
	</convoy-card>

	<ng-container *ngIf="showAction === 'true'">
		<ng-container *ngIf="projectType === 'incoming' && !token">
			<h3 class="font-semibold mb-6px">Source</h3>
			<p class="text-14 text-grey-60">Incoming event source this subscription is connected to.</p>
			<convoy-card className="px-24px py-24px mb-70px mt-20px" *ngIf="!showCreateSourceForm">
				<convoy-select
					[options]="sources"
					name="source"
					formControlName="source_id"
					errorMessage="Select or create a source"
					label="Select from existing sources"
					placeholder="Select source"
					[required]="true"
					(selectedOption)="subscriptionForm.patchValue({ source_id: $event })"
				></convoy-select>
<<<<<<< HEAD
				<button convoy-button fill="text" type="button" class="mt-24px text-14 font-medium" (click)="showCreateSourceForm = true">
=======
				<button convoy-button fill="text" type="button" class="mt-24px text-14 font-medium" (click)="showCreateSourceModal = true; subscriptionForm.patchValue({ source_id: null })">
>>>>>>> 5ebb5494
					<svg width="20" height="20" class="mr-8px" fill="currentColor">
						<use xlink:href="#plus-icon"></use>
					</svg>
					Create New Source
				</button>
			</convoy-card>
<<<<<<< HEAD
			<convoy-create-source *ngIf="showCreateSourceForm" (onAction)="$event?.action === 'close' ? (showCreateSourceForm = false) : onCreateSource($event.data); showCreateSourceForm = false">
				<button convoy-button fill="text" type="button" class="mt-24px text-14 font-medium" (click)="showCreateSourceForm = false">
=======

			<convoy-create-source *ngIf="showCreateSourceModal" (onAction)="$event?.action === 'close' ? (showCreateSourceModal = false) : onCreateSource($event.data); showCreateSourceModal = false">
				<button convoy-button fill="text" type="button" class="mt-24px text-14 font-medium" (click)="showCreateSourceModal = false; subscriptionForm.patchValue({ source_id: null })">
>>>>>>> 5ebb5494
					<svg width="20" height="20" class="mr-8px" fill="currentColor">
						<use xlink:href="#plus-icon"></use>
					</svg>
					Use Existing Source
				</button>
			</convoy-create-source>
		</ng-container>

		<h3 class="font-semibold mb-6px">Endpoint</h3>
		<p class="text-14 text-grey-60">Endpoint this subscription routes events into.</p>
		<convoy-card className="px-24px py-24px mt-20px" *ngIf="!showCreateEndpointForm">
			<convoy-select
				className="mb-0 mt-24px"
				[options]="endPoints"
				name="endpoint"
				formControlName="endpoint_id"
				errorMessage="Select or create an endpoint"
				label="Select from existing endpoints"
				placeholder="Select endpoint"
				(selectedOption)="subscriptionForm.patchValue({ endpoint_id: $event })"
				[required]="true"
			></convoy-select>
<<<<<<< HEAD
			<button convoy-button fill="text" type="button" class="mt-24px text-14 font-medium" (click)="showCreateEndpointForm = true" *ngIf="!token">
=======
			<button convoy-button fill="text" type="button" class="mt-24px text-14 font-medium" (click)="showCreateEndpointModal = true; subscriptionForm.patchValue({ endpoint_id: null })" *ngIf="!token">
>>>>>>> 5ebb5494
				<svg width="20" height="20" class="mr-8px" fill="currentColor">
					<use xlink:href="#plus-icon"></use>
				</svg>
				Create New Endpoint
			</button>
		</convoy-card>
<<<<<<< HEAD
		<convoy-create-endpoint *ngIf="showCreateEndpointForm" (onAction)="$event.action === 'close' ? (showCreateEndpointForm = false) : onCreateEndpoint($event.data); showCreateEndpointForm = false">
			<button convoy-button fill="text" type="button" class="mt-24px text-14 font-medium" (click)="showCreateEndpointForm = false" *ngIf="!token">
=======

		<convoy-create-endpoint *ngIf="showCreateEndpointModal" (onAction)="$event.action === 'close' ? (showCreateEndpointModal = false) : onCreateEndpoint($event.data); showCreateEndpointModal = false">
			<button convoy-button fill="text" type="button" class="mt-24px text-14 font-medium" (click)="showCreateEndpointModal = false; subscriptionForm.patchValue({ endpoint_id: null })" *ngIf="!token">
>>>>>>> 5ebb5494
				<svg width="20" height="20" class="mr-8px" fill="currentColor">
					<use xlink:href="#plus-icon"></use>
				</svg>
				Use Existing Endpoint
			</button>
		</convoy-create-endpoint>
	</ng-container>

	<div class="flex justify-end mt-32px" [ngClass]="{ hidden: showAction === 'false' }">
		<button convoy-button class="mr-16px text-14 transition-all duration-300 hover:text-danger-100 hover:border-danger-100" fill="outline" type="button" (click)="cancel()">Cancel</button>
		<button convoy-button class="text-14" [disabled]="isCreatingSubscription">
			{{ action == 'update' ? 'Update Subscription' : 'Create Subscription' }}
			<svg width="24" height="24" class="ml-8px" class="fill-white-100">
				<use xlink:href="#arrow-right-icon"></use>
			</svg>
		</button>
	</div>
</form>

<div class="absolute top-0 left-0 right-0 bottom-0 flex items-center justify-center bg-[rgba(0,0,0,0.5)] text-white-100 flex-col" *ngIf="showError">
	<p>An error occured while fetching app details</p>
	<button convoy-button size="sm" class="mt-20px" (click)="onAction.emit({ action: 'cancel' })">Close</button>
</div>

<div convoy-modal position="full" [title]="action === 'update' ? 'Edit Subscription Filter' : 'Create Subscription Filter'" *ngIf="showFilterForm" (closeModal)="showFilterForm = false">
	<div class="max-w-[1312px] m-auto">
		<convoy-create-subscription-filter [schema]="subscriptionForm.get('filter_config.filter')?.value" [action]="action" (filterSchema)="getFilterSchema($event)"></convoy-create-subscription-filter>
	</div>
</div>
<convoy-confirmation-modal *ngIf="confirmModal" (confirmAction)="onAction.emit({ action: 'cancel' })" (closeModal)="confirmModal = false"></convoy-confirmation-modal><|MERGE_RESOLUTION|>--- conflicted
+++ resolved
@@ -11,8 +11,7 @@
 		<div class="border-t border-grey-20 pt-24px mt-24px">
 			<h3 class="font-semibold mb-24px">Set Configurations</h3>
 
-<<<<<<< HEAD
-			<ng-container *ngIf="showConfig('events')">
+            <ng-container *ngIf="showConfig('events')">
 				<div *ngIf="projectType === 'outgoing' || token">
 					<div class="flex justify-between items-center mb-16px">
 						<p class="text-14 font-medium text-grey-60 flex items-center">
@@ -38,8 +37,6 @@
 				</div>
 			</ng-container>
 
-=======
->>>>>>> 5ebb5494
 			<ng-container *ngIf="showConfig('retry_config')">
 				<div class="flex justify-between items-center mb-16px">
 					<p class="text-14 font-medium text-grey-60 flex items-center">
@@ -138,11 +135,7 @@
 
 			<div class="flex items-center">
 				<ng-container *ngFor="let config of configurations">
-<<<<<<< HEAD
-					<button *ngIf="!config.show" convoy-button size="sm" fill="outline" color="grey" texture="light" type="button" class="mr-24px" (click)="toggleConfigForm(config.uid)">
-=======
 					<button *ngIf="!config.show" convoy-button size="sm" fill="outline" color="grey" texture="light" type="button" class="mr-24px font-medium" (click)="toggleConfigForm(config.uid)">
->>>>>>> 5ebb5494
 						{{ config.name }}
 						<img src="assets/img/svg/plus-icon.svg" class="ml-24px" alt="plus icon" />
 					</button>
@@ -168,25 +161,18 @@
 					[required]="true"
 					(selectedOption)="subscriptionForm.patchValue({ source_id: $event })"
 				></convoy-select>
-<<<<<<< HEAD
-				<button convoy-button fill="text" type="button" class="mt-24px text-14 font-medium" (click)="showCreateSourceForm = true">
-=======
-				<button convoy-button fill="text" type="button" class="mt-24px text-14 font-medium" (click)="showCreateSourceModal = true; subscriptionForm.patchValue({ source_id: null })">
->>>>>>> 5ebb5494
+
+				<button convoy-button fill="text" type="button" class="mt-24px text-14 font-medium" (click)="showCreateSourceForm = true; subscriptionForm.patchValue({ source_id: null })">
 					<svg width="20" height="20" class="mr-8px" fill="currentColor">
 						<use xlink:href="#plus-icon"></use>
 					</svg>
 					Create New Source
 				</button>
 			</convoy-card>
-<<<<<<< HEAD
+
+
 			<convoy-create-source *ngIf="showCreateSourceForm" (onAction)="$event?.action === 'close' ? (showCreateSourceForm = false) : onCreateSource($event.data); showCreateSourceForm = false">
-				<button convoy-button fill="text" type="button" class="mt-24px text-14 font-medium" (click)="showCreateSourceForm = false">
-=======
-
-			<convoy-create-source *ngIf="showCreateSourceModal" (onAction)="$event?.action === 'close' ? (showCreateSourceModal = false) : onCreateSource($event.data); showCreateSourceModal = false">
-				<button convoy-button fill="text" type="button" class="mt-24px text-14 font-medium" (click)="showCreateSourceModal = false; subscriptionForm.patchValue({ source_id: null })">
->>>>>>> 5ebb5494
+				<button convoy-button fill="text" type="button" class="mt-24px text-14 font-medium" (click)="showCreateSourceForm = false; subscriptionForm.patchValue({ source_id: null })">
 					<svg width="20" height="20" class="mr-8px" fill="currentColor">
 						<use xlink:href="#plus-icon"></use>
 					</svg>
@@ -209,25 +195,18 @@
 				(selectedOption)="subscriptionForm.patchValue({ endpoint_id: $event })"
 				[required]="true"
 			></convoy-select>
-<<<<<<< HEAD
-			<button convoy-button fill="text" type="button" class="mt-24px text-14 font-medium" (click)="showCreateEndpointForm = true" *ngIf="!token">
-=======
-			<button convoy-button fill="text" type="button" class="mt-24px text-14 font-medium" (click)="showCreateEndpointModal = true; subscriptionForm.patchValue({ endpoint_id: null })" *ngIf="!token">
->>>>>>> 5ebb5494
+
+			<button convoy-button fill="text" type="button" class="mt-24px text-14 font-medium" (click)="showCreateEndpointForm = true; subscriptionForm.patchValue({ endpoint_id: null })" *ngIf="!token">
 				<svg width="20" height="20" class="mr-8px" fill="currentColor">
 					<use xlink:href="#plus-icon"></use>
 				</svg>
 				Create New Endpoint
 			</button>
 		</convoy-card>
-<<<<<<< HEAD
+
+
 		<convoy-create-endpoint *ngIf="showCreateEndpointForm" (onAction)="$event.action === 'close' ? (showCreateEndpointForm = false) : onCreateEndpoint($event.data); showCreateEndpointForm = false">
-			<button convoy-button fill="text" type="button" class="mt-24px text-14 font-medium" (click)="showCreateEndpointForm = false" *ngIf="!token">
-=======
-
-		<convoy-create-endpoint *ngIf="showCreateEndpointModal" (onAction)="$event.action === 'close' ? (showCreateEndpointModal = false) : onCreateEndpoint($event.data); showCreateEndpointModal = false">
-			<button convoy-button fill="text" type="button" class="mt-24px text-14 font-medium" (click)="showCreateEndpointModal = false; subscriptionForm.patchValue({ endpoint_id: null })" *ngIf="!token">
->>>>>>> 5ebb5494
+			<button convoy-button fill="text" type="button" class="mt-24px text-14 font-medium" (click)="showCreateEndpointForm = false; subscriptionForm.patchValue({ endpoint_id: null })" *ngIf="!token">
 				<svg width="20" height="20" class="mr-8px" fill="currentColor">
 					<use xlink:href="#plus-icon"></use>
 				</svg>
