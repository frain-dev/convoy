<form class="relative mt-40px" [formGroup]="subscriptionForm" (ngSubmit)="saveSubscription()">
	<convoy-loader *ngIf="isLoadingForm"></convoy-loader>

	<ng-container *ngIf="isPortal === 'false' && showAction === 'true'">
		<ng-container *ngIf="projectType === 'incoming' && !token">
			<h3 class="font-semibold text-14">Source</h3>
			<p class="text-12 text-neutral-10 mt-6px">Incoming event source this subscription is connected to.</p>
			<div convoy-card class="px-24px py-24px mb-70px mt-20px">
				<ng-container *ngIf="!showCreateSourceForm">
					<convoy-select
						[options]="sources"
						name="source"
						formControlName="source_id"
						errorMessage="Select or create a source"
						label="Select from existing sources"
						placeholder="Select source"
						[required]="true"
						[searchable]="true"
						(searchString)="getSources($event)"
						(selectedOption)="subscriptionForm.patchValue({ source_id: $event })"
					></convoy-select>

					<button size="sm" convoy-button convoy-permission="Subscriptions|MANAGE" fill="text" type="button" class="mt-24px font-medium" (click)="showCreateSourceForm = true; subscriptionForm.patchValue({ source_id: null })">Create New Source</button>
				</ng-container>

				<convoy-create-source *ngIf="showCreateSourceForm" (onAction)="$event?.action === 'close' ? (showCreateSourceForm = false) : onCreateSource($event.data)">
					<button size="sm" convoy-permission="Subscriptions|MANAGE" convoy-button fill="text" type="button" class="pt-30px font-medium" (click)="showCreateSourceForm = false; subscriptionForm.patchValue({ source_id: null })">Use Existing Source</button>
				</convoy-create-source>
			</div>
		</ng-container>
	</ng-container>

	<ng-container *ngIf="(!endpointId && !isUpdateAction) || isPortal === 'false'">
		<h3 class="font-semibold text-14 mt-40px">Endpoint</h3>
		<p class="text-12 text-neutral-10 mt-6px">Endpoint this subscription routes events into.</p>
		<div convoy-card class="px-24px py-24px mt-20px mb-70px" *ngIf="!showCreateEndpointForm">
			<convoy-select
				className="mb-0 mt-24px"
				[options]="endpoints"
				name="endpoint"
				formControlName="endpoint_id"
				errorMessage="Select or create an endpoint"
				label="Select from existing endpoints"
				placeholder="Select endpoint"
				[required]="true"
				[searchable]="true"
				(searchString)="getEndpoints($event)"
				(selectedOption)="subscriptionForm.patchValue({ endpoint_id: $event })"
			></convoy-select>

			<button size="sm" convoy-button fill="text" type="button" class="mt-24px font-medium" (click)="showCreateEndpointForm = true; subscriptionForm.patchValue({ endpoint_id: null })" *ngIf="!token">Create New Endpoint</button>
		</div>

		<convoy-create-endpoint *ngIf="showCreateEndpointForm" (onAction)="$event.action === 'close' ? (showCreateEndpointForm = false) : onCreateEndpoint($event.data)" type="subscription" class="block mb-70px">
			<button size="sm" convoy-permission="Subscriptions|MANAGE" convoy-button fill="text" type="button" class="mt-40px font-medium" (click)="showCreateEndpointForm = false; subscriptionForm.patchValue({ endpoint_id: null })" *ngIf="!token">Use Existing Endpoint</button>
		</convoy-create-endpoint>
	</ng-container>

	<ng-container *ngIf="showAction == 'true'">
		<h3 class="font-semibold text-14 mt-20px">Webhook Subscription Configuration</h3>
		<p class="text-12 text-neutral-10 mt-6px">Configure how you want this endpoint to receive webhook events.</p>
	</ng-container>
	<div class="mt-24px relative" [ngClass]="{ 'border border-neutral-4 p-24px rounded-8px pt-24px': showAction == 'true' }">
		<ng-container *ngIf="showAction === 'true'">
			<convoy-input-field className="mb-40px">
				<label for="subscription-name" required="true" convoy-label>Subscription name</label>
				<input type="text" id="subscription-name" convoy-input autocomplete="subscription-name" formControlName="name" placeholder="e.g paystack-live" />
				<convoy-input-error *ngIf="subscriptionForm.get('name')?.touched && subscriptionForm.get('name')?.invalid">Enter new subscription name</convoy-input-error>
			</convoy-input-field>

			<hr class="border-t border-neutral-4 mb-40px" />
		</ng-container>

		<ng-container *ngIf="showConfig('events')">
			<div *ngIf="projectType === 'outgoing' || token" class="border-l-2 border-neutral-3 pl-16px mb-40px">
				<div class="flex justify-between items-end mb-8px">
					<p class="text-12 font-medium text-neutral-9 flex items-center">
						Event Types
						<convoy-tooltip size="sm" position="top-right" class="ml-4px">
							These are the specifications for the retry mechanism for your endpoints under this subscription. In Linear time retry, event retries are done in linear time, while in Exponential back off retry, events are retried progressively increasing the time
							before the next retry attempt.
						</convoy-tooltip>
					</p>
					<button convoy-button type="button" size="xs" fill="soft-outline" color="neutral" *ngIf="action !== 'view'" (click)="toggleConfigForm('events')">
						<svg width="14" height="14" class="fill-transparent stroke-neutral-9">
							<use xlink:href="#delete-icon2"></use>
						</svg>
					</button>
				</div>

<<<<<<< HEAD
				<convoy-multi-input [prefilledKeys]="eventTags" (inputValues)="eventTags = $event; subscriptionForm.patchValue({ filter_config: { event_types: $event } })"></convoy-multi-input>

				<span class="text-neutral-8 font-normal italic text-10 mb-24px">Separate event types with comma (,) or space</span>
=======
				<ng-container formGroupName="filter_config">
					<convoy-select
						name="event_types"
                        selectionType="eventTypes"
						formControlName="event_types"
						[selectedValues]="eventTags"
						[options]="eventTypes"
						[multiple]="true"
						className="mb-24px"
						(selectedOption)="subscriptionForm.patchValue({ filter_config: { event_types: $event } })"
					></convoy-select>
				</ng-container>
>>>>>>> e3784a2d
			</div>
		</ng-container>

		<ng-container *ngIf="showConfig('filter_config')">
			<div class="border-l-2 border-neutral-3 pl-16px mb-40px flex justify-between items-center">
				<div>
					<div class="flex items-center gap-8px">
						<h4 class="text-neutral-10 font-medium text-12">Events Filter</h4>
						<div convoy-tag size="sm" color="primary" *ngIf="!licenseService.hasLicense('ADVANCED_SUBSCRIPTIONS')">
							<svg width="10" height="10" class="fill-new.primary-400 scale-150">
								<use xlink:href="#lock-icon"></use>
							</svg>
							Business
						</div>
					</div>
					<p class="text-10 text-neutral-10 mt-4px">Filter events received by request body and header.</p>
				</div>
				<div class="flex items-center">
					<button convoy-button fill="soft-outline" color="neutral" class="py-2px px-6px" size="xs" type="button" (click)="setupFilter()" [disabled]="!licenseService.hasLicense('ADVANCED_SUBSCRIPTIONS')">Open Editor</button>

					<div class="mx-10px h-16px w-[1px] bg-neutral-5"></div>

					<button convoy-button type="button" size="xs" *ngIf="action !== 'view'" fill="soft-outline" color="neutral" (click)="toggleConfigForm('filter_config')">
						<svg width="14" height="14" class="fill-transparent stroke-neutral-10">
							<use xlink:href="#delete-icon2"></use>
						</svg>
					</button>
				</div>
			</div>
		</ng-container>

		<ng-container *ngIf="showConfig('tranform_config')">
			<div class="border-l-2 border-neutral-3 pl-16px mb-40px flex justify-between items-center">
				<div>
					<div class="flex items-center gap-8px">
						<div class="flex items-center gap-8px">
							<h4 class="text-neutral-10 font-medium text-12">Transform</h4>
						</div>
						<div convoy-tag size="sm" color="primary" *ngIf="!licenseService.hasLicense('WEBHOOK_TRANSFORMATIONS')">
							<svg width="10" height="10" class="fill-new.primary-400 scale-150">
								<use xlink:href="#lock-icon"></use>
							</svg>
							Business
						</div>
					</div>
					<p class="text-10 text-neutral-10 mt-4px">Transform request body of events with a javascript function.</p>
				</div>
				<div class="flex items-center">
					<button convoy-button fill="soft-outline" color="neutral" class="py-2px px-6px" size="xs" type="button" (click)="setupTransformDialog()" [disabled]="!licenseService.hasLicense('WEBHOOK_TRANSFORMATIONS')">Open Editor</button>

					<div class="mx-10px h-16px w-[1px] bg-neutral-5"></div>

					<button convoy-button type="button" size="xs" *ngIf="action !== 'view'" fill="soft-outline" color="neutral" (click)="toggleConfigForm('tranform_config')">
						<svg width="14" height="14" class="fill-transparent stroke-neutral-10">
							<use xlink:href="#delete-icon2"></use>
						</svg>
					</button>
				</div>
			</div>
		</ng-container>

		<div class="flex flex-wrap items-center gap-24px" *ngIf="shouldShowBorder < configurations.length">
			<ng-container *ngFor="let config of configurations">
				<convoy-config-button *ngIf="!config.show" (onClick)="toggleConfigForm(config.uid)">{{ config.name }}</convoy-config-button>
			</ng-container>
		</div>

		<div *ngIf="isCreatingSubscription && action === 'create'" convoy-form-loader></div>
	</div>

	<div class="flex justify-end mt-40px pb-40px" [ngClass]="{ hidden: showAction === 'false' }">
		<button convoy-button size="sm" [disabled]="isCreatingSubscription || subscriptionForm.disabled">
			{{ action == 'update' || isUpdateAction ? 'Updat' : 'Creat' }}{{ isCreatingSubscription ? 'ing Subscription...' : 'e Subscription' }}
			<svg width="24" height="24" class="ml-8px" class="fill-white-100" *ngIf="action === 'create'">
				<use xlink:href="#arrow-right-icon"></use>
			</svg>
		</button>
	</div>
</form>

<!-- subscription filters form   -->
<dialog open convoy-dialog position="full" *ngIf="showFilterDialog">
	<div class="w-full h-full">
		<convoy-create-subscription-filter (close)="showFilterDialog = false" [schema]="subscriptionForm.get('filter_config.filter')?.value" [action]="action" (filterSchema)="getFilterSchema($event)"></convoy-create-subscription-filter>
	</div>
</dialog>

<!-- subscription tranform form   -->
<dialog open convoy-dialog position="full" *ngIf="showTransformDialog">
	<div class="w-full h-full overflow-y-auto">
		<convoy-create-transform-function (close)="showTransformDialog = false" (updatedTransformFunction)="getFunction($event)" [transformFunction]="subscriptionForm.get('function')?.value"></convoy-create-transform-function>
	</div>
</dialog>

<convoy-notification></convoy-notification>

<!-- source url modal  -->
<dialog #sourceURLDialog convoy-dialog position="center">
	<convoy-source-url [url]="sourceURL" (close)="sourceURLDialog.close(); onAction.emit({ data: subscription, action: this.action == 'update' ? 'update' : 'create' })"></convoy-source-url>
</dialog><|MERGE_RESOLUTION|>--- conflicted
+++ resolved
@@ -88,11 +88,6 @@
 					</button>
 				</div>
 
-<<<<<<< HEAD
-				<convoy-multi-input [prefilledKeys]="eventTags" (inputValues)="eventTags = $event; subscriptionForm.patchValue({ filter_config: { event_types: $event } })"></convoy-multi-input>
-
-				<span class="text-neutral-8 font-normal italic text-10 mb-24px">Separate event types with comma (,) or space</span>
-=======
 				<ng-container formGroupName="filter_config">
 					<convoy-select
 						name="event_types"
@@ -105,7 +100,6 @@
 						(selectedOption)="subscriptionForm.patchValue({ filter_config: { event_types: $event } })"
 					></convoy-select>
 				</ng-container>
->>>>>>> e3784a2d
 			</div>
 		</ng-container>
 
