<form class="relative" [class]="showAction === 'true' ? 'pt-40px' : 'pt-20px'" [formGroup]="subscriptionForm" (ngSubmit)="saveSubscription()">
	<convoy-loader *ngIf="isLoadingForm"></convoy-loader>

<<<<<<< HEAD
	<convoy-card className="px-24px py-24px mb-40px relative">
		<convoy-input-field>
			<label for="subscription-name" required="true" convoy-label>Subscription name</label>
			<input type="text" id="subscription-name" convoy-input autocomplete="subscription-name" formControlName="name" placeholder="e.g paystack-live" />
			<convoy-input-error *ngIf="subscriptionForm.get('name')?.touched && subscriptionForm.get('name')?.invalid">Enter new subscription name</convoy-input-error>
		</convoy-input-field>

		<div class="border-t border-grey-20 pt-24px mt-24px">
			<h3 class="font-semibold mb-24px">Set Configurations</h3>

			<ng-container *ngIf="showConfig('events')">
				<div *ngIf="projectType === 'outgoing' || token" class="mb-24px">
					<div class="flex justify-between items-center mb-16px">
						<p class="text-14 font-medium text-grey-60 flex items-center">
							Event Types
							<convoy-tooltip size="sm" position="right" class="ml-4px">
								These are the specifications for the retry mechanism for your endpoints under this subscription. In Linear time retry, event retries are done in linear time, while in Exponential back off retry, events are retried progressively increasing the time
								before the next retry attempt.
							</convoy-tooltip>
						</p>
						<button convoy-button type="button" size="xs" fill="outline" color="grey" texture="light" (click)="toggleConfigForm('events')">
							<svg width="16" height="16" class="fill-grey-60">
								<use xlink:href="#delete-icon"></use>
							</svg>
						</button>
					</div>
					<label class="w-full text-12 text-grey-40" for="tagInput">Event Types</label>
					<div (click)="focusInput()" class="w-full font-medium text-14 text-grey-100 border border-primary-500 outline-none rounded-4px bg-[#F7F9FC] pt-12px pb-8px px-12px mt-8px relative flex flex-row flex-wrap items-center">
						<div *ngFor="let tag of eventTags" class="border border-grey-10 bg-grey-10 px-4px font-medium text-12 mr-1 mb-1 rounded-4px flex items-center">
							{{ tag }}
							<button convoy-button (click)="removeEventTag(tag)" fill="text" type="button" class="py-0 px-0"><img src="/assets/img/close-icon-black.svg" width="12px" class="ml-4px" alt="close icon" /></button>
						</div>
						<input type="text" id="tagInput" (input)="addTag()" required class="text-12 bg-[#F7F9FC] focus:outline-none focus:border-none" autocomplete="off" />
					</div>
					<span class="text-grey-40 italic text-12 mb-24px">Separate event types with comma (,) or space</span>
				</div>
			</ng-container>
=======
	<convoy-card class="px-24px py-24px relative" [ngClass]="{ 'mb-70px': action !== 'view' }">
		<ng-container *ngIf="action !== 'view'">
			<convoy-input-field>
				<label for="subscription-name" required="true" convoy-label>Subscription name</label>
				<input type="text" id="subscription-name" convoy-input autocomplete="subscription-name" formControlName="name" placeholder="e.g paystack-live" />
				<convoy-input-error *ngIf="subscriptionForm.get('name')?.touched && subscriptionForm.get('name')?.invalid">Enter new subscription name</convoy-input-error>
			</convoy-input-field>
>>>>>>> fe2dc66d

			<hr class="border-t border-grey-20 mb-24px" />
		</ng-container>

		<h3 class="font-semibold mb-24px">Set Configurations</h3>

		<ng-container *ngIf="showConfig('events')">
			<div *ngIf="projectType === 'outgoing' || token" class="mb-24px">
				<div class="flex justify-between items-center mb-16px">
					<p class="text-14 font-medium text-grey-60 flex items-center">
						Event Types
						<convoy-tooltip size="sm" position="right" class="ml-4px">
							These are the specifications for the retry mechanism for your endpoints under this subscription. In Linear time retry, event retries are done in linear time, while in Exponential back off retry, events are retried progressively increasing the time
							before the next retry attempt.
						</convoy-tooltip>
					</p>
					<button convoy-button type="button" size="xs" fill="outline" color="grey" texture="light" (click)="toggleConfigForm('events')">
						<svg width="16" height="16" class="fill-grey-60">
							<use xlink:href="#delete-icon"></use>
						</svg>
					</button>
				</div>
				<label class="w-full text-12 text-grey-40" for="tagInput">Event Types</label>
				<div (click)="focusInput()" class="w-full font-medium text-14 text-grey-100 border border-primary-500 outline-none rounded-4px bg-[#F7F9FC] pt-12px pb-8px px-12px mt-8px relative flex flex-row flex-wrap items-center">
					<div *ngFor="let tag of eventTags" class="border border-grey-10 bg-grey-10 px-4px font-medium text-12 mr-1 mb-1 rounded-4px flex items-center">
						{{ tag }}
						<button convoy-button *ngIf="action !== 'view'" (click)="removeEventTag(tag)" fill="text" type="button" class="py-0 px-0"><img src="/assets/img/close-icon-black.svg" width="12px" class="ml-4px" alt="close icon" /></button>
					</div>
					<input type="text" id="tagInput" (input)="addTag()" required class="text-12 bg-[#F7F9FC] focus:outline-none focus:border-none" [readonly]="action === 'view'" autocomplete="off" />
				</div>
				<span class="text-grey-40 italic text-12 mb-24px">Separate event types with comma (,) or space</span>
			</div>
		</ng-container>

		<ng-container *ngIf="showConfig('retry_config')">
			<div class="flex justify-between items-center mb-16px">
				<p class="text-14 font-medium text-grey-60 flex items-center">
					Retry Logic
					<convoy-tooltip size="sm" position="right" class="ml-4px">
						These are the specifications for the retry mechanism for your endpoints under this subscription. In Linear time retry, event retries are done in linear time, while in Exponential back off retry, events are retried progressively increasing the time before
						the next retry attempt.
					</convoy-tooltip>
				</p>
				<button convoy-button type="button" size="xs" fill="outline" color="grey" texture="light" (click)="toggleConfigForm('retry_config')">
					<svg width="16" height="16" class="fill-grey-60">
						<use xlink:href="#delete-icon"></use>
					</svg>
				</button>
			</div>

			<div class="grid grid-cols-2 gap-x-6" formGroupName="retry_config">
				<convoy-input-field>
					<convoy-select
						[options]="retryLogicTypes"
						name="type"
						formControlName="type"
						label="Mechanism"
						placeholder="Select mechanism"
						(selectedOption)="subscriptionForm.get('retry_config')?.patchValue({ type: $event })"
						[readonly]="action === 'view'"
						errorMessage="Select retry mechanism"
					></convoy-select>
				</convoy-input-field>
				<convoy-input-field>
					<label for="retry-logic-duration" convoy-label>Duration</label>
					<div class="relative">
						<input type="number" id="retry-logic-duration" convoy-input autocomplete="retry-logic-duration" formControlName="duration" placeholder="e.g 3" [readonly]="action === 'view'" [ngClass]="{ 'pointer-events-none': action === 'view' }" />
						<div class="absolute top-[50%] right-14px text-16 text-grey-100 opacity-40 translate-y-[-50%]">sec</div>
					</div>
					<convoy-input-error *ngIf="subscriptionForm.get('retry_config.duration')?.touched && subscriptionForm.get('retry_config.duration')?.invalid">Enter wait duration before retry</convoy-input-error>
				</convoy-input-field>
				<convoy-input-field>
					<label for="retry-logic-count" convoy-label>Limit</label>
					<input type="number" id="retry-logic-count" convoy-input autocomplete="retry-logic-count" formControlName="retry_count" placeholder="e.g 5" [readonly]="action === 'view'" [ngClass]="{ 'pointer-events-none': action === 'view' }" />
					<convoy-input-error *ngIf="subscriptionForm.get('retry_config.retry_count')?.touched && subscriptionForm.get('retry_config.retry_count')?.invalid">Enter max retry limit</convoy-input-error>
				</convoy-input-field>
			</div>
		</ng-container>

		<ng-container *ngIf="showConfig('filter_config')">
			<div class="border border-grey-20 rounded-4px p-16px mb-24px">
				<div class="flex justify-between items-center mb-14px">
					<h4 class="text-grey-60 font-medium">Events Filter</h4>
					<button convoy-button type="button" size="xs" fill="outline" color="grey" texture="light" (click)="toggleConfigForm('filter_config')">
						<svg width="16" height="16" class="fill-grey-60">
							<use xlink:href="#delete-icon"></use>
						</svg>
					</button>
				</div>

				<div class="flex justify-between items-center">
					<a convoy-button size="sm" fill="text" type="button" class="font-medium !justify-start" href="https://getconvoy.io/docs/manual/subscriptions#subscription-filters" target="_blank" referrerpolicy="noreferrer">
						Learn more about filters here
						<svg width="24" height="24" class="ml-8px" class="fill-primary-100">
							<use xlink:href="#arrow-right-icon"></use>
						</svg>
					</a>
					<button convoy-button fill="text" size="sm" className="font-medium" type="button" (click)="setupFilter()">
						Setup Filter
						<svg width="16" height="16" class="ml-10px" class="fill-primary-100">
							<use xlink:href="#plus-icon"></use>
						</svg>
					</button>
				</div>
			</div>
		</ng-container>

		<div class="flex flex-wrap items-center">
			<ng-container *ngFor="let config of configurations">
				<button
					*ngIf="!config.show"
					convoy-button
					size="sm"
					fill="outline"
					color="grey"
					texture="light"
					type="button"
					class="mr-24px mb-10px"
					(click)="toggleConfig(config.uid)"
				>
					{{ config.name }}
					<img src="assets/img/svg/plus-icon.svg" class="ml-24px" alt="plus icon" />
				</button>
			</ng-container>
		</div>

		<div *ngIf="isCreatingSubscription" convoy-form-loader></div>
	</convoy-card>

	<ng-container *ngIf="showAction === 'true'">
		<ng-container *ngIf="projectType === 'incoming' && !token">
			<h3 class="font-semibold mb-6px">Source</h3>
			<p class="text-14 text-grey-60">Incoming event source this subscription is connected to.</p>
			<convoy-card className="px-24px py-24px mb-70px mt-20px" *ngIf="!showCreateSourceForm">
				<convoy-select
					[options]="sources"
					name="source"
					formControlName="source_id"
					errorMessage="Select or create a source"
					label="Select from existing sources"
					placeholder="Select source"
					[required]="true"
					(selectedOption)="subscriptionForm.patchValue({ source_id: $event })"
				></convoy-select>

				<button convoy-button fill="text" type="button" class="mt-24px text-14 font-medium" (click)="showCreateSourceForm = true; subscriptionForm.patchValue({ source_id: null })">
					<svg width="20" height="20" class="mr-8px" fill="currentColor">
						<use xlink:href="#plus-icon"></use>
					</svg>
					Create New Source
				</button>
			</convoy-card>

			<convoy-create-source *ngIf="showCreateSourceForm" (onAction)="$event?.action === 'close' ? (showCreateSourceForm = false) : onCreateSource($event.data)">
				<button convoy-button fill="text" type="button" class="mt-24px text-14 font-medium" (click)="showCreateSourceForm = false; subscriptionForm.patchValue({ source_id: null })">
					<svg width="20" height="20" class="mr-8px" fill="currentColor">
						<use xlink:href="#plus-icon"></use>
					</svg>
					Use Existing Source
				</button>
			</convoy-create-source>
		</ng-container>

		<h3 class="font-semibold mb-6px">Endpoint</h3>
		<p class="text-14 text-grey-60">Endpoint this subscription routes events into.</p>
		<convoy-card className="px-24px py-24px mt-20px" *ngIf="!showCreateEndpointForm">
			<convoy-select
				className="mb-0 mt-24px"
				[options]="endPoints"
				name="endpoint"
				formControlName="endpoint_id"
				errorMessage="Select or create an endpoint"
				label="Select from existing endpoints"
				placeholder="Select endpoint"
				(selectedOption)="subscriptionForm.patchValue({ endpoint_id: $event })"
				[required]="true"
			></convoy-select>

			<button convoy-button fill="text" type="button" class="mt-24px text-14 font-medium" (click)="showCreateEndpointForm = true; subscriptionForm.patchValue({ endpoint_id: null })" *ngIf="!token">
				<svg width="20" height="20" class="mr-8px" fill="currentColor">
					<use xlink:href="#plus-icon"></use>
				</svg>
				Create New Endpoint
			</button>
		</convoy-card>

		<convoy-create-endpoint *ngIf="showCreateEndpointForm" (onAction)="$event.action === 'close' ? (showCreateEndpointForm = false) : onCreateEndpoint($event.data)">
			<button convoy-button fill="text" type="button" class="mt-24px text-14 font-medium" (click)="showCreateEndpointForm = false; subscriptionForm.patchValue({ endpoint_id: null })" *ngIf="!token">
				<svg width="20" height="20" class="mr-8px" fill="currentColor">
					<use xlink:href="#plus-icon"></use>
				</svg>
				Use Existing Endpoint
			</button>
		</convoy-create-endpoint>
	</ng-container>

	<div class="flex justify-end mt-32px mb-40px" [ngClass]="{ hidden: showAction === 'false' }">
		<button convoy-button class="mr-16px text-14 transition-all duration-300 hover:text-danger-100 hover:border-danger-100" fill="outline" type="button" (click)="cancel()">Cancel</button>
		<button convoy-button class="text-14" [disabled]="isCreatingSubscription">
			{{ action == 'update' ? 'Update Subscription' : 'Create Subscription' }}
			<svg width="24" height="24" class="ml-8px" class="fill-white-100">
				<use xlink:href="#arrow-right-icon"></use>
			</svg>
		</button>
	</div>
</form>

<div class="absolute top-0 left-0 right-0 bottom-0 flex items-center justify-center bg-[rgba(0,0,0,0.5)] text-white-100 flex-col" *ngIf="showError">
	<p>An error occured while fetching app details</p>
	<button convoy-button size="sm" class="mt-20px" (click)="onAction.emit({ action: 'cancel' })">Close</button>
</div>

<div convoy-modal position="full" [title]="action === 'update' ? 'Edit Subscription Filter' : 'Create Subscription Filter'" *ngIf="showFilterForm" (closeModal)="showFilterForm = false">
	<div class="max-w-[1312px] m-auto">
		<convoy-create-subscription-filter [schema]="subscriptionForm.get('filter_config.filter')?.value" [action]="action" (filterSchema)="getFilterSchema($event)"></convoy-create-subscription-filter>
	</div>
</div>

<div convoy-modal position="center" size="sm" *ngIf="confirmModal" (closeModal)="confirmModal = false">
	<div class="px-20px py-30px" modalBody>
		<p class="text-16 font-semibold text-black mb-8px">Confirm Action</p>
		<p class="text-14 font-medium text-grey-40 mb-24px">You are about to discard this process, please confirm this action.</p>
		<div class="flex items-center">
			<button convoy-button color="danger" class="mr-12px px-60px" (click)="onAction.emit({ action: 'close' })">Confirm</button>
			<button convoy-button fill="clear" [color]="confirmModal ? 'primary' : 'danger'" class="font-semibold" (click)="confirmModal = false">Cancel</button>
		</div>
	</div>
</div><|MERGE_RESOLUTION|>--- conflicted
+++ resolved
@@ -1,45 +1,6 @@
 <form class="relative" [class]="showAction === 'true' ? 'pt-40px' : 'pt-20px'" [formGroup]="subscriptionForm" (ngSubmit)="saveSubscription()">
 	<convoy-loader *ngIf="isLoadingForm"></convoy-loader>
 
-<<<<<<< HEAD
-	<convoy-card className="px-24px py-24px mb-40px relative">
-		<convoy-input-field>
-			<label for="subscription-name" required="true" convoy-label>Subscription name</label>
-			<input type="text" id="subscription-name" convoy-input autocomplete="subscription-name" formControlName="name" placeholder="e.g paystack-live" />
-			<convoy-input-error *ngIf="subscriptionForm.get('name')?.touched && subscriptionForm.get('name')?.invalid">Enter new subscription name</convoy-input-error>
-		</convoy-input-field>
-
-		<div class="border-t border-grey-20 pt-24px mt-24px">
-			<h3 class="font-semibold mb-24px">Set Configurations</h3>
-
-			<ng-container *ngIf="showConfig('events')">
-				<div *ngIf="projectType === 'outgoing' || token" class="mb-24px">
-					<div class="flex justify-between items-center mb-16px">
-						<p class="text-14 font-medium text-grey-60 flex items-center">
-							Event Types
-							<convoy-tooltip size="sm" position="right" class="ml-4px">
-								These are the specifications for the retry mechanism for your endpoints under this subscription. In Linear time retry, event retries are done in linear time, while in Exponential back off retry, events are retried progressively increasing the time
-								before the next retry attempt.
-							</convoy-tooltip>
-						</p>
-						<button convoy-button type="button" size="xs" fill="outline" color="grey" texture="light" (click)="toggleConfigForm('events')">
-							<svg width="16" height="16" class="fill-grey-60">
-								<use xlink:href="#delete-icon"></use>
-							</svg>
-						</button>
-					</div>
-					<label class="w-full text-12 text-grey-40" for="tagInput">Event Types</label>
-					<div (click)="focusInput()" class="w-full font-medium text-14 text-grey-100 border border-primary-500 outline-none rounded-4px bg-[#F7F9FC] pt-12px pb-8px px-12px mt-8px relative flex flex-row flex-wrap items-center">
-						<div *ngFor="let tag of eventTags" class="border border-grey-10 bg-grey-10 px-4px font-medium text-12 mr-1 mb-1 rounded-4px flex items-center">
-							{{ tag }}
-							<button convoy-button (click)="removeEventTag(tag)" fill="text" type="button" class="py-0 px-0"><img src="/assets/img/close-icon-black.svg" width="12px" class="ml-4px" alt="close icon" /></button>
-						</div>
-						<input type="text" id="tagInput" (input)="addTag()" required class="text-12 bg-[#F7F9FC] focus:outline-none focus:border-none" autocomplete="off" />
-					</div>
-					<span class="text-grey-40 italic text-12 mb-24px">Separate event types with comma (,) or space</span>
-				</div>
-			</ng-container>
-=======
 	<convoy-card class="px-24px py-24px relative" [ngClass]="{ 'mb-70px': action !== 'view' }">
 		<ng-container *ngIf="action !== 'view'">
 			<convoy-input-field>
@@ -47,7 +8,6 @@
 				<input type="text" id="subscription-name" convoy-input autocomplete="subscription-name" formControlName="name" placeholder="e.g paystack-live" />
 				<convoy-input-error *ngIf="subscriptionForm.get('name')?.touched && subscriptionForm.get('name')?.invalid">Enter new subscription name</convoy-input-error>
 			</convoy-input-field>
->>>>>>> fe2dc66d
 
 			<hr class="border-t border-grey-20 mb-24px" />
 		</ng-container>
@@ -157,17 +117,7 @@
 
 		<div class="flex flex-wrap items-center">
 			<ng-container *ngFor="let config of configurations">
-				<button
-					*ngIf="!config.show"
-					convoy-button
-					size="sm"
-					fill="outline"
-					color="grey"
-					texture="light"
-					type="button"
-					class="mr-24px mb-10px"
-					(click)="toggleConfig(config.uid)"
-				>
+				<button *ngIf="!config.show" convoy-button size="sm" fill="outline" color="grey" texture="light" type="button" class="mr-24px mb-10px" (click)="toggleConfig(config.uid)">
 					{{ config.name }}
 					<img src="assets/img/svg/plus-icon.svg" class="ml-24px" alt="plus icon" />
 				</button>
