--- conflicted
+++ resolved
@@ -78,15 +78,9 @@
 	</convoy-card>
 
 	<div class="flex justify-end mt-32px">
-<<<<<<< HEAD
-		<convoy-button className="mr-16px text-14" type="outline" buttonType="button" (click)="onAction.emit({ action: 'cancel' })">Cancel</convoy-button>
-		<convoy-button className="text-14">
-			{{ action == 'update' ? 'Update Subscription' : 'Create Subscription' }}
-=======
 		<convoy-button className="mr-16px text-14 transition-all duration-300 hover:text-danger-100 hover:border-danger-100" type="outline" buttonType="button" (click)="confirmModal = true">Cancel</convoy-button>
 		<convoy-button className="text-14">
 			{{ isNewProjectRoute() ? 'Save and Proceed' : action == 'update' ? 'Update Subscription' : 'Create Subscription' }}
->>>>>>> 2456fdfc
 			<svg width="24" height="24" class="ml-8px" class="fill-white-100">
 				<use xlink:href="#arrow-right-icon"></use>
 			</svg>
