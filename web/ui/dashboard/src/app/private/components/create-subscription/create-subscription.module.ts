--- conflicted
+++ resolved
@@ -27,10 +27,6 @@
 		CreateSourceModule,
 		LoaderModule,
 		CreateEndpointModule,
-<<<<<<< HEAD
-
-=======
->>>>>>> 8e14ba87
 		SelectComponent,
 		ButtonComponent,
 		TooltipComponent,
@@ -40,10 +36,7 @@
 		RadioComponent,
 		ConfirmationModalComponent,
 		FormatSecondsPipe,
-<<<<<<< HEAD
-=======
         CreateSubscriptionFilterComponent,
->>>>>>> 8e14ba87
 		InputFieldDirective,
 		InputErrorComponent,
 		InputDirective,
