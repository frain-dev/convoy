--- conflicted
+++ resolved
@@ -13,11 +13,8 @@
 import { ModalComponent } from 'src/app/components/modal/modal.component';
 import { CardComponent } from 'src/app/components/card/card.component';
 import { TooltipComponent } from 'src/app/components/tooltip/tooltip.component';
-<<<<<<< HEAD
 import { RadioComponent } from 'src/app/components/radio/radio.component';
-=======
 import { ConfirmationModalComponent } from '../confirmation-modal/confirmation-modal.component';
->>>>>>> b8a6adc9
 
 @NgModule({
 	declarations: [CreateSubscriptionComponent],
@@ -35,11 +32,8 @@
 		ToggleComponent,
 		ModalComponent,
 		CardComponent,
-<<<<<<< HEAD
-        RadioComponent
-=======
-        ConfirmationModalComponent
->>>>>>> b8a6adc9
+    RadioComponent
+    ConfirmationModalComponent
 	],
 	exports: [CreateSubscriptionComponent]
 })
