--- conflicted
+++ resolved
@@ -63,13 +63,7 @@
 	isLoadingPortalProject = false;
 	token: string = this.route.snapshot.queryParams.token;
 
-<<<<<<< HEAD
-	configurations = [
-		{ uid: 'filter_config', name: 'Event Filter', show: false }
-	];
-=======
 	configurations = [{ uid: 'filter_config', name: 'Event Filter', show: false }];
->>>>>>> e3784a2d
 	createdSubscription = false;
 	private rbacService = inject(RbacService);
 	showFilterDialog = false;
