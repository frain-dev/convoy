--- conflicted
+++ resolved
@@ -58,18 +58,7 @@
 	showError = false;
 	confirmModal = false;
 
-<<<<<<< HEAD
-	constructor(private formBuilder: FormBuilder, private privateService: PrivateService, private createSubscriptionService: CreateSubscriptionService, private route: ActivatedRoute, public router: Router) {}
-=======
-	constructor(
-		private formBuilder: FormBuilder,
-		private privateService: PrivateService,
-		private createSubscriptionService: CreateSubscriptionService,
-		private route: ActivatedRoute,
-		public router: Router,
-		private formatSeconds: FormatSecondsPipe
-	) {}
->>>>>>> 6a245a1a
+	constructor(private formBuilder: FormBuilder, private privateService: PrivateService, private createSubscriptionService: CreateSubscriptionService, private route: ActivatedRoute, private router: Router, private formatSeconds: FormatSecondsPipe) {}
 
 	async ngOnInit() {
 		this.isLoadingForm = true;
@@ -105,11 +94,7 @@
 			response.data.filter_config?.event_types ? (this.eventTags = response.data.filter_config?.event_types) : (this.eventTags = []);
 			if (this.token) this.projectType = 'outgoing';
 			if (response.data?.retry_config) {
-<<<<<<< HEAD
-				const duration = this.convertTime(response.data.retry_config.duration);
-=======
 				const duration = this.formatSeconds.transform(response.data.retry_config.duration);
->>>>>>> 6a245a1a
 				this.subscriptionForm.patchValue({
 					retry_config: {
 						duration: duration
@@ -272,18 +257,6 @@
 		this.router.navigateByUrl('/projects/' + this.privateService.activeProjectDetails.uid + '/subscriptions');
 	}
 
-<<<<<<< HEAD
-	convertTime(timeValue: number): string {
-		if (timeValue >= 60) {
-			const timeInMinutes = Math.floor(timeValue / 60);
-			const remainderSeconds = timeValue % 60;
-			return `${timeInMinutes}m${remainderSeconds ? `${remainderSeconds}s` : ''}`;
-		}
-
-		return `${timeValue}s`;
-	}
-=======
->>>>>>> 6a245a1a
 	isNewProjectRoute(): boolean {
 		if (this.router.url == '/projects/new') return true;
 		return false;
