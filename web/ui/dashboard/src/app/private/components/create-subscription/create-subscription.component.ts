import { Component, EventEmitter, Input, OnInit, Output } from '@angular/core';
import { FormBuilder, FormGroup, Validators } from '@angular/forms';
import { ActivatedRoute, Router } from '@angular/router';
import { APP, ENDPOINT } from 'src/app/models/endpoint.model';
import { SOURCE } from 'src/app/models/group.model';
import { FormatSecondsPipe } from 'src/app/pipes/formatSeconds/format-seconds.pipe';
import { PrivateService } from '../../private.service';
import { CreateSubscriptionService } from './create-subscription.service';

@Component({
	selector: 'convoy-create-subscription',
	templateUrl: './create-subscription.component.html',
	styleUrls: ['./create-subscription.component.scss'],
	providers: [FormatSecondsPipe]
})
export class CreateSubscriptionComponent implements OnInit {
	subscriptionForm: FormGroup = this.formBuilder.group({
		name: [null, Validators.required],
		type: [null, Validators.required],
		source_id: [''],
		endpoint_id: [null, Validators.required],
		group_id: [null, Validators.required],
		disable_endpoint: [false, Validators.required],
		alert_config: this.formBuilder.group({
			threshold: [],
			count: []
		}),
		retry_config: this.formBuilder.group({
			type: [],
			retry_count: [],
			duration: []
		}),
		filter_config: this.formBuilder.group({
			event_types: [null],
			filter: this.formBuilder.group({
				headers: [null],
				body: [null]
			})
		})
	});
	endpoints!: ENDPOINT[];
	eventTags: string[] = [];
	apps!: APP[];
	sources!: SOURCE[];
	endPoints: ENDPOINT[] = [];
	showCreateAppModal = false;
	showCreateSourceModal = false;
	showCreateEndpointModal = false;
	enableMoreConfig = false;
	showFilterForm = false;
	retryLogicTypes = [
		{ uid: 'linear', name: 'Linear time retry' },
		{ uid: 'exponential', name: 'Exponential time backoff' }
	];
	isCreatingSubscription = false;
	@Output() onAction = new EventEmitter();
	@Input('action') action: 'update' | 'create' = 'create';
	projectType!: 'incoming' | 'outgoing';
	isLoadingForm = true;
	subscriptionId = this.route.snapshot.params.id;
	isLoadingPortalProject = false;
	token: string = this.route.snapshot.queryParams.token;
	showError = false;
	confirmModal = false;

	constructor(private formBuilder: FormBuilder, private privateService: PrivateService, private createSubscriptionService: CreateSubscriptionService, private route: ActivatedRoute, private router: Router, private formatSeconds: FormatSecondsPipe) {}

	async ngOnInit() {
		// add required validation on source input for incoming projects
		if (this.projectType === 'incoming') {
			this.subscriptionForm.get('source_id')?.addValidators(Validators.required);
			this.subscriptionForm.get('source_id')?.updateValueAndValidity();
		}

		this.isLoadingForm = true;
		await Promise.all([this.getPortalProject(), this.getEndpoints(), this.getSources(), this.getGetProjectDetails(), this.getSubscriptionDetails()]);
		this.isLoadingForm = false;
	}

	async getPortalProject() {
		if (!this.token) return;
		this.isLoadingPortalProject = true;

		try {
			const response = await this.createSubscriptionService.getPortalProject(this.token);
			this.subscriptionForm.patchValue({ group_id: response.data.uid, type: 'outgoing' });
			this.isLoadingPortalProject = false;
			this.showError = false;
			return;
		} catch (error) {
			this.isLoadingPortalProject = false;
			this.showError = true;
			return error;
		}
	}

	async getSubscriptionDetails() {
		if (this.action !== 'update') return;

		try {
			const response = await this.createSubscriptionService.getSubscriptionDetail(this.subscriptionId, this.token);
			this.subscriptionForm.patchValue(response.data);
			this.subscriptionForm.patchValue({ source_id: response.data?.source_metadata?.uid, endpoint_id: response.data?.endpoint_metadata?.uid });
			response.data.filter_config?.event_types ? (this.eventTags = response.data.filter_config?.event_types) : (this.eventTags = []);
			if (this.token) this.projectType = 'outgoing';
			if (response.data?.retry_config) {
				const duration = this.formatSeconds.transform(response.data.retry_config.duration);
				this.subscriptionForm.patchValue({
					retry_config: {
						duration: duration
					}
				});
			}
			return;
		} catch (error) {
			return error;
		}
	}

	async getEndpoints() {
		try {
			const response = await this.createSubscriptionService.getEndpoints({ token: this.token });
			this.endpoints = this.token ? response.data : response.data.content;
			this.modifyEndpointData(this.token ? response.data : response.data.content);
		} catch (error) {
			return error;
		}
	}

	async getSources() {
		if (this.privateService.activeProjectDetails?.type === 'outgoing' || this.token) return;

		try {
			const sourcesResponse = await this.privateService.getSources();
			this.sources = sourcesResponse.data.content;
			return;
		} catch (error) {
			return;
		}
	}

	async getGetProjectDetails() {
		if (this.token) return;

		try {
			const response = await this.privateService.getProjectDetails();
			this.subscriptionForm.patchValue({
				group_id: response.data.uid,
				type: response.data.type
			});
			this.projectType = response.data.type;
			return;
		} catch (error) {
			return;
		}
	}

	async onCreateSource(newSource: SOURCE) {
		await this.getSources();
		this.subscriptionForm.patchValue({ source_id: newSource.uid });
	}

	async onCreateEndpoint(newEndpoint: ENDPOINT) {
		this.subscriptionForm.patchValue({ endpoint_id: newEndpoint.uid });
	}

	onToggleMoreConfig() {
		const alertControls = Object.keys((this.subscriptionForm.get('alert_config') as FormGroup).controls);
		const retryControls = Object.keys((this.subscriptionForm.get('retry_config') as FormGroup).controls);

		if (this.enableMoreConfig) {
			alertControls.forEach(key => this.subscriptionForm.get(`alert_config.${key}`)?.setValidators(Validators.required));
			alertControls.forEach(key => this.subscriptionForm.get(`alert_config.${key}`)?.updateValueAndValidity());

			retryControls.forEach(key => this.subscriptionForm.get(`retry_config.${key}`)?.setValidators(Validators.required));
			retryControls.forEach(key => this.subscriptionForm.get(`retry_config.${key}`)?.updateValueAndValidity());
		} else {
			alertControls.forEach(key => this.subscriptionForm.get(`alert_config.${key}`)?.removeValidators(Validators.required));
			alertControls.forEach(key => this.subscriptionForm.get(`alert_config.${key}`)?.updateValueAndValidity());

			retryControls.forEach(key => this.subscriptionForm.get(`retry_config.${key}`)?.removeValidators(Validators.required));
			retryControls.forEach(key => this.subscriptionForm.get(`retry_config.${key}`)?.updateValueAndValidity());
		}
	}

	async saveSubscription() {
		this.subscriptionForm.patchValue({
			filter_config: { event_types: this.eventTags.length > 0 ? this.eventTags : ['*'] }
		});

		if (this.subscriptionForm.invalid) return this.subscriptionForm.markAllAsTouched();

		const subscription = this.subscriptionForm.value;
		if (this.projectType === 'outgoing') delete subscription.source_id;
		if (!this.enableMoreConfig) {
			delete subscription.alert_config;
			delete subscription.retry_config;
		} else {
			const alertConfigThreshold = this.subscriptionForm.get('alert_config.threshold');
			const retryDuration = this.subscriptionForm.get('retry_config.duration');

			alertConfigThreshold?.patchValue(alertConfigThreshold?.value + 's');
			retryDuration?.patchValue(retryDuration?.value + 's');
		}

		this.isCreatingSubscription = true;

		try {
			const response =
				this.action == 'update' ? await this.createSubscriptionService.updateSubscription({ data: this.subscriptionForm.value, id: this.subscriptionId, token: this.token }) : await this.createSubscriptionService.createSubscription(this.subscriptionForm.value, this.token);
			this.isCreatingSubscription = false;
			this.onAction.emit({ data: response.data, action: this.action == 'update' ? 'update' : 'create' });
		} catch (error) {
			this.isCreatingSubscription = false;
		}
	}

<<<<<<< HEAD
=======
	async onCreateNewApp(newApp: APP) {
		this.subscriptionForm.patchValue({ app_id: newApp.uid });
		this.onUpdateAppSelection();
	}

>>>>>>> 9b04c839
	removeEventTag(tag: string) {
		this.eventTags = this.eventTags.filter(e => e !== tag);
	}

	addTag() {
		const addTagInput = document.getElementById('tagInput');
		const addTagInputValue = document.getElementById('tagInput') as HTMLInputElement;
		addTagInput?.addEventListener('keydown', e => {
			const key = e.keyCode || e.charCode;
			if (key == 8) {
				e.stopImmediatePropagation();
				if (this.eventTags.length > 0 && !addTagInputValue?.value) this.eventTags.splice(-1);
			}
			if (e.which === 188 || e.key == ' ') {
				if (this.eventTags.includes(addTagInputValue?.value)) {
					addTagInputValue.value = '';
					this.eventTags = this.eventTags.filter(e => String(e).trim());
				} else {
					this.eventTags.push(addTagInputValue?.value);
					addTagInputValue.value = '';
					this.eventTags = this.eventTags.filter(e => String(e).trim());
				}
				e.preventDefault();
			}
		});
	}

	focusInput() {
		document.getElementById('tagInput')?.focus();
	}

	modifyEndpointData(endpoints?: ENDPOINT[]) {
		if (endpoints) {
			const endpointData = endpoints;
			endpointData.forEach(data => {
				data.name = data.title;
			});
			this.endPoints = endpointData;
		}
	}

	cancel() {
		document.getElementById(this.router.url.includes('/configure') ? 'configureProjectForm' : 'subscriptionForm')?.scroll({ top: 0, behavior: 'smooth' });
		this.confirmModal = true;
	}

	goToSubsriptionsPage() {
		this.router.navigateByUrl('/projects/' + this.privateService.activeProjectDetails?.uid + '/subscriptions');
	}

	isNewProjectRoute(): boolean {
		if (this.router.url == '/projects/new') return true;
		return false;
	}

	setupFilter() {
		this.showFilterForm = true;
		document.getElementById('subscriptionForm')?.scroll({ top: 0, behavior: 'smooth' });
	}

	getFilterSchema(schema: any) {
		if (schema.headerSchema) this.subscriptionForm.get('filter_config.filter.headers')?.patchValue(schema.headerSchema);
		if (schema.bodySchema) this.subscriptionForm.get('filter_config.filter.body')?.patchValue(schema.bodySchema);

		this.showFilterForm = false;
	}
}<|MERGE_RESOLUTION|>--- conflicted
+++ resolved
@@ -215,14 +215,6 @@
 		}
 	}
 
-<<<<<<< HEAD
-=======
-	async onCreateNewApp(newApp: APP) {
-		this.subscriptionForm.patchValue({ app_id: newApp.uid });
-		this.onUpdateAppSelection();
-	}
-
->>>>>>> 9b04c839
 	removeEventTag(tag: string) {
 		this.eventTags = this.eventTags.filter(e => e !== tag);
 	}
