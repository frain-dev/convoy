import { Component, EventEmitter, Input, OnInit, Output } from '@angular/core';
import { FormArray, FormBuilder, FormGroup, Validators } from '@angular/forms';
import { ActivatedRoute, Router } from '@angular/router';
import { APP } from 'src/app/models/app.model';
import { GeneralService } from 'src/app/services/general/general.service';
import { CreateAppService } from './create-app.service';

interface endpoint {
	url: string;
	description: string;
	secret: string;
	http_timeout: string;
	authentication?: {
		type: string;
		api_key: {
			header_name: string;
			header_value: string;
		};
	};
}

@Component({
	selector: 'app-create-app',
	templateUrl: './create-app.component.html',
	styleUrls: ['./create-app.component.scss']
})
export class CreateAppComponent implements OnInit {
	@Input() editAppMode: boolean = false;

	@Output() discardApp = new EventEmitter<any>();
	@Output() createApp = new EventEmitter<any>();
	appUid = this.route.snapshot.params.id;
	isSavingApp = false;
	isLoadingAppDetails = false;
	confirmModal = false;
	appsDetailsItem!: APP;
	addNewAppForm: FormGroup = this.formBuilder.group({
		name: ['', Validators.required],
		support_email: [''],
		slack_webhook_url: [''],
		description: [''],
		is_disabled: [false],
		endpoints: this.formBuilder.array([])
	});
	constructor(private formBuilder: FormBuilder, private createAppService: CreateAppService, private generalService: GeneralService, private route: ActivatedRoute, private router: Router) {}

	async ngOnInit() {
		if (!this.editAppMode) {
			this.endpoints.push(this.newEndpoint());
			this.getApps();
		}
		if (this.editAppMode) await this.getAppDetails();
	}

	get endpoints(): FormArray {
		return this.addNewAppForm.get('endpoints') as FormArray;
	}

	getSingleEndpoint(index: any) {
		return ((this.addNewAppForm.get('endpoints') as FormArray)?.controls[index] as FormGroup)?.controls;
	}

	newEndpoint(): FormGroup {
		return this.formBuilder.group({
			url: ['', Validators.required],
			description: ['', Validators.required],
			secret: [null],
			http_timeout: [null],
			authentication: this.formBuilder.group({
				type: ['api_key'],
				api_key: this.formBuilder.group({
					header_name: [''],
					header_value: ['']
				})
			}),
			advanced_signatures: [null]
		});
	}

	addEndpoint() {
		this.endpoints.push(this.newEndpoint());
	}

	removeEndpoint(i: number) {
		this.endpoints.removeAt(i);
	}

	async saveApp() {
		if (this.editAppMode) delete this.addNewAppForm.value.endpoints;

		if (this.addNewAppForm.invalid) return this.addNewAppForm.markAsTouched();
		this.isSavingApp = true;
		let requests: any[] = [];

		try {
			const response = this.editAppMode ? await this.createAppService.updateApp({ appId: this.appsDetailsItem?.uid, body: this.addNewAppForm.value }) : await this.createAppService.createApp({ body: this.addNewAppForm.value });

			if (!this.editAppMode) {
				this.appUid = response.data.uid;
				const endpointData = this.addNewAppForm.value.endpoints;
				endpointData.forEach((item: endpoint) => {
					if (!item.authentication?.api_key.header_name && !item.authentication?.api_key.header_value) delete item.authentication;
					requests.push(this.addNewEndpoint(item));
				});
				this.saveNewEndpoints(requests);
			}
			this.generalService.showNotification({ message: response.message, style: 'success' });
			this.addNewAppForm.reset();
			this.createApp.emit(response.data);
			this.addNewAppForm.patchValue({
				is_disabled: false
			});
			this.isSavingApp = false;
			this.editAppMode = false;
			return;
		} catch (error) {
			this.isSavingApp = false;
			return;
		}
	}

	async addNewEndpoint(endpoint: any) {
		try {
			const response = await this.createAppService.addNewEndpoint({ appId: this.appUid, body: endpoint });

			return response;
		} catch {
			return;
		}
	}

	saveNewEndpoints(requests: any[]) {
		Promise.allSettled(requests);
	}

	async getAppDetails() {
		this.isLoadingAppDetails = true;

		try {
			const response = await this.createAppService.getApp(this.appUid);
			this.appsDetailsItem = response.data;
			this.addNewAppForm.patchValue(response.data);
			this.isLoadingAppDetails = false;
		} catch {
			this.isLoadingAppDetails = false;
		}
	}

	async getApps() {
		this.isLoadingAppDetails = true;
		try {
			const response = await this.createAppService.getApps();
			const apps = response.data.content;
<<<<<<< HEAD
			if (apps.length > 0 && this.router.url.includes('/configure')) this.createApp.emit();
=======
			if(apps.length > 0 && this.router.url.includes('/projects/new')) this.createApp.emit()
>>>>>>> 5571b4dd
			this.isLoadingAppDetails = false;
		} catch {
			this.isLoadingAppDetails = false;
		}
	}

	isNewProjectRoute(): boolean {
		if (this.router.url == '/projects/new') return true;
		return false;
	}
}<|MERGE_RESOLUTION|>--- conflicted
+++ resolved
@@ -151,11 +151,8 @@
 		try {
 			const response = await this.createAppService.getApps();
 			const apps = response.data.content;
-<<<<<<< HEAD
 			if (apps.length > 0 && this.router.url.includes('/configure')) this.createApp.emit();
-=======
-			if(apps.length > 0 && this.router.url.includes('/projects/new')) this.createApp.emit()
->>>>>>> 5571b4dd
+			if (apps.length > 0 && this.router.url.includes('/projects/new')) this.createApp.emit();
 			this.isLoadingAppDetails = false;
 		} catch {
 			this.isLoadingAppDetails = false;
