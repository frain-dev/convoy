--- conflicted
+++ resolved
@@ -55,10 +55,6 @@
 			<h2 class="font-semibold mb-20px" *ngIf="sourceForm.value.verifier.type === 'shopify'">Shopify Credentials</h2>
 
 			<div class="grid grid-cols-2 gap-6">
-<<<<<<< HEAD
-				<convoy-select *ngIf="sourceForm.value.verifier.type === 'hmac'" label="Encoding" name="encoding" formControlName="encoding" [options]="encodings" errorMessage="Select encoding type" [required]="true" className="mb-0" (selectedOption)="sourceForm.get('verifier.hmac')?.patchValue({ encoding: $event })"></convoy-select>
-				<convoy-select *ngIf="sourceForm.value.verifier.type === 'hmac'" label="Hash Algorithm" name="hash" formControlName="hash" [options]="hashAlgorithms" errorMessage="Select algorithm type" [required]="true" className="mb-0" (selectedOption)="sourceForm.get('verifier.hmac')?.patchValue({ hash: $event })"></convoy-select>
-=======
 				<convoy-select
 					*ngIf="sourceForm.value.verifier.type === 'hmac'"
 					label="Encoding"
@@ -81,7 +77,6 @@
 					className="mb-0"
 					(selectedOption)="sourceForm.get('verifier.hmac')?.patchValue({ hash: $event })"
 				></convoy-select>
->>>>>>> 27b30a97
 
 				<convoy-input
 					*ngIf="sourceForm.value.verifier.type === 'hmac'"
