<form class="pb-40px" [class]="showAction === 'true' ? 'pt-40px' : 'pt-20px'" [formGroup]="sourceForm" (ngSubmit)="saveSource()">
	<convoy-card className="p-24px relative">
<<<<<<< HEAD
		<ng-container *ngIf="privateService.activeProjectDetails?.type === 'incoming'">
			<h4 class="font-medium mb-20px">Pre-configured Sources</h4>
			<ul class="flex flex-row w-full mb-20px">
				<li *ngFor="let source of preConfiguredSources" class="list-none mr-40px last-of-type:mr-0">
					<button
						convoy-button
						texture="light"
						size="sm"
						color="grey"
						fill="outline"
						type="button"
						class="w-60px h-60px"
						[ngClass]="{ '!border-solid !border !border-primary-100': sourceForm.value.verifier.type === source }"
						(click)="sourceForm.get('verifier.type')?.patchValue(source); sourceForm.get('name')?.patchValue(source.charAt(0).toUpperCase() + source.slice(1) + ' Source')"
					>
						<img [src]="'/assets/img/' + source + '.png'" [alt]="source + '-icon'" />
					</button>
				</li>
			</ul>
			<hr class="border-grey-20 border-t mb-26px" />
		</ng-container>
=======
		<h4 class="font-medium mb-20px">Pre-configured Sources</h4>
		<ul class="flex flex-row w-full mb-20px">
			<li *ngFor="let source of preConfiguredSources" class="list-none mr-40px last-of-type:mr-0">
				<button
					convoy-button
					texture="light"
					size="sm"
					color="grey"
					fill="outline"
					type="button"
					class="w-60px h-60px"
					[ngClass]="{ '!border-solid !border !border-primary-100': sourceForm.value.verifier.type === source }"
					(click)="sourceForm.get('verifier.type')?.patchValue(source)"
				>
					<img [src]="'/assets/img/' + source + '.png'" [alt]="source + '-icon'" />
				</button>
			</li>
		</ul>
		<hr class="border-grey-20 border-t mb-26px" />
>>>>>>> 0fa53ec2

		<convoy-input-field>
			<label for="source-name" required="true" convoy-label required="true">Source name</label>
			<input type="text" id="source-name" convoy-input autocomplete="source-name" formControlName="name" placeholder="Enter source name" />
			<convoy-input-error *ngIf="sourceForm.get('name')?.touched && sourceForm.get('name')?.invalid">Enter new source name</convoy-input-error>
		</convoy-input-field>

		<div formGroupName="verifier">
			<convoy-select label="Source Verification" name="type" formControlName="type" [options]="sourceVerifications" errorMessage="Select source verification" [required]="true" (selectedOption)="sourceForm.get('verifier.type')?.patchValue($event)"></convoy-select>

			<div formGroupName="hmac" *ngIf="sourceForm.value.verifier.type === 'hmac' || isCustomSource(sourceForm.value.verifier.type)" class="mt-40px">
				<h3 class="font-semibold mb-20px capitalize">
					<span *ngIf="isCustomSource(sourceForm.value.verifier.type)">{{ sourceForm.value.verifier.type }} Credentials</span>
					<span *ngIf="sourceForm.value.verifier.type === 'hmac'">Configure HMAC</span>
				</h3>
				<div class="grid grid-cols-2 gap-6">
					<convoy-select
						*ngIf="sourceForm.value.verifier.type === 'hmac'"
						label="Encoding"
						name="encoding"
						formControlName="encoding"
						[options]="encodings"
						errorMessage="Select encoding type"
						[required]="true"
						className="mb-0"
						(selectedOption)="sourceForm.get('verifier.hmac')?.patchValue({ encoding: $event })"
					></convoy-select>
					<convoy-select
						*ngIf="sourceForm.value.verifier.type === 'hmac'"
						label="Hash Algorithm"
						name="hash"
						formControlName="hash"
						[options]="hashAlgorithms"
						errorMessage="Select algorithm type"
						[required]="true"
						className="mb-0"
						(selectedOption)="sourceForm.get('verifier.hmac')?.patchValue({ hash: $event })"
					></convoy-select>

					<convoy-input-field *ngIf="sourceForm.value.verifier.type === 'hmac'">
						<label for="header" required="true" convoy-label required="true">Header Value</label>
						<input type="text" id="header" convoy-input autocomplete="header" formControlName="header" placeholder="Key goes here" />
						<convoy-input-error *ngIf="sourceForm.get('hmac.header')?.touched && sourceForm.get('hmac.header')?.invalid">Enter header key</convoy-input-error>
					</convoy-input-field>

					<convoy-input-field>
						<label for="secret" required="true" convoy-label required="true">Webhook signing secret</label>
						<input type="text" id="secret" convoy-input autocomplete="secret" formControlName="secret" placeholder="Secret goes here" />
						<convoy-input-error *ngIf="sourceForm.get('hmac.secret')?.touched && sourceForm.get('hmac.secret')?.invalid">Enter webhook signing secret</convoy-input-error>
					</convoy-input-field>
				</div>
			</div>

			<div formGroupName="basic_auth" *ngIf="sourceForm.value.verifier.type === 'basic_auth'" class="mt-40px">
				<h3 class="font-semibold mb-20px">Configure Basic Auth</h3>

				<div class="grid grid-cols-2 gap-6">
					<convoy-input-field>
						<label for="username" required="true" convoy-label required="true">Username</label>
						<input type="text" id="username" convoy-input autocomplete="username" formControlName="username" placeholder="Name goes here" />
						<convoy-input-error *ngIf="sourceForm.get('basic_auth.username')?.touched && sourceForm.get('basic_auth.username')?.invalid">Enter basic auth username</convoy-input-error>
					</convoy-input-field>
					<convoy-input-field>
						<label for="password" required="true" convoy-label required="true">Password</label>
						<input type="text" id="password" convoy-input autocomplete="password" formControlName="password" placeholder="*******" />
						<convoy-input-error *ngIf="sourceForm.get('basic_auth.password')?.touched && sourceForm.get('basic_auth.password')?.invalid">Enter basic auth password</convoy-input-error>
					</convoy-input-field>
				</div>
			</div>

			<div formGroupName="api_key" *ngIf="sourceForm.value.verifier.type === 'api_key'" class="mt-40px">
				<h3 class="font-semibold mb-20px">Configure API Key</h3>

				<div class="grid grid-cols-2 gap-6">
					<convoy-input-field>
						<label for="header_name" required="true" convoy-label required="true">Header Name</label>
						<input type="text" id="header_name" convoy-input autocomplete="header_name" formControlName="header_name" placeholder="Header Name" />
						<convoy-input-error *ngIf="sourceForm.get('verifier.header_name')?.touched && sourceForm.get('verifier.header_name')?.invalid">Enter api key header</convoy-input-error>
					</convoy-input-field>
					<convoy-input-field>
						<label for="header_value" required="true" convoy-label required="true">Header Value</label>
						<input type="text" id="header_value" convoy-input autocomplete="header_value" formControlName="header_value" placeholder="Key goes here" />
						<convoy-input-error *ngIf="sourceForm.get('verifier.header_value')?.touched && sourceForm.get('verifier.header_value')?.invalid">Enter api key header value</convoy-input-error>
					</convoy-input-field>
				</div>
			</div>
		</div>

		<div class="empty:hidden">
			<ng-content></ng-content>
		</div>

		<div *ngIf="isloading" convoy-form-loader [loading]="!sourceCreated"></div>
	</convoy-card>

	<div class="flex justify-end mt-32px" [ngClass]="{ hidden: showAction === 'false' }">
		<button convoy-button fill="outline" type="button" class="mr-16px transition-all duration-300 hover:text-danger-100 hover:border-danger-100" (click)="cancel()">Cancel</button>
		<button convoy-button [disabled]="isloading">
			{{ action === 'update' ? 'Update Source' : 'Create Source' }}
			<svg width="24" height="24" class="ml-8px fill-white-100">
				<use xlink:href="#arrow-right-icon"></use>
			</svg>
		</button>
	</div>
</form>

<convoy-confirmation-modal *ngIf="confirmModal" (confirmAction)="onAction.emit({ action: 'close' })" (closeModal)="confirmModal = false"></convoy-confirmation-modal><|MERGE_RESOLUTION|>--- conflicted
+++ resolved
@@ -1,28 +1,5 @@
 <form class="pb-40px" [class]="showAction === 'true' ? 'pt-40px' : 'pt-20px'" [formGroup]="sourceForm" (ngSubmit)="saveSource()">
 	<convoy-card className="p-24px relative">
-<<<<<<< HEAD
-		<ng-container *ngIf="privateService.activeProjectDetails?.type === 'incoming'">
-			<h4 class="font-medium mb-20px">Pre-configured Sources</h4>
-			<ul class="flex flex-row w-full mb-20px">
-				<li *ngFor="let source of preConfiguredSources" class="list-none mr-40px last-of-type:mr-0">
-					<button
-						convoy-button
-						texture="light"
-						size="sm"
-						color="grey"
-						fill="outline"
-						type="button"
-						class="w-60px h-60px"
-						[ngClass]="{ '!border-solid !border !border-primary-100': sourceForm.value.verifier.type === source }"
-						(click)="sourceForm.get('verifier.type')?.patchValue(source); sourceForm.get('name')?.patchValue(source.charAt(0).toUpperCase() + source.slice(1) + ' Source')"
-					>
-						<img [src]="'/assets/img/' + source + '.png'" [alt]="source + '-icon'" />
-					</button>
-				</li>
-			</ul>
-			<hr class="border-grey-20 border-t mb-26px" />
-		</ng-container>
-=======
 		<h4 class="font-medium mb-20px">Pre-configured Sources</h4>
 		<ul class="flex flex-row w-full mb-20px">
 			<li *ngFor="let source of preConfiguredSources" class="list-none mr-40px last-of-type:mr-0">
@@ -42,7 +19,6 @@
 			</li>
 		</ul>
 		<hr class="border-grey-20 border-t mb-26px" />
->>>>>>> 0fa53ec2
 
 		<convoy-input-field>
 			<label for="source-name" required="true" convoy-label required="true">Source name</label>
