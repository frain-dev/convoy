--- conflicted
+++ resolved
@@ -57,14 +57,10 @@
 		{ value: 'pub_sub', viewValue: 'Pub/Sub (Coming Soon)', description: 'Trigger webhook event from your Pub/Sub messaging system' },
 		{ value: 'db_change_stream', viewValue: 'DB Change Stream (Coming Soon)', description: 'Trigger webhook event from your DB change stream' }
 	];
-<<<<<<< HEAD
 	pubSubTypes = [
 		{ value: 'google', viewValue: 'Google Pub/Sub' },
 		{ value: 'sqs', viewValue: 'SQS' }
 	];
-=======
-
->>>>>>> bfbc2cf2
 	httpTypes = [
 		{ value: 'noop', viewValue: 'None' },
 		{ value: 'hmac', viewValue: 'HMAC' },
@@ -77,7 +73,6 @@
 	encodings = ['base64', 'hex'];
 	hashAlgorithms = ['SHA256', 'SHA512'];
 
-<<<<<<< HEAD
 	AWSregions = [
 		{ uid: 'us-east-2', name: 'US East (Ohio)' },
 		{ uid: 'us-east-1', name: 'US East (N. Virginia)' },
@@ -110,8 +105,6 @@
 		{ uid: 'us-gov-west-1', name: 'AWS GovCloud (US-West)' }
 	];
 
-=======
->>>>>>> bfbc2cf2
 	preConfiguredSources: ['github', 'shopify', 'twitter'] = ['github', 'shopify', 'twitter'];
 	sourceVerifications = [
 		{ uid: 'noop', name: 'None' },
@@ -149,16 +142,10 @@
 	}
 
 	checkSourceSetup() {
-<<<<<<< HEAD
 		if (this.privateService.activeProjectDetails?.type === 'incoming') {
 			delete this.sourceForm.value.pub_sub;
 			const verifierType = this.sourceForm.get('verifier.type')?.value;
 			const verifier = this.isCustomSource(verifierType) ? 'hmac' : verifierType;
-=======
-		delete this.sourceForm.value.pub_sub;
-		const verifierType = this.sourceForm.get('verifier.type')?.value;
-		const verifier = this.isCustomSource(verifierType) ? 'hmac' : verifierType;
->>>>>>> bfbc2cf2
 
 			if (this.sourceForm.get('verifier.type')?.value === 'github') this.sourceForm.get('verifier.hmac')?.patchValue({ encoding: 'hex', header: 'X-Hub-Signature-256', hash: 'SHA256' });
 			if (this.sourceForm.get('verifier.type')?.value === 'shopify') this.sourceForm.get('verifier.hmac')?.patchValue({ encoding: 'base64', header: 'X-Shopify-Hmac-SHA256', hash: 'SHA256' });
@@ -181,7 +168,6 @@
 		}
 	}
 
-<<<<<<< HEAD
 	parseJsonFile(event: any) {
 		const fileReader = new FileReader();
 		fileReader.readAsText(event, 'UTF-8');
@@ -211,16 +197,6 @@
 					}
 				}
 			});
-=======
-		return {
-			...this.sourceForm.value,
-			provider: this.isCustomSource(verifierType) ? verifierType : '',
-			verifier: {
-				type: verifier,
-				[verifier]: { ...this.sourceForm.get('verifier.' + verifier)?.value }
-			}
-		};
->>>>>>> bfbc2cf2
 	}
 
 	async saveSource() {
@@ -267,10 +243,7 @@
 			if (this.sourceForm.get('verifier')?.value.type === 'api_key' && this.sourceForm.get('verifier.api_key')?.valid) return true;
 
 			if (this.sourceForm.get('verifier')?.value.type === 'basic_auth' && this.sourceForm.get('verifier.basic_auth')?.valid) return true;
-<<<<<<< HEAD
-=======
-
->>>>>>> bfbc2cf2
+
 			if ((this.sourceForm.get('verifier')?.value.type === 'hmac' || this.isCustomSource(this.sourceForm.get('verifier.type')?.value)) && this.sourceForm.get('verifier.hmac')?.valid) return true;
 		}
 
