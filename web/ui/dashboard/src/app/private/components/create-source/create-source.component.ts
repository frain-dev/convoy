import { Component, EventEmitter, Input, OnInit, Output } from '@angular/core';
import { FormBuilder, FormGroup, Validators } from '@angular/forms';
import { ActivatedRoute, Router } from '@angular/router';
import { SOURCE } from 'src/app/models/group.model';
import { GeneralService } from 'src/app/services/general/general.service';
import { PrivateService } from '../../private.service';
import { CreateSourceService } from './create-source.service';

@Component({
	selector: 'convoy-create-source',
	templateUrl: './create-source.component.html',
	styleUrls: ['./create-source.component.scss']
})
export class CreateSourceComponent implements OnInit {
	@Input('action') action: 'update' | 'create' = 'create';
	@Input('showAction') showAction: 'true' | 'false' = 'false';
	@Output() onAction = new EventEmitter<any>();
	sourceForm: FormGroup = this.formBuilder.group({
		name: ['', Validators.required],
		is_disabled: [true, Validators.required],
		type: ['', Validators.required],
		verifier: this.formBuilder.group({
			api_key: this.formBuilder.group({
				header_name: ['', Validators.required],
				header_value: ['', Validators.required]
			}),
			basic_auth: this.formBuilder.group({
				password: ['', Validators.required],
				username: ['', Validators.required]
			}),
			hmac: this.formBuilder.group({
				encoding: ['', Validators.required],
				hash: ['', Validators.required],
				header: ['', Validators.required],
				secret: ['', Validators.required]
			}),
			type: ['', Validators.required]
		}),
		pub_sub: this.formBuilder.group({
			type: ['', Validators.required],
			workers: [null, Validators.required],
			google: this.formBuilder.group({
				service_account: ['', Validators.required],
				subscription_id: ['', Validators.required],
				project_id: ['', Validators.required]
			}),
			sqs: this.formBuilder.group({
				queue_name: ['', Validators.required],
				access_key_id: ['', Validators.required],
				secret_key: ['', Validators.required],
				default_region: ['', Validators.required]
			})
		})
	});
	sourceTypes = [
		{ value: 'http', viewValue: 'Ingestion HTTP', description: 'Trigger webhook event from a thirdparty webhook event' },
		{ value: 'pub_sub', viewValue: 'Pub/Sub (Coming Soon)', description: 'Trigger webhook event from your Pub/Sub messaging system' },
		{ value: 'db_change_stream', viewValue: 'DB Change Stream (Coming Soon)', description: 'Trigger webhook event from your DB change stream' }
	];
<<<<<<< HEAD
	pubSubTypes = [
		{ value: 'google', viewValue: 'Google Pub/Sub' },
		{ value: 'sqs', viewValue: 'SQS' }
	];
=======

>>>>>>> bfbc2cf2
	httpTypes = [
		{ value: 'noop', viewValue: 'None' },
		{ value: 'hmac', viewValue: 'HMAC' },
		{ value: 'basic_auth', viewValue: 'Basic Auth' },
		{ value: 'api_key', viewValue: 'API Key' },
		{ value: 'github', viewValue: 'Github' },
		{ value: 'twitter', viewValue: 'Twitter' },
		{ value: 'shopify', viewValue: 'Shopify' }
	];
	encodings = ['base64', 'hex'];
	hashAlgorithms = ['SHA256', 'SHA512'];
<<<<<<< HEAD
	AWSregions = [
		{ uid: 'us-east-2', name: 'US East (Ohio)' },
		{ uid: 'us-east-1', name: 'US East (N. Virginia)' },
		{ uid: 'us-west-1', name: 'US West (N. California)' },
		{ uid: 'us-west-2', name: 'US West (Oregon)' },
		{ uid: 'af-south-1', name: 'Africa (Cape Town)' },
		{ uid: 'ap-east-1', name: 'Asia Pacific (Hong Kong)' },
		{ uid: 'ap-south-2', name: 'Asia Pacific (Hyderabad)' },
		{ uid: 'ap-southeast-3', name: 'Asia Pacific (Jakarta)' },
		{ uid: 'ap-southeast-4', name: 'Asia Pacific (Melbourne)' },
		{ uid: 'ap-south-1', name: 'Asia Pacific (Mumbai)' },
		{ uid: 'ap-northeast-3', name: 'Asia Pacific (Osaka)' },
		{ uid: 'ap-northeast-2', name: 'Asia Pacific (Seoul)' },
		{ uid: 'ap-southeast-1', name: 'Asia Pacific (Singapore)' },
		{ uid: 'ap-southeast-2', name: 'Asia Pacific (Sydney)' },
		{ uid: 'ap-northeast-1', name: 'Asia Pacific (Tokyo)' },
		{ uid: 'ca-central-1', name: 'Canada (Central)' },
		{ uid: 'eu-central-1', name: 'Europe (Frankfurt)' },
		{ uid: 'eu-west-1', name: 'Europe (Ireland)' },
		{ uid: 'eu-west-2', name: 'Europe (London)' },
		{ uid: 'eu-south-1', name: 'Europe (Milan)' },
		{ uid: 'eu-west-3', name: 'Europe (Paris)' },
		{ uid: 'eu-south-2', name: 'Europe (Spain)' },
		{ uid: 'eu-north-1', name: 'Europe (Stockholm)' },
		{ uid: 'eu-central-2', name: 'Europe (Zurich)' },
		{ uid: 'me-south-1', name: 'Middle East (Bahrain)' },
		{ uid: 'me-central-1', name: 'Middle East (UAE)' },
		{ uid: 'sa-east-1', name: 'South America (São Paulo)' },
		{ uid: 'us-gov-east-1', name: 'AWS GovCloud (US-East)' },
		{ uid: 'us-gov-west-1', name: 'AWS GovCloud (US-West)' }
=======

	preConfiguredSources: ['github', 'shopify', 'twitter'] = ['github', 'shopify', 'twitter'];
	sourceVerifications = [
		{ uid: 'noop', name: 'None' },
		{ uid: 'hmac', name: 'HMAC' },
		{ uid: 'basic_auth', name: 'Basic Auth' },
		{ uid: 'api_key', name: 'API Key' },
		{ uid: 'github', name: 'Github' },
		{ uid: 'twitter', name: 'Twitter' },
		{ uid: 'shopify', name: 'Shopify' }
>>>>>>> bfbc2cf2
	];
	sourceId = this.route.snapshot.params.id;
	isloading = false;
	confirmModal = false;
	sourceDetails!: SOURCE;
<<<<<<< HEAD
	constructor(private formBuilder: FormBuilder, private createSourceService: CreateSourceService, public privateService: PrivateService, private route: ActivatedRoute, private router: Router, private generalService: GeneralService) {}

	ngOnInit(): void {
		this.action === 'update' ? this.getSourceDetails() : this.getSources();
=======
	sourceCreated: boolean = false;

	constructor(private formBuilder: FormBuilder, private createSourceService: CreateSourceService, public privateService: PrivateService, private route: ActivatedRoute, private router: Router, private generalService: GeneralService) {}

	ngOnInit(): void {
		if (this.action === 'update') this.getSourceDetails();
>>>>>>> bfbc2cf2
		this.privateService.activeProjectDetails?.type === 'incoming' ? this.sourceForm.patchValue({ type: 'http' }) : this.sourceForm.patchValue({ type: 'pub_sub' });
	}

	async getSourceDetails() {
		try {
			const response = await this.createSourceService.getSourceDetails(this.sourceId);
			this.sourceDetails = response.data;
			const sourceProvider = response.data?.provider;
			this.sourceForm.patchValue(response.data);
			if (this.isCustomSource(sourceProvider)) this.sourceForm.patchValue({ verifier: { type: sourceProvider } });
			return;
		} catch (error) {
			return error;
		}
	}

	checkSourceSetup() {
<<<<<<< HEAD
		if (this.privateService.activeProjectDetails?.type === 'incoming') {
			delete this.sourceForm.value.pub_sub;
			const verifierType = this.sourceForm.get('verifier.type')?.value;
			const verifier = this.isCustomSource(verifierType) ? 'hmac' : verifierType;
=======
		delete this.sourceForm.value.pub_sub;
		const verifierType = this.sourceForm.get('verifier.type')?.value;
		const verifier = this.isCustomSource(verifierType) ? 'hmac' : verifierType;
>>>>>>> bfbc2cf2

			if (this.sourceForm.get('verifier.type')?.value === 'github') this.sourceForm.get('verifier.hmac')?.patchValue({ encoding: 'hex', header: 'X-Hub-Signature-256', hash: 'SHA256' });
			if (this.sourceForm.get('verifier.type')?.value === 'shopify') this.sourceForm.get('verifier.hmac')?.patchValue({ encoding: 'base64', header: 'X-Shopify-Hmac-SHA256', hash: 'SHA256' });
			if (this.sourceForm.get('verifier.type')?.value === 'twitter') this.sourceForm.get('verifier.hmac')?.patchValue({ encoding: 'base64', header: 'X-Twitter-Webhooks-Signature', hash: 'SHA256' });

<<<<<<< HEAD
			return {
				...this.sourceForm.value,
				provider: this.isCustomSource(verifierType) ? verifierType : '',
				verifier: {
					type: verifier,
					[verifier]: { ...this.sourceForm.get('verifier.' + verifier)?.value }
				}
			};
		} else {
			delete this.sourceForm.value.verifier;
			const pubSubType = this.sourceForm.get('pub_sub.type')?.value;
			if (pubSubType === 'google') {
				delete this.sourceForm.value.pub_sub.sqs;
			} else delete this.sourceForm.value.pub_sub.google;
			return this.sourceForm.value;
		}
	}

	parseJsonFile(event: any) {
		const fileReader = new FileReader();
		fileReader.readAsText(event, 'UTF-8');
		fileReader.onload = () => {
			if (fileReader.result)
				this.sourceForm.patchValue({
					pub_sub: {
						google: {
							service_account: btoa(fileReader.result.toString())
						}
					}
				});
		};
		fileReader.onerror = error => {
			this.generalService.showNotification({ message: 'Please upload a JSON file', style: 'warning' });
			console.log(error);
		};
	}

	deleteJsonFile() {
		if (this.action === 'create') this.sourceForm.value.pub_sub.google.service_account = null;
		else
			this.sourceForm.patchValue({
				pub_sub: {
					google: {
						service_account: this.sourceDetails.pub_sub.google.service_account
					}
				}
			});
	}

	async saveSource() {
		const sourceData = this.checkSourceSetup();
		if (!this.isSourceFormValid()) return this.sourceForm.markAllAsTouched();
=======
		return {
			...this.sourceForm.value,
			provider: this.isCustomSource(verifierType) ? verifierType : '',
			verifier: {
				type: verifier,
				[verifier]: { ...this.sourceForm.get('verifier.' + verifier)?.value }
			}
		};
	}
>>>>>>> bfbc2cf2

	async saveSource() {
		const sourceData = this.checkSourceSetup();
		if (!this.isSourceFormValid()) return this.sourceForm.markAllAsTouched();
		this.isloading = true;
		try {
			const response = this.action === 'update' ? await this.createSourceService.updateSource({ data: sourceData, id: this.sourceId }) : await this.createSourceService.createSource({ sourceData });
			this.onAction.emit({ action: this.action, data: response.data });
			document.getElementById('configureProjectForm')?.scroll({ top: 0, behavior: 'smooth' });
			this.sourceCreated = true;
			return response;
		} catch (error) {
			this.sourceCreated = false;
			this.isloading = false;
		}
	}

	async getSources() {
		this.isloading = true;
		try {
			const response = await this.privateService.getSources();
			const sources = response.data.content;
			if (sources.length > 0 && this.router.url.includes('/configure')) this.onAction.emit({ action: 'create' });
			this.isloading = false;
		} catch (error) {
			this.isloading = false;
		}
	}

	isCustomSource(sourceValue: string): boolean {
		const customSources = ['github', 'twitter', 'shopify'];
		const checkForCustomSource = customSources.some(source => sourceValue.includes(source));

		return checkForCustomSource;
	}

	isSourceFormValid(): boolean {
		if (this.sourceForm.get('name')?.invalid || this.sourceForm.get('type')?.invalid) return false;

		if (this.privateService.activeProjectDetails?.type === 'incoming') {
			if (this.sourceForm.get('verifier')?.value.type === 'noop') return true;

			if (this.sourceForm.get('verifier')?.value.type === 'api_key' && this.sourceForm.get('verifier.api_key')?.valid) return true;

			if (this.sourceForm.get('verifier')?.value.type === 'basic_auth' && this.sourceForm.get('verifier.basic_auth')?.valid) return true;
<<<<<<< HEAD

			if ((this.sourceForm.get('verifier')?.value.type === 'hmac' || this.isCustomSource(this.sourceForm.get('verifier.type')?.value)) && this.sourceForm.get('verifier.hmac')?.valid) return true;
		}

=======

			if ((this.sourceForm.get('verifier')?.value.type === 'hmac' || this.isCustomSource(this.sourceForm.get('verifier.type')?.value)) && this.sourceForm.get('verifier.hmac')?.valid) return true;
		}

>>>>>>> bfbc2cf2
		if (this.privateService.activeProjectDetails?.type === 'outgoing') {
			if (this.sourceForm.get('pub_sub')?.value.type === 'google' && this.sourceForm.get('pub_sub.google')?.valid && this.sourceForm.get('pub_sub.workers')?.valid) return true;

			if (this.sourceForm.get('pub_sub')?.value.type === 'sqs' && this.sourceForm.get('pub_sub.sqs')?.valid && this.sourceForm.get('pub_sub.workers')?.valid) return true;
		}

		return false;
	}

	cancel() {
		document.getElementById(this.router.url.includes('/configure') ? 'configureProjectForm' : 'sourceForm')?.scroll({ top: 0, behavior: 'smooth' });
		this.confirmModal = true;
	}

	setRegionValue(value: any) {
		this.sourceForm.get('pub_sub.sqs')?.patchValue({ default_region: value });
	}

	setRegionValue(value: any) {
		this.sourceForm.get('pub_sub.sqs')?.patchValue({ default_region: value });
	}
}<|MERGE_RESOLUTION|>--- conflicted
+++ resolved
@@ -57,14 +57,10 @@
 		{ value: 'pub_sub', viewValue: 'Pub/Sub (Coming Soon)', description: 'Trigger webhook event from your Pub/Sub messaging system' },
 		{ value: 'db_change_stream', viewValue: 'DB Change Stream (Coming Soon)', description: 'Trigger webhook event from your DB change stream' }
 	];
-<<<<<<< HEAD
 	pubSubTypes = [
 		{ value: 'google', viewValue: 'Google Pub/Sub' },
 		{ value: 'sqs', viewValue: 'SQS' }
 	];
-=======
-
->>>>>>> bfbc2cf2
 	httpTypes = [
 		{ value: 'noop', viewValue: 'None' },
 		{ value: 'hmac', viewValue: 'HMAC' },
@@ -76,7 +72,7 @@
 	];
 	encodings = ['base64', 'hex'];
 	hashAlgorithms = ['SHA256', 'SHA512'];
-<<<<<<< HEAD
+
 	AWSregions = [
 		{ uid: 'us-east-2', name: 'US East (Ohio)' },
 		{ uid: 'us-east-1', name: 'US East (N. Virginia)' },
@@ -107,7 +103,7 @@
 		{ uid: 'sa-east-1', name: 'South America (São Paulo)' },
 		{ uid: 'us-gov-east-1', name: 'AWS GovCloud (US-East)' },
 		{ uid: 'us-gov-west-1', name: 'AWS GovCloud (US-West)' }
-=======
+	];
 
 	preConfiguredSources: ['github', 'shopify', 'twitter'] = ['github', 'shopify', 'twitter'];
 	sourceVerifications = [
@@ -118,25 +114,17 @@
 		{ uid: 'github', name: 'Github' },
 		{ uid: 'twitter', name: 'Twitter' },
 		{ uid: 'shopify', name: 'Shopify' }
->>>>>>> bfbc2cf2
 	];
 	sourceId = this.route.snapshot.params.id;
 	isloading = false;
 	confirmModal = false;
 	sourceDetails!: SOURCE;
-<<<<<<< HEAD
-	constructor(private formBuilder: FormBuilder, private createSourceService: CreateSourceService, public privateService: PrivateService, private route: ActivatedRoute, private router: Router, private generalService: GeneralService) {}
-
-	ngOnInit(): void {
-		this.action === 'update' ? this.getSourceDetails() : this.getSources();
-=======
 	sourceCreated: boolean = false;
 
 	constructor(private formBuilder: FormBuilder, private createSourceService: CreateSourceService, public privateService: PrivateService, private route: ActivatedRoute, private router: Router, private generalService: GeneralService) {}
 
 	ngOnInit(): void {
 		if (this.action === 'update') this.getSourceDetails();
->>>>>>> bfbc2cf2
 		this.privateService.activeProjectDetails?.type === 'incoming' ? this.sourceForm.patchValue({ type: 'http' }) : this.sourceForm.patchValue({ type: 'pub_sub' });
 	}
 
@@ -154,22 +142,14 @@
 	}
 
 	checkSourceSetup() {
-<<<<<<< HEAD
 		if (this.privateService.activeProjectDetails?.type === 'incoming') {
 			delete this.sourceForm.value.pub_sub;
 			const verifierType = this.sourceForm.get('verifier.type')?.value;
 			const verifier = this.isCustomSource(verifierType) ? 'hmac' : verifierType;
-=======
-		delete this.sourceForm.value.pub_sub;
-		const verifierType = this.sourceForm.get('verifier.type')?.value;
-		const verifier = this.isCustomSource(verifierType) ? 'hmac' : verifierType;
->>>>>>> bfbc2cf2
 
 			if (this.sourceForm.get('verifier.type')?.value === 'github') this.sourceForm.get('verifier.hmac')?.patchValue({ encoding: 'hex', header: 'X-Hub-Signature-256', hash: 'SHA256' });
 			if (this.sourceForm.get('verifier.type')?.value === 'shopify') this.sourceForm.get('verifier.hmac')?.patchValue({ encoding: 'base64', header: 'X-Shopify-Hmac-SHA256', hash: 'SHA256' });
 			if (this.sourceForm.get('verifier.type')?.value === 'twitter') this.sourceForm.get('verifier.hmac')?.patchValue({ encoding: 'base64', header: 'X-Twitter-Webhooks-Signature', hash: 'SHA256' });
-
-<<<<<<< HEAD
 			return {
 				...this.sourceForm.value,
 				provider: this.isCustomSource(verifierType) ? verifierType : '',
@@ -222,21 +202,6 @@
 	async saveSource() {
 		const sourceData = this.checkSourceSetup();
 		if (!this.isSourceFormValid()) return this.sourceForm.markAllAsTouched();
-=======
-		return {
-			...this.sourceForm.value,
-			provider: this.isCustomSource(verifierType) ? verifierType : '',
-			verifier: {
-				type: verifier,
-				[verifier]: { ...this.sourceForm.get('verifier.' + verifier)?.value }
-			}
-		};
-	}
->>>>>>> bfbc2cf2
-
-	async saveSource() {
-		const sourceData = this.checkSourceSetup();
-		if (!this.isSourceFormValid()) return this.sourceForm.markAllAsTouched();
 		this.isloading = true;
 		try {
 			const response = this.action === 'update' ? await this.createSourceService.updateSource({ data: sourceData, id: this.sourceId }) : await this.createSourceService.createSource({ sourceData });
@@ -278,17 +243,9 @@
 			if (this.sourceForm.get('verifier')?.value.type === 'api_key' && this.sourceForm.get('verifier.api_key')?.valid) return true;
 
 			if (this.sourceForm.get('verifier')?.value.type === 'basic_auth' && this.sourceForm.get('verifier.basic_auth')?.valid) return true;
-<<<<<<< HEAD
-
 			if ((this.sourceForm.get('verifier')?.value.type === 'hmac' || this.isCustomSource(this.sourceForm.get('verifier.type')?.value)) && this.sourceForm.get('verifier.hmac')?.valid) return true;
 		}
 
-=======
-
-			if ((this.sourceForm.get('verifier')?.value.type === 'hmac' || this.isCustomSource(this.sourceForm.get('verifier.type')?.value)) && this.sourceForm.get('verifier.hmac')?.valid) return true;
-		}
-
->>>>>>> bfbc2cf2
 		if (this.privateService.activeProjectDetails?.type === 'outgoing') {
 			if (this.sourceForm.get('pub_sub')?.value.type === 'google' && this.sourceForm.get('pub_sub.google')?.valid && this.sourceForm.get('pub_sub.workers')?.valid) return true;
 
@@ -306,8 +263,4 @@
 	setRegionValue(value: any) {
 		this.sourceForm.get('pub_sub.sqs')?.patchValue({ default_region: value });
 	}
-
-	setRegionValue(value: any) {
-		this.sourceForm.get('pub_sub.sqs')?.patchValue({ default_region: value });
-	}
 }