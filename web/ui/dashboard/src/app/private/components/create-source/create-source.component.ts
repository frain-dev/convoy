import { Component, EventEmitter, Input, OnInit, Output, inject, ViewChild } from '@angular/core';
import { FormBuilder, FormGroup, Validators } from '@angular/forms';
import { ActivatedRoute, Router } from '@angular/router';
import { SOURCE } from 'src/app/models/source.model';
import { GeneralService } from 'src/app/services/general/general.service';
import { PrivateService } from '../../private.service';
import { CreateSourceService } from './create-source.service';
import { RbacService } from 'src/app/services/rbac/rbac.service';

@Component({
	selector: 'convoy-create-source',
	templateUrl: './create-source.component.html',
	styleUrls: ['./create-source.component.scss']
})
export class CreateSourceComponent implements OnInit {
	@Input('action') action: 'update' | 'create' = 'create';
	@Input('showAction') showAction: 'true' | 'false' = 'false';
	@Output() onAction = new EventEmitter<any>();
	sourceForm: FormGroup = this.formBuilder.group({
		name: ['', Validators.required],
		is_disabled: [true, Validators.required],
		type: ['', Validators.required],
		custom_response: this.formBuilder.group({
			body: [''],
			content_type: ['']
		}),
		idempotency_keys: [null],
		verifier: this.formBuilder.group({
			api_key: this.formBuilder.group({
				header_name: [''],
				header_value: ['']
			}),
			basic_auth: this.formBuilder.group({
				password: [''],
				username: ['']
			}),
			hmac: this.formBuilder.group({
				encoding: [''],
				hash: [''],
				header: [''],
				secret: ['']
			}),
			type: ['', Validators.required]
		}),
		pub_sub: this.formBuilder.group({
			type: [''],
			workers: [null],
			google: this.formBuilder.group({
				service_account: [''],
				subscription_id: [''],
				project_id: ['']
			}),
			sqs: this.formBuilder.group({
				queue_name: [''],
				access_key_id: [''],
				secret_key: [''],
				default_region: ['']
			})
		})
	});
	sourceTypes = [
		{ value: 'http', viewValue: 'Ingestion HTTP', description: 'Trigger webhook event from a thirdparty webhook event' },
		{ value: 'pub_sub', viewValue: 'Pub/Sub (Coming Soon)', description: 'Trigger webhook event from your Pub/Sub messaging system' },
		{ value: 'db_change_stream', viewValue: 'DB Change Stream (Coming Soon)', description: 'Trigger webhook event from your DB change stream' }
	];
	pubSubTypes = [
		{ value: 'google', viewValue: 'Google Pub/Sub' },
		{ value: 'sqs', viewValue: 'SQS' }
	];
	httpTypes = [
		{ value: 'noop', viewValue: 'None' },
		{ value: 'hmac', viewValue: 'HMAC' },
		{ value: 'basic_auth', viewValue: 'Basic Auth' },
		{ value: 'api_key', viewValue: 'API Key' },
		{ value: 'github', viewValue: 'Github' },
		{ value: 'twitter', viewValue: 'Twitter' },
		{ value: 'shopify', viewValue: 'Shopify' }
	];
	encodings = ['base64', 'hex'];
	hashAlgorithms = ['SHA256', 'SHA512'];

	AWSregions = [
		{ uid: 'us-east-2', name: 'US East (Ohio)' },
		{ uid: 'us-east-1', name: 'US East (N. Virginia)' },
		{ uid: 'us-west-1', name: 'US West (N. California)' },
		{ uid: 'us-west-2', name: 'US West (Oregon)' },
		{ uid: 'af-south-1', name: 'Africa (Cape Town)' },
		{ uid: 'ap-east-1', name: 'Asia Pacific (Hong Kong)' },
		{ uid: 'ap-south-2', name: 'Asia Pacific (Hyderabad)' },
		{ uid: 'ap-southeast-3', name: 'Asia Pacific (Jakarta)' },
		{ uid: 'ap-southeast-4', name: 'Asia Pacific (Melbourne)' },
		{ uid: 'ap-south-1', name: 'Asia Pacific (Mumbai)' },
		{ uid: 'ap-northeast-3', name: 'Asia Pacific (Osaka)' },
		{ uid: 'ap-northeast-2', name: 'Asia Pacific (Seoul)' },
		{ uid: 'ap-southeast-1', name: 'Asia Pacific (Singapore)' },
		{ uid: 'ap-southeast-2', name: 'Asia Pacific (Sydney)' },
		{ uid: 'ap-northeast-1', name: 'Asia Pacific (Tokyo)' },
		{ uid: 'ca-central-1', name: 'Canada (Central)' },
		{ uid: 'eu-central-1', name: 'Europe (Frankfurt)' },
		{ uid: 'eu-west-1', name: 'Europe (Ireland)' },
		{ uid: 'eu-west-2', name: 'Europe (London)' },
		{ uid: 'eu-south-1', name: 'Europe (Milan)' },
		{ uid: 'eu-west-3', name: 'Europe (Paris)' },
		{ uid: 'eu-south-2', name: 'Europe (Spain)' },
		{ uid: 'eu-north-1', name: 'Europe (Stockholm)' },
		{ uid: 'eu-central-2', name: 'Europe (Zurich)' },
		{ uid: 'me-south-1', name: 'Middle East (Bahrain)' },
		{ uid: 'me-central-1', name: 'Middle East (UAE)' },
		{ uid: 'sa-east-1', name: 'South America (São Paulo)' },
		{ uid: 'us-gov-east-1', name: 'AWS GovCloud (US-East)' },
		{ uid: 'us-gov-west-1', name: 'AWS GovCloud (US-West)' }
	];

	preConfiguredSources: ['github', 'shopify', 'twitter'] = ['github', 'shopify', 'twitter'];
	sourceVerifications = [
		{ uid: 'noop', name: 'None' },
		{ uid: 'hmac', name: 'HMAC' },
		{ uid: 'basic_auth', name: 'Basic Auth' },
		{ uid: 'api_key', name: 'API Key' },
		{ uid: 'github', name: 'Github' },
		{ uid: 'twitter', name: 'Twitter' },
		{ uid: 'shopify', name: 'Shopify' }
	];
	sourceId = this.route.snapshot.params.id;
	isloading = false;
	confirmModal = false;
	sourceDetails!: SOURCE;
	sourceCreated: boolean = false;
	showSourceUrl = false;
	sourceData!: SOURCE;
	configurations = [
		{ uid: 'custom_response', name: 'Custom Response', show: false },
		{ uid: 'idempotency', name: 'Idempotency', show: false }
	];
	idempotencyKeys: string[] = [];
	private rbacService = inject(RbacService);

	constructor(private formBuilder: FormBuilder, private createSourceService: CreateSourceService, public privateService: PrivateService, private route: ActivatedRoute, private router: Router, private generalService: GeneralService) {}

	async ngOnInit() {
		if (this.action === 'update') this.getSourceDetails();
		this.privateService.activeProjectDetails?.type === 'incoming' ? this.sourceForm.patchValue({ type: 'http' }) : this.sourceForm.patchValue({ type: 'pub_sub' });

		if (!(await this.rbacService.userCanAccess('Sources|MANAGE'))) this.sourceForm.disable();
	}

	async getSourceDetails() {
		this.isloading = true;
		try {
			const response = await this.createSourceService.getSourceDetails(this.sourceId);
			this.sourceDetails = response.data;
			const sourceProvider = response.data?.provider;

			this.sourceForm.patchValue(response.data);
			if (this.sourceDetails.custom_response.body || this.sourceDetails.custom_response.content_type) this.toggleConfigForm('custom_response');
			if (this.sourceDetails.idempotency_keys) this.toggleConfigForm('idempotency');

			if (this.isCustomSource(sourceProvider)) this.sourceForm.patchValue({ verifier: { type: sourceProvider } });

            this.idempotencyKeys = response.data.idempotency_keys
			this.isloading = false;

			return;
		} catch (error) {
			this.isloading = false;
			return error;
		}
	}

	checkSourceSetup() {
		if (this.privateService.activeProjectDetails?.type === 'incoming') {
			delete this.sourceForm.value.pub_sub;
			const verifierType = this.sourceForm.get('verifier.type')?.value;
			const verifier = this.isCustomSource(verifierType) ? 'hmac' : verifierType;

			if (this.sourceForm.get('verifier.type')?.value === 'github') this.sourceForm.get('verifier.hmac')?.patchValue({ encoding: 'hex', header: 'X-Hub-Signature-256', hash: 'SHA256' });
			if (this.sourceForm.get('verifier.type')?.value === 'shopify') this.sourceForm.get('verifier.hmac')?.patchValue({ encoding: 'base64', header: 'X-Shopify-Hmac-SHA256', hash: 'SHA256' });
			if (this.sourceForm.get('verifier.type')?.value === 'twitter') this.sourceForm.get('verifier.hmac')?.patchValue({ encoding: 'base64', header: 'X-Twitter-Webhooks-Signature', hash: 'SHA256' });
			return {
				...this.sourceForm.value,
				provider: this.isCustomSource(verifierType) ? verifierType : '',
				verifier: {
					type: verifier,
					[verifier]: { ...this.sourceForm.get('verifier.' + verifier)?.value }
				},
				idempotency_keys: this.idempotencyKeys
			};
		} else {
			delete this.sourceForm.value.verifier;
			const pubSubType = this.sourceForm.get('pub_sub.type')?.value;
			if (pubSubType === 'google') {
				delete this.sourceForm.value.pub_sub.sqs;
			} else delete this.sourceForm.value.pub_sub.google;
			return this.sourceForm.value;
		}
	}

	parseJsonFile(event: any) {
		const fileReader = new FileReader();
		fileReader.readAsText(event, 'UTF-8');
		fileReader.onload = () => {
			if (fileReader.result)
				this.sourceForm.patchValue({
					pub_sub: {
						google: {
							service_account: btoa(fileReader.result.toString())
						}
					}
				});
		};
		fileReader.onerror = error => {
			this.generalService.showNotification({ message: 'Please upload a JSON file', style: 'warning' });
			console.log(error);
		};
	}

	deleteJsonFile() {
		if (this.action === 'create') this.sourceForm.value.pub_sub.google.service_account = null;
		else
			this.sourceForm.patchValue({
				pub_sub: {
					google: {
						service_account: this.sourceDetails.pub_sub.google.service_account
					}
				}
			});
	}

	async saveSource() {
		const sourceData = this.checkSourceSetup();
		await this.runSourceFormValidation();
		if (!this.sourceForm.valid) {
			this.isloading = false;
			return this.sourceForm.markAllAsTouched();
		}
		this.isloading = true;

		try {
			const response = this.action === 'update' ? await this.createSourceService.updateSource({ data: sourceData, id: this.sourceId }) : await this.createSourceService.createSource({ sourceData });
			document.getElementById('configureProjectForm')?.scroll({ top: 0, behavior: 'smooth' });
			this.sourceData = response.data;
			this.onAction.emit({ action: this.action, data: response.data });
			this.sourceCreated = true;
			return response;
		} catch (error) {
			this.sourceCreated = false;
			this.isloading = false;
		}
	}

	async getSources() {
		this.isloading = true;
		try {
			const response = await this.privateService.getSources();
			const sources = response.data.content;
			if (sources.length > 0 && this.router.url.includes('/configure')) this.onAction.emit({ action: 'create' });
			this.isloading = false;
		} catch (error) {
			this.isloading = false;
		}
	}

	isCustomSource(sourceValue: string): boolean {
		const customSources = ['github', 'twitter', 'shopify'];
		const checkForCustomSource = customSources.some(source => sourceValue.includes(source));

		return checkForCustomSource;
	}

	toggleConfigForm(configValue: string, value?: boolean) {
		this.configurations.forEach(config => {
			if (config.uid === configValue) config.show = value ? value : !config.show;
		});
	}

	showConfig(configValue: string): boolean {
		return this.configurations.find(config => config.uid === configValue)?.show || false;
	}

	cancel() {
		document.getElementById(this.router.url.includes('/configure') ? 'configureProjectForm' : 'sourceForm')?.scroll({ top: 0, behavior: 'smooth' });
		this.confirmModal = true;
	}

	setRegionValue(value: any) {
		this.sourceForm.get('pub_sub.sqs')?.patchValue({ default_region: value });
	}

<<<<<<< HEAD
	focusInput() {
		document.getElementById('keyInput')?.focus();
	}

	removeIdempotencyKey(key: string) {
		this.idempotencyKeys = this.idempotencyKeys.filter(e => e !== key);
	}

	addKey() {
		const addKeyInput = document.getElementById('keyInput');
		const addKeyInputValue = document.getElementById('keyInput') as HTMLInputElement;
		addKeyInput?.addEventListener('keydown', e => {
			const key = e.keyCode || e.charCode;
			if (key == 8) {
				e.stopImmediatePropagation();
				if (this.idempotencyKeys.length > 0 && !addKeyInputValue?.value) this.idempotencyKeys.splice(-1);
			}
			if (e.which === 188 || e.key == ' ') {
				if (this.idempotencyKeys.includes(addKeyInputValue?.value)) {
					addKeyInputValue.value = '';
					this.idempotencyKeys = this.idempotencyKeys.filter(e => String(e).trim());
				} else {
					this.idempotencyKeys.push(addKeyInputValue?.value);
					addKeyInputValue.value = '';
					this.idempotencyKeys = this.idempotencyKeys.filter(e => String(e).trim());
				}
				e.preventDefault();
			}
		});
=======
	async runSourceFormValidation() {
		if (this.configurations[0].show) {
			this.sourceForm.get('custom_response.body')?.addValidators(Validators.required);
			this.sourceForm.get('custom_response.body')?.updateValueAndValidity();
			this.sourceForm.get('custom_response.content_type')?.addValidators(Validators.required);
			this.sourceForm.get('custom_response.content_type')?.updateValueAndValidity();
		} else {
			this.sourceForm.get('custom_response.body')?.removeValidators(Validators.required);
			this.sourceForm.get('custom_response.body')?.updateValueAndValidity();
			this.sourceForm.get('custom_response.content_type')?.removeValidators(Validators.required);
			this.sourceForm.get('custom_response.content_type')?.updateValueAndValidity();
		}

		if (this.privateService.activeProjectDetails?.type === 'incoming') {
			this.sourceForm.get('verifier.type')?.addValidators(Validators.required);
			this.sourceForm.get('verifier.type')?.updateValueAndValidity();

			if (this.sourceForm.get('verifier')?.value.type === 'api_key') {
				this.sourceForm.get('verifier.api_key.header_name')?.addValidators(Validators.required);
				this.sourceForm.get('verifier.api_key.header_value')?.addValidators(Validators.required);
				this.sourceForm.get('verifier.api_key.header_name')?.updateValueAndValidity();
				this.sourceForm.get('verifier.api_key.header_value')?.updateValueAndValidity();
			} else {
				this.sourceForm.get('verifier.api_key.header_name')?.removeValidators(Validators.required);
				this.sourceForm.get('verifier.api_key.header_value')?.removeValidators(Validators.required);
				this.sourceForm.get('verifier.api_key.header_name')?.updateValueAndValidity();
				this.sourceForm.get('verifier.api_key.header_value')?.updateValueAndValidity();
			}

			if (this.sourceForm.get('verifier')?.value.type === 'basic_auth') {
				this.sourceForm.get('verifier.basic_auth.password')?.addValidators(Validators.required);
				this.sourceForm.get('verifier.basic_auth.username')?.addValidators(Validators.required);
				this.sourceForm.get('verifier.basic_auth.password')?.updateValueAndValidity();
				this.sourceForm.get('verifier.basic_auth.username')?.updateValueAndValidity();
			} else {
				this.sourceForm.get('verifier.basic_auth.password')?.removeValidators(Validators.required);
				this.sourceForm.get('verifier.basic_auth.username')?.removeValidators(Validators.required);
				this.sourceForm.get('verifier.basic_auth.password')?.updateValueAndValidity();
				this.sourceForm.get('verifier.basic_auth.username')?.updateValueAndValidity();
			}

			if (this.sourceForm.get('verifier')?.value.type === 'hmac') {
				this.sourceForm.get('verifier.hmac.encoding')?.addValidators(Validators.required);
				this.sourceForm.get('verifier.hmac.hash')?.addValidators(Validators.required);
				this.sourceForm.get('verifier.hmac.header')?.addValidators(Validators.required);
				this.sourceForm.get('verifier.hmac.secret')?.addValidators(Validators.required);
				this.sourceForm.get('verifier.hmac.encoding')?.updateValueAndValidity();
				this.sourceForm.get('verifier.hmac.hash')?.updateValueAndValidity();
				this.sourceForm.get('verifier.hmac.header')?.updateValueAndValidity();
				this.sourceForm.get('verifier.hmac.secret')?.updateValueAndValidity();
			} else {
				this.sourceForm.get('verifier.hmac.encoding')?.removeValidators(Validators.required);
				this.sourceForm.get('verifier.hmac.hash')?.removeValidators(Validators.required);
				this.sourceForm.get('verifier.hmac.header')?.removeValidators(Validators.required);
				this.sourceForm.get('verifier.hmac.secret')?.removeValidators(Validators.required);
				this.sourceForm.get('verifier.hmac.encoding')?.updateValueAndValidity();
				this.sourceForm.get('verifier.hmac.hash')?.updateValueAndValidity();
				this.sourceForm.get('verifier.hmac.header')?.updateValueAndValidity();
				this.sourceForm.get('verifier.hmac.secret')?.updateValueAndValidity();
			}
		} else {
			this.sourceForm.get('verifier.type')?.removeValidators(Validators.required);
			this.sourceForm.get('verifier.type')?.updateValueAndValidity();
		}

		if (this.privateService.activeProjectDetails?.type === 'outgoing') {
			this.sourceForm.get('pub_sub.workers')?.addValidators(Validators.required);
			this.sourceForm.get('pub_sub.workers')?.updateValueAndValidity();
			this.sourceForm.get('pub_sub.type')?.addValidators(Validators.required);
			this.sourceForm.get('pub_sub.type')?.updateValueAndValidity();

			if (this.sourceForm.get('pub_sub')?.value.type === 'google') {
				this.sourceForm.get('pub_sub.google.service_account')?.addValidators(Validators.required);
				this.sourceForm.get('pub_sub.google.subscription_id')?.addValidators(Validators.required);
				this.sourceForm.get('pub_sub.google.project_id')?.addValidators(Validators.required);
				this.sourceForm.get('pub_sub.google.service_account')?.updateValueAndValidity();
				this.sourceForm.get('pub_sub.google.subscription_id')?.updateValueAndValidity();
				this.sourceForm.get('pub_sub.google.project_id')?.updateValueAndValidity();
			} else {
				this.sourceForm.get('pub_sub.google.service_account')?.removeValidators(Validators.required);
				this.sourceForm.get('pub_sub.google.subscription_id')?.removeValidators(Validators.required);
				this.sourceForm.get('pub_sub.google.project_id')?.removeValidators(Validators.required);
				this.sourceForm.get('pub_sub.google.service_account')?.updateValueAndValidity();
				this.sourceForm.get('pub_sub.google.subscription_id')?.updateValueAndValidity();
				this.sourceForm.get('pub_sub.google.project_id')?.updateValueAndValidity();
			}

			if (this.sourceForm.get('pub_sub')?.value.type === 'sqs') {
				this.sourceForm.get('pub_sub.sqs.queue_name')?.addValidators(Validators.required);
				this.sourceForm.get('pub_sub.sqs.access_key_id')?.addValidators(Validators.required);
				this.sourceForm.get('pub_sub.sqs.secret_key')?.addValidators(Validators.required);
				this.sourceForm.get('pub_sub.sqs.default_region')?.addValidators(Validators.required);
				this.sourceForm.get('pub_sub.sqs.queue_name')?.updateValueAndValidity();
				this.sourceForm.get('pub_sub.sqs.access_key_id')?.updateValueAndValidity();
				this.sourceForm.get('pub_sub.sqs.secret_key')?.updateValueAndValidity();
				this.sourceForm.get('pub_sub.sqs.default_region')?.updateValueAndValidity();
			} else {
				this.sourceForm.get('pub_sub.sqs.queue_name')?.removeValidators(Validators.required);
				this.sourceForm.get('pub_sub.sqs.access_key_id')?.removeValidators(Validators.required);
				this.sourceForm.get('pub_sub.sqs.secret_key')?.removeValidators(Validators.required);
				this.sourceForm.get('pub_sub.sqs.default_region')?.removeValidators(Validators.required);
				this.sourceForm.get('pub_sub.sqs.queue_name')?.updateValueAndValidity();
				this.sourceForm.get('pub_sub.sqs.access_key_id')?.updateValueAndValidity();
				this.sourceForm.get('pub_sub.sqs.secret_key')?.updateValueAndValidity();
				this.sourceForm.get('pub_sub.sqs.default_region')?.updateValueAndValidity();
			}
		} else {
			this.sourceForm.get('pub_sub.workers')?.removeValidators(Validators.required);
			this.sourceForm.get('pub_sub.workers')?.updateValueAndValidity();
			this.sourceForm.get('pub_sub.type')?.removeValidators(Validators.required);
			this.sourceForm.get('pub_sub.type')?.updateValueAndValidity();
		}

		return;
>>>>>>> 06559405
	}
}<|MERGE_RESOLUTION|>--- conflicted
+++ resolved
@@ -286,7 +286,6 @@
 		this.sourceForm.get('pub_sub.sqs')?.patchValue({ default_region: value });
 	}
 
-<<<<<<< HEAD
 	focusInput() {
 		document.getElementById('keyInput')?.focus();
 	}
@@ -316,7 +315,8 @@
 				e.preventDefault();
 			}
 		});
-=======
+  }
+
 	async runSourceFormValidation() {
 		if (this.configurations[0].show) {
 			this.sourceForm.get('custom_response.body')?.addValidators(Validators.required);
@@ -431,6 +431,5 @@
 		}
 
 		return;
->>>>>>> 06559405
 	}
 }