import { NgModule } from '@angular/core';
import { CommonModule } from '@angular/common';
import { CreateSourceComponent } from './create-source.component';
import { ReactiveFormsModule } from '@angular/forms';
import { ButtonComponent } from 'src/app/components/button/button.component';
import { InputDirective, InputErrorComponent, InputFieldDirective, LabelComponent } from 'src/app/components/input/input.component';
import { SelectComponent } from 'src/app/components/select/select.component';
import { RadioComponent } from 'src/app/components/radio/radio.component';
import { CardComponent } from 'src/app/components/card/card.component';
import { FileInputComponent } from 'src/app/components/file-input/file-input.component';
import { FormLoaderComponent } from 'src/app/components/form-loader/form-loader.component';
import { TokenModalComponent } from '../token-modal/token-modal.component';
import { PermissionDirective } from '../permission/permission.directive';
import { TooltipComponent } from 'src/app/components/tooltip/tooltip.component';
<<<<<<< HEAD
import { MultiInputComponent } from 'src/app/components/multi-input/multi-input.component';
import { ToggleComponent } from 'src/app/components/toggle/toggle.component';
=======
import { DialogDirective, DialogHeaderComponent } from 'src/app/components/dialog/dialog.directive';
>>>>>>> 0da9960b

@NgModule({
	declarations: [CreateSourceComponent],
	imports: [
		CommonModule,
		ReactiveFormsModule,
		ButtonComponent,
		SelectComponent,
		RadioComponent,
		CardComponent,
		InputFieldDirective,
		InputErrorComponent,
		InputDirective,
		LabelComponent,
		FileInputComponent,
		FormLoaderComponent,
		DialogHeaderComponent,
		TokenModalComponent,
		PermissionDirective,
        TooltipComponent,
<<<<<<< HEAD
        ToggleComponent,
        MultiInputComponent
=======
        DialogDirective
>>>>>>> 0da9960b
	],
	exports: [CreateSourceComponent]
})
export class CreateSourceModule {}<|MERGE_RESOLUTION|>--- conflicted
+++ resolved
@@ -12,12 +12,9 @@
 import { TokenModalComponent } from '../token-modal/token-modal.component';
 import { PermissionDirective } from '../permission/permission.directive';
 import { TooltipComponent } from 'src/app/components/tooltip/tooltip.component';
-<<<<<<< HEAD
 import { MultiInputComponent } from 'src/app/components/multi-input/multi-input.component';
 import { ToggleComponent } from 'src/app/components/toggle/toggle.component';
-=======
 import { DialogDirective, DialogHeaderComponent } from 'src/app/components/dialog/dialog.directive';
->>>>>>> 0da9960b
 
 @NgModule({
 	declarations: [CreateSourceComponent],
@@ -37,13 +34,10 @@
 		DialogHeaderComponent,
 		TokenModalComponent,
 		PermissionDirective,
-        TooltipComponent,
-<<<<<<< HEAD
-        ToggleComponent,
-        MultiInputComponent
-=======
-        DialogDirective
->>>>>>> 0da9960b
+    TooltipComponent,
+    ToggleComponent,
+    MultiInputComponent
+    DialogDirective
 	],
 	exports: [CreateSourceComponent]
 })
