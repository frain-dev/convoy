--- conflicted
+++ resolved
@@ -45,10 +45,7 @@
 	showApiKey = false;
 	enableMoreConfig = false;
 	confirmModal = false;
-<<<<<<< HEAD
-=======
 	showNewSignatureModal = false;
->>>>>>> 27b30a97
 	apiKey!: string;
 	hashAlgorithms = ['SHA256', 'SHA512'];
 	retryLogicTypes = [
