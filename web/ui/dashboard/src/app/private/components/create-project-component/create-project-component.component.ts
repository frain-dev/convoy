--- conflicted
+++ resolved
@@ -72,17 +72,13 @@
 			const response = await this.createProjectService.createProject(this.projectForm.value);
 			this.privateService.activeProjectDetails = response.data;
 			this.isCreatingProject = false;
-<<<<<<< HEAD
 			if(response.status === true){
 				this.generalService.showNotification({ message: response.message, style: 'success' });
 				this.onAction.emit({ action: 'createProject', data: response.data });
 			}else{
 				this.generalService.showNotification({ message: response?.error?.message, style: 'error' });
 			}
-=======
-			this.generalService.showNotification({ message: 'Project created successfully!', style: 'success' });
 			this.onAction.emit(response.data);
->>>>>>> 19ba7308
 		} catch (error: any) {
 			this.isCreatingProject = false;
 			console.log(error)
