--- conflicted
+++ resolved
@@ -74,10 +74,6 @@
 			this.isCreatingProject = false;
 			this.generalService.showNotification({ message: 'Project created successfully!', style: 'success' });
 			this.onAction.emit({ action: 'createProject', data: response.data });
-<<<<<<< HEAD
-
-=======
->>>>>>> 52f9058b
 		} catch (error) {
 			this.isCreatingProject = false;
 		}
