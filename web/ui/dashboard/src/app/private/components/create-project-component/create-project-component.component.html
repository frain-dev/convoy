--- conflicted
+++ resolved
@@ -28,11 +28,6 @@
 				</h3>
 				<div formGroupName="signature">
 					<convoy-input label="Header" name="header" formControlName="header" placeholder="X-Convoy-Signature" errorMessage="Enter header for project requests"></convoy-input>
-<<<<<<< HEAD
-					<!-- <convoy-select label="Hash" name="hash" formControlName="hash" [options]="hashAlgorithms" errorMessage="Please select a hash"></convoy-select> -->
-=======
-					<convoy-select label="Hash" name="hash" formControlName="hash" [options]="hashAlgorithms" errorMessage="Please select a hash" (selectedOption)="projectForm.get('config.signature')?.patchValue({ hash: $event })"></convoy-select>
->>>>>>> 5571b4dd
 				</div>
 
 				<h3 class="mt-24px mb-16px flex items-center font-semibold">
