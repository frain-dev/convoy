--- conflicted
+++ resolved
@@ -99,7 +99,6 @@
 						<convoy-input-error *ngIf="projectForm.get('config.retention_policy.policy')?.touched && projectForm.get('config.retention_policy.policy')?.invalid">Enter retention policy value</convoy-input-error>
 					</convoy-input-field>
 				</div>
-<<<<<<< HEAD
 
 				<ng-container *ngIf="enableMoreConfig && projectForm.value.config.is_retention_policy_enabled">
 					<div formGroupName="retention_policy">
@@ -110,8 +109,6 @@
 						</convoy-input-field>
 					</div>
 				</ng-container>
-=======
->>>>>>> c9b5df35
 			</div>
 		</div>
 
