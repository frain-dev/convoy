--- conflicted
+++ resolved
@@ -198,7 +198,6 @@
 						<h3 class="font-semibold mb-8px text-12">Disable Failing Endpoint</h3>
 						<p class="text-12 text-neutral-11 mt-10px w-[460px]">Toggling this configuration on will automatically disable all endpoints in this project with failure response untill request to them are manually retried</p>
 					</div>
-<<<<<<< HEAD
 					<convoy-toggle name="disable_endpoint" formControlName="disable_endpoint" (onChange)="confirmToggleAction($event)"></convoy-toggle>
 				</div>
 
@@ -210,7 +209,6 @@
 						<p class="text-12 text-neutral-11 mt-10px w-[460px]">Toggling this will allow only HTTPS secure endpoints, this allows only TLS connections to your endpoints.</p>
 					</div>
 					<convoy-toggle name="enforce_secure_endpoints" formControlName="enforce_secure_endpoints" (onChange)="confirmTLSToggleAction($event)"></convoy-toggle>
-=======
 					<convoy-toggle formControlName="disable_endpoint" (onChange)="confirmToggleAction($event, 'endpoints')"></convoy-toggle>
 				</div>
 
@@ -222,7 +220,6 @@
 						<p class="text-12 text-neutral-11 mt-10px w-[460px]">Toggling this will allow an endpoint have multiple subscriptions simultaneously.</p>
 					</div>
 					<convoy-toggle name="multiple_endpoint_subscriptions" formControlName="multiple_endpoint_subscriptions" (onChange)="confirmToggleAction($event, 'multiEndpoints')"></convoy-toggle>
->>>>>>> 017df565
 				</div>
 			</ng-container>
 
@@ -399,7 +396,6 @@
 	</div>
 </dialog>
 
-<<<<<<< HEAD
 <!-- disable tls endpoints confirmation prompt -->
 <dialog #disableTLSEndpointsDialog convoy-dialog position="center" size="sm">
     <div class="flex flex-col justify-center items-center px-30px py-40px text-black text-12 text-center">
@@ -408,8 +404,8 @@
         <p class="max-w-[300px] font-medium mb-12px">Connections to your endpoints will be susceptible to machine-in-the-middle attacks</p>
 		<button convoy-button color="danger" class="mb-18px mt-24px" [disabled]="isCreatingProject" (click)="updateProject(); disableTLSEndpointsDialog.close()">Yes, Disable</button>
 		<button convoy-button size="sm" fill="text" class="font-semibold !text-neutral-11" (click)="disableTLSEndpointsDialog.close(); projectForm.patchValue({ config: { ssl: { enforce_secure_endpoints: true } } })">No, Cancel</button>
-=======
-<!-- enable muliple endpoints subscription confirmation prompt -->
+
+      <!-- enable muliple endpoints subscription confirmation prompt -->
 <dialog #mutliSubEndpointsDialog convoy-dialog position="center" size="sm">
 	<div class="flex flex-col p-30px">
 		<h3 class="text-14 font-bold text-black mb-8px">Confirm Action</h3>
@@ -419,8 +415,8 @@
 			<button convoy-button size="sm" (click)="updateProject(); mutliSubEndpointsDialog.close()">Confirm</button>
 			<button convoy-button fill="text" size="sm" class="font-semibold" (click)="mutliSubEndpointsDialog.close(); projectForm.patchValue({ config: { multiple_endpoint_subscriptions: false } })">Close</button>
 		</div>
->>>>>>> 017df565
-	</div>
+
+ </div>
 </dialog>
 
 <!-- disable meta events prompt  -->
