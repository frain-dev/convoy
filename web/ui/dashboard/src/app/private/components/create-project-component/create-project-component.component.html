--- conflicted
+++ resolved
@@ -88,10 +88,7 @@
 			</div>
 		</div>
 
-<<<<<<< HEAD
-		<convoy-toggle className="flex justify-end mt-20px" label="Add more configurations" (onChange)="enableMoreConfig = !enableMoreConfig" [isChecked]="enableMoreConfig"></convoy-toggle>
-	</div>
-=======
+
 		<div class="flex justify-end">
 			<convoy-button type="outline" *ngIf="action !== 'update'" className="mr-16px transition-all duration-300 hover:text-danger-100 hover:border-danger-100" buttonType="button" (click)="confirmModal = true">Cancel</convoy-button>
 			<convoy-button [disable]="isCreatingProject">
@@ -102,7 +99,6 @@
 			</convoy-button>
 		</div>
 	</convoy-card>
->>>>>>> 5ea98481
 
 	<ng-container *ngIf="action === 'update'">
 		<div class="flex items-center justify-between mt-32px mb-20px">
