<p class="text-14 text-grey-60 mb-24px">A project represents the top level namespace for grouping event sources, applications, endpoints and events.</p>

<form [formGroup]="projectForm" (submit)="action === 'update' ? updateProject() : createProject()">
	<convoy-card className="p-24px mt-24px">
		<convoy-input-field>
			<label for="project-name" required="true" convoy-label>Project name</label>
			<input type="text" id="project-name" convoy-input autocomplete="project-name" formControlName="name" placeholder="Enter project name here" />
			<convoy-input-error *ngIf="projectForm.controls.name.touched && projectForm.controls.name.invalid">Enter new project name</convoy-input-error>
		</convoy-input-field>

		<ng-container *ngIf="action === 'update'">
			<label for="project-name" convoy-label>Project Id</label>
			<div class="flex items-center justify-between w-full h-50px bg-[#F7F9FC] border border-grey-10 rounded-[6px] px-16px">
				<span class="text-16 text-grey-60 font-normal">{{ projectDetails?.uid }}</span>
				<convoy-copy-button [text]="projectDetails?.uid || ''"></convoy-copy-button>
			</div>
		</ng-container>
		<h3 class="mt-24px mb-16px font-semibold">Project type</h3>
		<div class="project-types grid grid-cols-2 gap-24px">
			<convoy-radio formControlName="type" description="Create an incoming webhooks project to proxy events from third-party providers to your endpoints" label="Incoming webhooks" _name="type" value="incoming" _id="incoming"></convoy-radio>
			<convoy-radio formControlName="type" description="Create an outgoing webhooks project to publish events to your customer-provided endpoints" label="Outgoing webhooks" _name="type" value="outgoing" _id="outgoing"></convoy-radio>
		</div>
		<div class="flex items-center text-12 text-danger-100 mt-8px" *ngIf="projectForm.controls['type'].touched && projectForm.controls['type'].invalid">
			<img src="assets/img/input-error-icon.svg" class="mr-8px w-16px" alt="input error icon" />
			<span>Please select a project type</span>
		</div>

		<div class="flex">
			<convoy-toggle class="flex justify-end mt-20px" label="Add more configurations" (onChange)="toggleMoreConfig($event)" [isChecked]="enableMoreConfig"></convoy-toggle>
		</div>

		<div [hidden]="!enableMoreConfig">
			<div formGroupName="config">
				<h3 class="mt-24px mb-16px font-semibold flex items-center">
					Signature Details
					<convoy-tooltip size="sm" position="right" class="ml-4px">This specifies your header and hash function for your project</convoy-tooltip>
				</h3>
				<div formGroupName="signature" [ngClass]="{ 'grid grid-cols-2 gap-x-24px': action === 'create' }">
					<convoy-input-field>
						<label for="header" required="true" convoy-label>Header</label>
						<input type="text" id="header" convoy-input autocomplete="header" formControlName="header" placeholder="X-Convoy-Signature" />
						<convoy-input-error *ngIf="projectForm.get('config.signature.header')?.touched && projectForm.get('config.signature.header')?.invalid">Enter header for project requests</convoy-input-error>
					</convoy-input-field>

					<ng-container [formGroup]="newSignatureForm" *ngIf="action === 'create'">
						<convoy-select className="mb-24px" label="Encoding" name="encoding" formControlName="encoding" [options]="encodings" errorMessage="Select encoding type" [required]="true" (selectedOption)="newSignatureForm.patchValue({ encoding: $event })"></convoy-select>
						<convoy-select label="Hash" name="hash" formControlName="hash" [options]="hashAlgorithms" errorMessage="Please select a hash" [required]="true" (selectedOption)="newSignatureForm.patchValue({ hash: $event })"></convoy-select>
					</ng-container>
				</div>

				<h3 class="mt-48px mb-16px flex items-center font-semibold">
					Retry Logic
					<convoy-tooltip size="sm" position="right" class="ml-4px">
						These are the specifications for the retry mechanism for your endpoints. In Linear time retry, event retries are done in linear time, while in Exponential back off retry, events are retried progressively increasing the time before the next retry attempt.
					</convoy-tooltip>
				</h3>
				<div class="grid grid-cols-2 gap-x-24px" formGroupName="strategy">
					<convoy-select label="Mechanism" name="type" formControlName="type" [options]="retryLogicTypes" errorMessage="Please select a retry logic mechanism" (selectedOption)="projectForm.get('config.strategy')?.patchValue({ type: $event })"></convoy-select>
					<convoy-input-field>
						<label for="retry-logic-duration" convoy-label>Duration</label>
						<input type="text" id="retry-logic-duration" convoy-input autocomplete="retry-logic-duration" formControlName="duration" placeholder="e.g 3s" />
						<convoy-input-error *ngIf="projectForm.get('config.strategy.duration')?.touched && projectForm.get('config.strategy.duration')?.invalid">Please enter your retry logic duration</convoy-input-error>
					</convoy-input-field>
					<convoy-input-field>
						<label for="retry-logic-count" convoy-label>Limit</label>
						<input type="number" id="retry-logic-count" convoy-input autocomplete="retry-logic-count" formControlName="retry_count" placeholder="e.g 5" />
						<convoy-input-error *ngIf="projectForm.get('config.strategy.retry_count')?.touched && projectForm.get('config.strategy.retry_count')?.invalid">Please enter a retry limit</convoy-input-error>
					</convoy-input-field>
				</div>

				<h3 class="mt-24px mb-16px flex items-center font-semibold">
					Rate Limit Parameters
					<convoy-tooltip size="sm" position="right" class="ml-4px">These are the specifications for how many events are to be sent to an endpoint per time</convoy-tooltip>
				</h3>
				<div class="grid grid-cols-2 gap-24px" formGroupName="ratelimit">
					<convoy-input-field>
						<label for="rate-limit-duration" convoy-label>Duration</label>
						<input type="number" id="rate-limit-duration" convoy-input autocomplete="rate-limit-duration" formControlName="duration" placeholder="e.g 5m" />
						<convoy-input-error *ngIf="projectForm.get('config.ratelimit.duration')?.touched && projectForm.get('config.ratelimit.duration')?.invalid">Please enter a rate limit duration</convoy-input-error>
					</convoy-input-field>
					<convoy-input-field>
						<label for="rate-limit-count" convoy-label>Limit</label>
						<input type="number" id="rate-limit-count" convoy-input autocomplete="rate-limit-count" formControlName="count" placeholder="e.g 5000" />
						<convoy-input-error *ngIf="projectForm.get('config.ratelimit.count')?.touched && projectForm.get('config.ratelimit.count')?.invalid">Please enter a rate limit</convoy-input-error>
					</convoy-input-field>
				</div>

				<h3 class="mt-24px mb-16px font-semibold">Disable Failing Endpoints</h3>
				<div class="grid grid-cols-2 gap-24px">
					<convoy-radio formControlName="disable_endpoint" description="Endpoints would be disabled automatically when they are failing." label="True" _name="disable_endpoint" [value]="true" _id="true"></convoy-radio>
					<convoy-radio formControlName="disable_endpoint" description="Endpoints are not automatically disabled when they are failing." label="False" _name="disable_endpoint" [value]="false" _id="false"></convoy-radio>
				</div>

				<h3 class="mt-48px mb-16px font-semibold">Enable Rentention Policy</h3>
				<div class="grid grid-cols-2 gap-24px mb-24px">
					<convoy-radio formControlName="is_retention_policy_enabled" label="Enable" _name="is_retention_policy_enabled" [value]="true" _id="enable_retention_policy"></convoy-radio>
					<convoy-radio formControlName="is_retention_policy_enabled" label="Disable" _name="is_retention_policy_enabled" [value]="false" _id="disable_retention_policy"></convoy-radio>
				</div>

				<ng-container *ngIf="enableMoreConfig && projectForm.value.config.is_retention_policy_enabled">
					<div formGroupName="retention_policy">
						<convoy-input-field>
							<label for="policy" convoy-label tooltip="This is the interval at which events would be reviewed and retained for this project.">Retention Period</label>
							<input id="policy" convoy-input autocomplete="policy" formControlName="policy" placeholder="e.g. 72h" />
							<convoy-input-error *ngIf="projectForm.get('config.retention_policy.policy')?.touched && projectForm.get('config.retention_policy.policy')?.invalid">Enter retention policy value</convoy-input-error>
						</convoy-input-field>
					</div>
				</ng-container>
			</div>
		</div>

<<<<<<< HEAD
		<div class="flex justify-end mt-48px">
			<convoy-button type="outline" *ngIf="action !== 'update'" className="mr-16px transition-all duration-300 hover:text-danger-100 hover:border-danger-100" buttonType="button" (click)="confirmModal = true">Cancel</convoy-button>
			<convoy-button [disable]="isCreatingProject">
=======
		<div class="flex justify-end">
			<button convoy-button fill="outline" *ngIf="action !== 'update'" class="mr-16px transition-all duration-300 hover:text-danger-100 hover:border-danger-100" type="button" (click)="cancel()">Cancel</button>
			<button convoy-button [disabled]="isCreatingProject">
>>>>>>> c4019025
				{{ action === 'update' ? 'Save Changes ' : 'Create Project' }}
				<svg width="24" height="24" class="ml-8px fill-white-100">
					<use xlink:href="#arrow-right-icon"></use>
				</svg>
			</button>
		</div>
	</convoy-card>

	<ng-container *ngIf="action === 'update'">
		<div class="flex items-center justify-between mt-52px mb-20px">
			<h5 class="font-medium flex items-center">
				Signature Format
				<convoy-tooltip size="sm" position="right" class="ml-4px">This specifies your header and hash function for your project</convoy-tooltip>
			</h5>
			<button convoy-button size="sm" fill="outline" type="button" (click)="versions.push(newVersion()); showNewSignatureModal = true">
				<svg width="18" height="18" class="mr-2 fill-primary-100">
					<use xlink:href="#plus-icon"></use>
				</svg>
				Create new signature
			</button>
		</div>

		<convoy-card>
			<convoy-table>
				<convoy-table-head class="contents">
					<convoy-table-head-cell class="contents" [className]="i === 0 ? 'pl-20px' : ''" *ngFor="let head of signatureTableHead; let i = index">{{ head }}</convoy-table-head-cell>
				</convoy-table-head>
				<tbody>
					<ng-container *ngFor="let version of signatureVersions; let i = index">
						<convoy-table-row [forDate]="true" class="contents">
							<convoy-table-cell class="contents" [forDate]="true">{{ version.date }}</convoy-table-cell>
							<convoy-table-cell class="contents" [forDate]="true"></convoy-table-cell>
							<convoy-table-cell class="contents" [forDate]="true"></convoy-table-cell>
							<convoy-table-cell class="contents" [forDate]="true"></convoy-table-cell>
						</convoy-table-row>
						<convoy-table-row class="contents" *ngFor="let signatureVersion of version.content; let index = index" [id]="'app' + i">
							<convoy-table-cell class="contents" className="pl-16px">
								<div class="flex items-center">
									{{ projectDetails?.config?.signature?.header }}
								</div>
							</convoy-table-cell>
							<convoy-table-cell class="contents">v{{ index + 1 }}</convoy-table-cell>
							<convoy-table-cell class="contents">{{ signatureVersion.hash }}</convoy-table-cell>
							<convoy-table-cell class="contents">{{ signatureVersion.encoding }}</convoy-table-cell>
						</convoy-table-row>
					</ng-container>
				</tbody>
			</convoy-table>
		</convoy-card>
	</ng-container>
</form>

<convoy-modal *ngIf="showNewSignatureModal" title="New Signature" (closeModal)="versions.removeAt(versionsLength - 1); showNewSignatureModal = false">
	<div modalBody>
		<form [formGroup]="newSignatureForm">
			<convoy-select className="mb-24px" label="Encoding" name="encoding" formControlName="encoding" [options]="encodings" errorMessage="Select encoding type" [required]="true" (selectedOption)="newSignatureForm.patchValue({ encoding: $event })"></convoy-select>
			<div class="spacer mb-24px"></div>
			<convoy-select label="Hash" name="hash" formControlName="hash" [options]="hashAlgorithms" errorMessage="Please select a hash" [required]="true" (selectedOption)="newSignatureForm.patchValue({ hash: $event })"></convoy-select>

			<div class="flex justify-end mt-38px">
				<button convoy-button color="danger" fill="outline" class="mr-16px" (click)="versions.removeAt(versionsLength - 1); showNewSignatureModal = false">Discard</button>
				<button convoy-button (click)="createNewSignature(versionsLength - 1)">Create</button>
			</div>
		</form>
	</div>
</convoy-modal>

<convoy-modal *ngIf="showApiKey">
	<div class="flex flex-col items-center justify-center min-h-[80vh] px-30px" modalBody>
		<img src="/assets/img/success.gif" class="h-150px w-150px" alt="success" />
		<h2 class="font-semibold mt-16px">Project Created Successfully</h2>
		<p class="text-14 text-grey-60 font-normal text-center mb-16px mt-8px">Your API Key has also been created. Please copy this key and save it somewhere safe.</p>
		<p class="text-14 text-danger-100 mb-40px text-center">For security reasons, we cannot show it to you again</p>
		<div class="flex items-center justify-between w-full h-50px border border-grey-10 rounded-[6px] px-16px mb-32px">
			<span class="text-16 text-grey-60 font-normal whitespace-nowrap w-250px overflow-hidden text-ellipsis">{{ apiKey }}</span>
			<convoy-copy-button [text]="apiKey"></convoy-copy-button>
		</div>
		<button convoy-button (click)="onAction.emit({ action: 'createProject', data: projectDetails })" type="button">Done</button>
	</div>
</convoy-modal>

<convoy-confirmation-modal *ngIf="confirmModal" (confirmAction)="router.navigateByUrl('/')" (closeModal)="confirmModal = false"></convoy-confirmation-modal><|MERGE_RESOLUTION|>--- conflicted
+++ resolved
@@ -109,15 +109,9 @@
 			</div>
 		</div>
 
-<<<<<<< HEAD
 		<div class="flex justify-end mt-48px">
-			<convoy-button type="outline" *ngIf="action !== 'update'" className="mr-16px transition-all duration-300 hover:text-danger-100 hover:border-danger-100" buttonType="button" (click)="confirmModal = true">Cancel</convoy-button>
-			<convoy-button [disable]="isCreatingProject">
-=======
-		<div class="flex justify-end">
 			<button convoy-button fill="outline" *ngIf="action !== 'update'" class="mr-16px transition-all duration-300 hover:text-danger-100 hover:border-danger-100" type="button" (click)="cancel()">Cancel</button>
 			<button convoy-button [disabled]="isCreatingProject">
->>>>>>> c4019025
 				{{ action === 'update' ? 'Save Changes ' : 'Create Project' }}
 				<svg width="24" height="24" class="ml-8px fill-white-100">
 					<use xlink:href="#arrow-right-icon"></use>
