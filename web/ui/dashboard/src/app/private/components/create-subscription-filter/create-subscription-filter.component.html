<div convoy-modal-header>
	<div class="flex items-center">
<<<<<<< HEAD
		<button convoy-button size="sm" fill="soft" class="px-10px !py-10px" (click)="close.emit()">
			<img src="/assets/img/modal-close-icon.svg" class="w-12px" alt="close icon" />
=======
		<button convoy-button size="sm" texture="light" class="px-10px !py-10px" (click)="close.emit()">
			<img src="/assets/img/modal-close-icon.svg" class="w-12px h-12px" alt="close icon" />
>>>>>>> 9baa916c
		</button>

		<h2 class="font-semibold text-16 capitalize ml-16px">Subscription Filter</h2>
	</div>

	<div class="flex items-center justify-end">
		<button convoy-button size="sm" fill="outline" class="mr-16px" (click)="testFilter()">
			Test Filter
			<svg width="16" height="16" class="ml-8px" class="ml-6px">
				<use xlink:href="#test-icon"></use>
			</svg>
		</button>
		<button convoy-button size="sm" type="button" class="" [disabled]="!isFilterTestPassed" (click)="setSubscriptionFilter()">Save</button>
	</div>
</div>

<div class="max-w-[1312px] m-auto mt-40px" convoy-card>
	<div class="rounded-8px pt-20px">
		<ul class="flex flex-row justify-center w-full border-b-[.5px] border-grey-20">
			<li *ngFor="let tab of tabs" class="mr-24px !list-none first-of-type:ml-24px last-of-type:mr-0">
				<button class="pb-16px pt-10px flex items-center" [class]="activeTab === tab ? 'active' : ''" (click)="toggleActiveTab(tab)">
					<span class="text-14 text-left capitalize text-grey-60 tracking-[0.02em] mobile:min-w-[80px]">{{ tab }}</span>
				</button>
			</li>
		</ul>

		<div [ngClass]="{ 'h-0 overflow-hidden': activeTab !== 'body' }">
			<div class="flex">
				<div class="flex flex-col w-full border-r border-r-new.gray-100">
					<div class="text-14 border-b border-b-grey-20 pl-28px pt-20px pb-20px font-semibold rounded-tl-8px">Event Payload</div>
					<convoy-monaco [editorValue]="payload" #requestEditor></convoy-monaco>
				</div>
				<div class="flex flex-col w-full">
					<div class="text-14 border-b border-b-grey-20 pl-28px pt-20px pb-20px font-semibold rounded-tr-8px">Filter Schema</div>
					<convoy-monaco [editorValue]="schema.body" #schemaEditor></convoy-monaco>
				</div>
			</div>
		</div>

		<div [ngClass]="{ 'h-0 overflow-hidden': activeTab === 'body' }">
			<div class="flex">
				<div class="flex flex-col w-full">
					<div class="text-14 border-b border-b-grey-20 pl-28px pt-20px pb-20px font-semibold rounded-tl-8px">Event Headers</div>
					<convoy-monaco [editorValue]="header" #requestHeaderEditor></convoy-monaco>
				</div>
				<div class="flex flex-col w-full">
					<div class="text-14 border-b border-b-grey-20 pl-28px pt-20px pb-20px font-semibold rounded-tr-8px">Filter Schema</div>
					<convoy-monaco [editorValue]="schema.headers" #headerSchemaEditor></convoy-monaco>
				</div>
			</div>
		</div>
	</div>
</div><|MERGE_RESOLUTION|>--- conflicted
+++ resolved
@@ -1,12 +1,8 @@
 <div convoy-modal-header>
 	<div class="flex items-center">
-<<<<<<< HEAD
+
 		<button convoy-button size="sm" fill="soft" class="px-10px !py-10px" (click)="close.emit()">
-			<img src="/assets/img/modal-close-icon.svg" class="w-12px" alt="close icon" />
-=======
-		<button convoy-button size="sm" texture="light" class="px-10px !py-10px" (click)="close.emit()">
-			<img src="/assets/img/modal-close-icon.svg" class="w-12px h-12px" alt="close icon" />
->>>>>>> 9baa916c
+			<img src="/assets/img/modal-close-icon.svg" class="w-12px h-12px"  alt="close icon" />
 		</button>
 
 		<h2 class="font-semibold text-16 capitalize ml-16px">Subscription Filter</h2>
