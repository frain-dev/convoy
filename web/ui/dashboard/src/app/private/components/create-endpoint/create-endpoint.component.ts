import {Component, EventEmitter, inject, Input, OnInit, Output} from '@angular/core';
import {CommonModule} from '@angular/common';
import {AbstractControl, FormBuilder, FormGroup, ReactiveFormsModule, ValidatorFn, Validators} from '@angular/forms';
import {
    InputDirective,
    InputErrorComponent,
    InputFieldDirective,
    LabelComponent
} from 'src/app/components/input/input.component';
import {ButtonComponent} from 'src/app/components/button/button.component';
import {RadioComponent} from 'src/app/components/radio/radio.component';
import {TooltipComponent} from 'src/app/components/tooltip/tooltip.component';
import {GeneralService} from 'src/app/services/general/general.service';
import {ActivatedRoute, Router} from '@angular/router';
import {CardComponent} from 'src/app/components/card/card.component';
import {CreateEndpointService} from './create-endpoint.service';
import {PrivateService} from '../../private.service';
import {FormLoaderComponent} from 'src/app/components/form-loader/form-loader.component';
import {PermissionDirective} from '../permission/permission.directive';
import {RbacService} from 'src/app/services/rbac/rbac.service';
import {ENDPOINT, SECRET} from 'src/app/models/endpoint.model';
import {EndpointsService} from '../../pages/project/endpoints/endpoints.service';
import {NotificationComponent} from 'src/app/components/notification/notification.component';
import {ConfigButtonComponent} from '../config-button/config-button.component';
import {CopyButtonComponent} from 'src/app/components/copy-button/copy-button.component';
import {LicensesService} from 'src/app/services/licenses/licenses.service';
import {TagComponent} from 'src/app/components/tag/tag.component';
import {SelectComponent} from 'src/app/components/select/select.component';
import {SettingsService} from '../../pages/settings/settings.service';

// Custom validators that skip validation for [REDACTED] placeholder
function mtlsCertValidator(): ValidatorFn {
	return (control: AbstractControl): {[key: string]: any} | null => {
		const value = control.value;
		// Skip validation if empty or [REDACTED] (unchanged from server)
		if (!value || value === '[REDACTED]') {
			return null;
		}
		// Validate PEM format
		const certPattern = /^-----BEGIN CERTIFICATE-----[\s\S]*-----END CERTIFICATE-----\s*$/;
		return certPattern.test(value) ? null : { pattern: { value } };
	};
}

function mtlsKeyValidator(): ValidatorFn {
	return (control: AbstractControl): {[key: string]: any} | null => {
		const value = control.value;
		// Skip validation if empty or [REDACTED] (unchanged from server)
		if (!value || value === '[REDACTED]') {
			return null;
		}
		// Validate PEM format for private key
		const keyPattern = /^-----BEGIN (RSA )?PRIVATE KEY-----[\s\S]*-----END (RSA )?PRIVATE KEY-----\s*$/;
		return keyPattern.test(value) ? null : { pattern: { value } };
	};
}

@Component({
	selector: 'convoy-create-endpoint',
	standalone: true,
    imports: [
        CommonModule,
        ReactiveFormsModule,
        InputDirective,
        InputErrorComponent,
        InputFieldDirective,
        LabelComponent,
        ButtonComponent,
        RadioComponent,
        TooltipComponent,
        CardComponent,
        FormLoaderComponent,
        PermissionDirective,
        NotificationComponent,
        ConfigButtonComponent,
        CopyButtonComponent,
        TagComponent,
        SelectComponent
    ],
	templateUrl: './create-endpoint.component.html',
	styleUrls: ['./create-endpoint.component.scss']
})
export class CreateEndpointComponent implements OnInit {
	@Input('editMode') editMode = false;
	@Input('showAction') showAction: 'true' | 'false' = 'false';
	@Input('type') type: 'in-app' | 'portal' | 'subscription' = 'in-app';
	@Output() onAction = new EventEmitter<any>();
	savingEndpoint = false;
	isLoadingEndpointDetails = false;
	isLoadingEndpoints = false;
	testingOAuth2 = false;
	oauth2TestResult: any = null;
	selectedAuthType: string = 'api_key';
	selectedOAuth2AuthType: string = 'shared_secret';
	selectedKeyType: string = 'EC';
	addNewEndpointForm: FormGroup = this.formBuilder.group({
		name: ['', Validators.required],
		url: ['', Validators.compose([Validators.required, Validators.pattern(`^(?:https?|ftp)://[a-zA-Z0-9-]+(?:.[a-zA-Z0-9-]+)+(?::[0-9]+)?/?(?:[a-zA-Z0-9-_.~!$&'()*+,;=:@/?#%]*)?$`)])],
		support_email: ['', Validators.email],
		slack_webhook_url: ['', Validators.pattern(`^(?:https?|ftp)://[a-zA-Z0-9-]+(?:.[a-zA-Z0-9-]+)+(?::[0-9]+)?/?(?:[a-zA-Z0-9-_.~!$&'()*+,;=:@/?#%]*)?$`)],
		secret: [null],
		http_timeout: [null, Validators.pattern('^[-+]?[0-9]+$')],
		description: [null],
		owner_id: [null],
		rate_limit: [null],
		rate_limit_duration: [null],
		authentication: this.formBuilder.group({
			type: ['api_key'],
			api_key: this.formBuilder.group({
				header_name: [''],
				header_value: ['']
			}),
			oauth2: this.formBuilder.group({
				url: [''],
				client_id: [''],
				authentication_type: ['shared_secret'],
				client_secret: [''],
				grant_type: ['client_credentials'],
				scope: [''],
				signing_key: this.formBuilder.group({
					kty: ['EC'],
					crv: ['P-256'],
					kid: [''],
					x: [''],
					y: [''],
					d: [''],
					// RSA fields
					n: [''],
					e: [''],
					p: [''],
					q: [''],
					dp: [''],
					dq: [''],
					qi: ['']
				}),
				signing_algorithm: ['ES256'],
				issuer: [''],
				subject: [''],
				field_mapping: this.formBuilder.group({
					access_token: ['access_token'],
					token_type: ['token_type'],
					expires_in: ['expires_in']
				}),
				expiry_time_unit: ['seconds']
			})
		}),
		advanced_signatures: [null],
		content_type: ['application/json'],
		mtls_client_cert: this.formBuilder.group({
			client_cert: ['', [mtlsCertValidator()]],
			client_key: ['', [mtlsKeyValidator()]]
		})
	});
	token: string = this.route.snapshot.params.token;
	@Input('endpointId') endpointUid = this.route.snapshot.params.id;
	enableMoreConfig = false;
	configurations = [
		{ uid: 'content_type', name: 'Content Type', show: false, deleted: false },
		{ uid: 'http_timeout', name: 'Timeout ', show: false, deleted: false }
	];
	contentTypeOptions = [
		{ uid: 'application/json', name: 'JSON (application/json)' },
		{ uid: 'application/x-www-form-urlencoded', name: 'Form Data (application/x-www-form-urlencoded)' }
	];
	selectedContentType = 'application/json';
	endpointCreated: boolean = false;
	endpointSecret?: SECRET;
	currentRoute = window.location.pathname.split('/').reverse()[0];
	mtlsFeatureEnabled = false;
	organisationId!: string;
	private rbacService = inject(RbacService);

	constructor(
		private formBuilder: FormBuilder,
		private generalService: GeneralService,
		private createEndpointService: CreateEndpointService,
		private route: ActivatedRoute,
		public privateService: PrivateService,
		private router: Router,
		private endpointService: EndpointsService,
		public licenseService: LicensesService,
		private settingsService: SettingsService
	) {}

	async ngOnInit() {
		this.getOrganisationId();
		await this.checkMTLSFeatureFlag();

		if (this.type !== 'portal')
			this.configurations.push(
				{ uid: 'owner_id', name: 'Owner ID ', show: false, deleted: false },
				{ uid: 'rate_limit', name: 'Rate Limit ', show: false, deleted: false },
				{ uid: 'auth', name: 'Auth', show: false, deleted: false },
				{ uid: 'alert_config', name: 'Notifications', show: false, deleted: false },
				{ uid: 'signature', name: 'Signature Format', show: false, deleted: false },
				{ uid: 'mtls', name: 'mTLS Client Certificate', show: false, deleted: false },
			);

		// Initialize selectedAuthType from form
		this.selectedAuthType = this.addNewEndpointForm.get('authentication.type')?.value || 'api_key';

		// Watch for authentication type changes
		this.addNewEndpointForm.get('authentication.type')?.valueChanges.subscribe(authType => {
			this.selectedAuthType = authType || 'api_key';
			this.updateOAuth2Validators(authType);
		});
		
		// Initialize OAuth2 validators based on current auth type
		this.updateOAuth2Validators(this.selectedAuthType);

		// Initialize selectedOAuth2AuthType from form
		this.selectedOAuth2AuthType = this.addNewEndpointForm.get('authentication.oauth2.authentication_type')?.value || 'shared_secret';

		// Initialize selectedKeyType from form
		this.selectedKeyType = this.addNewEndpointForm.get('authentication.oauth2.signing_key.kty')?.value || 'EC';

		// Watch for OAuth2 authentication type changes to update validators
		this.addNewEndpointForm.get('authentication.oauth2.authentication_type')?.valueChanges.subscribe(authType => {
			this.selectedOAuth2AuthType = authType || 'shared_secret';
			const clientSecretControl = this.addNewEndpointForm.get('authentication.oauth2.client_secret');
			const issuerControl = this.addNewEndpointForm.get('authentication.oauth2.issuer');
			const subjectControl = this.addNewEndpointForm.get('authentication.oauth2.subject');

			if (authType === 'shared_secret') {
				// Require client_secret, remove validators from assertion fields
				clientSecretControl?.setValidators([Validators.required]);
				clientSecretControl?.updateValueAndValidity();
				issuerControl?.clearValidators();
				issuerControl?.updateValueAndValidity();
				subjectControl?.clearValidators();
				subjectControl?.updateValueAndValidity();
				// Clear all JWK field validators
				this.updateJWKValidators('shared_secret', null);
			} else if (authType === 'client_assertion') {
				// Require assertion fields, remove validator from client_secret
				clientSecretControl?.clearValidators();
				clientSecretControl?.updateValueAndValidity();
				issuerControl?.setValidators([Validators.required]);
				issuerControl?.updateValueAndValidity();
				subjectControl?.setValidators([Validators.required]);
				subjectControl?.updateValueAndValidity();
				// Update JWK validators based on current key type
				const currentKeyType = this.selectedKeyType || this.addNewEndpointForm.get('authentication.oauth2.signing_key.kty')?.value || 'EC';
				this.updateJWKValidators('client_assertion', currentKeyType);
			}
		});

		if (!this.endpointUid) this.endpointUid = this.route.snapshot.params.id;
		if ((this.isUpdateAction || this.editMode) && this.type !== 'subscription') this.getEndpointDetails();
		if (!(await this.rbacService.userCanAccess('Endpoints|MANAGE'))) this.addNewEndpointForm.disable();
	}

<<<<<<< HEAD
	onAuthTypeChange(value: string) {
		// Update the form control value
		this.addNewEndpointForm.get('authentication.type')?.setValue(value, { emitEvent: true });
		this.selectedAuthType = value || 'api_key';
		this.updateOAuth2Validators(value);
	}

	onOAuth2AuthTypeChange(value: string) {
		// Update the form control value
		this.addNewEndpointForm.get('authentication.oauth2.authentication_type')?.setValue(value, { emitEvent: true });
		this.selectedOAuth2AuthType = value || 'shared_secret';
	}

	onKeyTypeChange(value: string) {
		this.addNewEndpointForm.get('authentication.oauth2.signing_key.kty')?.setValue(value, { emitEvent: true });
		this.selectedKeyType = value || 'EC';
		// Reset algorithm if it's not compatible with the new key type
		const currentAlg = this.addNewEndpointForm.get('authentication.oauth2.signing_algorithm')?.value;
		if (value === 'EC' && currentAlg && !currentAlg.startsWith('ES')) {
			this.addNewEndpointForm.get('authentication.oauth2.signing_algorithm')?.setValue('ES256');
		} else if (value === 'RSA' && currentAlg && !currentAlg.startsWith('RS') && !currentAlg.startsWith('PS')) {
			this.addNewEndpointForm.get('authentication.oauth2.signing_algorithm')?.setValue('RS256');
		}
		// Update validators based on key type if client_assertion is selected
		const authType = this.selectedOAuth2AuthType || this.addNewEndpointForm.get('authentication.oauth2.authentication_type')?.value;
		if (authType === 'client_assertion') {
			this.updateJWKValidators('client_assertion', value);
		}
	}

	updateJWKValidators(authType: string | null, keyType: string | null) {
		// Get all JWK field controls
		const ecControls = {
			x: this.addNewEndpointForm.get('authentication.oauth2.signing_key.x'),
			y: this.addNewEndpointForm.get('authentication.oauth2.signing_key.y'),
			d: this.addNewEndpointForm.get('authentication.oauth2.signing_key.d'),
			crv: this.addNewEndpointForm.get('authentication.oauth2.signing_key.crv')
		};
		const rsaControls = {
			n: this.addNewEndpointForm.get('authentication.oauth2.signing_key.n'),
			e: this.addNewEndpointForm.get('authentication.oauth2.signing_key.e'),
			d: this.addNewEndpointForm.get('authentication.oauth2.signing_key.d'),
			p: this.addNewEndpointForm.get('authentication.oauth2.signing_key.p'),
			q: this.addNewEndpointForm.get('authentication.oauth2.signing_key.q'),
			dp: this.addNewEndpointForm.get('authentication.oauth2.signing_key.dp'),
			dq: this.addNewEndpointForm.get('authentication.oauth2.signing_key.dq'),
			qi: this.addNewEndpointForm.get('authentication.oauth2.signing_key.qi')
		};
		const kidControl = this.addNewEndpointForm.get('authentication.oauth2.signing_key.kid');

		if (authType === 'shared_secret' || !authType) {
			// Clear all JWK validators
			kidControl?.clearValidators();
			kidControl?.updateValueAndValidity();
			Object.values(ecControls).forEach(control => {
				control?.clearValidators();
				control?.updateValueAndValidity();
			});
			Object.values(rsaControls).forEach(control => {
				control?.clearValidators();
				control?.updateValueAndValidity();
			});
		} else if (authType === 'client_assertion') {
			// Always require kid
			kidControl?.setValidators([Validators.required]);
			kidControl?.updateValueAndValidity();

			if (keyType === 'EC') {
				// Require EC fields, clear RSA fields
				ecControls.x?.setValidators([Validators.required]);
				ecControls.x?.updateValueAndValidity();
				ecControls.y?.setValidators([Validators.required]);
				ecControls.y?.updateValueAndValidity();
				ecControls.d?.setValidators([Validators.required]);
				ecControls.d?.updateValueAndValidity();
				ecControls.crv?.setValidators([Validators.required]);
				ecControls.crv?.updateValueAndValidity();
				// Clear RSA validators
				Object.values(rsaControls).forEach(control => {
					control?.clearValidators();
					control?.updateValueAndValidity();
				});
			} else if (keyType === 'RSA') {
				// Require RSA fields, clear EC fields
				rsaControls.n?.setValidators([Validators.required]);
				rsaControls.n?.updateValueAndValidity();
				rsaControls.e?.setValidators([Validators.required]);
				rsaControls.e?.updateValueAndValidity();
				rsaControls.d?.setValidators([Validators.required]);
				rsaControls.d?.updateValueAndValidity();
				rsaControls.p?.setValidators([Validators.required]);
				rsaControls.p?.updateValueAndValidity();
				rsaControls.q?.setValidators([Validators.required]);
				rsaControls.q?.updateValueAndValidity();
				rsaControls.dp?.setValidators([Validators.required]);
				rsaControls.dp?.updateValueAndValidity();
				rsaControls.dq?.setValidators([Validators.required]);
				rsaControls.dq?.updateValueAndValidity();
				rsaControls.qi?.setValidators([Validators.required]);
				rsaControls.qi?.updateValueAndValidity();
				// Clear EC validators
				Object.values(ecControls).forEach(control => {
					control?.clearValidators();
					control?.updateValueAndValidity();
				});
			} else {
				// No key type selected yet, clear all
				Object.values(ecControls).forEach(control => {
					control?.clearValidators();
					control?.updateValueAndValidity();
				});
				Object.values(rsaControls).forEach(control => {
					control?.clearValidators();
					control?.updateValueAndValidity();
				});
			}
		}
	}

	getSigningAlgorithmOptions(): Array<{ uid: string; name: string }> {
		if (this.selectedKeyType === 'RSA') {
			return [
				{ uid: 'RS256', name: 'RS256' },
				{ uid: 'RS384', name: 'RS384' },
				{ uid: 'RS512', name: 'RS512' },
				{ uid: 'PS256', name: 'PS256' },
				{ uid: 'PS384', name: 'PS384' },
				{ uid: 'PS512', name: 'PS512' }
			];
		} else {
			return [
				{ uid: 'ES256', name: 'ES256' },
				{ uid: 'ES384', name: 'ES384' },
				{ uid: 'ES512', name: 'ES512' }
			];
		}
	}

	updateOAuth2Validators(authType: string) {
		const oauth2UrlControl = this.addNewEndpointForm.get('authentication.oauth2.url');
		const oauth2ClientIdControl = this.addNewEndpointForm.get('authentication.oauth2.client_id');
		
		if (authType === 'oauth2' && this.licenseService.hasLicense('OAUTH2_ENDPOINT_AUTH')) {
			// Only require OAuth2 fields when OAuth2 is selected and user has license
			oauth2UrlControl?.setValidators([Validators.required]);
			oauth2ClientIdControl?.setValidators([Validators.required]);
		} else {
			// Clear validators when OAuth2 is not selected or user doesn't have license
			oauth2UrlControl?.clearValidators();
			oauth2ClientIdControl?.clearValidators();
		}
		
		oauth2UrlControl?.updateValueAndValidity({ emitEvent: false });
		oauth2ClientIdControl?.updateValueAndValidity({ emitEvent: false });
=======
	getOrganisationId() {
		const org = localStorage.getItem('CONVOY_ORG');
		if (org) {
			const organisationDetails = JSON.parse(org);
			this.organisationId = organisationDetails.uid;
		}
	}

	async checkMTLSFeatureFlag() {
		if (!this.organisationId) return;
		try {
			this.mtlsFeatureEnabled = await this.settingsService.checkFeatureFlagEnabled({
				org_id: this.organisationId,
				feature_key: 'mtls'
			});
		} catch (error) {
			this.mtlsFeatureEnabled = false;
		}
>>>>>>> 196f9b7f
	}

	async runEndpointValidation() {
		const authType = this.selectedAuthType || this.addNewEndpointForm.get('authentication.type')?.value || 'api_key';
		
		const configFields: any = {
			http_timeout: ['http_timeout'],
			signature: ['advanced_signatures'],
			rate_limit: ['rate_limit', 'rate_limit_duration'],
			alert_config: ['support_email', 'slack_webhook_url'],
			auth: authType === 'api_key' ? ['authentication.api_key.header_name', 'authentication.api_key.header_value'] : [],
			mtls: []
		};
		this.configurations.forEach(config => {
			const fields = configFields[config.uid];
			if (this.showConfig(config.uid)) {
				fields?.forEach((item: string) => {
					this.addNewEndpointForm.get(item)?.addValidators(Validators.required);
					this.addNewEndpointForm.get(item)?.updateValueAndValidity();
				});
			} else {
				fields?.forEach((item: string) => {
					this.addNewEndpointForm.get(item)?.removeValidators(Validators.required);
					this.addNewEndpointForm.get(item)?.updateValueAndValidity();
				});
			}
		});
		
		// Also remove validators from API key fields if OAuth2 is selected
		if (authType === 'oauth2') {
			this.addNewEndpointForm.get('authentication.api_key.header_name')?.removeValidators(Validators.required);
			this.addNewEndpointForm.get('authentication.api_key.header_name')?.updateValueAndValidity();
			this.addNewEndpointForm.get('authentication.api_key.header_value')?.removeValidators(Validators.required);
			this.addNewEndpointForm.get('authentication.api_key.header_value')?.updateValueAndValidity();
		}
		
		return;
	}

	async saveEndpoint() {
		// Prevent multiple simultaneous saves
		if (this.savingEndpoint) {
			return;
		}

		await this.runEndpointValidation();

		// Check if OAuth2 is selected and test is required (only for new endpoints, not when editing)
		if (this.selectedAuthType === 'oauth2' && this.licenseService.hasLicense('OAUTH2_ENDPOINT_AUTH') && !this.isUpdateAction && !this.editMode) {
			if (!this.oauth2TestResult || !this.oauth2TestResult.success) {
				this.generalService.showNotification({ 
					message: 'Please test your OAuth2 connection before saving', 
					style: 'error' 
				});
				return;
			}
		}

		if (this.addNewEndpointForm.invalid) {
			this.addNewEndpointForm.markAllAsTouched();
			return;
		}


        let rateLimitDeleted = !this.showConfig('rate_limit') && this.configDeleted('rate_limit');
        if (rateLimitDeleted) {
            const configKeys = ['rate_limit', 'rate_limit_duration'];
            configKeys.forEach((key) => {
                this.addNewEndpointForm.value[key] = 0; // element type = number
                this.addNewEndpointForm.get(`${key}`)?.patchValue(0);
            });
            this.setConfigFormDeleted('rate_limit', false);
        }


		this.savingEndpoint = true;
		const endpointValue = structuredClone(this.addNewEndpointForm.value);

		// Ensure content_type is always included with a default value
		if (!endpointValue.content_type) {
			endpointValue.content_type = 'application/json';
		}

		// Clean up authentication based on type
		const authType = endpointValue.authentication?.type || 'api_key';
		if (authType === 'api_key') {
			if (!endpointValue.authentication?.api_key?.header_name && !endpointValue.authentication?.api_key?.header_value) {
				delete endpointValue.authentication;
			} else {
				// Remove oauth2 if api_key is selected
				delete endpointValue.authentication.oauth2;
			}
		} else if (authType === 'oauth2') {
			// Remove api_key if oauth2 is selected
			delete endpointValue.authentication.api_key;
			
			// Clean up oauth2 based on authentication_type
			const oauth2AuthType = endpointValue.authentication.oauth2?.authentication_type;
			if (oauth2AuthType === 'shared_secret') {
				// Remove client assertion fields
				delete endpointValue.authentication.oauth2.signing_key;
				delete endpointValue.authentication.oauth2.signing_algorithm;
				delete endpointValue.authentication.oauth2.issuer;
				delete endpointValue.authentication.oauth2.subject;
			} else if (oauth2AuthType === 'client_assertion') {
				// Remove shared secret
				delete endpointValue.authentication.oauth2.client_secret;
				
				// Clean up signing_key based on key type
				if (endpointValue.authentication.oauth2.signing_key) {
					const keyType = endpointValue.authentication.oauth2.signing_key.kty;
					if (keyType === 'EC') {
						// Remove RSA-specific fields
						delete endpointValue.authentication.oauth2.signing_key.n;
						delete endpointValue.authentication.oauth2.signing_key.e;
						delete endpointValue.authentication.oauth2.signing_key.p;
						delete endpointValue.authentication.oauth2.signing_key.q;
						delete endpointValue.authentication.oauth2.signing_key.dp;
						delete endpointValue.authentication.oauth2.signing_key.dq;
						delete endpointValue.authentication.oauth2.signing_key.qi;
					} else if (keyType === 'RSA') {
						// Remove EC-specific fields
						delete endpointValue.authentication.oauth2.signing_key.x;
						delete endpointValue.authentication.oauth2.signing_key.y;
						delete endpointValue.authentication.oauth2.signing_key.crv;
					}
				}
			}

			// Clean up field_mapping if all fields are default values
			if (endpointValue.authentication.oauth2?.field_mapping) {
				const mapping = endpointValue.authentication.oauth2.field_mapping;
				if (mapping.access_token === 'access_token' && 
					mapping.token_type === 'token_type' && 
					mapping.expires_in === 'expires_in') {
					delete endpointValue.authentication.oauth2.field_mapping;
				}
			}

			// Clean up expiry_time_unit if default
			if (endpointValue.authentication.oauth2?.expiry_time_unit === 'seconds') {
				delete endpointValue.authentication.oauth2.expiry_time_unit;
			}
		}

        // Remove mTLS config if all fields are empty or if client_key is redacted placeholder
        const mtls = this.addNewEndpointForm.value.mtls_client_cert;
        if (!mtls?.client_cert && !mtls?.client_key) {
            delete endpointValue.mtls_client_cert;
        } else if (mtls?.client_key === '[REDACTED]') {
            // Don't send mTLS config if it contains the redacted placeholder
            // (user is updating other fields but not changing the mTLS cert)
            delete endpointValue.mtls_client_cert;
        }

		try {
			const response =
				(this.isUpdateAction || this.editMode) && this.type !== 'subscription' ? await this.createEndpointService.editEndpoint({ endpointId: this.endpointUid || '', body: endpointValue }) : await this.createEndpointService.addNewEndpoint({ body: endpointValue });
			this.generalService.showNotification({ message: response.message, style: 'success' });
			this.onAction.emit({ action: this.endpointUid && this.editMode ? 'update' : 'save', data: response.data });
			this.addNewEndpointForm.reset();
			this.endpointCreated = true;
			this.savingEndpoint = false;
			return response;
		} catch (error: any) {
			this.endpointCreated = false;
			this.savingEndpoint = false;
			const errorMessage = error?.error?.message || error?.message || 'Failed to save endpoint. Please try again.';
			this.generalService.showNotification({ message: errorMessage, style: 'error' });
			console.error('Error saving endpoint:', error);
			return;
		}
	}

	async getEndpointDetails() {
		this.isLoadingEndpointDetails = true;

		try {
			const response = await this.endpointService.getEndpoint(this.endpointUid);
			const endpointDetails: ENDPOINT = response.data;

			this.endpointSecret = endpointDetails?.secrets?.find(secret => !secret.expires_at);
			if (endpointDetails.rate_limit_duration) this.toggleConfigForm('rate_limit');
		this.addNewEndpointForm.patchValue(endpointDetails);
		
		// Update selectedAuthType after patching form
		this.selectedAuthType = endpointDetails.authentication?.type || 'api_key';
		
		// Update selectedOAuth2AuthType if OAuth2 is configured
		if (endpointDetails.authentication?.oauth2) {
			this.selectedOAuth2AuthType = endpointDetails.authentication.oauth2.authentication_type || 'shared_secret';
			// Update selectedKeyType if signing_key is configured
			if (endpointDetails.authentication.oauth2.signing_key?.kty) {
				this.selectedKeyType = endpointDetails.authentication.oauth2.signing_key.kty || 'EC';
				// Update validators based on key type
				this.updateJWKValidators('client_assertion', this.selectedKeyType);
			}
			// Set test result as successful for existing endpoints (they were tested when created)
			this.oauth2TestResult = { success: true, message: 'OAuth2 configuration loaded from existing endpoint' };
		}

		// Set content type and toggle the configuration if it's not the default
		if (endpointDetails.content_type && endpointDetails.content_type !== 'application/json') {
			this.selectedContentType = endpointDetails.content_type;
			this.toggleConfigForm('content_type');
		}

		if (endpointDetails.owner_id) this.toggleConfigForm('owner_id');

			if (endpointDetails.support_email) this.toggleConfigForm('alert_config');
			if (endpointDetails.authentication?.api_key?.header_value || endpointDetails.authentication?.api_key?.header_name || endpointDetails.authentication?.oauth2) {
				this.toggleConfigForm('auth');
			}
			if (endpointDetails.http_timeout) this.toggleConfigForm('http_timeout');
			if (endpointDetails.mtls_client_cert) this.toggleConfigForm('mtls');

			this.isLoadingEndpointDetails = false;
		} catch {
			this.isLoadingEndpointDetails = false;
		}
	}

	async getEndpoints() {
		this.isLoadingEndpoints = true;
		try {
			const response = await this.privateService.getEndpoints();
			const endpoints = response.data.content;
			if (endpoints.length > 0 && this.router.url.includes('/configure')) this.onAction.emit({ action: 'save' });
			this.isLoadingEndpoints = false;
		} catch {
			this.isLoadingEndpoints = false;
		}
	}

	getDurationInSeconds(timeString: string) {
		const timeParts = timeString.split('m');
		let minutes = 0;
		let seconds = 0;

		if (timeParts.length > 0) {
			minutes = parseInt(timeParts[0], 10);
		}

		if (timeParts.length > 1) {
			seconds = parseInt(timeParts[1].replace('s', ''), 10);
		}
		const totalSeconds = minutes * 60 + seconds;

		return totalSeconds;
	}

	toggleConfigForm(configValue: string, deleted?: boolean) {
		this.configurations.forEach(config => {
			if (config.uid === configValue) {
                config.show = !config.show;
                config.deleted = deleted ?? false;
            }
		});

		// When toggling content_type, ensure the form control has the correct value
		if (configValue === 'content_type' && !deleted) {
			// Give Angular time to render the select component, then set the value
			setTimeout(() => {
				const currentValue = this.addNewEndpointForm.get('content_type')?.value;
				if (!currentValue || currentValue === '') {
					this.addNewEndpointForm.patchValue({ content_type: 'application/json' });
				}
			}, 0);
		}
	}

    setConfigFormDeleted(configValue: string, deleted: boolean) {
        this.configurations.forEach(config => {
            if (config.uid === configValue) {
                config.deleted = deleted;
            }
        });
    }

	showConfig(configValue: string): boolean {
		const config = this.configurations.find(config => config.uid === configValue);
		if (!config) return false;
		
		// For mTLS, also check if feature flag is enabled
		if (configValue === 'mtls' && !this.mtlsFeatureEnabled) {
			return false;
		}
		
		return config.show || false;
	}

	onContentTypeSelected(value: any) {
		this.addNewEndpointForm.get('content_type')?.setValue(value);
	}

    configDeleted(configValue: string): boolean {
        return this.configurations.find(config => config.uid === configValue)?.deleted || false;
    }

	get shouldShowBorder(): number {
		return this.configurations.filter(config => config.show).length;
	}

	get isUpdateAction(): boolean {
		return this.endpointUid && this.endpointUid !== 'new' && this.currentRoute !== 'setup';
	}

	async testOAuth2Connection() {
		const oauth2Form = this.addNewEndpointForm.get('authentication.oauth2');
		if (!oauth2Form || oauth2Form.invalid) {
			oauth2Form?.markAllAsTouched();
			this.generalService.showNotification({ message: 'Please fill all required OAuth2 fields', style: 'error' });
			return;
		}

		this.testingOAuth2 = true;
		this.oauth2TestResult = null;

		try {
			const oauth2Value = structuredClone(oauth2Form.value);
			
			// Clean up based on authentication_type
			const authType = oauth2Value.authentication_type;
			if (authType === 'shared_secret') {
				delete oauth2Value.signing_key;
				delete oauth2Value.signing_algorithm;
				delete oauth2Value.issuer;
				delete oauth2Value.subject;
			} else if (authType === 'client_assertion') {
				delete oauth2Value.client_secret;
				
				// Clean up signing_key based on key type
				if (oauth2Value.signing_key) {
					const keyType = oauth2Value.signing_key.kty;
					if (keyType === 'EC') {
						// Remove RSA-specific fields
						delete oauth2Value.signing_key.n;
						delete oauth2Value.signing_key.e;
						delete oauth2Value.signing_key.p;
						delete oauth2Value.signing_key.q;
						delete oauth2Value.signing_key.dp;
						delete oauth2Value.signing_key.dq;
						delete oauth2Value.signing_key.qi;
					} else if (keyType === 'RSA') {
						// Remove EC-specific fields
						delete oauth2Value.signing_key.x;
						delete oauth2Value.signing_key.y;
						delete oauth2Value.signing_key.crv;
					}
				}
			}

			// Clean up field_mapping if all fields are default values
			if (oauth2Value.field_mapping) {
				const mapping = oauth2Value.field_mapping;
				if (mapping.access_token === 'access_token' && 
					mapping.token_type === 'token_type' && 
					mapping.expires_in === 'expires_in') {
					delete oauth2Value.field_mapping;
				}
			}

			// Clean up expiry_time_unit if default
			if (oauth2Value.expiry_time_unit === 'seconds') {
				delete oauth2Value.expiry_time_unit;
			}

			const response = await this.createEndpointService.testOAuth2Connection({ oauth2: oauth2Value });
			this.oauth2TestResult = response.data;
			
			if (response.data.success) {
				this.generalService.showNotification({ 
					message: 'OAuth2 connection test successful!', 
					style: 'success' 
				});
			} else {
				this.generalService.showNotification({ 
					message: `OAuth2 connection test failed: ${response.data.error}`, 
					style: 'error' 
				});
			}
		} catch (error: any) {
			this.oauth2TestResult = {
				success: false,
				error: error?.error?.message || error?.message || 'Failed to test OAuth2 connection'
			};
			this.generalService.showNotification({ 
				message: `OAuth2 connection test failed: ${this.oauth2TestResult.error}`, 
				style: 'error' 
			});
		} finally {
			this.testingOAuth2 = false;
		}
	}
}<|MERGE_RESOLUTION|>--- conflicted
+++ resolved
@@ -250,7 +250,6 @@
 		if (!(await this.rbacService.userCanAccess('Endpoints|MANAGE'))) this.addNewEndpointForm.disable();
 	}
 
-<<<<<<< HEAD
 	onAuthTypeChange(value: string) {
 		// Update the form control value
 		this.addNewEndpointForm.get('authentication.type')?.setValue(value, { emitEvent: true });
@@ -405,7 +404,8 @@
 		
 		oauth2UrlControl?.updateValueAndValidity({ emitEvent: false });
 		oauth2ClientIdControl?.updateValueAndValidity({ emitEvent: false });
-=======
+	}
+
 	getOrganisationId() {
 		const org = localStorage.getItem('CONVOY_ORG');
 		if (org) {
@@ -424,9 +424,7 @@
 		} catch (error) {
 			this.mtlsFeatureEnabled = false;
 		}
->>>>>>> 196f9b7f
-	}
-
+	}
 	async runEndpointValidation() {
 		const authType = this.selectedAuthType || this.addNewEndpointForm.get('authentication.type')?.value || 'api_key';
 		
