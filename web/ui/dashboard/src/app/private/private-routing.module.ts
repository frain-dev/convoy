--- conflicted
+++ resolved
@@ -29,13 +29,12 @@
 				loadChildren: () => import('./pages/app/app.module').then(m => m.AppModule)
 			},
 			{
-<<<<<<< HEAD
 				path: 'team',
 				loadChildren: () => import('./pages/teams/teams.module').then(m => m.TeamsModule)
-=======
+			},
+			{
 				path: 'organisation-settings',
 				loadChildren: () => import('./pages/organisation/organisation.module').then(m => m.OrganisationModule)
->>>>>>> 52f9058b
 			}
 		]
 	}
