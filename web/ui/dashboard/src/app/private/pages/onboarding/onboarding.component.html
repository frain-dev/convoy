--- conflicted
+++ resolved
@@ -1,6 +1,6 @@
 <convoy-loader *ngIf="isloading"></convoy-loader>
 
-<div class="max-w-[1300px] m-auto" *ngIf="!isloading && !hasProjects">
+<div class="max-w-[1300px] m-auto" *ngIf="!isloading">
 	<h1 class="text-center font-bold text-20 mt-60px">Set up is quick and easy on Convoy!</h1>
 	<p class="text-center text-grey-40 text-16 max-w-[621px] mt-10px mb-110px m-auto">Follow our simple guide and you’ll be sending and recieving webhook events in no time!</p>
 
@@ -9,20 +9,16 @@
 			<div class="rounded-100px h-64px w-64px absolute -top-30px left-1/2 -translate-x-1/2 z-10 opacity-100" *ngIf="step.currentStage === 'done'">
 				<img src="/assets/img/success.png" alt="Success gif" class="border-8 border-white-100 rounded-100px" />
 			</div>
+
 			<div
 				class="max-w-[374px] rounded-16px p-32px bg-white-100 border"
 				[class]="step.class"
 				[ngClass]="{ 'pointer-events-none opacity-40': step.currentStage === 'pending' || step.currentStage === 'done', 'shadow-[0px_8px_16px_rgba(12,26,75,0.1),0px_20px_24px_rgba(20,37,63,0.06)]': step.currentStage === 'current' }"
 			>
-				<div class="rounded-12px w-48px h-48px flex items-center justify-center text-20 text-white-100 mb-32px" [class]="step.stepColor">
-					{{ i + 1 }}
-				</div>
-				<h1 class="text-20 font-bold text-grey-100">
-					{{ step.step }}
-				</h1>
-				<p class="my-16px text-16 text-grey-80 max-w-[95%]">
-					{{ step.description }}
-				</p>
+				<div class="rounded-12px w-48px h-48px flex items-center justify-center text-20 text-white-100 mb-32px" [class]="step.stepColor">{{ i + 1 }}</div>
+				<h1 class="text-20 font-bold text-grey-100">{{ step.step }}</h1>
+				<p class="my-16px text-16 text-grey-80 max-w-[95%]">{{ step.description }}</p>
+
 				<button convoy-button size="sm" (click)="i > 0 ? router.navigateByUrl('/projects/new') : (privateService.showCreateOrgModal = true)">
 					Get Started
 					<svg width="16" height="16" class="ml-8px fill-white-100">
@@ -32,25 +28,4 @@
 			</div>
 		</div>
 	</div>
-<<<<<<< HEAD
-=======
-</div>
-
-<div convoy-modal position="center" *ngIf="showCreateOrganisationModal">
-	<div class="p-40px">
-		<img src="/assets/img/organisation-icon.svg" alt="organisation icon" class="pb-12px" />
-		<p class="text-grey-40 text-16 max-w-[423px] pb-40px">Your organization information will help us to know how to get you set up.</p>
-		<form [formGroup]="addOrganisationForm" (ngSubmit)="addNewOrganisation()">
-			<convoy-input-field>
-				<label for="name" required="true" convoy-label>What's your bussiness name?</label>
-				<input id="name" convoy-input autocomplete="name" formControlName="name" placeholder="e.g. Kuda" />
-				<convoy-input-error *ngIf="addOrganisationForm.get('name')?.touched && addOrganisationForm.get('name')?.invalid">Organisation name is required</convoy-input-error>
-			</convoy-input-field>
-			<div class="flex items-center justify-end w-full">
-				<button convoy-button type="button" fill="outline" class="hover:text-danger-100 hover:border-danger-100 transition-all duration-300 mr-24px" (click)="showCreateOrganisationModal = false">Cancel</button>
-				<button convoy-button [disabled]="creatingOrganisation" class="self-stretch px-66px">Submit</button>
-			</div>
-		</form>
-	</div>
->>>>>>> 8d272e7c
 </div>