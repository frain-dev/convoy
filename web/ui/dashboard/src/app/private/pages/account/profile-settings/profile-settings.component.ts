--- conflicted
+++ resolved
@@ -31,23 +31,7 @@
 	getAuthDetails() {
 		const authDetails = localStorage.getItem('CONVOY_AUTH');
 		if (authDetails && authDetails !== 'undefined') {
-<<<<<<< HEAD
-			const userId = JSON.parse(authDetails)?.uid;
-			this.getUserDetails(userId);
-		} else {
-			this.router.navigateByUrl('/login');
-		}
-	}
-
-	async getUserDetails(userId: string, refresh: boolean = false) {
-		this.isFetchingUserDetails = true;
-
-		try {
-			const response = await this.privateService.getUserDetails({ userId: userId, refresh });
-			this.userId = response.data?.uid;
-=======
 			const userDetails = JSON.parse(authDetails);
->>>>>>> 8d272e7c
 			this.editBasicInfoForm.patchValue({
 				first_name: userDetails?.first_name,
 				last_name: userDetails?.last_name,
@@ -67,12 +51,8 @@
 			const response = await this.accountService.editBasicInfo({ userId: this.userId, body: this.editBasicInfoForm.value });
 
 			this.generalService.showNotification({ style: 'success', message: 'Changes saved successfully!' });
-<<<<<<< HEAD
-			this.getUserDetails(this.userId, true);
-=======
 			localStorage.setItem('CONVOY_AUTH', JSON.stringify(response.data));
 
->>>>>>> 8d272e7c
 			this.isSavingUserDetails = false;
 		} catch {
 			this.isSavingUserDetails = false;
