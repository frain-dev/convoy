--- conflicted
+++ resolved
@@ -1,5 +1,5 @@
 <h1 class="font__12px font__weight-500 flex flex__align-items-center margin-bottom__24px text__uppercase">
-	<a routerLink="/projects" class="font__weight-500 pointer-cursor color__primary">Projects</a>
+	<a routerLink="/projects" class="font__weight-500 pointer-cursor">Projects</a>
 	<svg width="16" height="16" class="margin-x__4px">
 		<use xlink:href="#arrow-right-icon"></use>
 	</svg>
@@ -20,18 +20,13 @@
 		<button
 			[disabled]="eventDelsDetails?.status !== 'Failure' && eventDelsDetails?.status !== 'Success'"
 			[class]="'button__retry button--has-icon icon-left '"
-<<<<<<< HEAD
-			(click)="eventDelsDetailsItem.status === 'Success' ? forceRetryEvent({ e: $event, eventDeliveryId: eventDelsDetailsItem.uid }) : retryEvent({ e: $event, eventDeliveryId: eventDelsDetailsItem.uid })"
-=======
 			(click)="eventDelsDetails.status === 'Success' ? forceRetryEvent({ e: $event, eventDeliveryId: eventDelsDetails.uid }) : retryEvent({ e: $event, eventDeliveryId: eventDelsDetails.uid })"
->>>>>>> a0456369
 		>
 			<img src="/assets/img/refresh-icon-primary.svg" alt="refresh icon" />
 
 			{{ eventDelsDetails?.status === 'Success' ? 'Force Retry' : 'Retry' }}
 		</button>
 	</div>
-<<<<<<< HEAD
 	<div class="grid grid__col-5 margin-bottom__24px" *ngIf="isLoadingDeliveryDetails">
 		<div>
 			<p class="color__grey font__12px font__weight-300">EVENT TYPE</p>
@@ -51,16 +46,12 @@
 			<p class="color__grey font__12px font__weight-300">IP ADDRESS</p>
 			<div class="skeleton-loader margin-top__10px width__120px height__20px"></div>
 		</div>
-		<div *ngIf="eventDelsDetailsItem?.status == 'Success'">
+		<div *ngIf="eventDelsDetails?.status == 'Success'">
 			<p class="color__grey font__12px font__weight-300">TIME</p>
 			<div class="skeleton-loader margin-top__10px width__120px height__20px"></div>
 		</div>
 	</div>
 	<div class="grid grid__col-5 margin-bottom__24px" *ngIf="!isLoadingDeliveryDetails">
-=======
-
-	<div class="grid grid__col-5 margin-bottom__24px">
->>>>>>> a0456369
 		<div>
 			<p class="color__grey font__12px font__weight-300">EVENT TYPE</p>
 			<span class="tag tag--Neutral">{{ eventDelsDetails?.event_metadata?.event_type }}</span>
@@ -82,7 +73,6 @@
 			<p class="color__black font__14px font__weight-500">{{ eventDelsDetails?.updated_at | date: 'medium' }}</p>
 		</div>
 	</div>
-<<<<<<< HEAD
 	<div class="grid grid__col-5 margin-bottom__32px" *ngIf="isLoadingDeliveryDetails">
 		<div>
 			<p class="color__grey font__12px font__weight-300">HTTP STATUS</p>
@@ -101,10 +91,6 @@
 	</div>
 
 	<div class="grid grid__col-5 margin-bottom__32px" *ngIf="!isLoadingDeliveryDetails">
-=======
-
-	<div class="grid grid__col-5 margin-bottom__32px">
->>>>>>> a0456369
 		<div>
 			<p class="color__grey font__12px font__weight-300">HTTP STATUS</p>
 			<p class="color__black font__14px font__weight-500">{{ eventDeliveryAtempt?.http_status || '-' }}</p>
