<convoy-loader *ngIf="isloading"></convoy-loader>
<div class="text-12 font-medium flex items-center uppercase mb-24px">
	<a routerLink="/projects" class="font-medium cursor-pointer">Projects</a>
	<svg width="16" height="16" class="mx-4px">
		<use xlink:href="#arrow-right-icon"></use>
	</svg>
	{{ privateService.activeProjectDetails?.name }}
	<svg width="16" height="16" class="mx-4px">
		<use xlink:href="#arrow-right-icon"></use>
	</svg>
	<span class="text-primary-100 font-medium">Settings</span>
</div>

<app-create-project-component [action]="'update'"></app-create-project-component>

<<<<<<< HEAD
<div class="py-24px px-26px my-24px rounded-16px bg-danger-500 border border-danger-200">
	<h3 class="font-bold">Danger Zone</h3>
	<p class="max-w-[500px] mt-16px">
		Deleting this project will delete all of it's data including events, apps, subscriptions and config.
		<strong>Are you sure you want to delete this project?</strong>
	</p>
	<convoy-button color="danger" className="mt-28px" (click)="showDeleteProjectModal = true">
		<svg width="18" height="18" class="mr-2 fill-white-100">
			<use xlink:href="#delete-icon"></use>
		</svg>
		Delete
	</convoy-button>
</div>
=======
<hr class="border-t border-grey-10 my-40px" />

<convoy-card color="danger" className="p-26px my-24px">
	<h2 class="text-danger font-semibold mb-20px">Danger zone</h2>
	<p class="text-14">
		Deleting this project will delete all of it's data including events, apps, subscriptions and config.
		<strong>Are you sure you want to delete this project?</strong>
	</p>
	<convoy-button color="danger" size="sm" className="mt-32px" (click)="showDeleteProjectModal = true">
		<svg width="18" height="18" class="mr-2 fill-white-100">
			<use xlink:href="#delete-icon"></use>
		</svg>
		Delete Project
	</convoy-button>
</convoy-card>
>>>>>>> 27b30a97

<app-delete-modal *ngIf="showDeleteProjectModal" [isLoading]="isloading" [deleteText]="'delete this project'" (closeModal)="showDeleteProjectModal = false" (deleteData)="deleteProject()"></app-delete-modal><|MERGE_RESOLUTION|>--- conflicted
+++ resolved
@@ -13,21 +13,6 @@
 
 <app-create-project-component [action]="'update'"></app-create-project-component>
 
-<<<<<<< HEAD
-<div class="py-24px px-26px my-24px rounded-16px bg-danger-500 border border-danger-200">
-	<h3 class="font-bold">Danger Zone</h3>
-	<p class="max-w-[500px] mt-16px">
-		Deleting this project will delete all of it's data including events, apps, subscriptions and config.
-		<strong>Are you sure you want to delete this project?</strong>
-	</p>
-	<convoy-button color="danger" className="mt-28px" (click)="showDeleteProjectModal = true">
-		<svg width="18" height="18" class="mr-2 fill-white-100">
-			<use xlink:href="#delete-icon"></use>
-		</svg>
-		Delete
-	</convoy-button>
-</div>
-=======
 <hr class="border-t border-grey-10 my-40px" />
 
 <convoy-card color="danger" className="p-26px my-24px">
@@ -43,6 +28,5 @@
 		Delete Project
 	</convoy-button>
 </convoy-card>
->>>>>>> 27b30a97
 
 <app-delete-modal *ngIf="showDeleteProjectModal" [isLoading]="isloading" [deleteText]="'delete this project'" (closeModal)="showDeleteProjectModal = false" (deleteData)="deleteProject()"></app-delete-modal>