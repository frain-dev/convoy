--- conflicted
+++ resolved
@@ -14,13 +14,8 @@
 			try {
 				const response = await this.http.request({
 					url: `${requestDetails.token ? '' : this.privateService.urlFactory('org_project')}/events?sort=AESC&page=${requestDetails.pageNo}&perPage=20&startDate=${requestDetails.startDate}&endDate=${requestDetails.endDate}&appId=${requestDetails.appId}&query=${
-<<<<<<< HEAD
-						requestDetails?.query
-					}&sourceId=${requestDetails.sourceId}`,
-=======
 						requestDetails?.query || ''
-					}`,
->>>>>>> d197e8ab
+					}&sourceId=${requestDetails.sourceId || ''}`,
 					method: 'get',
 					token: requestDetails.token
 				});
@@ -38,11 +33,7 @@
 				const response = await this.http.request({
 					url: `${requestDetails.token ? '' : this.privateService.urlFactory('org_project')}/eventdeliveries?eventId=${requestDetails.eventId}&page=${requestDetails.pageNo}&startDate=${requestDetails.startDate}&endDate=${requestDetails.endDate}&appId=${
 						requestDetails.appId
-<<<<<<< HEAD
-					}${requestDetails.statusQuery}&sourceId=${requestDetails.sourceId}`,
-=======
-					}${requestDetails.statusQuery}`,
->>>>>>> d197e8ab
+					}${requestDetails.statusQuery}&sourceId=${requestDetails.sourceId || ''}`,
 					method: 'get',
 					token: requestDetails.token
 				});
