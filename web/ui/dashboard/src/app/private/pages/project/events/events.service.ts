import { Injectable } from '@angular/core';
import { HTTP_RESPONSE } from 'src/app/models/http.model';
import { PrivateService } from 'src/app/private/private.service';
import { HttpService } from 'src/app/services/http/http.service';
import { ProjectService } from '../project.service';

@Injectable({
	providedIn: 'root'
})
export class EventsService {
<<<<<<< HEAD
	activeProjectId: string = this.privateService.activeProjectId;

	constructor(private http: HttpService, private privateService: PrivateService) {}
=======
	projectId: string = this.projectService.activeProject;
	constructor(private http: HttpService, private projectService:ProjectService) {}
>>>>>>> 8b21ec95

	async getEvents(requestDetails: { pageNo: number; startDate: string; endDate: string; appId: string; query?: string }): Promise<HTTP_RESPONSE> {
		return new Promise(async (resolve, reject) => {
			try {
				const response = await this.http.request({
					url: `/events?groupId=${this.projectId}&sort=AESC&page=${requestDetails.pageNo}&perPage=20&startDate=${requestDetails.startDate}&endDate=${requestDetails.endDate}&appId=${requestDetails.appId}&query=${requestDetails?.query}`,
					method: 'get'
				});

				return resolve(response);
			} catch (error: any) {
				return reject(error);
			}
		});
	}

	async getEventDeliveries(requestDetails: { pageNo: number; startDate?: string; endDate?: string; appId?: string; eventId: string; statusQuery: string }): Promise<HTTP_RESPONSE> {
		return new Promise(async (resolve, reject) => {
			try {
				const response = await this.http.request({
					url: `/eventdeliveries?groupId=${this.projectId}&eventId=${requestDetails.eventId}&page=${requestDetails.pageNo}&startDate=${requestDetails.startDate}&endDate=${requestDetails.endDate}&appId=${requestDetails.appId}${requestDetails.statusQuery}`,
					method: 'get'
				});

				return resolve(response);
			} catch (error: any) {
				return reject(error);
			}
		});
	}

	async getApps(requestDetails: { pageNo: number; searchString?: string }): Promise<HTTP_RESPONSE> {
		return new Promise(async (resolve, reject) => {
			try {
				const response = await this.http.request({
					url: `/apps?groupId=${this.projectId}&sort=AESC&page=${requestDetails.pageNo}&perPage=20${requestDetails?.searchString ? `&q=${requestDetails?.searchString}` : ''}`,
					method: 'get'
				});

				return resolve(response);
			} catch (error: any) {
				return reject(error);
			}
		});
	}

	async getEventDeliveryAttempts(requestDetails: { eventDeliveryId: string }): Promise<HTTP_RESPONSE> {
		return new Promise(async (resolve, reject) => {
			try {
				const response = await this.http.request({
					url: `/eventdeliveries/${requestDetails.eventDeliveryId}/deliveryattempts?groupId=${this.projectId}`,
					method: 'get'
				});

				return resolve(response);
			} catch (error: any) {
				return reject(error);
			}
		});
	}

	async dashboardSummary(requestDetails: { startDate: string; endDate: string; frequency: string }): Promise<HTTP_RESPONSE> {
		return new Promise(async (resolve, reject) => {
			try {
				const response = await this.http.request({
					url: `/dashboard/summary?groupId=${this.projectId}&startDate=${requestDetails.startDate}&endDate=${requestDetails.endDate}&type=${requestDetails.frequency}`,
					method: 'get'
				});

				return resolve(response);
			} catch (error: any) {
				return reject(error);
			}
		});
	}

	async retryEvent(requestDetails: { eventId: string }): Promise<HTTP_RESPONSE> {
		return new Promise(async (resolve, reject) => {
			try {
				const response = await this.http.request({
					url: `/eventdeliveries/${requestDetails.eventId}/resend?groupId=${this.projectId}`,
					method: 'put'
				});

				return resolve(response);
			} catch (error: any) {
				return reject(error);
			}
		});
	}

	async forceRetryEvent(requestDetails: { body: object }): Promise<HTTP_RESPONSE> {
		return new Promise(async (resolve, reject) => {
			try {
				const response = await this.http.request({
					url: `/eventdeliveries/forceresend?groupId=${this.projectId}`,
					method: 'post',
					body: requestDetails.body
				});

				return resolve(response);
			} catch (error: any) {
				return reject(error);
			}
		});
	}

	async batchRetryEvent(requestDetails: { eventId: string; pageNo: number; startDate: string; endDate: string; appId: string; statusQuery?: string }): Promise<HTTP_RESPONSE> {
		return new Promise(async (resolve, reject) => {
			try {
				const response = await this.http.request({
					url: `/eventdeliveries/batchretry?groupId=${this.projectId}&eventId=${requestDetails.eventId || ''}&page=${requestDetails.pageNo}&startDate=${requestDetails.startDate}&endDate=${
						requestDetails.endDate
					}&appId=${requestDetails.appId}${requestDetails.statusQuery || ''}`,
					method: 'post',
					body: null
				});

				return resolve(response);
			} catch (error: any) {
				return reject(error);
			}
		});
	}

}<|MERGE_RESOLUTION|>--- conflicted
+++ resolved
@@ -8,14 +8,9 @@
 	providedIn: 'root'
 })
 export class EventsService {
-<<<<<<< HEAD
 	activeProjectId: string = this.privateService.activeProjectId;
 
 	constructor(private http: HttpService, private privateService: PrivateService) {}
-=======
-	projectId: string = this.projectService.activeProject;
-	constructor(private http: HttpService, private projectService:ProjectService) {}
->>>>>>> 8b21ec95
 
 	async getEvents(requestDetails: { pageNo: number; startDate: string; endDate: string; appId: string; query?: string }): Promise<HTTP_RESPONSE> {
 		return new Promise(async (resolve, reject) => {
