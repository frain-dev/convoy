<div class="card events-card rounded--top-left__none rounded--top-right__none">
	<div class="padding-x__16px padding-y__24px border__bottom">
		<div class="flex flex__align-items-center flex__justify-between">
			<div class="flex">
				<form class="input__search filter margin-bottom__0px events-search" [ngClass]="{ active: eventsSearchString != undefined && eventsSearchString != '' }">
					<img src="/assets/img/search-icon.svg" alt="search icon" />
					<input type="search" placeholder="Search events" [(ngModel)]="eventsSearchString" (change)="getEvents({ addToURL: true, page: 1 })" [ngModelOptions]="{ standalone: true }" />
					<button [class]="'enter-button' + (eventsSearchString && eventsSearchString.length > 0 ? ' show' : '')" (click)="getEvents({ addToURL: true, page: 1 })">
						<img src="/assets/img/enter-icon.png" alt="enter icon" />
					</button>
				</form>

				<date-filter class="margin-left__14px" (selectedDateRange)="getSelectedDateRange($event)" [dateRangeValue]="eventsDateFilterFromURL" (clearDates)="clearEventFilters('eventsDate')"></date-filter>

				<app-time-filter class="margin-left__14px" (applyFilter)="eventsTimeFilterData = $event; getEvents({ addToURL: true })" #eventsTimeFilter></app-time-filter>

				<div class="dropdown margin-left__14px">
					<button class="button button__filter button--has-icon icon-left" [ngClass]="{ active: !!eventApp }" (click)="showOverlay = true; showEventsAppsDropdown = !showEventsAppsDropdown">
						<img src="/assets/img/apps-icon-grey.svg" alt="apps filter icon" />
						<span>All Apps</span>
						<img class="margin-left__30px margin-right__0px" src="/assets/img/angle-arrow-down.svg" alt="arrow down icon" />
					</button>

					<div class="dropdown__menu with-padding large" [ngClass]="{ show: showEventsAppsDropdown }">
						<div class="input__search">
							<img src="/assets/img/search-icon.svg" alt="search icon" />
							<input type="search" placeholder="Search apps here" #eventsAppsFilter />
						</div>

						<li class="dropdown__menu__item border__bottom" *ngFor="let app of eventsAppsFilter$ | async">
							<label [for]="app.uid">{{ app.name }}</label>
							<input type="checkbox" name="app" [value]="app.uid" [id]="app.uid" [checked]="app.uid === eventApp" (change)="updateAppFilter(app.uid, $event)" />
						</li>

						<div *ngIf="filteredApps?.length !== 0 && !!eventApp" class="margin-top__10px">
							<button class="button button__clear button__small" (click)="clearEventFilters(); showEventsAppsDropdown = false">Clear</button>
						</div>

						<p *ngIf="filteredApps?.length === 0">No app to display</p>
					</div>
				</div>
			</div>

			<button
				class="button button__white button__small"
				(click)="clearEventFilters(); selectedEventsDateOption = ''"
				[disabled]="
					(eventsDateFilterFromURL.startDate == '' || eventsDateFilterFromURL.endDate == '') &&
					(eventApp?.length == 0 || eventApp == undefined) &&
					(eventsSearchString?.length == 0 || eventsSearchString == undefined) &&
					eventsTimeFilterData.startTime == 'T00:00:00' &&
					eventsTimeFilterData.endTime == 'T23:59:59'
				"
			>
				Clear Filter
			</button>
		</div>
	</div>

	<div class="flex">
		<div class="event__table">
			<convoy-table-loader id="events_loader_loader" [tableHead]="eventsTableHead" *ngIf="isloadingEvents"></convoy-table-loader>
			<div class="table table--container has-loader" id="events-table-container" *ngIf="!isloadingEvents && displayedEvents && displayedEvents.length > 0">
				<table id="table">
					<thead>
						<tr class="table--head">
							<th *ngFor="let head of eventsTableHead" scope="col">{{ head }}</th>
						</tr>
					</thead>
					<tbody>
						<ng-container *ngFor="let eventGroup of displayedEvents; let i = index">
							<tr class="table--date-row">
								<td>
									<div>{{ eventGroup.date }}</div>
								</td>
								<td></td>
								<td></td>
								<td></td>
							</tr>
							<tr
								*ngFor="let event of eventGroup.content; let index = index"
								[ngClass]="{ active: event.uid === eventsDetailsItem?.uid, 'last-item': index === eventGroup.content.length - 1 }"
								[id]="'event' + i"
								(click)="eventsDetailsItem = event; getEventDeliveriesForSidebar(event.uid)"
							>
								<td>
									<div>
										<div class="tag tag--Neutral">{{ event.event_type }}</div>
									</div>
								</td>
								<td>
									<div class="long-text long-text__150px">
										<span class="underline color__primary">{{ event.app_metadata.name }}</span>
									</div>
								</td>
								<td>
									<div>{{ event.created_at | date: 'mediumTime' }}</div>
								</td>
								<td>
									<div>
										<button class="button__clear button--has-icon icon-right" (click)="openDeliveriesTab(event.uid)">
											Deliveries
											<img src="assets/img/angle-arrow-right-primary.svg" alt="arrow right" />
										</button>
									</div>
								</td>
							</tr>
						</ng-container>
					</tbody>
				</table>
			</div>
			<div class="flex flex__column flex__justify-center flex__align-items-center table--container" id="events-empty-state" *ngIf="!displayedEvents || displayedEvents?.length === 0">
				<img src="/assets/img/empty-state.svg" alt="empty state" class="empty-state-img" />
				<p class="font__14px font__weight-600 margin-top__0px color__black width__20 text--center">No event to show here</p>
			</div>
		</div>

		<div class="event__details position__relative">
			<div class="padding-all__16px">
				<convoy-loader id="details_section_loader" *ngIf="isloadingEvents"></convoy-loader>

				<ng-container *ngIf="!isloadingEvents">
					<h3>Details</h3>
					<div class="dashboard--logs--details--req-res">
						<div class="dashboard--logs--details--tabs-data show">
							<h4>Event</h4>
							<prism language="json" [code]="getCodeSnippetString()"></prism>
						</div>
					</div>

					<h4 *ngIf="sidebarEventDeliveries && sidebarEventDeliveries.length > 0">Deliveries Overview</h4>
					<ul *ngIf="sidebarEventDeliveries && sidebarEventDeliveries.length > 0">
						<li class="flex flex__align-items-center margin-top__16px border__bottom padding-bottom__10px" *ngFor="let delivery of sidebarEventDeliveries">
							<div [class]="'margin-top__4px tag tag--' + delivery.status">{{ delivery.status }}</div>
<<<<<<< HEAD
							<div class="font__14px color__black margin-left__16px long-text long-text__300px" [title]="delivery?.endpoint?.target_url">
								{{ delivery?.endpoint?.target_url }}
=======
							<div class="font__14px color__black margin-left__16px long-text long-text__300px" [title]="delivery.endpoint_metadata?.target_url">
								{{ delivery.endpoint_metadata?.target_url }}
>>>>>>> a0456369
							</div>
						</li>
					</ul>
				</ng-container>
			</div>
		</div>
	</div>
</div>

<div class="button-container flex flex__align-items-center margin-top__16px">
	<button
		class="button button__white button__primary button__outline button--has-icon icon-left padding-y__4px padding-right__16px padding-left__4px"
		routerLink="./"
		[queryParams]="{ page: events?.pagination?.prev }"
		[disabled]="events?.pagination?.prev === 0"
		(click)="getEvents({ page: events?.pagination?.prev })"
	>
		<svg width="24" height="24" class="margin-right__8px">
			<use xlink:href="#arrow-left-icon"></use>
		</svg>
		Previous
	</button>
	<button
		class="button button__white button__primary button__outline button--has-icon icon-left padding-y__4px padding-left__16px padding-right__4px margin-left__16px"
		routerLink="./"
		[queryParams]="{ page: events?.pagination?.next }"
		[disabled]="events?.pagination?.next === 0"
		(click)="getEvents({ page: events?.pagination?.next })"
	>
		Next
		<svg width="24" height="24" class="margin-left__8px" fill="var(--primary-color)">
			<use xlink:href="#arrow-right-icon"></use>
		</svg>
	</button>
</div>

<div class="overlay" *ngIf="showOverlay" (click)="showOverlay = false; showEventsAppsDropdown = false"></div><|MERGE_RESOLUTION|>--- conflicted
+++ resolved
@@ -132,13 +132,8 @@
 					<ul *ngIf="sidebarEventDeliveries && sidebarEventDeliveries.length > 0">
 						<li class="flex flex__align-items-center margin-top__16px border__bottom padding-bottom__10px" *ngFor="let delivery of sidebarEventDeliveries">
 							<div [class]="'margin-top__4px tag tag--' + delivery.status">{{ delivery.status }}</div>
-<<<<<<< HEAD
-							<div class="font__14px color__black margin-left__16px long-text long-text__300px" [title]="delivery?.endpoint?.target_url">
-								{{ delivery?.endpoint?.target_url }}
-=======
 							<div class="font__14px color__black margin-left__16px long-text long-text__300px" [title]="delivery.endpoint_metadata?.target_url">
 								{{ delivery.endpoint_metadata?.target_url }}
->>>>>>> a0456369
 							</div>
 						</li>
 					</ul>
