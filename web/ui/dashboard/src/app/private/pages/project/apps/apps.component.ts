import { Location } from '@angular/common';
import { Component, OnInit } from '@angular/core';
import { ActivatedRoute, Router } from '@angular/router';
import { APP } from 'src/app/models/app.model';
import { PAGINATION } from 'src/app/models/global.model';
import { HTTP_RESPONSE } from 'src/app/models/http.model';
import { PrivateService } from 'src/app/private/private.service';
import { GeneralService } from 'src/app/services/general/general.service';
import { ProjectService } from '../project.service';
import { AppsService } from './apps.service';

@Component({
	selector: 'app-apps',
	templateUrl: './apps.component.html',
	styleUrls: ['./apps.component.scss']
})
export class AppsComponent implements OnInit {
	appsTableHead: string[] = ['Status', 'Name', 'Time Created', 'Updated', 'Events', 'Endpoints'];
	appsSearchString: string = '';
	selectedAppStatus: string = 'All';
	appStatuses: string[] = ['All', 'Enabled', 'Disabled'];
	showOverlay: boolean = false;
	showAppStatusDropdown: boolean = false;
	showAppDetails: boolean = false;
	showDeleteAppModal: boolean = false;
	showCreateAppModal = this.router.url.split('/')[4] === 'new';
	showEditAppModal = this.router.url.split('/')[4] === 'edit';
	isloadingApps: boolean = false;
	isDeletingApp: boolean = false;
	isCreatingNewApp: boolean = false;
	editAppMode: boolean = false;
	currentAppId!: string;
	apps!: { pagination: PAGINATION; content: APP[] };
	displayedApps: { date: string; content: APP[] }[] = [];
	appsDetailsItem?: any;
	appsPage: number = 1;
	filteredApps!: APP[];
<<<<<<< HEAD

	constructor(
		private router: Router,
		private route: ActivatedRoute,
		private generalService: GeneralService,
		private appService: AppsService,
		private projectService: ProjectService,
		private privateService: PrivateService
	) {}
=======
	constructor(private router: Router, private route: ActivatedRoute, private generalService: GeneralService, private appService: AppsService, private location:Location) {}
>>>>>>> 8b21ec95

	async ngOnInit() {
		await this.getApps();
	}

	goBack(){
		this.location.back()
	}

	searchApps(searchDetails: { searchInput?: any }) {
		const searchString: string = searchDetails?.searchInput?.target?.value || this.appsSearchString;
		this.getApps({ search: searchString });
	}

	filterAppByStatus(status: string) {
		this.selectedAppStatus = status;
	}

	openUpdateAppModal(app: APP) {
		this.currentAppId = '';
	}

	loadEventsFromAppsTable(appId: string) {
		const projectId = this.privateService.activeProjectId;
		this.router.navigate(['/projects/' + projectId + '/events'], { queryParams: { eventsApp: appId } });
	}

	deleteApp() {}

	async getApps(requestDetails?: { search?: string; page?: number }): Promise<HTTP_RESPONSE> {
		this.isloadingApps = true;
		const page = requestDetails?.page || this.route.snapshot.queryParams.page || 1;
		try {
			const appsResponse = await this.privateService.getApps({ pageNo: page, searchString: requestDetails?.search });

			this.apps = appsResponse.data;
			this.displayedApps = this.generalService.setContentDisplayed(this.apps.content);
			this.appsDetailsItem = this.apps?.content[0];

			if (!this.filteredApps) this.filteredApps = appsResponse.data.content;

			// if (this.updateAppDetail) this.appsDetailsItem = this.apps.content.find(item => this.appsDetailsItem?.uid == item.uid);

			this.isloadingApps = false;
			return appsResponse;
		} catch (error: any) {
			this.isloadingApps = false;
			return error;
		}
	}
}<|MERGE_RESOLUTION|>--- conflicted
+++ resolved
@@ -35,7 +35,6 @@
 	appsDetailsItem?: any;
 	appsPage: number = 1;
 	filteredApps!: APP[];
-<<<<<<< HEAD
 
 	constructor(
 		private router: Router,
@@ -45,9 +44,6 @@
 		private projectService: ProjectService,
 		private privateService: PrivateService
 	) {}
-=======
-	constructor(private router: Router, private route: ActivatedRoute, private generalService: GeneralService, private appService: AppsService, private location:Location) {}
->>>>>>> 8b21ec95
 
 	async ngOnInit() {
 		await this.getApps();
