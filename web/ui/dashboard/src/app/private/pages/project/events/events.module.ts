--- conflicted
+++ resolved
@@ -12,13 +12,10 @@
 import { ChartComponent } from 'src/app/components/chart/chart.component';
 import { SkeletonLoaderComponent } from 'src/app/components/skeleton-loader/skeleton-loader.component';
 import { DropdownComponent } from 'src/app/components/dropdown/dropdown.component';
-<<<<<<< HEAD
 import { DateFormComponent } from 'src/app/components/date-form/date-form.component';
-=======
 import { EmptyStateComponent } from 'src/app/components/empty-state/empty-state.component';
 import { SendEventComponent } from '../apps/app-details/send-event/send-event.component';
 import { ModalComponent } from 'src/app/components/modal/modal.component';
->>>>>>> efbcc044
 
 const routes: Routes = [{ path: '', component: EventsComponent }];
 
@@ -37,13 +34,10 @@
 		CardComponent,
         ChartComponent,
         SkeletonLoaderComponent,
-<<<<<<< HEAD
-        DateFormComponent
-=======
+        DateFormComponent,
         EmptyStateComponent,
         SendEventComponent,
         ModalComponent
->>>>>>> efbcc044
 	],
 	providers: [DatePipe]
 })
