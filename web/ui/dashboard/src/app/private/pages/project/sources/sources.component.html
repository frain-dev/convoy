<div class="text-12 font-medium flex items-center uppercase">
	<a routerLink="/projects" class="font-medium cursor-pointer">Projects</a>
	<svg width="16" height="16" class="mx-4px">
		<use xlink:href="#arrow-right-icon"></use>
	</svg>
	{{ privateService.activeProjectDetails.name }}
	<svg width="16" height="16" class="mx-4px">
		<use xlink:href="#arrow-right-icon"></use>
	</svg>
	<span class="text-primary-100 font-medium">Sources</span>
</div>

<convoy-card *ngIf="isLoadingSources">
	<convoy-table-loader id="sources-loader" [withDate]="false" [tableHead]="sourcesTableHead"></convoy-table-loader>
</convoy-card>

<ng-container *ngIf="!isLoadingSources && sources?.content?.length">
	<div class="w-full flex justify-end items-center my-24px">
		<convoy-button size="sm" routerLink="./new">Create a source</convoy-button>
	</div>
	<convoy-card>
		<div class="min-h-[70vh] overflow-y-auto overflow-x-auto w-full min-w-[485px] flex" id="event-deliveries-table-container">
			<convoy-table class="w-full transition-all duration-200" [ngClass]="{ 'w-[calc(100% - 382px)] desktop:w-0 desktop:hidden': activeSource?.uid }">
				<convoy-table-head class="contents">
					<convoy-table-head-cell class="contents" [className]="i === 0 ? 'pl-20px' : ''" *ngFor="let head of sourcesTableHead; let i = index">{{ head }}</convoy-table-head-cell>
				</convoy-table-head>
				<tbody>
					<convoy-table-row class="contents" *ngFor="let source of sources?.content; let i = index" [id]="'app' + i" [routerLink]="['./']" [queryParams]="{ id: source.uid }" [active]="source.uid === activeSource?.uid">
						<convoy-table-cell class="contents" className="pl-16px">{{ source.name }}</convoy-table-cell>
						<convoy-table-cell class="contents" className="min-w-[60px]">{{ source.type | sourceValue: 'sourceType' }}</convoy-table-cell>
						<convoy-table-cell class="contents capitalize" className="min-w-[80px]">{{ source.provider || (source.verifier.type | sourceValue: 'verifier') }}</convoy-table-cell>
						<convoy-table-cell class="contents" className="flex flex-row items-center pr-16px">
							<div class="w-200px overflow-hidden overflow-ellipsis">
								{{ source.url }}
							</div>
							<convoy-copy-button [text]="source.url" size="md" className="ml-2px" (copyText)="copyText(source.name)"></convoy-copy-button>
						</convoy-table-cell>
						<convoy-table-cell class="contents">{{ source.created_at | date }}</convoy-table-cell>
						<convoy-table-cell class="contents">
							<convoy-button type="icon" size="sm" className="pt-0 pb-0">
								<img src="/assets/img/angle-arrow-right-primary.svg" alt="arrow right" class="h-16px" />
							</convoy-button>
						</convoy-table-cell>
					</convoy-table-row>
				</tbody>
			</convoy-table>

			<div class="h-full min-h-[70vh] w-full max-w-[382px] min-w-[310px] pl-16px border-l border-l-grey-10 transition-all duration-200 desktop:max-w-none desktop:border-none" *ngIf="activeSource?.uid">
				<div class="flex items-center justify-between pr-24px">
					<h2 class="pt-24px pb-16px text-16 font-bold">Source name goes here</h2>
					<a [routerLink]="['./']" [queryParams]="{}" class="w-32px h-32px flex items-center justify-center rounded-[6px] bg-primary-500" tabindex="0">
						<img src="/assets/img/modal-close-icon.svg" alt="close icon" />
					</a>
				</div>

				<ul>
					<convoy-list-item>
						<div class="w-1/2 text-14 font-medium">Source type</div>
						<div class="w-1/2 text-14 font-medium text-grey-40 text-right capitalize mr-24px">{{ activeSource?.type || '' | sourceValue: 'sourceType' }}</div>
					</convoy-list-item>

					<convoy-list-item>
						<div class="w-1/2 text-14 font-medium">Ingester Type</div>
						<div class="w-1/2 text-14 font-medium text-grey-40 text-right capitalize mr-24px">{{ activeSource?.verifier?.type ?? '' | sourceValue: 'verifier' }}</div>
					</convoy-list-item>

					<convoy-list-item *ngIf="activeSource?.provider !== ''">
						<div class="w-1/2 text-14 font-medium">Provider</div>
						<div class="w-1/2 text-14 font-medium text-grey-40 text-right mr-24px capitalize">{{ activeSource?.provider }}</div>
					</convoy-list-item>

					<ng-container *ngIf="activeSource?.verifier?.type == 'hmac'">
						<convoy-list-item>
							<div class="w-1/2 text-14 font-medium">Encoding</div>
							<div class="w-1/2 text-14 font-medium text-grey-40 text-right uppercase mr-24px">{{ activeSource?.verifier?.hmac?.encoding }}</div>
						</convoy-list-item>
						<convoy-list-item>
							<div class="w-1/2 text-14 font-medium">Algorithm</div>
							<div class="w-1/2 text-14 font-medium text-grey-40 text-right uppercase mr-24px">{{ activeSource?.verifier?.hmac?.hash }}</div>
						</convoy-list-item>
						<convoy-list-item>
							<div class="w-1/2 text-14 font-medium">Signature header</div>
							<div class="w-1/2 text-14 font-medium text-grey-40 text-right mr-24px">{{ activeSource?.verifier?.hmac?.header }}</div>
						</convoy-list-item>
						<convoy-list-item>
							<div class="w-1/2 text-14 font-medium">Signing secret</div>
							<div class="w-1/2 text-14 font-medium text-grey-40 text-right mr-24px">{{ activeSource?.verifier?.hmac?.secret }}</div>
						</convoy-list-item>
						<ng-container *ngIf="activeSource?.provider === 'twitter' && isDateBefore(activeSource?.provider_config?.twitter?.crc_verified_at, activeSource?.created_at)">
							<convoy-list-item>
								<div class="w-1/2 text-14 font-medium">Last verified</div>
								<div class="w-1/2 text-14 font-medium text-grey-40 text-right mr-24px">{{ activeSource?.provider_config?.twitter?.crc_verified_at | date: 'medium' }}</div>
							</convoy-list-item>
						</ng-container>
					</ng-container>

					<ng-container *ngIf="activeSource?.verifier?.type == 'basic_auth'">
						<convoy-list-item>
							<div class="w-1/2 text-14 font-medium">Username</div>
							<div class="w-1/2 text-14 font-medium text-grey-40 text-right mr-24px">{{ activeSource?.verifier?.basic_auth?.username }}</div>
						</convoy-list-item>
						<convoy-list-item>
							<div class="w-1/2 text-14 font-medium">Password</div>
							<div class="w-1/2 text-14 font-medium text-grey-40 text-right mr-24px">{{ activeSource?.verifier?.basic_auth?.password }}</div>
						</convoy-list-item>
					</ng-container>

					<ng-container *ngIf="activeSource?.verifier?.type == 'api_key'">
						<convoy-list-item>
							<div class="w-1/2 text-14 font-medium">API Key Header</div>
							<div class="w-1/2 text-14 font-medium text-grey-40 text-right">{{ activeSource?.verifier?.api_key?.header }}</div>
						</convoy-list-item>
						<convoy-list-item>
							<div class="w-1/2 text-14 font-medium">API Key</div>
							<div class="w-1/2 text-14 font-medium text-grey-40 text-right">{{ activeSource?.verifier?.api_key?.key }}</div>
						</convoy-list-item>
					</ng-container>
				</ul>

				<div class="flex justify-end mt-40px mr-24px">
					<convoy-button type="outline" color="danger" size="sm" (click)="showDeleteSourceModal = true">
						Delete
						<svg width="18" height="18" class="ml-8px fill-danger-100">
							<use xlink:href="#delete-icon"></use>
						</svg>
					</convoy-button>
					<convoy-button size="sm" className="ml-24px" [routerLink]="'/projects/' + projectId + '/sources/' + activeSource?.uid">
						Edit
						<svg width="18" height="18" class="ml-8px fill-white-100">
							<use xlink:href="#edit-icon"></use>
						</svg>
					</convoy-button>
				</div>
			</div>
		</div>
	</convoy-card>
</ng-container>

<convoy-empty-state
	imgSrc="/assets/img/new-empty-state.png"
	heading="Create your first source"
	description="Sources are how your webhook events are routed into the Convoy."
	buttonText="Create Source"
	(onAction)="router.navigateByUrl('/projects/' + projectId + '/sources/new')"
	className="min-h-[65vh] mt-16px"
	id="sources-empty-state"
	*ngIf="!isLoadingSources && sources?.content?.length == 0"
></convoy-empty-state>

<div class="flex items-center mt-16px" [ngClass]="{ invisible: sources.content.length === 0 }">
	<convoy-button
		type="outline"
		size="sm"
		className="pl-4px pr-16px py-4px border-primary-300"
		routerLink="./"
<<<<<<< HEAD
		[queryParams]="activeSource?.uid ? { id: activeSource?.uid, page: sources.pagination?.prev } : { page: sources.pagination?.prev }"
		[disable]="sources.pagination?.prev === 0"
		(click)="getSources({ page: sources.pagination?.prev })"
=======
		[queryParams]="activeSource?.uid ? { id: activeSource?.uid, page: sources.pagination.prev } : { page: sources.pagination.prev }"
		[disable]="sources.pagination.prev === 0"
		(click)="getSources({ page: sources.pagination.prev })"
>>>>>>> 91d1ff5e
	>
		<svg width="24" height="24" class="mr-8px fill-primary-100">
			<use xlink:href="#arrow-left-icon"></use>
		</svg>
		Previous
	</convoy-button>
	<convoy-button
		type="outline"
		size="sm"
		className="pr-4px pl-16px py-4px border-primary-300 ml-16px"
		routerLink="./"
<<<<<<< HEAD
		[queryParams]="activeSource?.uid ? { id: activeSource?.uid, page: sources.pagination?.prev } : { page: sources.pagination?.prev }"
		[disable]="sources.pagination?.prev === 0"
		(click)="getSources({ page: sources.pagination?.prev })"
=======
		[queryParams]="activeSource?.uid ? { id: activeSource?.uid, page: sources.pagination.prev } : { page: sources.pagination.prev }"
		[disable]="sources.pagination.prev === 0"
		(click)="getSources({ page: sources.pagination.prev })"
>>>>>>> 91d1ff5e
	>
		Next
		<svg width="24" height="24" class="fill-primary-100 mr-8px">
			<use xlink:href="#arrow-right-icon"></use>
		</svg>
	</convoy-button>
</div>

<convoy-modal *ngIf="shouldShowCreateSourceModal || shouldShowUpdateSourceModal" position="full" [title]="shouldShowUpdateSourceModal ? 'Update Source' : 'Create source'" (closeModal)="closeCreateSourceModal({ action: 'close' })">
	<ng-container modalBody>
		<app-create-source (onAction)="closeCreateSourceModal($event)" [action]="shouldShowUpdateSourceModal ? 'update' : 'create'"></app-create-source>
	</ng-container>
</convoy-modal>

<app-delete-modal *ngIf="showDeleteSourceModal" [isLoading]="isDeletingSource" [deleteText]="'delete “' + activeSource?.name + '”'" (closeModal)="showDeleteSourceModal = false" (deleteData)="deleteSource()"></app-delete-modal><|MERGE_RESOLUTION|>--- conflicted
+++ resolved
@@ -3,7 +3,7 @@
 	<svg width="16" height="16" class="mx-4px">
 		<use xlink:href="#arrow-right-icon"></use>
 	</svg>
-	{{ privateService.activeProjectDetails.name }}
+	{{ privateService.activeProjectDetails?.name }}
 	<svg width="16" height="16" class="mx-4px">
 		<use xlink:href="#arrow-right-icon"></use>
 	</svg>
@@ -153,15 +153,9 @@
 		size="sm"
 		className="pl-4px pr-16px py-4px border-primary-300"
 		routerLink="./"
-<<<<<<< HEAD
 		[queryParams]="activeSource?.uid ? { id: activeSource?.uid, page: sources.pagination?.prev } : { page: sources.pagination?.prev }"
 		[disable]="sources.pagination?.prev === 0"
 		(click)="getSources({ page: sources.pagination?.prev })"
-=======
-		[queryParams]="activeSource?.uid ? { id: activeSource?.uid, page: sources.pagination.prev } : { page: sources.pagination.prev }"
-		[disable]="sources.pagination.prev === 0"
-		(click)="getSources({ page: sources.pagination.prev })"
->>>>>>> 91d1ff5e
 	>
 		<svg width="24" height="24" class="mr-8px fill-primary-100">
 			<use xlink:href="#arrow-left-icon"></use>
@@ -173,15 +167,9 @@
 		size="sm"
 		className="pr-4px pl-16px py-4px border-primary-300 ml-16px"
 		routerLink="./"
-<<<<<<< HEAD
 		[queryParams]="activeSource?.uid ? { id: activeSource?.uid, page: sources.pagination?.prev } : { page: sources.pagination?.prev }"
 		[disable]="sources.pagination?.prev === 0"
 		(click)="getSources({ page: sources.pagination?.prev })"
-=======
-		[queryParams]="activeSource?.uid ? { id: activeSource?.uid, page: sources.pagination.prev } : { page: sources.pagination.prev }"
-		[disable]="sources.pagination.prev === 0"
-		(click)="getSources({ page: sources.pagination.prev })"
->>>>>>> 91d1ff5e
 	>
 		Next
 		<svg width="24" height="24" class="fill-primary-100 mr-8px">
