<div class="h-[705px]" *ngIf="isloadingDashboardData">
	<convoy-loader [isTransparent]="true"></convoy-loader>
</div>

<ng-container *ngIf="!isloadingDashboardData">
	<div class="text-12 font-medium flex items-center uppercase">
		<a routerLink="/projects" class="font-medium cursor-pointer">Projects</a>
		<svg width="16" height="16" class="mx-4px">
			<use xlink:href="#arrow-right-icon"></use>
		</svg>
		{{ privateService.activeProjectDetails?.name }}
		<svg width="16" height="16" class="mx-4px">
			<use xlink:href="#arrow-right-icon"></use>
		</svg>
		<span class="text-primary-100 font-medium">Events</span>
	</div>

	<ng-container *ngIf="eventsFetched?.length === 0">
		<convoy-empty-state type="table" className="h-[70vh]" imgSrc="/assets/img/new-empty-state.png" heading="Your events are managed here." [description]="emptyStateDescription">
			<div emptyStateCTA>
				<convoy-button className="mt-22px" *ngIf="isProjectConfigurationComplete" (click)="setUpEvents()">
					<svg width="16" height="16" class="mr-8px fill-white-100" *ngIf="privateService.activeProjectDetails?.type === 'outgoing'">
						<use xlink:href="#add-icon"></use>
					</svg>
					{{ privateService.activeProjectDetails?.type === 'incoming' ? 'Learn how to receive events' : 'Start sending events' }}
					<svg width="24" height="24" class="ml-8px fill-white-100" *ngIf="privateService.activeProjectDetails?.type === 'incoming'">
						<use xlink:href="#arrow-right-icon"></use>
					</svg>
				</convoy-button>
<<<<<<< HEAD
			</convoy-list-item>
		</ul>
	</convoy-dropdown>
</div>

<convoy-card className="relative">
	<ul class="flex flex-wrap items-center min-h-[76px] metrics">
		<li class="bg-[url(/assets/img/message-icon-transparent.svg)] bg-[length:30px_30px] bg-no-repeat flex items-center px-30px py-16px border-r border-grey-10 [background-position-x:185px] [background-position-y:46px] min-w-[220px]">
			<img src="/assets/img/message-icon.svg" class="mr-30px" alt="message icon" />
			<div *ngIf="isloadingDashboardData">
				<convoy-skeleton-loader className="w-60px h-16px mb-10px"></convoy-skeleton-loader>
				<convoy-skeleton-loader className="w-120px h-16px"></convoy-skeleton-loader>
			</div>
			<div *ngIf="!isloadingDashboardData">
				<div class="text-16 font-medium">{{ dashboardData.events_sent | number }}</div>
				<div class="text-grey-40 text-14">
					<span class="font-normal">Event</span>
					<span class="font-normal" *ngIf="dashboardData.events_sent > 1">s</span>
					{{ this.privateService.activeProjectDetails.type === 'outgoing' ? 'Sent' : 'Received' }}
				</div>
=======
				<convoy-button *ngIf="!isProjectConfigurationComplete" className="mt-22px" (click)="router.navigateByUrl('/projects/' + privateService.activeProjectDetails?.uid + '/configure')">Complete project setup</convoy-button>
>>>>>>> d197e8ab
			</div>
		</convoy-empty-state>
	</ng-container>

	<ng-container *ngIf="eventsFetched?.length">
		<div class="py-24px flex items-center">
			<date-filter (selectedDateRange)="getSelectedDateRange($event)" (clearDates)="getSelectedDateRange()"></date-filter>
			<convoy-dropdown size="sm" position="left" buttonSize="sm" buttonType="outline" buttonClass="px-10px !border-primary-400 ml-16px">
				<ng-container dropdownToggle>
					<span class="text-grey-60 mr-4px">Filter By:</span>
					<span class="text-primary-100 capitalize">{{ dashboardFrequency }}</span>
					<img src="/assets/img/angle-arrow-down.svg" alt="arrow down icon" class="w-14px h-14px ml-10px" />
				</ng-container>

				<ul>
					<convoy-list-item *ngFor="let filterOption of filterOptions" [className]="dashboardFrequency == filterOption ? 'py-10px px-14px text-14 hover:bg-primary-500 capitalize bg-primary-500' : 'py-10px px-14px text-14 hover:bg-primary-500 capitalize'">
						<convoy-button color="grey" type="text" (clickItem)="dashboardFrequency = filterOption; fetchDashboardData(); closeFilterOptions()" className="capitalize text-left w-full !justify-start">
							{{ filterOption }}
						</convoy-button>
					</convoy-list-item>
				</ul>
			</convoy-dropdown>
		</div>

		<convoy-card className="relative">
			<ul class="flex flex-wrap items-center min-h-[76px] metrics">
				<li class="bg-[url(/assets/img/message-icon-transparent.svg)] bg-[length:30px_30px] bg-no-repeat flex items-center px-30px py-16px border-r border-grey-10 [background-position-x:185px] [background-position-y:46px] min-w-[220px]">
					<img src="/assets/img/message-icon.svg" class="mr-30px" alt="message icon" />
					<div *ngIf="isloadingDashboardData">
						<convoy-skeleton-loader className="w-60px h-16px mb-10px"></convoy-skeleton-loader>
						<convoy-skeleton-loader className="w-120px h-16px"></convoy-skeleton-loader>
					</div>
					<div *ngIf="!isloadingDashboardData">
						<div class="text-16 font-medium">{{ dashboardData.events_sent | number }}</div>
						<div class="text-grey-40 text-14">
							<span class="font-normal">Event</span>
							<span class="font-normal" *ngIf="dashboardData.events_sent > 1">s</span>
							Sent
						</div>
					</div>
				</li>

				<li class="bg-[url(/assets/img/apps-icon-transparent.svg)] bg-[length:30px_30px] bg-no-repeat flex items-center px-30px py-16px border-r border-grey-10 [background-position-x:185px] [background-position-y:46px] min-w-[220px]">
					<img src="/assets/img/apps-icon.svg" class="mr-30px" alt="apps icon" />
					<div *ngIf="isloadingDashboardData">
						<convoy-skeleton-loader className="w-60px h-16px mb-10px"></convoy-skeleton-loader>
						<convoy-skeleton-loader className="w-100px h-16px"></convoy-skeleton-loader>
					</div>
					<div *ngIf="!isloadingDashboardData">
						<div class="text-16 font-medium">{{ dashboardData.apps | number }}</div>
						<div class="text-grey-40 text-14">
							<span class="font-normal">App</span>
							<span class="font-normal" *ngIf="dashboardData.apps > 1">s</span>
						</div>
					</div>
				</li>
			</ul>

			<div class="border border-t border-grey-10 p-16px">
				<convoy-chart [chartData]="chartData" [isLoading]="isloadingDashboardData"></convoy-chart>
			</div>
		</convoy-card>

		<convoy-card className="mt-24px rounded-bl-[0] rounded-br-[0]">
			<div class="flex items-center justify-center">
				<ul class="w-full flex items-center pl-18px">
					<li *ngFor="let tab of tabs" (click)="toggleActiveTab(tab)" class="mr-24px !list-none last-of-type:mr-0">
						<button class="py-16px px-6px flex items-center" [class]="activeTab === tab ? 'active' : ''">
							<span class="text-14 text-left text-grey-60 font-semibold mobile:min-w-[80px] capitalize transition-all duration-300">{{ tab }}</span>
						</button>
					</li>

					<div class="text-grey-40 text-14 font-medium whitespace-nowrap ml-auto pr-14px">
						<span *ngIf="events" [hidden]="activeTab !== 'events'">
							{{ events && events.pagination.total > 0 ? (events.pagination.prev ? events.pagination.perPage * events.pagination.prev : 1) : 0 }} -
							{{ events && events.pagination.total < 20 ? events.pagination.total : events.pagination.prev ? events.pagination.perPage * events.pagination.prev + events.content.length : events.pagination.perPage }}
							<strong>of</strong>
							{{ events.pagination.total || 0 }}
						</span>
						<span *ngIf="eventDeliveries" [hidden]="activeTab !== 'event deliveries'">
							{{ eventDeliveries && eventDeliveries.pagination.total > 0 ? (eventDeliveries.pagination.prev ? eventDeliveries.pagination.perPage * eventDeliveries.pagination.prev : 1) : 0 }} -
							{{
								eventDeliveries && eventDeliveries.pagination.total < 20
									? eventDeliveries.pagination.total
									: eventDeliveries.pagination.prev
									? eventDeliveries.pagination.perPage * eventDeliveries.pagination.prev + eventDeliveries.content.length
									: eventDeliveries.pagination.perPage
							}}
							<strong>of</strong>
							{{ eventDeliveries.pagination.total || 0 }}
						</span>
					</div>
				</ul>
			</div>
		</convoy-card>

		<div [hidden]="activeTab !== 'events'">
			<app-event (pushEvents)="events = $event" (getEventDeliveries)="getEventDeliveries($event)" (openApp)="openApp($event)" (openSource)="openSource($event)"></app-event>
		</div>
		<div [hidden]="activeTab !== 'event deliveries'">
			<app-event-deliveries (pushEventDeliveries)="eventDeliveries = $event" [eventDeliveryFilteredByEventId]="eventDeliveryFilteredByEventId"></app-event-deliveries>
		</div>
	</ng-container>

	<send-event *ngIf="showAddEventModal" (onAction)="$event?.action == 'cancel' ? (showAddEventModal = false) : fetchEvents(); showAddEventModal = false"></send-event>
</ng-container><|MERGE_RESOLUTION|>--- conflicted
+++ resolved
@@ -27,30 +27,7 @@
 						<use xlink:href="#arrow-right-icon"></use>
 					</svg>
 				</convoy-button>
-<<<<<<< HEAD
-			</convoy-list-item>
-		</ul>
-	</convoy-dropdown>
-</div>
-
-<convoy-card className="relative">
-	<ul class="flex flex-wrap items-center min-h-[76px] metrics">
-		<li class="bg-[url(/assets/img/message-icon-transparent.svg)] bg-[length:30px_30px] bg-no-repeat flex items-center px-30px py-16px border-r border-grey-10 [background-position-x:185px] [background-position-y:46px] min-w-[220px]">
-			<img src="/assets/img/message-icon.svg" class="mr-30px" alt="message icon" />
-			<div *ngIf="isloadingDashboardData">
-				<convoy-skeleton-loader className="w-60px h-16px mb-10px"></convoy-skeleton-loader>
-				<convoy-skeleton-loader className="w-120px h-16px"></convoy-skeleton-loader>
-			</div>
-			<div *ngIf="!isloadingDashboardData">
-				<div class="text-16 font-medium">{{ dashboardData.events_sent | number }}</div>
-				<div class="text-grey-40 text-14">
-					<span class="font-normal">Event</span>
-					<span class="font-normal" *ngIf="dashboardData.events_sent > 1">s</span>
-					{{ this.privateService.activeProjectDetails.type === 'outgoing' ? 'Sent' : 'Received' }}
-				</div>
-=======
 				<convoy-button *ngIf="!isProjectConfigurationComplete" className="mt-22px" (click)="router.navigateByUrl('/projects/' + privateService.activeProjectDetails?.uid + '/configure')">Complete project setup</convoy-button>
->>>>>>> d197e8ab
 			</div>
 		</convoy-empty-state>
 	</ng-container>
