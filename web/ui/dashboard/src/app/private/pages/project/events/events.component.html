<div class="text-12 font-medium flex items-center uppercase">
	<a routerLink="/projects" class="font-medium cursor-pointer">Projects</a>
	<svg width="16" height="16" class="mx-4px">
		<use xlink:href="#arrow-right-icon"></use>
	</svg>
	{{ privateService.activeProjectDetails?.name }}
	<svg width="16" height="16" class="mx-4px">
		<use xlink:href="#arrow-right-icon"></use>
	</svg>
	<span class="text-primary-100 font-medium">Events</span>
</div>

<div class="py-24px flex items-center">
	<date-filter (selectedDateRange)="getSelectedDateRange($event)" (clearDates)="getSelectedDateRange()"></date-filter>
	<convoy-dropdown size="sm" position="left" buttonSize="sm" buttonType="outline" buttonClass="px-10px !border-primary-400 ml-16px">
		<ng-container dropdownToggle>
			<span class="text-grey-60 mr-4px">Filter By:</span>
			<span class="text-primary-100 capitalize">{{ dashboardFrequency }}</span>
			<img src="/assets/img/angle-arrow-down.svg" alt="arrow down icon" class="w-14px h-14px ml-10px" />
		</ng-container>

		<ul>
			<convoy-list-item *ngFor="let filterOption of filterOptions" [className]="dashboardFrequency == filterOption ? 'py-10px px-14px text-14 hover:bg-primary-500 capitalize bg-primary-500' : 'py-10px px-14px text-14 hover:bg-primary-500 capitalize'">
				<convoy-button color="grey" type="text" (clickItem)="dashboardFrequency = filterOption; fetchDashboardData(); closeFilterOptions()" className="capitalize text-left w-full !justify-start">
					{{ filterOption }}
				</convoy-button>
			</convoy-list-item>
		</ul>
	</convoy-dropdown>
</div>

<convoy-card className="relative">
	<ul class="flex flex-wrap items-center min-h-[76px] metrics">
<<<<<<< HEAD
		<li class="bg-[url(/assets/img/message-icon-transparent.svg)] bg-no-repeat flex items-center px-30px py-16px border-r border-grey-10 [background-position-x:160px] [background-position-y:35px] min-w-[220px]">
=======
		<li class="bg-[url(/assets/img/message-icon-transparent.svg)] bg-[length:30px_30px] bg-no-repeat flex items-center px-30px py-16px border-r border-grey-10 [background-position-x:185px] [background-position-y:46px] min-w-[220px]">
>>>>>>> 2456fdfc
			<img src="/assets/img/message-icon.svg" class="mr-30px" alt="message icon" />
			<div *ngIf="isloadingDashboardData">
				<convoy-skeleton-loader className="w-60px h-16px mb-10px"></convoy-skeleton-loader>
				<convoy-skeleton-loader className="w-120px h-16px"></convoy-skeleton-loader>
			</div>
			<div *ngIf="!isloadingDashboardData">
<<<<<<< HEAD
				<div class="text-16 font-medium">{{ dashboardData.events_sent }}</div>
=======
				<div class="text-16 font-medium">{{ dashboardData.events_sent | number }}</div>
>>>>>>> 2456fdfc
				<div class="text-grey-40 text-14">
					<span class="font-normal">Event</span>
					<span class="font-normal" *ngIf="dashboardData.events_sent > 1">s</span>
					Sent
				</div>
			</div>
		</li>

<<<<<<< HEAD
		<li class="bg-[url(/assets/img/apps-icon-transparent.svg)] bg-no-repeat flex items-center px-30px py-16px border-r border-grey-10 [background-position-x:160px] [background-position-y:35px] min-w-[220px]">
=======
		<li class="bg-[url(/assets/img/apps-icon-transparent.svg)] bg-[length:30px_30px] bg-no-repeat flex items-center px-30px py-16px border-r border-grey-10 [background-position-x:185px] [background-position-y:46px] min-w-[220px]">
>>>>>>> 2456fdfc
			<img src="/assets/img/apps-icon.svg" class="mr-30px" alt="apps icon" />
			<div *ngIf="isloadingDashboardData">
				<convoy-skeleton-loader className="w-60px h-16px mb-10px"></convoy-skeleton-loader>
				<convoy-skeleton-loader className="w-100px h-16px"></convoy-skeleton-loader>
			</div>
			<div *ngIf="!isloadingDashboardData">
<<<<<<< HEAD
				<div class="text-16 font-medium">{{ dashboardData.apps }}</div>
=======
				<div class="text-16 font-medium">{{ dashboardData.apps | number }}</div>
>>>>>>> 2456fdfc
				<div class="text-grey-40 text-14">
					<span class="font-normal">App</span>
					<span class="font-normal" *ngIf="dashboardData.apps > 1">s</span>
				</div>
			</div>
		</li>
	</ul>

	<div class="border border-t border-grey-10 p-16px">
		<convoy-chart [chartData]="chartData" [isLoading]="isloadingDashboardData"></convoy-chart>
	</div>
</convoy-card>

<convoy-card className="mt-24px rounded-bl-[0] rounded-br-[0]">
	<div class="flex items-center justify-center">
		<ul class="w-full flex items-center pl-18px">
			<li *ngFor="let tab of tabs" (click)="toggleActiveTab(tab)" class="first-of-type:mr-18px">
				<convoy-button
					type="text"
					color="grey"
					[className]="activeTab === tab ? 'py-16px border-b-[3px] border-transparent [border-bottom-style:solid] border-primary-100 transition-all ease-in-out' : 'py-16px border-b-[3px] border-transparent [border-bottom-style:solid] transition-all ease-in-out'"
				>
					<span class="text-14 font-semibold capitalize transition-all duration-300" [class]="activeTab === tab ? 'text-primary-100' : 'text-grey-40'">{{ tab }}</span>
				</convoy-button>
			</li>

			<div class="text-grey-40 text-14 font-medium whitespace-nowrap ml-auto pr-14px">
				<span *ngIf="events" [hidden]="activeTab !== 'events'">
					{{ events && events.pagination.total > 0 ? (events.pagination.prev ? events.pagination.perPage * events.pagination.prev : 1) : 0 }} -
					{{ events && events.pagination.total < 20 ? events.pagination.total : events.pagination.prev ? events.pagination.perPage * events.pagination.prev + events.content.length : events.pagination.perPage }}
					<strong>of</strong>
					{{ events.pagination.total || 0 }}
				</span>
				<span *ngIf="eventDeliveries" [hidden]="activeTab !== 'event deliveries'">
					{{ eventDeliveries && eventDeliveries.pagination.total > 0 ? (eventDeliveries.pagination.prev ? eventDeliveries.pagination.perPage * eventDeliveries.pagination.prev : 1) : 0 }} -
					{{
						eventDeliveries && eventDeliveries.pagination.total < 20
							? eventDeliveries.pagination.total
							: eventDeliveries.pagination.prev
							? eventDeliveries.pagination.perPage * eventDeliveries.pagination.prev + eventDeliveries.content.length
							: eventDeliveries.pagination.perPage
					}}
					<strong>of</strong>
					{{ eventDeliveries.pagination.total || 0 }}
				</span>
			</div>
		</ul>
	</div>
</convoy-card>

<div [hidden]="activeTab !== 'events'">
	<app-event (pushEvents)="events = $event" (getEventDeliveries)="getEventDeliveries($event)" (openApp)="openApp($event)" (openSource)="openSource($event)"></app-event>
</div>
<div [hidden]="activeTab !== 'event deliveries'">
	<app-event-deliveries (pushEventDeliveries)="eventDeliveries = $event" [eventDeliveryFilteredByEventId]="eventDeliveryFilteredByEventId"></app-event-deliveries>
</div><|MERGE_RESOLUTION|>--- conflicted
+++ resolved
@@ -31,22 +31,14 @@
 
 <convoy-card className="relative">
 	<ul class="flex flex-wrap items-center min-h-[76px] metrics">
-<<<<<<< HEAD
-		<li class="bg-[url(/assets/img/message-icon-transparent.svg)] bg-no-repeat flex items-center px-30px py-16px border-r border-grey-10 [background-position-x:160px] [background-position-y:35px] min-w-[220px]">
-=======
 		<li class="bg-[url(/assets/img/message-icon-transparent.svg)] bg-[length:30px_30px] bg-no-repeat flex items-center px-30px py-16px border-r border-grey-10 [background-position-x:185px] [background-position-y:46px] min-w-[220px]">
->>>>>>> 2456fdfc
 			<img src="/assets/img/message-icon.svg" class="mr-30px" alt="message icon" />
 			<div *ngIf="isloadingDashboardData">
 				<convoy-skeleton-loader className="w-60px h-16px mb-10px"></convoy-skeleton-loader>
 				<convoy-skeleton-loader className="w-120px h-16px"></convoy-skeleton-loader>
 			</div>
 			<div *ngIf="!isloadingDashboardData">
-<<<<<<< HEAD
-				<div class="text-16 font-medium">{{ dashboardData.events_sent }}</div>
-=======
 				<div class="text-16 font-medium">{{ dashboardData.events_sent | number }}</div>
->>>>>>> 2456fdfc
 				<div class="text-grey-40 text-14">
 					<span class="font-normal">Event</span>
 					<span class="font-normal" *ngIf="dashboardData.events_sent > 1">s</span>
@@ -55,22 +47,14 @@
 			</div>
 		</li>
 
-<<<<<<< HEAD
-		<li class="bg-[url(/assets/img/apps-icon-transparent.svg)] bg-no-repeat flex items-center px-30px py-16px border-r border-grey-10 [background-position-x:160px] [background-position-y:35px] min-w-[220px]">
-=======
 		<li class="bg-[url(/assets/img/apps-icon-transparent.svg)] bg-[length:30px_30px] bg-no-repeat flex items-center px-30px py-16px border-r border-grey-10 [background-position-x:185px] [background-position-y:46px] min-w-[220px]">
->>>>>>> 2456fdfc
 			<img src="/assets/img/apps-icon.svg" class="mr-30px" alt="apps icon" />
 			<div *ngIf="isloadingDashboardData">
 				<convoy-skeleton-loader className="w-60px h-16px mb-10px"></convoy-skeleton-loader>
 				<convoy-skeleton-loader className="w-100px h-16px"></convoy-skeleton-loader>
 			</div>
 			<div *ngIf="!isloadingDashboardData">
-<<<<<<< HEAD
-				<div class="text-16 font-medium">{{ dashboardData.apps }}</div>
-=======
 				<div class="text-16 font-medium">{{ dashboardData.apps | number }}</div>
->>>>>>> 2456fdfc
 				<div class="text-grey-40 text-14">
 					<span class="font-normal">App</span>
 					<span class="font-normal" *ngIf="dashboardData.apps > 1">s</span>
