--- conflicted
+++ resolved
@@ -9,7 +9,6 @@
 	</svg>
 	<span class="text-primary-100 font-medium">Events Log</span>
 </div>
-
 
 <!-- filters  -->
 <div class="flex py-24px items-center justify-between">
@@ -124,60 +123,12 @@
 	<convoy-empty-state imgSrc="/assets/img/events-empty-state-image.svg" class="min-h-[70vh]" heading="You currently do not have any event logs"></convoy-empty-state>
 </div>
 
-<<<<<<< HEAD
-			<div class="min-h-[70vh] overflow-y-auto overflow-x-auto w-full min-w-[485px]" id="events-table-container" *ngIf="!isloadingEvents && displayedEvents && displayedEvents.length > 0">
-				<table convoy-table>
-					<thead convoy-table-head>
-						<th convoy-table-head-cell [class]="i === 0 ? 'pl-20px' : ''" *ngFor="let head of eventLogsTableHead; let i = index">{{ head }}</th>
-					</thead>
-					<tbody>
-						<ng-container *ngFor="let eventGroup of displayedEvents; let i = index">
-							<tr convoy-table-row [forDate]="true">
-								<td convoy-table-cell [forDate]="true">{{ eventGroup.date }}</td>
-								<td convoy-table-cell [forDate]="true"></td>
-								<td convoy-table-cell [forDate]="true"></td>
-							</tr>
-							<tr convoy-table-row *ngFor="let event of eventGroup.content; let index = index" (click)="eventsDetailsItem = event; getEventDeliveriesForSidebar(event.uid)" [active]="event.uid === eventsDetailsItem?.uid">
-								<td convoy-table-cell class="w-130px pl-16px" *ngIf="privateService.activeProjectDetails?.type === 'outgoing'">
-									<convoy-tag type="grey" className="max-w-[100px] overflow-hidden overflow-ellipsis mr-8px">{{ event.event_type }}</convoy-tag>
-								</td>
-
-								<td convoy-table-cell [ngClass]="{ 'w-340px': !event.source_metadata.name }" class="w-390px pl-16px">
-									<span
-										(click)="viewSource(event?.source_metadata?.uid || '')"
-										[ngClass]="{ 'underline text-primary-100': !portalToken || !event.source_metadata.name, 'max-w-[146px] min-w-[70px]': !event.source_metadata.name, 'w-146px': event.source_metadata.name }"
-										class="overflow-hidden overflow-ellipsis"
-									>
-										{{ event.source_metadata.name || 'API' }}
-									</span>
-
-									<span class="px-10px font-light">→</span>
-
-									<span (click)="viewEndpoint(event.endpoint_metadata[0].uid || '')" [ngClass]="{ underline: !portalToken }" class="w-146px text-right overflow-hidden overflow-ellipsis text-primary-100">
-										{{ event.endpoint_metadata[0].title }}
-									</span>
-								</td>
-
-								<td convoy-table-cell class="">{{ event.created_at | date: 'mediumTime' }}</td>
-
-								<td convoy-table-cell>
-									<button convoy-button fill="clear" size="sm" class="pr-0" (click)="viewEventDeliveries(event.uid)">
-										Deliveries
-										<img src="assets/img/angle-arrow-right-primary.svg" class="ml-16px h-16px" alt="arrow right" />
-									</button>
-								</td>
-							</tr>
-						</ng-container>
-					</tbody>
-				</table>
-			</div>
-=======
-<!-- list of endpoints  -->
-<div convoy-card class="flex" *ngIf="!isloadingEvents && displayedEvents && displayedEvents.length > 0">
+<!-- list of events  -->
+<div convoy-card class="flex">
 	<div class="min-w-[605px] w-full h-full overflow-hidden relative">
 		<convoy-table-loader id="events_loader_loader" [tableHead]="eventLogsTableHead" *ngIf="isloadingEvents"></convoy-table-loader>
 
-		<div class="min-h-[70vh] overflow-y-auto overflow-x-auto w-full min-w-[485px]" id="events-table-container">
+		<div class="min-h-[70vh] overflow-y-auto overflow-x-auto w-full min-w-[485px]" id="events-table-container" *ngIf="!isloadingEvents && displayedEvents && displayedEvents.length > 0">
 			<table convoy-table>
 				<thead convoy-table-head>
 					<th convoy-table-head-cell [class]="i === 0 ? 'pl-20px' : ''" *ngFor="let head of eventLogsTableHead; let i = index">{{ head }}</th>
@@ -188,25 +139,32 @@
 							<td convoy-table-cell [forDate]="true">{{ eventGroup.date }}</td>
 							<td convoy-table-cell [forDate]="true"></td>
 							<td convoy-table-cell [forDate]="true"></td>
-							<td convoy-table-cell [forDate]="true"></td>
 						</tr>
 						<tr convoy-table-row *ngFor="let event of eventGroup.content; let index = index" (click)="eventsDetailsItem = event; getEventDeliveriesForSidebar(event.uid)" [active]="event.uid === eventsDetailsItem?.uid">
-							<td convoy-table-cell class="pl-16px">
-								<convoy-tag type="grey" className="mr-8px">{{ event.event_type }}</convoy-tag>
+							<td convoy-table-cell class="w-130px pl-16px" *ngIf="privateService.activeProjectDetails?.type === 'outgoing'">
+								<convoy-tag type="grey" className="max-w-[100px] overflow-hidden overflow-ellipsis mr-8px">{{ event.event_type }}</convoy-tag>
 							</td>
-							<td convoy-table-cell *ngIf="event.endpoint_metadata && event.endpoint_metadata[0]?.title">
-								<span (click)="viewEndpoint(event.endpoint_metadata[0].uid || '')" [ngClass]="{ underline: !portalToken }" class="max-w-[150px] overflow-hidden overflow-ellipsis text-primary-100">
+
+							<td convoy-table-cell [ngClass]="{ 'w-340px': !event.source_metadata.name }" class="w-390px pl-16px">
+								<span
+									(click)="viewSource(event?.source_metadata?.uid || '')"
+									[ngClass]="{ 'underline text-primary-100': !portalToken || !event.source_metadata.name, 'max-w-[146px] min-w-[70px]': !event.source_metadata.name, 'w-146px': event.source_metadata.name }"
+									class="overflow-hidden overflow-ellipsis"
+								>
+									{{ event.source_metadata.name || 'API' }}
+								</span>
+
+								<span class="px-10px font-light">→</span>
+
+								<span (click)="viewEndpoint(event.endpoint_metadata[0].uid || '')" [ngClass]="{ underline: !portalToken }" class="w-146px text-right overflow-hidden overflow-ellipsis text-primary-100">
 									{{ event.endpoint_metadata[0].title }}
 								</span>
 							</td>
+
+							<td convoy-table-cell class="">{{ event.created_at | date: 'mediumTime' }}</td>
+
 							<td convoy-table-cell>
-								<span (click)="viewSource(event?.source_metadata?.uid || '')" [ngClass]="{ underline: !portalToken }" class="max-w-[150px] overflow-hidden overflow-ellipsis text-primary-100">{{ event.source_metadata.name || 'API' }}</span>
-							</td>
-							<td convoy-table-cell>{{ event.created_at | date: 'mediumTime' }}</td>
->>>>>>> 8d272e7c
-
-							<td convoy-table-cell>
-								<button convoy-button fill="clear" size="sm" (click)="viewEventDeliveries(event.uid)">
+								<button convoy-button fill="clear" size="sm" class="pr-0" (click)="viewEventDeliveries(event.uid)">
 									Deliveries
 									<img src="assets/img/angle-arrow-right-primary.svg" class="ml-16px h-16px" alt="arrow right" />
 								</button>
@@ -216,85 +174,31 @@
 				</tbody>
 			</table>
 		</div>
-	</div>
-
-<<<<<<< HEAD
-		<div class="max-w-[450px] w-full max-h-[calc(100vh - 950px)] min-h-[707px] overflow-auto relative border-l border-grey-10">
-			<div class="p-16px">
-				<ng-container *ngIf="isloadingEvents">
-					<div class="bg-grey-10 rounded-8px animate-pulse h-150px w-full mr-40px mb-20px"></div>
-					<div class="bg-grey-10 rounded-8px animate-pulse h-150px w-full mr-40px"></div>
-				</ng-container>
-
-				<ng-container *ngIf="displayedEvents && displayedEvents.length > 0">
-					<div class="flex items-center justify-between mb-16px">
-						<h3 class="text-16 font-bold">Details</h3>
-						<button convoy-button size="xs" texture="light" (click)="retryEvent({ eventId: eventsDetailsItem.uid })">
-							<img src="assets/img/refresh-icon-primary.svg" alt="refresh icon" class="mr-10px" />
-							Retry
-						</button>
-					</div>
-					<prism language="json" [code]="getCodeSnippetString('res_data')" title="Event"></prism>
-					<div class="mb-20px"></div>
-					<prism language="json" [code]="getCodeSnippetString('header')" title="Header"></prism>
-				</ng-container>
-
-				<h3 class="text-16 font-bold mb-16px mt-26px" *ngIf="!(!isloadingEvents && (!displayedEvents || displayedEvents?.length === 0))">Deliveries Overview</h3>
-
-				<div *ngIf="isLoadingSidebarDeliveries">
-					<div class="flex mb-20px">
-						<div class="bg-grey-10 rounded-[24px] animate-pulse h-4 w-[60px] mr-40px"></div>
-						<div class="bg-grey-10 rounded-[24px] animate-pulse h-4 w-[200px]"></div>
-					</div>
-					<div class="flex mb-20px">
-						<div class="bg-grey-10 rounded-[24px] animate-pulse h-4 w-[60px] mr-40px"></div>
-						<div class="bg-grey-10 rounded-[24px] animate-pulse h-4 w-[200px]"></div>
-					</div>
-					<div class="flex mb-20px">
-						<div class="bg-grey-10 rounded-[24px] animate-pulse h-4 w-[60px] mr-40px"></div>
-						<div class="bg-grey-10 rounded-[24px] animate-pulse h-4 w-[200px]"></div>
-					</div>
-				</div>
-
-				<div class="mt-30px italic w-full text-grey-20" *ngIf="!isLoadingSidebarDeliveries && sidebarEventDeliveries.length == 0 && displayedEvents && displayedEvents?.length">...no event deliveries for this event</div>
-
-				<ul *ngIf="sidebarEventDeliveries.length > 0" class="-ml-10px">
-					<li
-						convoy-list-item
-						*ngFor="let delivery of sidebarEventDeliveries"
-						[title]="delivery?.endpoint_metadata?.target_url || ''"
-						[routerLink]="['../events/event-deliveries/' + delivery.uid]"
-						[relativeTo]="route"
-						class="cursor-pointer flex !justify-start mb-10px hover:bg-primary-500 p-10px rounded-4px transition-colors"
-					>
-						<div class="flex items-center">
-							<svg width="16" height="14" class="mr-6px" *ngIf="delivery.device_id">
-								<use xlink:href="#cli-icon"></use>
-							</svg>
-							<convoy-tag [type]="delivery.status | statuscolor" className="mr-8px">{{ delivery.status }}</convoy-tag>
-						</div>
-						<div class="text-14 ml-16px whitespace-nowrap overflow-ellipsis max-w-[300px] overflow-hidden text-grey-40">
-							{{ delivery?.device_id ? delivery?.cli_metadata?.host_name : delivery?.endpoint_metadata?.target_url }}
-						</div>
-					</li>
-				</ul>
-=======
+
+		<!-- <convoy-empty-state type="table" imgSrc="/assets/img/empty-state.svg" className="min-h-[70vh]" description="No event to show here" *ngIf="!isloadingEvents && (!displayedEvents || displayedEvents?.length === 0)"></convoy-empty-state> -->
+	</div>
+
 	<div class="max-w-[450px] w-full max-h-[calc(100vh - 950px)] min-h-[707px] overflow-auto relative border-l border-grey-10">
 		<div class="p-16px">
-			<convoy-loader id="details_section_loader" *ngIf="isloadingEvents"></convoy-loader>
-
-			<div class="flex items-center justify-between mb-16px">
-				<h3 class="text-16 font-bold">Details</h3>
-				<button convoy-button size="xs" texture="light" (click)="retryEvent({ eventId: eventsDetailsItem.uid })">
-					<img src="assets/img/refresh-icon-primary.svg" alt="refresh icon" class="mr-10px" />
-					Retry
-				</button>
-			</div>
-			<prism language="json" [code]="getCodeSnippetString('res_data')" title="Event"></prism>
-			<div class="mb-20px"></div>
-			<prism language="json" [code]="getCodeSnippetString('header')" title="Header"></prism>
-
-			<h3 class="text-16 font-bold mb-16px mt-26px">Deliveries Overview</h3>
+			<ng-container *ngIf="isloadingEvents">
+				<div class="bg-grey-10 rounded-8px animate-pulse h-150px w-full mr-40px mb-20px"></div>
+				<div class="bg-grey-10 rounded-8px animate-pulse h-150px w-full mr-40px"></div>
+			</ng-container>
+
+			<ng-container *ngIf="displayedEvents && displayedEvents.length > 0">
+				<div class="flex items-center justify-between mb-16px">
+					<h3 class="text-16 font-bold">Details</h3>
+					<button convoy-button size="xs" texture="light" (click)="retryEvent({ eventId: eventsDetailsItem.uid })">
+						<img src="assets/img/refresh-icon-primary.svg" alt="refresh icon" class="mr-10px" />
+						Retry
+					</button>
+				</div>
+				<prism language="json" [code]="getCodeSnippetString('res_data')" title="Event"></prism>
+				<div class="mb-20px"></div>
+				<prism language="json" [code]="getCodeSnippetString('header')" title="Header"></prism>
+			</ng-container>
+
+			<h3 class="text-16 font-bold mb-16px mt-26px" *ngIf="!(!isloadingEvents && (!displayedEvents || displayedEvents?.length === 0))">Deliveries Overview</h3>
 
 			<div *ngIf="isLoadingSidebarDeliveries">
 				<div class="flex mb-20px">
@@ -311,10 +215,9 @@
 				</div>
 			</div>
 
-			<div class="mt-30px italic w-full text-grey-20" *ngIf="!isLoadingSidebarDeliveries && sidebarEventDeliveries.length == 0">...no event deliveries for this event</div>
->>>>>>> 8d272e7c
-
-			<ul *ngIf="sidebarEventDeliveries && sidebarEventDeliveries.length > 0" class="-ml-10px">
+			<div class="mt-30px italic w-full text-grey-20" *ngIf="!isLoadingSidebarDeliveries && sidebarEventDeliveries.length == 0 && displayedEvents && displayedEvents?.length">...no event deliveries for this event</div>
+
+			<ul *ngIf="sidebarEventDeliveries.length > 0" class="-ml-10px">
 				<li
 					convoy-list-item
 					*ngFor="let delivery of sidebarEventDeliveries"
@@ -334,39 +237,13 @@
 					</div>
 				</li>
 			</ul>
-		</div>
-	</div>
-</div>
-
-<<<<<<< HEAD
+
+			<!-- <convoy-empty-state type="table" imgSrc="/assets/img/empty-state.svg" className="min-h-[70vh]" description="No event details to show here" *ngIf="!isloadingEvents && (!displayedEvents || displayedEvents?.length === 0)"></convoy-empty-state> -->
+		</div>
+	</div>
+</div>
+
 <convoy-pagination [pagination]="events?.pagination" (paginate)="paginateEvents($event)"></convoy-pagination>
-=======
-<!-- pagination  -->
-<div class="flex items-center mt-16px mb-24px" *ngIf="!isloadingEvents && displayedEvents?.length">
-	<button convoy-button fill="outline" size="sm" class="pl-4px pr-16px py-4px border-primary-300" (click)="getEvents({ page: events?.pagination?.prev })" routerLink="./" [queryParams]="{ page: events?.pagination?.prev }" [disabled]="!events || events.pagination.prev === 0">
-		<svg width="24" height="24" class="mr-8px fill-primary-100">
-			<use xlink:href="#arrow-left-icon"></use>
-		</svg>
-		Previous
-	</button>
-
-	<button
-		convoy-button
-		fill="outline"
-		size="sm"
-		class="pr-4px pl-16px py-4px border-primary-300 ml-16px"
-		routerLink="./"
-		[queryParams]="{ page: events?.pagination?.next }"
-		(click)="getEvents({ page: events?.pagination?.next })"
-		[disabled]="!events || events.pagination.next === 0"
-	>
-		Next
-		<svg width="24" height="24" class="ml-8px fill-primary-100">
-			<use xlink:href="#arrow-right-icon"></use>
-		</svg>
-	</button>
-</div>
->>>>>>> 8d272e7c
 
 <!-- bacth retry modal -->
 <div convoy-modal position="center" size="sm" *ngIf="showBatchRetryModal">
