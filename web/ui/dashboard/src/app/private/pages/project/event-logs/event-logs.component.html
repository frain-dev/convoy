<div class="text-12 font-medium flex items-center uppercase">
	<a routerLink="/projects" class="font-medium cursor-pointer">Projects</a>
	<svg width="16" height="16" class="mx-4px">
		<use xlink:href="#arrow-right-icon"></use>
	</svg>
	{{ privateService.activeProjectDetails?.name }}
	<svg width="16" height="16" class="mx-4px">
		<use xlink:href="#arrow-right-icon"></use>
	</svg>
	<span class="text-primary-100 font-medium">Events Log</span>
</div>

<!-- filters  -->
<div class="flex py-24px items-center justify-between">
	<div class="flex">
		<form class="border border-primary-400 h-36px px-14px py-0 max-w-[350px] w-full rounded-[10px] flex items-center bg-transparent" [ngClass]="{ 'text-primary-100 !bg-primary-500': eventsSearchString != undefined && eventsSearchString != '' }">
			<img src="/assets/img/search-icon.svg" alt="search icon" class="mr-10px" />
			<input
				type="search"
				placeholder="Search events"
				[(ngModel)]="eventsSearchString"
				(change)="getEvents({ addToURL: true })"
				[ngModelOptions]="{ standalone: true }"
				class="w-full text-grey-40 text-14 outline-none bg-transparent"
				[ngClass]="{ 'bg-primary-500': eventsSearchString != undefined && eventsSearchString != '' }"
			/>
			<button>
				<img src="/assets/img/enter-icon.png" alt="enter icon" class="w-16px" />
			</button>
		</form>

		<convoy-date-picker class="ml-14px" (selectedDateRange)="getSelectedDateRange($event)" [dateRangeValue]="eventsDateFilterFromURL" (clearDates)="clearEventFilters('eventsDate')" #datePicker></convoy-date-picker>

		<convoy-time-picker class="ml-14px" (applyFilter)="eventsTimeFilterData = $event; getEvents({ addToURL: true })" #timeFilter></convoy-time-picker>

		<div convoy-dropdown size="lg" position="left" #sourcesDropdown [hidden]="portalToken">
			<button dropdownTrigger convoy-button size="sm" fill="outline" class="px-10px !border-primary-400 ml-16px min-w-[130px] whitespace-nowrap justify-between h-36px" [ngClass]="{ 'text-primary-100 !bg-primary-500': !!eventSource }">
				<img src="/assets/img/apps-icon-grey.svg" class="w-14px mr-10px" alt="apps filter icon" />
				<span class="text-grey-40 w-full">All Sources</span>
				<img class="ml-10px mr-0px w-14px" src="/assets/img/angle-arrow-down.svg" alt="arrow down icon" />
			</button>

			<ng-container dropdownOptions>
				<ul class="min-h-[100px] py-10px">
					<li class="py-4px px-20px flex items-center justify-between border-b border-grey-10" *ngFor="let source of filterSources" convoy-list-item convoy-dropdown-option>
						<label class="text-12 block w-full" [for]="source.uid">{{ source.name }}</label>
						<input type="checkbox" name="source" [value]="source.uid" [id]="source.uid" [checked]="source.uid === eventSource" (change)="eventSource ? updateSourceFilter() : false" />
					</li>
				</ul>

				<div *ngIf="!!eventSource" class="p-10px pb-20px">
					<button convoy-dropdown-option convoy-button size="sm" (click)="clearEventFilters('eventsSource')">Clear</button>
				</div>
			</ng-container>
		</div>

		<button
			convoy-button
			size="sm"
			fill="outline"
			class="ml-14px px-10px border-primary-400 h-36px whitespace-nowrap"
			[disabled]="
				(eventsDateFilterFromURL.startDate == '' || eventsDateFilterFromURL.endDate == '') &&
				(eventEndpoint?.length == 0 || eventEndpoint == undefined) &&
				eventsTimeFilterData.startTime == 'T00:00:00' &&
				eventsTimeFilterData.endTime == 'T23:59:59' &&
				(eventSource?.length == 0 || eventSource == undefined)
			"
			(click)="fetchRetryCount(); showBatchRetryModal = true"
		>
			Batch Replay
		</button>
	</div>

	<button
		convoy-button
		fill="outline"
		size="sm"
		(click)="clearEventFilters(); selectedEventsDateOption = ''"
		*ngIf="
			!(
				(eventsDateFilterFromURL.startDate == '' || eventsDateFilterFromURL.endDate == '') &&
				(eventEndpoint?.length == 0 || eventEndpoint == undefined) &&
				(eventsSearchString?.length == 0 || eventsSearchString == undefined) &&
				eventsTimeFilterData.startTime == 'T00:00:00' &&
				eventsTimeFilterData.endTime == 'T23:59:59' &&
				(eventSource?.length == 0 || eventSource == undefined)
			)
		"
	>
		Clear Filters
	</button>
</div>

<!-- empty state  -->
<div class="py-200px" convoy-card *ngIf="!isloadingEvents && (!displayedEvents || displayedEvents?.length === 0); else eventsList">
	<convoy-empty-state imgSrc="/assets/img/events-empty-state-image.svg" class="min-h-[70vh]" description="You currently do not have any event logs"></convoy-empty-state>
</div>

<!-- list of events  -->
<ng-template #eventsList>
	<div class="flex gap-24px">
		<div convoy-card class="max-w-[630px] w-full h-full overflow-hidden relative">
			<convoy-table-loader id="events_loader_loader" [tableHead]="eventLogsTableHead" *ngIf="isloadingEvents"></convoy-table-loader>

			<div class="min-h-[70vh] overflow-y-auto overflow-x-auto w-full min-w-[485px]" id="events-table-container" *ngIf="!isloadingEvents && displayedEvents && displayedEvents.length > 0">
				<table convoy-table>
					<thead convoy-table-head>
						<th convoy-table-head-cell [class]="i === 0 ? 'pl-20px' : ''" *ngFor="let head of eventLogsTableHead; let i = index">{{ head }}</th>
					</thead>
					<tbody>
						<ng-container *ngFor="let eventGroup of displayedEvents; let i = index">
							<tr convoy-table-row [forDate]="true">
								<td convoy-table-cell [forDate]="true">{{ eventGroup.date }}</td>
								<td convoy-table-cell [forDate]="true"></td>
								<td convoy-table-cell [forDate]="true"></td>
							</tr>
							<tr convoy-table-row class="group" *ngFor="let event of eventGroup.content; let index = index" (click)="eventsDetailsItem = event; getEventDeliveriesForSidebar(event.uid)" [active]="event.uid === eventsDetailsItem?.uid">
								<td convoy-table-cell class="w-130px pl-16px pr-30px relative">
<<<<<<< HEAD
									<div convoy-tag color="gray" class="max-w-[121px] overflow-hidden text-ellipsis mr-8px">{{ event.uid }}</div>
									<convoy-copy-button notificationText="Event ID has been copied to clipboard" className="absolute translate-x-0 translate-y-[-50%] top-[50] hidden group-hover:block" [text]="event.uid"></convoy-copy-button>
=======
									<convoy-tag color="gray" className="max-w-[140px] overflow-hidden overflow-ellipsis mr-8px">{{ event.uid }}</convoy-tag>
									<convoy-copy-button size="sm" notificationText="Event ID has been copied to clipboard" className="absolute translate-x-0 translate-y-[-50%] top-[50] hidden group-hover:block" [text]="event.uid"></convoy-copy-button>
>>>>>>> 06559405
								</td>

								<td convoy-table-cell>
									<span class="max-w-[200px]">
										<span (click)="viewSource(event?.source_metadata?.uid)" [ngClass]="{ 'underline text-primary-100': !portalToken && event.source_metadata.name }" class="overflow-hidden overflow-ellipsis">
											{{ event.source_metadata.name || 'Rest API' }}
										</span>
									</span>
								</td>

								<td convoy-table-cell class="">{{ event.created_at | date: 'mediumTime' }}</td>

								<td convoy-table-cell>
									<button convoy-button fill="clear" size="sm" class="pr-0" (click)="viewEventDeliveries(event.uid)">
										Deliveries
										<img src="assets/img/angle-arrow-right-primary.svg" class="ml-16px h-16px" alt="arrow right" />
									</button>
								</td>
							</tr>
						</ng-container>
					</tbody>
				</table>
			</div>

			<convoy-empty-state type="table" imgSrc="/assets/img/empty-state.svg" className="min-h-[70vh]" description="No event to show here" *ngIf="!isloadingEvents && (!displayedEvents || displayedEvents?.length === 0)"></convoy-empty-state>
		</div>
		<div convoy-card class="max-w-[460px] w-full max-h-[calc(100vh - 950px)] min-h-[707px] overflow-auto relative p-16px">
			<!-- event details loader  -->
			<ng-container *ngIf="isloadingEvents">
				<div class="border-b border-new.primary-25 pb-24px">
					<div class="bg-grey-10 rounded-[24px] animate-pulse h-4 w-80px"></div>
				</div>
				<div class="flex justify-between border-y border-new.primary-25 py-24px mb-20px">
					<div class="bg-grey-10 rounded-[24px] animate-pulse h-4 w-80px"></div>
					<div class="bg-grey-10 rounded-[24px] animate-pulse h-4 w-200px"></div>
				</div>
			</ng-container>

			<!-- event details  -->
			<ng-container *ngIf="!isloadingEvents && displayedEvents">
				<div class="border-b border-new.primary-25 pb-24px">
					<button convoy-button size="xs" fill="soft" (click)="retryEvent({ eventId: eventsDetailsItem.uid })">
						<svg width="16" height="16" class="mr-10px scale-75">
							<use xlink:href="#refresh-icon"></use>
						</svg>
						Replay
					</button>
				</div>

				<div class="flex items-center border-b border-new.primary-25 py-24px text-12">
					<p class="text-new.gray-400 mr-24px">Idempotency Key</p>
					<p class="text-new.gray-600 w-200px overflow-hidden overflow-ellipsis">{{ eventsDetailsItem?.idempotency_key || '-' }}</p>
				</div>

				<h3 class="text-14 text-new.gray-800 font-medium mb-16px mt-24px">Deliveries Overview</h3>
			</ng-container>

			<!-- event deliveries loader  -->
			<div *ngIf="isLoadingSidebarDeliveries">
				<div class="bg-grey-10 rounded-[24px] animate-pulse h-4 w-80px mb-32px"></div>

				<div class="flex justify-between mb-20px">
					<div class="bg-grey-10 rounded-[24px] animate-pulse h-4 w-80px"></div>
					<div class="bg-grey-10 rounded-[24px] animate-pulse h-4 w-200px"></div>
					<div class="bg-grey-10 rounded-[24px] animate-pulse h-4 w-60px"></div>
				</div>
				<div class="flex justify-between mb-20px">
					<div class="bg-grey-10 rounded-[24px] animate-pulse h-4 w-80px"></div>
					<div class="bg-grey-10 rounded-[24px] animate-pulse h-4 w-200px"></div>
					<div class="bg-grey-10 rounded-[24px] animate-pulse h-4 w-60px"></div>
				</div>
				<div class="flex justify-between mb-20px">
					<div class="bg-grey-10 rounded-[24px] animate-pulse h-4 w-80px"></div>
					<div class="bg-grey-10 rounded-[24px] animate-pulse h-4 w-200px"></div>
					<div class="bg-grey-10 rounded-[24px] animate-pulse h-4 w-60px"></div>
				</div>
			</div>

			<!-- event deliveries empty state  -->
			<div class="flex items-center justify-center border-y border-new.primary-25 mb-24px p-24px w-full text-14 text-new.gray-400" *ngIf="!isLoadingSidebarDeliveries && sidebarEventDeliveries.length == 0 && displayedEvents && displayedEvents?.length">
				No event delivery attempt for this event yet.
			</div>

			<!-- event delieveries -->
			<ul *ngIf="sidebarEventDeliveries.length > 0" class="border-b border-new.primary-25 mb-24px">
				<li
					convoy-list-item
					*ngFor="let delivery of sidebarEventDeliveries"
					[routerLink]="['../events/event-deliveries/' + delivery.uid]"
					[relativeTo]="route"
					class="cursor-pointer border-none flex !justify-between mb-10px hover:bg-new.primary-25 py-6px rounded-12px transition-colors pl-4px"
				>
					<div class="flex items-center">
						<div class="flex items-center mr-12px">
							<div convoy-tag [color]="delivery.status | statuscolor" className="mr-20px">{{ delivery.status }}</div>
							<svg width="16" height="14" class="mr-4px" *ngIf="delivery.device_id">
								<use xlink:href="#cli-icon"></use>
							</svg>
						</div>

						<div class="whitespace-nowrap overflow-ellipsis overflow-hidden text-new.gray-600 text-center text-12">
							<div class="flex items-center" *ngIf="!delivery?.device_id">
								<ng-container *ngIf="privateService.activeProjectDetails?.type === 'incoming'">
									<div class="max-w-[100px] truncate">
										{{ delivery?.source_metadata?.name || 'Rest API' }}
									</div>

									<div class="px-16px font-light">→</div>
								</ng-container>

								<div [title]="delivery?.endpoint_metadata?.target_url || ''" [class]="(privateService.activeProjectDetails?.type === 'incoming' ? 'max-w-[100px]' : 'max-w-[120px]') + ' overflow-hidden overflow-ellipsis'">
									{{ delivery.endpoint_metadata.title }}
								</div>
							</div>

							<span *ngIf="delivery?.device_id">{{ delivery?.device_metadata?.host_name }}</span>
						</div>
					</div>

					<div class="flex items-center justify-end text-new.gray-400 text-12 self-end">
						{{ delivery.created_at | date: 'shortTime' }}

						<button convoy-button fill="clear" size="xs" class="pr-0">
							<svg width="24" height="24" class="fill-new.gray-400">
								<use xlink:href="#arrow-right-icon"></use>
							</svg>
						</button>
					</div>
				</li>
			</ul>

			<!-- events payload and headers loader  -->
			<ng-container *ngIf="isloadingEvents">
				<div class="bg-grey-10 rounded-8px animate-pulse h-120px w-full mr-40px mb-20px"></div>
				<div class="bg-grey-10 rounded-8px animate-pulse h-120px w-full mr-40px"></div>
			</ng-container>

			<!-- event payload and headers  -->
			<ng-container *ngIf="displayedEvents && displayedEvents.length > 0">
				<prism title="Event" language="json" [code]="generalService.getCodeSnippetString('event_data', eventsDetailsItem?.data || eventsDetailsItem?.metadata?.data)"></prism>
				<prism *ngIf="eventsDetailsItem?.headers" title="Headers" language="json" type="headers" [code]="eventsDetailsItem?.headers"></prism>
			</ng-container>

			<!-- event empty state  -->
			<convoy-empty-state type="table" imgSrc="/assets/img/empty-state.svg" className="min-h-[70vh]" description="No event details to show here" *ngIf="!isloadingEvents && (!displayedEvents || displayedEvents?.length === 0)"></convoy-empty-state>
		</div>
	</div>
</ng-template>

<convoy-pagination *ngIf="events?.pagination?.has_next_page || events?.pagination?.has_prev_page" [pagination]="events?.pagination" (paginate)="paginateEvents($event)"></convoy-pagination>

<!-- bacth retry modal -->
<div convoy-modal position="center" size="sm" *ngIf="showBatchRetryModal">
	<div class="text-center py-30px">
		<img src="/assets/img/filter.gif" alt="filter icon" class="w-50px m-auto mb-16px" />
		<div class="text-center text-16 font-medium text-grey-60 mb-8px">The filters applied will affect</div>
		<div class="text-center text-16 font-semibold mb-32px">{{ batchRetryCount || 0 }} event{{ batchRetryCount > 1 ? 's' : '' }}</div>
		<button convoy-button [disabled]="isRetrying || batchRetryCount == 0" class="m-auto" (click)="batchRetryEvent()">{{ isRetrying ? 'Retrying Events...' : 'Yes, Apply' }}</button>
		<button convoy-button fill="clear" class="font-semibold m-auto" (click)="showBatchRetryModal = false">No, Cancel</button>
	</div>
</div><|MERGE_RESOLUTION|>--- conflicted
+++ resolved
@@ -117,13 +117,8 @@
 							</tr>
 							<tr convoy-table-row class="group" *ngFor="let event of eventGroup.content; let index = index" (click)="eventsDetailsItem = event; getEventDeliveriesForSidebar(event.uid)" [active]="event.uid === eventsDetailsItem?.uid">
 								<td convoy-table-cell class="w-130px pl-16px pr-30px relative">
-<<<<<<< HEAD
 									<div convoy-tag color="gray" class="max-w-[121px] overflow-hidden text-ellipsis mr-8px">{{ event.uid }}</div>
-									<convoy-copy-button notificationText="Event ID has been copied to clipboard" className="absolute translate-x-0 translate-y-[-50%] top-[50] hidden group-hover:block" [text]="event.uid"></convoy-copy-button>
-=======
-									<convoy-tag color="gray" className="max-w-[140px] overflow-hidden overflow-ellipsis mr-8px">{{ event.uid }}</convoy-tag>
 									<convoy-copy-button size="sm" notificationText="Event ID has been copied to clipboard" className="absolute translate-x-0 translate-y-[-50%] top-[50] hidden group-hover:block" [text]="event.uid"></convoy-copy-button>
->>>>>>> 06559405
 								</td>
 
 								<td convoy-table-cell>
