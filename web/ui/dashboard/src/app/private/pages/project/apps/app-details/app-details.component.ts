--- conflicted
+++ resolved
@@ -1,13 +1,9 @@
 import { Location } from '@angular/common';
 import { Component, HostListener, OnInit } from '@angular/core';
 import { ActivatedRoute, Router } from '@angular/router';
-<<<<<<< HEAD
 import { APP, ENDPOINT } from 'src/app/models/app.model';
-=======
-import { APP } from 'src/app/models/app.model';
 import { PAGINATION } from 'src/app/models/global.model';
 import { PrivateService } from 'src/app/private/private.service';
->>>>>>> 916fae80
 import { GeneralService } from 'src/app/services/general/general.service';
 import { AppDetailsService } from './app-details.service';
 
@@ -34,14 +30,9 @@
 	appPortalLink!: string;
 	endpointSecretKey!: string;
 	appsDetailsItem!: APP;
-<<<<<<< HEAD
+	apps!: { pagination: PAGINATION; content: APP[] };
 	selectedEndpoint!: ENDPOINT;
-	constructor(private appDetailsService: AppDetailsService, private generalService: GeneralService, private route: ActivatedRoute, private location: Location, private router: Router) {}
-=======
-	apps!: { pagination: PAGINATION; content: APP[] };
-
 	constructor(
-		private formBuilder: FormBuilder,
 		private appDetailsService: AppDetailsService,
 		private generalService: GeneralService,
 		private route: ActivatedRoute,
@@ -49,7 +40,6 @@
 		private router: Router,
 		public privateService: PrivateService
 	) {}
->>>>>>> 916fae80
 
 	async ngOnInit() {
 		await Promise.all([this.checkScreenSize(), this.getAppId()]);
