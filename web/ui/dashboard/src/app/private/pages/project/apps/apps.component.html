--- conflicted
+++ resolved
@@ -96,11 +96,7 @@
 								<div>{{ app.events || 0 }}</div>
 							</td>
 							<td>
-<<<<<<< HEAD
-								<div>{{ app?.endpoints?.length }}</div>
-=======
 								<div>{{ app?.endpoints?.length || 0 }}</div>
->>>>>>> 0655be88
 							</td>
 							<td>
 								<div>
