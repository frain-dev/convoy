<!-- send event modal  -->
<<<<<<< HEAD
<div class="modal--head">
	<h2>Send Event</h2>
	<a (click)="cancel()">
		<img src="/assets/img/modal-close-icon.svg" alt="close icon" />
	</a>
</div>

<div class="modal--body">
	<form [formGroup]="sendEventForm">
		<div class="input">
			<label class="flex flex__align-items-center" for="appId">
				App ID
				<span class="bg__grey__light rounded__4px padding-x__4px position__absolute position--right__0px font__10px font__weight-400">required</span>
			</label>
			<select id="appId" class="editMode" formControlName="app_id">
				<option *ngFor="let app of apps?.content" [value]="app.uid">{{ app.name }}</option>
			</select>
			<div class="input__error input__error__danger" *ngIf="sendEventForm.controls.app_id.touched && sendEventForm.controls.app_id.invalid">
				<img src="assets/img/input-error-icon.svg" alt="input error icon" />
				<span>App Id is required</span>
			</div>
		</div>
		<div class="input">
			<label class="flex flex__justify-between" for="data">
				<div class="flex flex__align-items-center">
					Data
					<app-tooltip [size]="'small'" position="right" class="margin-left__4px">Please enter your data in the format it would be returned.</app-tooltip>
				</div>

				<span class="bg__grey__light rounded__4px padding-x__4px position__absolute position--right__0px font__10px font__weight-400">required</span>
			</label>
			<textarea id="data" formControlName="data" required cols="5"></textarea>
			<div class="input__error input__error__danger" *ngIf="sendEventForm.controls.data.touched && sendEventForm.controls.data.invalid">
				<img src="assets/img/input-error-icon.svg" alt="input error icon" />
				<span>Data is required</span>
			</div>
		</div>
		<div class="input">
			<label class="flex flex__justify-between" for="eventType">
				Event Type
				<span class="bg__grey__light rounded__4px padding-x__4px position__absolute position--right__0px font__10px font__weight-400">required</span>
			</label>
			<input id="eventType" type="text" formControlName="event_type" />
			<div class="input__error input__error__danger" *ngIf="sendEventForm.controls.event_type.touched && sendEventForm.controls.event_type.invalid">
				<img src="assets/img/input-error-icon.svg" alt="input error icon" />
				<span>Event type is required</span>
			</div>
		</div>
	</form>
</div>
<div class="modal--footer modal--footer__with-shadow">
	<button class="button button__white margin-right__24px" (click)="cancel()">Discard</button>
	<button class="button button__primary button--full-100" [disabled]="isSendingNewEvent" (click)="sendNewEvent()">{{ isSendingNewEvent ? 'Sending Event..' : 'Send Event' }}</button>
</div>
=======
<convoy-modal title="Send Event" (closeModal)="cancel()">
	<ng-container modalBody>
		<form [formGroup]="sendEventForm">
			<convoy-select label="App ID" name="app_id" formControlName="app_id" [options]="apps?.content" [value]="appId" [required]="true" errorMessage="App Id is required" className="mb-24px"></convoy-select>
			<div class="mb-24px">
				<label class="w-full font-medium text-12 text-grey-40 mb-8px flex items-center justify-between" for="data">
					Data
					<span class="text-10 bg-grey-10 rounded-4px px-1 font-normal">required</span>
				</label>
				<textarea
					id="data"
					formControlName="data"
					required
					cols="5"
					class="
						transition-all
						duration-[.3s]
						w-full
						font-medium
						text-14
						placeholder:text-grey-40
						text-grey-100
						border border-primary-500
						valid:border-primary-500
						disabled:border-primary-500
						disabled:bg-[#F7F9FC]
						hover:bg-primary-500
						hover:border-grey-20
						focus:border-primary-100
						focus:bg-white-100
						outline-none
						rounded-4px
						placeholder:opacity-[.48]
						bg-[#F7F9FC]
						py-12px
						px-16px
					"
				></textarea>
				<div class="flex items-center text-12 text-danger-100 mt-8px" *ngIf="sendEventForm.controls.data.touched && sendEventForm.controls.data.invalid">
					<img src="assets/img/input-error-icon.svg" class="mr-8px w-16px" alt="input error icon" />
					<span>Data is required</span>
				</div>
			</div>
			<convoy-input label="Event Type" name="event_type" formControlName="event_type" placeholder="Event type" errorMessage="Event type is required"></convoy-input>
		</form>
		<div class="flex justify-end mt-40px">
			<convoy-button type="outline" className="mr-24px" (clickItem)="cancel()">Discard</convoy-button>
			<convoy-button [disable]="isSendingNewEvent" (clickItem)="sendNewEvent()">{{ isSendingNewEvent ? 'Sending Event..' : 'Send Event' }}</convoy-button>
		</div>
	</ng-container>
</convoy-modal>
>>>>>>> 735516bf
<|MERGE_RESOLUTION|>--- conflicted
+++ resolved
@@ -1,60 +1,4 @@
 <!-- send event modal  -->
-<<<<<<< HEAD
-<div class="modal--head">
-	<h2>Send Event</h2>
-	<a (click)="cancel()">
-		<img src="/assets/img/modal-close-icon.svg" alt="close icon" />
-	</a>
-</div>
-
-<div class="modal--body">
-	<form [formGroup]="sendEventForm">
-		<div class="input">
-			<label class="flex flex__align-items-center" for="appId">
-				App ID
-				<span class="bg__grey__light rounded__4px padding-x__4px position__absolute position--right__0px font__10px font__weight-400">required</span>
-			</label>
-			<select id="appId" class="editMode" formControlName="app_id">
-				<option *ngFor="let app of apps?.content" [value]="app.uid">{{ app.name }}</option>
-			</select>
-			<div class="input__error input__error__danger" *ngIf="sendEventForm.controls.app_id.touched && sendEventForm.controls.app_id.invalid">
-				<img src="assets/img/input-error-icon.svg" alt="input error icon" />
-				<span>App Id is required</span>
-			</div>
-		</div>
-		<div class="input">
-			<label class="flex flex__justify-between" for="data">
-				<div class="flex flex__align-items-center">
-					Data
-					<app-tooltip [size]="'small'" position="right" class="margin-left__4px">Please enter your data in the format it would be returned.</app-tooltip>
-				</div>
-
-				<span class="bg__grey__light rounded__4px padding-x__4px position__absolute position--right__0px font__10px font__weight-400">required</span>
-			</label>
-			<textarea id="data" formControlName="data" required cols="5"></textarea>
-			<div class="input__error input__error__danger" *ngIf="sendEventForm.controls.data.touched && sendEventForm.controls.data.invalid">
-				<img src="assets/img/input-error-icon.svg" alt="input error icon" />
-				<span>Data is required</span>
-			</div>
-		</div>
-		<div class="input">
-			<label class="flex flex__justify-between" for="eventType">
-				Event Type
-				<span class="bg__grey__light rounded__4px padding-x__4px position__absolute position--right__0px font__10px font__weight-400">required</span>
-			</label>
-			<input id="eventType" type="text" formControlName="event_type" />
-			<div class="input__error input__error__danger" *ngIf="sendEventForm.controls.event_type.touched && sendEventForm.controls.event_type.invalid">
-				<img src="assets/img/input-error-icon.svg" alt="input error icon" />
-				<span>Event type is required</span>
-			</div>
-		</div>
-	</form>
-</div>
-<div class="modal--footer modal--footer__with-shadow">
-	<button class="button button__white margin-right__24px" (click)="cancel()">Discard</button>
-	<button class="button button__primary button--full-100" [disabled]="isSendingNewEvent" (click)="sendNewEvent()">{{ isSendingNewEvent ? 'Sending Event..' : 'Send Event' }}</button>
-</div>
-=======
 <convoy-modal title="Send Event" (closeModal)="cancel()">
 	<ng-container modalBody>
 		<form [formGroup]="sendEventForm">
@@ -105,5 +49,4 @@
 			<convoy-button [disable]="isSendingNewEvent" (clickItem)="sendNewEvent()">{{ isSendingNewEvent ? 'Sending Event..' : 'Send Event' }}</convoy-button>
 		</div>
 	</ng-container>
-</convoy-modal>
->>>>>>> 735516bf
+</convoy-modal>