<h1 class="font__12px font__weight-500 flex flex__align-items-center margin-bottom__24px text__uppercase">
	<a routerLink="/projects" class="font__weight-500 pointer-cursor">Projects</a>
	<svg width="16" height="16" class="margin-x__4px">
		<use xlink:href="#arrow-right-icon"></use>
	</svg>
	{{ privateService.activeProjectDetails?.name }}
	<svg width="16" height="16" class="margin-x__4px">
		<use xlink:href="#arrow-right-icon"></use>
	</svg>
	<a class="pointer-cursor font__weight-500" (click)="goBack()">Apps</a>
	<svg width="16" height="16" class="margin-x__4px">
		<use xlink:href="#arrow-right-icon"></use>
	</svg>
	<span class="font__weight-500 color__primary">{{ appsDetailsItem?.name || 'App' }}</span>
</h1>

<div class="card padding-all__32px margin-bottom__20px">
	<div class="flex flex__justify-between flex__align-items-center margin-bottom__24px">
		<h3>Overview</h3>
		<button class="button button__white button__small" [disabled]="appsDetailsItem?.events === 0" (click)="loadEventsFromAppsTable(appsDetailsItem.uid)">View Events</button>
	</div>
	<div class="flex flex__align-items-center flex__wrap flex__justify-between margin-bottom__32px" *ngIf="isLoadingAppDetails">
		<div>
			<p class="color__grey font__12px font__weight-300">DATE CREATED</p>
			<div class="skeleton-loader margin-top__10px width__120px height__20px"></div>
		</div>
		<div>
			<p class="color__grey font__12px font__weight-300">SUPPORT EMAIL</p>
			<div class="skeleton-loader margin-top__10px width__120px height__20px"></div>
		</div>
		<div>
			<p class="color__grey font__12px font__weight-300">UPDATED</p>
			<div class="skeleton-loader margin-top__10px width__120px height__20px"></div>
		</div>
		<div>
			<p class="color__grey font__12px font__weight-300">EVENTS</p>
			<div class="skeleton-loader margin-top__10px width__120px height__20px"></div>
		</div>
		<div>
			<p class="color__grey font__12px font__weight-300">ENDPOINTS</p>
			<div class="skeleton-loader margin-top__10px width__120px height__20px"></div>
		</div>
	</div>
	<div class="flex flex__align-items-center flex__wrap flex__justify-between margin-bottom__32px" *ngIf="!isLoadingAppDetails">
		<div>
			<p class="color__grey font__12px font__weight-300">DATE CREATED</p>
			<p class="color__black font__14px font__weight-500">{{ appsDetailsItem?.created_at | date: 'mediumDate' }}</p>
		</div>
		<div>
			<p class="color__grey font__12px font__weight-300">SUPPORT EMAIL</p>
			<p class="color__black font__14px font__weight-500">{{ appsDetailsItem?.support_email || '...no support email provided' }}</p>
		</div>
		<div>
			<p class="color__grey font__12px font__weight-300">UPDATED</p>
			<p class="color__black font__14px font__weight-500">{{ appsDetailsItem?.updated_at | date: 'mediumDate' }}</p>
		</div>
		<div>
			<p class="color__grey font__12px font__weight-300">EVENTS</p>
			<p class="color__black font__14px font__weight-500">{{ appsDetailsItem?.events || 0 }}</p>
		</div>
		<div>
			<p class="color__grey font__12px font__weight-300">ENDPOINTS</p>
			<p class="color__black font__14px font__weight-500">{{ appsDetailsItem?.endpoints?.length || 0 }}</p>
		</div>
	</div>

	<!-- pending when backend is ready  -->
	<!-- <div>
        <p class="flex flex__align-items-center font__14px font__weight-500 margin-bottom__8px">
            Enable Notification
            <img src="/assets/img/primary-info-icon.svg" class="margin-left__10px" alt="info icon" />
        </p>
        <label class="toggle">
            <input class="toggle-checkbox" type="checkbox" (change)="editAppStatus(appsDetailsItem)" [checked]="!appsDetailsItem?.is_disabled" />
            <div class="toggle-switch"></div>
        </label>
    </div> -->

	<div class="flex flex__justify-between flex__wrap border__top margin-top__22px">
		<div class="padding-top__32px" [ngClass]="{ 'width__50 border__right padding-right__32px': !shouldRenderSmallSize, width__100: shouldRenderSmallSize }">
			<div class="flex flex__align-items-center flex__justify-between" *ngIf="isLoadingAppDetails">
				<h3>App Event Endpoints</h3>
				<div class="flex flex__align-items-center">
					<div class="skeleton-loader margin-top__10px width__100px height__20px"></div>
					<div class="line margin-right__16px margin-left__16px border__left"></div>
					<div class="skeleton-loader margin-top__10px width__100px height__20px"></div>
				</div>
			</div>
			<div class="flex flex__align-items-center flex__justify-between" *ngIf="!isLoadingAppDetails">
				<h3>App Event Endpoints</h3>
				<div class="flex flex__align-items-center">
					<button class="button__clear font__12px" (click)="showAddEndpointModal = !showAddEndpointModal">Add Endpoints</button>
					<div class="line margin-right__16px margin-left__16px border__left"></div>
					<button class="button__clear font__12px" [disabled]="appsDetailsItem && appsDetailsItem?.endpoints?.length == 0" (click)="showAddEventModal = true">Send Event</button>
				</div>
			</div>
			<ul class="margin-top__20px" *ngIf="isLoadingAppDetails">
				<li class="app-details bg__grey-fade padding-all__16px rounded__8px margin-bottom__24px">
					<div>
						<div class="flex flex__align-items-center margin-bottom__16px">
							<div class="skeleton-loader endpoint width__100px height__20px"></div>
							<div class="skeleton-loader endpoint width__80px height__20px margin-left__14px"></div>
						</div>

						<div class="flex flex__align-items-center">
							<img src="/assets/img/link-icon.svg" alt="link icon" class="margin-right__8px" />
							<div class="skeleton-loader endpoint width__80 height__20px"></div>
						</div>

						<div class="flex flex__align-items-center margin-top__16px">
							<div class="skeleton-loader endpoint width__100px height__20px"></div>
							<div class="line margin-right__16px margin-left__16px border__left"></div>
							<div class="skeleton-loader endpoint width__100px height__20px"></div>
						</div>
					</div>
				</li>
				<li class="app-details bg__grey-fade padding-all__16px rounded__8px margin-bottom__24px">
					<div>
						<div class="flex flex__align-items-center margin-bottom__16px">
							<div class="skeleton-loader endpoint width__100px height__20px"></div>
							<div class="skeleton-loader endpoint width__80px height__20px margin-left__14px"></div>
						</div>

						<div class="flex flex__align-items-center">
							<img src="/assets/img/link-icon.svg" alt="link icon" class="margin-right__8px" />
							<div class="skeleton-loader endpoint width__80 height__20px"></div>
						</div>

						<div class="flex flex__align-items-center margin-top__16px">
							<div class="skeleton-loader endpoint width__100px height__20px"></div>
							<div class="line margin-right__16px margin-left__16px border__left"></div>
							<div class="skeleton-loader endpoint width__100px height__20px"></div>
						</div>
					</div>
				</li>
			</ul>
			<ul class="margin-top__20px" *ngIf="!isLoadingAppDetails">
				<ng-container *ngIf="appsDetailsItem?.endpoints">
					<li class="app-details bg__grey-fade padding-all__16px rounded__8px margin-bottom__24px" *ngFor="let endpoint of appsDetailsItem.endpoints">
						<div>
							<div class="flex flex__align-items-center">
								<h5 class="color__black font__14px font__weight-400">{{ endpoint.description }}</h5>
								<button
									class="margin-left__16px margin-top__2px button__clear font__12px color__primary button--has-icon icon-right smaller-icon"
									(click)="viewEndpointSecretKey(endpoint.secret)"
								>
									View Secret
									<img src="/assets/img/arrow-up-right.svg" alt="link out" class="margin-left__6px" />
								</button>
							</div>
							<p class="flex flex__align-items-center font__14px color__black font__weight-300 margin-top__16px">
								<img src="/assets/img/link-icon.svg" alt="link icon" class="margin-right__8px" />
								{{ endpoint.target_url }}
							</p>

							<div class="flex flex__align-items-center margin-top__16px">
								<button class="button__clear font__12px" (click)="selectedEndpoint = endpoint; showAddEndpointModal = true">Edit</button>
								<div class="line margin-right__16px margin-left__16px border__left"></div>
								<button class="button__clear font__12px" (click)="selectedEndpoint = endpoint; showDeleteModal = true">Delete</button>
							</div>
						</div>
						<div class="app-details--inactive flex flex__align-items-center flex__column flex__justify-center padding-all__24px" *ngIf="endpoint.status == 'inactive'">
							<div class="icon flex flex__align-items-center flex__justify-center margin-bottom__8px padding-all__10px">
								<img src="/assets/img/lock.svg" alt="lock icon" />
							</div>
							<p class="color__dark font__16px font__weight-600">Endpoint Disabled</p>

							<!-- pending till this is figured out by backend -->
							<!-- <a class="color__primary font__14px font__weight-500 margin-bottom__10px">Click here to learn how to enable this endpoint</a> -->
						</div>
					</li>
				</ng-container>
			</ul>
			<div class="empty-state smaller-table" *ngIf="!isLoadingAppDetails && appsDetailsItem?.endpoints?.length === 0">
				<img src="/assets/img/empty-state-img.svg" alt="empty state" />
				<p>No endpoint has been added for selected app yet</p>
			</div>
		</div>
		<div class="padding-top__32px" [ngClass]="{ 'width__50 padding-left__32px': !shouldRenderSmallSize, 'border__top width__100': shouldRenderSmallSize }">
			<div *ngIf="loadingAppPotalToken">
				<h3>App Portal</h3>
				<ul class="margin-top__10px">
					<li class="list-item__inline">
						<div class="list-item__inline--label">App Page</div>
						<div class="skeleton-loader width__80px height__20px"></div>
					</li>
					<li class="list-item__inline">
						<div class="list-item__inline--label">Embed into your platform</div>
						<div class="skeleton-loader width__100px height__20px"></div>
					</li>
					<li class="list-item__inline">
						<div class="list-item__inline--label">Embed Iframe portal</div>
						<div class="list-item__inline--item"></div>
					</li>
					<div class="skeleton-loader code margin-top__16px"></div>
				</ul>
			</div>
			<div *ngIf="!loadingAppPotalToken">
				<h3>App Portal</h3>
				<ul class="margin-top__10px">
					<li class="list-item__inline">
						<div class="list-item__inline--label">App Page</div>
						<a class="list-item__inline--item link" [routerLink]="appPortalLink" target="_blank">
							Open Link
							<img src="/assets/img/arrow-up-right.svg" alt="link out" />
						</a>
					</li>
					<li class="list-item__inline">
						<div class="list-item__inline--label">Embed into your platform</div>
						<a class="list-item__inline--item link" href="https://getconvoy.io/docs/app-portal" target="_blank">
							See Documentation
							<img src="/assets/img/arrow-up-right.svg" alt="link out" />
						</a>
					</li>
					<div class="bg__white-100 border__all__2 rounded__10px padding-all__16px margin-top__16px">
						<div class="text font__14px color__grey overflow--scroll__x">{{ appPortalIframe }}</div>
						<div class="flex flex__justify-end">
<<<<<<< HEAD
							<button class="button__clear button--has-icon icon-left" (click)="copyKey(appPortalIframe, 'secret')">
=======
							<button class="button__clear button--has-icon icon-left" (click)="copyText(appPortalLink)">
>>>>>>> 3d09f623
								<img src="/assets/img/copy.svg" alt="copy" />
								<small *ngIf="textCopied">Copied!</small>
							</button>
						</div>
					</div>
				</ul>
			</div>
		</div>
	</div>
</div>

<!-- dark overlay  -->
<div
	class="_overlay"
	*ngIf="showAddEndpointModal || showAddEventModal || showEndpointSecret || showDeleteModal"
	(click)="showAddEndpointModal = false; showAddEventModal = false; showEndpointSecret = false; showDeleteModal = false"
></div>

<!-- create app, add new endpoint, add event modals  -->
<div class="modal modal__right" *ngIf="showAddEndpointModal || showAddEventModal || showEndpointSecret">
	<!-- add endpoint modal  -->
	<ng-container *ngIf="showAddEndpointModal">
		<div class="modal--head">
			<h2>{{ selectedEndpoint ? 'Edit' : 'Add' }} Endpoint</h2>
			<a (click)="showAddEndpointModal = false">
				<img src="/assets/img/modal-close-icon.svg" alt="close icon" />
			</a>
		</div>
		<app-create-endpoint
			[selectedEndpoint]="selectedEndpoint"
			[appId]="appsDetailsItem.uid"
			(onAction)="$event.action == 'cancel' ? (showAddEndpointModal = false) : getAppDetails(appsDetailsItem.uid); showAddEndpointModal = false"
		></app-create-endpoint>
	</ng-container>

	<!-- add event modal  -->
	<app-send-event
		*ngIf="showAddEventModal"
		[appId]="appsDetailsItem.uid"
		(onAction)="$event.action == 'cancel' ? (showAddEventModal = false) : getAppDetails(appsDetailsItem.uid); showAddEventModal = false"
	></app-send-event>

	<!-- endpoint secret modal  -->
	<div class="modal--head" *ngIf="showEndpointSecret">
		<h2>Endpoint Secret</h2>
		<a (click)="showEndpointSecret = false">
			<img src="/assets/img/modal-close-icon.svg" alt="close icon" />
		</a>
	</div>
	<div class="modal--body" *ngIf="showEndpointSecret">
		<div class="key">
			<span>{{ endpointSecretKey }}</span>
			<button (click)="copyText(endpointSecretKey)">
				<img src="/assets/img/copy.svg" alt="copy" />
				<small *ngIf="textCopied">Copied!</small>
			</button>
		</div>
	</div>
</div>

<div class="modal modal__center" *ngIf="showDeleteModal">
	<div class="modal--body flex flex__column flex__justify-center flex__align-items-center deactivate">
		<img src="/assets/img/warning.gif" class="img" alt="warning" />
		<p class="font__20px color__black font__weight-600 margin-bottom__8px margin-top__16px text--center no-width">
			Are you sure you want to delete
			<span class="text__capitalize font__weight-600">“{{ selectedEndpoint?.description }}”</span>
			?
		</p>
		<p class="color__grey font__14px font__weight-500 margin-bottom__12px">This action is irrevesible</p>
		<button class="button button__deactivate" [disabled]="isDeletingEndpoint" (click)="deleteEndpoint()">{{ isDeletingEndpoint ? 'Deleting...' : 'Yes, Delete' }}</button>
		<button class="button__primary button__clear margin-top__28px" (click)="showDeleteModal = false">No, Cancel</button>
	</div>
</div><|MERGE_RESOLUTION|>--- conflicted
+++ resolved
@@ -215,11 +215,7 @@
 					<div class="bg__white-100 border__all__2 rounded__10px padding-all__16px margin-top__16px">
 						<div class="text font__14px color__grey overflow--scroll__x">{{ appPortalIframe }}</div>
 						<div class="flex flex__justify-end">
-<<<<<<< HEAD
-							<button class="button__clear button--has-icon icon-left" (click)="copyKey(appPortalIframe, 'secret')">
-=======
 							<button class="button__clear button--has-icon icon-left" (click)="copyText(appPortalLink)">
->>>>>>> 3d09f623
 								<img src="/assets/img/copy.svg" alt="copy" />
 								<small *ngIf="textCopied">Copied!</small>
 							</button>
