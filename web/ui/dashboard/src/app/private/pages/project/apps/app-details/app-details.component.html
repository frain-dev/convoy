<h1 class="font__12px font__weight-500 flex flex__align-items-center margin-bottom__24px text__uppercase">
	<a routerLink="/projects" class="font__weight-500 pointer-cursor">Projects</a>
	<svg width="16" height="16" class="margin-x__4px">
		<use xlink:href="#arrow-right-icon"></use>
	</svg>
	PROJECT NAME
	<svg width="16" height="16" class="margin-x__4px">
		<use xlink:href="#arrow-right-icon"></use>
	</svg>
	<a class="pointer-cursor font__weight-500" (click)="goBack()">Apps</a>
	<svg width="16" height="16" class="margin-x__4px">
		<use xlink:href="#arrow-right-icon"></use>
	</svg>
	<span class="font__weight-500 color__primary">{{ appsDetailsItem?.name || 'App' }}</span>
</h1>
<div class="card padding-all__32px margin-bottom__20px">
	<div class="flex flex__justify-between flex__align-items-center margin-bottom__24px">
		<h3>Overview</h3>
		<button class="button button__white button__small" [disabled]="appsDetailsItem?.events === 0" (click)="loadEventsFromAppsTable(appsDetailsItem.uid)">View Event</button>
	</div>
	<div class="flex flex__align-items-center flex__wrap flex__justify-between margin-bottom__32px">
		<div>
			<p class="color__grey font__12px font__weight-300">DATE CREATED</p>
			<p class="color__black font__14px font__weight-500">{{ appsDetailsItem?.created_at | date: 'mediumDate' }}</p>
		</div>
		<div>
			<p class="color__grey font__12px font__weight-300">SUPPORT EMAIL</p>
			<p class="color__black font__14px font__weight-500">{{ appsDetailsItem?.support_email || '...no support email provided' }}</p>
		</div>
		<div>
			<p class="color__grey font__12px font__weight-300">UPDATED</p>
			<p class="color__black font__14px font__weight-500">{{ appsDetailsItem?.updated_at | date: 'mediumDate' }}</p>
		</div>
		<div>
			<p class="color__grey font__12px font__weight-300">EVENTS</p>
			<p class="color__black font__14px font__weight-500">{{ appsDetailsItem?.events }}</p>
		</div>
		<div>
			<p class="color__grey font__12px font__weight-300">ENDPOINTS</p>
			<p class="color__black font__14px font__weight-500">{{ appsDetailsItem?.endpoints?.length }}</p>
		</div>
	</div>
	<!-- pending when backend is ready  -->
	<!-- <div>
        <p class="flex flex__align-items-center font__14px font__weight-500 margin-bottom__8px">
            Enable Notification
            <img src="/assets/img/primary-info-icon.svg" class="margin-left__10px" alt="info icon" />
        </p>
        <label class="toggle">
            <input class="toggle-checkbox" type="checkbox" (change)="editAppStatus(appsDetailsItem)" [checked]="!appsDetailsItem?.is_disabled" />
            <div class="toggle-switch"></div>
        </label>
    </div> -->
	<div class="flex flex__justify-between flex__wrap border__top margin-top__22px">
<<<<<<< HEAD
		<div class="padding-top__32px" [ngClass]="{'width__50 border__right padding-right__32px': !shouldRenderSmallSize, 'width__100': shouldRenderSmallSize}">
=======
		<div class="padding-top__32px" [ngClass]="{ 'width__50 border__right padding-right__32px': !shouldRenderSmallSize, width__100: shouldRenderSmallSize }">
>>>>>>> 8b21ec95
			<div class="flex flex__align-items-center flex__justify-between">
				<h3>App Event Endpoints</h3>
				<div class="flex flex__align-items-center">
					<button class="button__clear font__12px" (click)="showAddEndpointModal = !showAddEndpointModal">Add Endpoints</button>
					<div class="line margin-right__16px margin-left__16px border__left"></div>
					<button class="button__clear font__12px" [disabled]="appsDetailsItem && appsDetailsItem?.endpoints?.length == 0" (click)="setEventAppId()">Send Event</button>
				</div>
			</div>
			<ul class="margin-top__20px">
				<ng-container *ngIf="appsDetailsItem?.endpoints">
					<li class="app-details bg__grey-fade padding-all__16px rounded__8px margin-bottom__24px" *ngFor="let endpoint of appsDetailsItem.endpoints">
						<div>
							<div class="flex flex__align-items-center">
								<h5 class="color__black font__14px font__weight-400">{{ endpoint.description }}</h5>
								<button
									class="margin-left__16px margin-top__2px button__clear font__12px color__primary button--has-icon icon-right smaller-icon"
									(click)="viewEndpointSecretKey(endpoint.secret)"
								>
									View Secret
									<img src="/assets/img/arrow-up-right.svg" alt="link out" class="margin-left__6px" />
								</button>
							</div>
							<p class="flex flex__align-items-center font__14px color__black font__weight-300 margin-top__16px">
								<img src="/assets/img/link-icon.svg" alt="link icon" class="margin-right__8px" />
								{{ endpoint.target_url }}
							</p>
							<div class="flex margin-top__16px">
								<div class="tag tag__events" *ngFor="let event of endpoint?.events">{{ event == '*' ? 'all events' : event }}</div>
							</div>
						</div>
						<div class="app-details--inactive flex flex__align-items-center flex__column flex__justify-center padding-all__24px" *ngIf="endpoint.status == 'inactive'">
							<div class="icon flex flex__align-items-center flex__justify-center margin-bottom__8px padding-all__10px">
								<img src="/assets/img/lock.svg" alt="lock icon" />
							</div>
							<p class="color__dark font__16px font__weight-600">Endpoint Disabled</p>
							<!-- pending till this is figured out by backend -->
							<!-- <a class="color__primary font__14px font__weight-500 margin-bottom__10px">Click here to learn how to enable this endpoint</a> -->
						</div>
					</li>
				</ng-container>
			</ul>
			<div class="empty-state smaller-table" *ngIf="appsDetailsItem?.endpoints?.length === 0">
				<img src="/assets/img/empty-state-img.svg" alt="empty state" />
				<p>No endpoint has been added for selected app yet</p>
			</div>
		</div>
		<div class="padding-top__32px" [ngClass]="{ 'width__50 padding-left__32px': !shouldRenderSmallSize, 'border__top width__100': shouldRenderSmallSize }">
			<div>
				<h3>App Portal</h3>
				<ul class="margin-top__10px">
					<li class="list-item__inline">
						<div class="list-item__inline--label">App Page</div>
						<div class="list-item__inline--item link" (click)="getAppPortalToken({ redirect: true })">
							Open Link
							<img src="/assets/img/arrow-up-right.svg" alt="link out" />
						</div>
					</li>
					<li class="list-item__inline">
						<div class="list-item__inline--label">Embed into your platform</div>
						<a class="list-item__inline--item link" href="https://getconvoy.io/docs/app-portal" target="_blank">
							See Documentation
							<img src="/assets/img/arrow-up-right.svg" alt="link out" />
						</a>
					</li>
					<li class="list-item__inline">
						<div class="list-item__inline--label">Embed Iframe portal</div>
						<div class="list-item__inline--item"></div>
					</li>
					<div class="bg__white-100 border__all__2 rounded__10px padding-all__16px margin-top__16px">
						<div class="text font__14px color__grey overflow--scroll__x">{{ appPortalLink }}</div>
						<div class="flex flex__justify-end">
							<button class="button__clear button--has-icon icon-left" (click)="copyKey(appPortalLink, 'secret')">
								<img src="/assets/img/copy.svg" alt="copy" />
								<small *ngIf="showSecretCopyText">Copied!</small>
							</button>
						</div>
					</div>
				</ul>
			</div>
		</div>
	</div>
</div>

<!-- dark overlay  -->
<div class="_overlay" *ngIf="showAddEndpointModal || showAddEventModal || showEndpointSecret" (click)="showAddEndpointModal = false; showAddEventModal = false; showEndpointSecret = false"></div>

<!-- create app, add new endpoint, add event modals  -->
<div class="modal modal__right" *ngIf="showAddEndpointModal || showAddEventModal || showEndpointSecret">
	<!-- add endpoint modal  -->
	<div class="modal--head" *ngIf="showAddEndpointModal">
		<h2>Add Endpoint</h2>
		<a (click)="showAddEndpointModal = false">
			<img src="/assets/img/modal-close-icon.svg" alt="close icon" />
		</a>
	</div>

	<div class="modal--body" *ngIf="showAddEndpointModal">
		<form [formGroup]="addNewEndpointForm">
			<div class="input">
				<label class="flex flex__justify-between" for="description">
					Description
					<span class="bg__grey__light rounded__4px padding-x__4px position__absolute position--right__0px font__10px font__weight-400">required</span>
				</label>
				<input
					id="description"
					type="text"
					formControlName="description"
					[ngClass]="{ danger: addNewEndpointForm.controls.description.touched && addNewEndpointForm.controls.description.invalid }"
					required
				/>
				<div class="input__error input__error__danger" *ngIf="addNewEndpointForm.controls.description.touched && addNewEndpointForm.controls.description.invalid">
					<img src="assets/img/input-error-icon.svg" alt="input error icon" />
					<span>Please provide a description</span>
				</div>
			</div>

			<div class="input">
				<label class="flex flex__justify-between" for="endpoint-url">
					Enter URL
					<span class="bg__grey__light rounded__4px padding-x__4px position__absolute position--right__0px font__10px font__weight-400">required</span>
				</label>
				<input id="endpoint-url" type="text" formControlName="url" [ngClass]="{ danger: addNewEndpointForm.controls.url.touched && addNewEndpointForm.controls.url.invalid }" required />
				<div class="input__error input__error__danger" *ngIf="addNewEndpointForm.controls.url.touched && addNewEndpointForm.controls.url.invalid">
					<img src="assets/img/input-error-icon.svg" alt="input error icon" />
					<span>Endpoint URL is required</span>
				</div>
			</div>

			<div class="input multiple">
				<label class="flex flex__justify-between" for="tagInput">
					<div class="flex flex__align-items-center">
						Events
						<app-tooltip [size]="'small'" position="right" class="margin-left__4px">Add multiple events by separating them with commas.</app-tooltip>
					</div>
					<span class="bg__grey__light rounded__4px padding-x__4px position__absolute position--right__0px font__10px font__weight-400">required</span>
				</label>
				<div class="input--multiple">
					<div class="tag" *ngFor="let tag of eventTags">
						{{ tag }}
						<a (click)="removeEventTag(tag)">
							<img src="/assets/img/close-icon-black.svg" alt="close icon" />
						</a>
					</div>
					<input type="text" id="tagInput" (input)="addTag()" required />
				</div>
			</div>
		</form>
	</div>

	<div class="modal--footer modal--footer__with-shadow" *ngIf="showAddEndpointModal">
		<button class="button button__white margin-right__24px" (click)="showAddEndpointModal = false">Discard</button>
		<button class="button button__primary button--full-100" [disabled]="isCreatingNewEndpoint" (click)="addNewEndpoint()">{{ isCreatingNewEndpoint ? 'Adding Endpoint..' : 'Add Endpoint' }}</button>
	</div>

	<!-- add event modal  -->
	<div class="modal--head" *ngIf="showAddEventModal">
		<h2>Add Event</h2>
		<a (click)="showAddEventModal = false">
			<img src="/assets/img/modal-close-icon.svg" alt="close icon" />
		</a>
	</div>

	<div class="modal--body" *ngIf="showAddEventModal">
		<form [formGroup]="sendEventForm">
			<div class="input">
				<label class="flex flex__align-items-center" for="appId">
					App ID
					<span class="bg__grey__light rounded__4px padding-x__4px position__absolute position--right__0px font__10px font__weight-400">required</span>
				</label>
				<select id="appId" class="editMode" formControlName="app_id">
					<option *ngFor="let app of apps?.content" [value]="app.uid">{{ app.name }}</option>
				</select>
				<div class="input__error input__error__danger" *ngIf="sendEventForm.controls.app_id.touched && sendEventForm.controls.app_id.invalid">
					<img src="assets/img/input-error-icon.svg" alt="input error icon" />
					<span>App Id is required</span>
				</div>
			</div>
			<div class="input">
				<label class="flex flex__justify-between" for="data">
					<div class="flex flex__align-items-center">
						Data
						<app-tooltip [size]="'small'" position="right" class="margin-left__4px">Please enter your data in the format it would be returned.</app-tooltip>
					</div>

					<span class="bg__grey__light rounded__4px padding-x__4px position__absolute position--right__0px font__10px font__weight-400">required</span>
				</label>
				<textarea id="data" formControlName="data" required cols="5" [ngClass]="{ danger: sendEventForm.controls.data.touched && sendEventForm.controls.data.invalid }"></textarea>
				<div class="input__error input__error__danger" *ngIf="sendEventForm.controls.data.touched && sendEventForm.controls.data.invalid">
					<img src="assets/img/input-error-icon.svg" alt="input error icon" />
					<span>Data is required</span>
				</div>
			</div>
			<div class="input">
				<label class="flex flex__justify-between" for="eventType">
					Event Type
					<span class="bg__grey__light rounded__4px padding-x__4px position__absolute position--right__0px font__10px font__weight-400">required</span>
				</label>
				<input id="eventType" type="text" formControlName="event_type" [ngClass]="{ danger: sendEventForm.controls.event_type.touched && sendEventForm.controls.event_type.invalid }" required />
				<div class="input__error input__error__danger" *ngIf="sendEventForm.controls.event_type.touched && sendEventForm.controls.event_type.invalid">
					<img src="assets/img/input-error-icon.svg" alt="input error icon" />
					<span>Event type is required</span>
				</div>
			</div>
		</form>
	</div>
	<div class="modal--footer modal--footer__with-shadow" *ngIf="showAddEventModal">
		<button class="button button__white margin-right__24px" (click)="showAddEventModal = false">Discard</button>
		<button class="button button__primary button--full-100" [disabled]="isSendingNewEvent" (click)="sendNewEvent()">{{ isSendingNewEvent ? 'Adding Event..' : 'Add Event' }}</button>
	</div>

	<!-- endpoint secret modal  -->
	<div class="modal--head" *ngIf="showEndpointSecret">
		<h2>Endpoint Secret</h2>
		<a (click)="showEndpointSecret = false">
			<img src="/assets/img/modal-close-icon.svg" alt="close icon" />
		</a>
	</div>
	<div class="modal--body" *ngIf="showEndpointSecret">
		<div class="key">
			<span>{{ endpointSecretKey }}</span>
			<button (click)="copyKey(endpointSecretKey, 'secret')">
				<img src="/assets/img/copy.svg" alt="copy" />
				<small *ngIf="showSecretCopyText">Copied!</small>
			</button>
		</div>
	</div>
</div><|MERGE_RESOLUTION|>--- conflicted
+++ resolved
@@ -52,11 +52,7 @@
         </label>
     </div> -->
 	<div class="flex flex__justify-between flex__wrap border__top margin-top__22px">
-<<<<<<< HEAD
-		<div class="padding-top__32px" [ngClass]="{'width__50 border__right padding-right__32px': !shouldRenderSmallSize, 'width__100': shouldRenderSmallSize}">
-=======
 		<div class="padding-top__32px" [ngClass]="{ 'width__50 border__right padding-right__32px': !shouldRenderSmallSize, width__100: shouldRenderSmallSize }">
->>>>>>> 8b21ec95
 			<div class="flex flex__align-items-center flex__justify-between">
 				<h3>App Event Endpoints</h3>
 				<div class="flex flex__align-items-center">
