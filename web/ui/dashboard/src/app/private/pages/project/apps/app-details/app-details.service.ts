import { Injectable } from '@angular/core';
import { HTTP_RESPONSE } from 'src/app/models/http.model';
import { PrivateService } from 'src/app/private/private.service';
import { HttpService } from 'src/app/services/http/http.service';

@Injectable({
	providedIn: 'root'
})
export class AppDetailsService {
	projectId = this.privateService.activeProjectDetails?.uid;

	constructor(private http: HttpService, private privateService: PrivateService) {}

	getApps(): Promise<HTTP_RESPONSE> {
		return new Promise(async (resolve, reject) => {
			try {
				const response = await this.http.request({
					url: `${this.privateService.urlFactory('org_project')}/apps?&sort=AESC&page=1&perPage=50`,
					method: 'get'
				});

				return resolve(response);
			} catch (error) {
				return reject(error);
			}
		});
	}

	generateKey(requestDetails: { appId: string; body: { key_type: string; name?: string; expiration?: string } }): Promise<HTTP_RESPONSE> {
		return new Promise(async (resolve, reject) => {
			try {
				const response = await this.http.request({
					url: `${this.privateService.urlFactory('org_project')}/apps/${requestDetails.appId}/keys`,
					method: 'post',
					body: requestDetails.body
				});

				return resolve(response);
			} catch (error) {
				return reject(error);
			}
		});
	}

	getApp(appId: string): Promise<HTTP_RESPONSE> {
		return new Promise(async (resolve, reject) => {
			try {
				const response = await this.http.request({
					url: `${this.privateService.urlFactory('org_project')}/apps/${appId}`,
					method: 'get'
				});

				return resolve(response);
			} catch (error) {
				return reject(error);
			}
		});
	}

	addNewEndpoint(requestDetails: { appId: string; body: any; token?: string }): Promise<HTTP_RESPONSE> {
		return new Promise(async (resolve, reject) => {
			try {
				const response = await this.http.request({
					url: requestDetails.token ? '/apps/endpoints' : this.privateService.urlFactory('org_project') + `/apps/${requestDetails.appId}/endpoints`,
					body: requestDetails.body,
					method: 'post',
					token: requestDetails?.token
				});

				return resolve(response);
			} catch (error) {
				return reject(error);
			}
		});
	}

	editEndpoint(requestDetails: { appId: string; endpointId: string; body: any; token?: string }): Promise<HTTP_RESPONSE> {
		return new Promise(async (resolve, reject) => {
			try {
				const response = await this.http.request({
					url: `${requestDetails.token ? '' : this.privateService.urlFactory('org_project')}/apps/${requestDetails.appId}/endpoints/${requestDetails.endpointId}`,
					body: requestDetails.body,
					method: 'put',
					token: requestDetails?.token
				});

				return resolve(response);
			} catch (error) {
				return reject(error);
			}
		});
	}

	deleteEndpoint(requestDetails: { appId: string; endpointId: string }): Promise<HTTP_RESPONSE> {
		return new Promise(async (resolve, reject) => {
			try {
				const response = await this.http.request({
					url: `${this.privateService.urlFactory('org_project')}/apps/${requestDetails.appId}/endpoints/${requestDetails.endpointId}`,
					method: 'delete'
				});

				return resolve(response);
			} catch (error) {
				return reject(error);
			}
		});
	}

<<<<<<< HEAD
=======
	expireSecret(requestDetails: { appId: string; endpointId: string; body: { expiration: number } }): Promise<HTTP_RESPONSE> {
		return new Promise(async (resolve, reject) => {
			try {
				const response = await this.http.request({
					url: `${this.privateService.urlFactory('org_project')}/apps/${requestDetails.appId}/endpoints/${requestDetails.endpointId}/expire_secret`,
					method: 'put',
                    body: requestDetails.body
				});
				return resolve(response);
			} catch (error) {
				return reject(error);
			}
		});
	}

>>>>>>> 27b30a97
	sendEvent(requestDetails: { body: any }): Promise<HTTP_RESPONSE> {
		return new Promise(async (resolve, reject) => {
			try {
				const response = await this.http.request({
					url: `${this.privateService.urlFactory('org_project')}/events`,
					body: requestDetails.body,
					method: 'post'
				});

				return resolve(response);
			} catch (error) {
				return reject(error);
			}
		});
	}
}<|MERGE_RESOLUTION|>--- conflicted
+++ resolved
@@ -106,8 +106,6 @@
 		});
 	}
 
-<<<<<<< HEAD
-=======
 	expireSecret(requestDetails: { appId: string; endpointId: string; body: { expiration: number } }): Promise<HTTP_RESPONSE> {
 		return new Promise(async (resolve, reject) => {
 			try {
@@ -123,7 +121,6 @@
 		});
 	}
 
->>>>>>> 27b30a97
 	sendEvent(requestDetails: { body: any }): Promise<HTTP_RESPONSE> {
 		return new Promise(async (resolve, reject) => {
 			try {
