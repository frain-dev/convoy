<div class="text-12 font-medium uppercase flex items-center">
	<a routerLink="/projects" class="cursor-pointer">Projects</a>
	<svg width="16" height="16" class="mx-1">
		<use xlink:href="#arrow-right-icon"></use>
	</svg>
	{{ privateService.activeProjectDetails?.name }}
	<svg width="16" height="16" class="mx-1">
		<use xlink:href="#arrow-right-icon"></use>
	</svg>
	<span class="text-primary-100">SUBSCRIPTIONS</span>
</div>

<!-- subscriptions loader  -->
<div class="min-h-[70vh]" *ngIf="isLoadindingSubscriptions">
	<convoy-card className="pt-16px mb-16px" *ngFor="let subscription of subscriptionsLoaders">
		<div class="flex items-center justify-between pb-16px border-b-4 border-b-grey-10 px-16px">
			<div class="bg-grey-10 rounded-[24px] animate-pulse h-4 w-[200px]"></div>
			<div class="bg-grey-10 rounded-[24px] animate-pulse h-4 w-[250px]"></div>
		</div>
		<div class="flex items-end justify-between pb-8px px-16px mt-8px" [ngClass]="{ 'border-b border-b-grey-10': privateService.activeProjectDetails?.type === 'incoming' }">
			<div>
				<div class="text-grey-40 text-10 mb-3">App</div>

				<div class="bg-grey-10 rounded-[24px] animate-pulse h-4 w-[120px]"></div>
			</div>
			<div class="bg-grey-10 rounded-[24px] animate-pulse h-4 w-[150px]"></div>
			<div class="bg-grey-10 rounded-[24px] animate-pulse h-4 w-[120px]"></div>
			<div class="bg-grey-10 rounded-[24px] animate-pulse h-4 w-[80px]"></div>
		</div>

		<div class="flex items-end justify-between pb-8px px-16px mt-8px" *ngIf="privateService.activeProjectDetails?.type === 'incoming'">
			<div>
				<div class="text-grey-40 text-10 mb-3">Source</div>

				<div class="bg-grey-10 rounded-[24px] animate-pulse h-4 w-[120px]"></div>
			</div>
			<div class="bg-grey-10 rounded-[24px] animate-pulse h-4 w-[150px]"></div>
			<div class="bg-grey-10 rounded-[24px] animate-pulse h-4 w-[120px]"></div>
			<div class="bg-grey-10 rounded-[24px] animate-pulse h-4 w-[80px]"></div>
		</div>
	</convoy-card>
</div>

<div *ngIf="!isLoadindingSubscriptions && subscriptions?.content?.length">
	<div class="flex justify-end items-center my-6">
		<convoy-button buttonType="button" size="sm" routerLink="./new">Create a Subscription</convoy-button>
	</div>
	<div class="min-h-[70vh] w-full min-w-[485px] flex items-start">
		<div class="w-full transition-all duration-200" [ngClass]="{ 'w-[calc(100%_-_370px)] desktop:w-0 desktop:hidden': activeSubscription?.uid }">
			<convoy-card className="pt-16px mb-16px" *ngFor="let subscription of subscriptions?.content">
				<div class="flex items-center justify-between pb-16px border-b-4 border-b-grey-10 cursor-pointer" routerLink="./" [queryParams]="{ id: subscription.uid }">
					<div class="flex items-center">
						<h4 class="pl-16px font-medium text-14">
							{{ subscription.name }}
						</h4>
						<convoy-tag [type]="subscription.status | statuscolor" className="ml-4px">{{ subscription.status }}</convoy-tag>
					</div>
					<div class="flex items-center">
						<div class="flex items-center mr-16px">
							<convoy-tag type="grey" className="ml-4px mb-1 first-of-type:mr-0" *ngFor="let event of subscription?.filter_config?.event_types">{{ event === '*' ? 'all events' : event }}</convoy-tag>
						</div>

						<a class="pr-4" routerLink="./" [queryParams]="{ id: subscription.uid }">
							<svg width="18" height="18" class="ml-2">
								<use xlink:href="#arrow-right-icon"></use>
							</svg>
						</a>
					</div>
				</div>

				<div class="flex items-end justify-between pb-8px pl-16px mt-8px" *ngIf="subscription?.app_metadata" [ngClass]="{ 'border-b border-b-grey-10': privateService.activeProjectDetails?.type === 'incoming' }">
					<div class="w-full">
						<div class="text-grey-40 text-10 mb-3">App</div>
						<div class="text-12">{{ subscription?.app_metadata?.name }}</div>
					</div>
					<div class="w-full">
						<div class="text-12 max-w-[220px] desktop:max-w-[158px] overflow-hidden whitespace-nowrap text-ellipsis" [ngClass]="{ 'max-w-[158px]': activeSubscription?.uid }">
							{{ subscription?.endpoint_metadata?.target_url }}
						</div>
					</div>
					<div class="w-full" *ngIf="subscription?.endpoint_metadata">
						<div class="text-12 flex items-center whitespace-nowrap">
							Endpoint Secret
							<convoy-copy-button [text]="subscription.endpoint_metadata.secret" size="md" (copyText)="copyText()" className="ml-8px"></convoy-copy-button>
						</div>
					</div>
					<div class="flex items-center justify-end w-[50%]">
						<a class="mx-16px flex items-center text-12 text-primary-100 font-medium" [routerLink]="'/projects/' + projectId + '/apps/' + subscription.app_metadata?.uid">
							<div class="whitespace-nowrap">Go to app</div>
							<svg width="18" height="18" class="ml-2" fill="#477db3">
								<use xlink:href="#arrow-right-icon"></use>
							</svg>
						</a>
					</div>
				</div>

				<div class="flex items-end justify-between pb-8px ml-16px mt-8px" *ngIf="privateService.activeProjectDetails?.type === 'incoming' && subscription.source_metadata">
					<div class="w-full">
						<div class="text-grey-40 text-10 mb-10px">Source</div>
						<div class="text-12">{{ subscription.source_metadata?.name }}</div>
					</div>
					<div class="w-full">
						<div class="text-12 uppercase">{{ subscription.source_metadata?.verifier?.type }}</div>
					</div>
					<div class="w-full">
						<div class="text-12 uppercase">{{ subscription.source_metadata?.type }}</div>
					</div>
				</div>
			</convoy-card>
		</div>

		<convoy-card className="pb-20px ml-8px w-full max-w-[370px] min-w-[366px] border-l border-l-grey-10 desktop:max-w-none desktop:ml-0 transition-all duration-200 min-h-[70vh]" *ngIf="!isLoadindingSubscriptions && activeSubscription?.uid">
			<div class="flex items-center justify-between border-b border-b-grey-10 px-24px pt-24px pb-16px">
				<h2 class="font-semibold">{{ activeSubscription?.name }}</h2>
				<a [routerLink]="['./']" [queryParams]="{}" class="w-32px h-32px bg-primary-500 flex items-center justify-center rounded-[6px]" tabindex="0">
					<img src="/assets/img/modal-close-icon.svg" alt="close icon" />
				</a>
			</div>
			<ul>
				<convoy-list-item className="text-14 font-normal py-2 px-24px">
					<div class="w-[50%] text-grey-40">Subscription type</div>
					<div class="w-[50%] text-right capitalize">{{ activeSubscription?.type }}</div>
				</convoy-list-item>
				<convoy-list-item className="text-14 font-normal py-2 px-24px">
					<div class="w-[50%] text-grey-40 font-medium">Status</div>
					<div class="w-[50%] text-right">
						<span [class]="'ml-4px tag' + ' tag--' + activeSubscription?.status">{{ activeSubscription?.status }}</span>
					</div>
				</convoy-list-item>
				<convoy-list-item className="text-14 font-normal py-2 px-24px" *ngIf="activeSubscription?.endpoint_metadata">
					<div class="w-[50%] text-grey-40">Endpoint</div>
					<div class="w-[50%] text-right text-ellipsis whitespace-nowrap overflow-hidden">{{ activeSubscription?.endpoint_metadata?.target_url }}</div>
				</convoy-list-item>
				<convoy-list-item className="text-14 font-normal py-2 px-24px" *ngIf="activeSubscription?.app_metadata">
					<div class="w-[50%] text-grey-40">App Name</div>
					<a [routerLink]="'/projects/' + projectId + '/apps/' + activeSubscription?.app_metadata?.uid" class="w-[50%] font-medium text-primary-100 text-right underline">
						{{ activeSubscription?.app_metadata?.name }}
					</a>
				</convoy-list-item>
				<convoy-list-item className="text-14 font-normal py-2 px-24px" *ngIf="activeSubscription?.type === 'incoming'">
					<div class="w-[50%] text-grey-40">Source</div>
					<a [routerLink]="'/projects/' + projectId + '/sources'" [queryParams]="{ id: activeSubscription?.uid }" class="w-[50%] font-medium text-primary-100 text-right underline">
						{{ activeSubscription?.source_metadata?.name }}
					</a>
				</convoy-list-item>
				<convoy-list-item className="text-14 font-normal py-2 px-24px">
					<div class="w-[50%] text-grey-40">Created At</div>
					<div class="w-[50%] text-right">{{ activeSubscription?.created_at | date }}</div>
				</convoy-list-item>
			</ul>
			<div class="flex items-center justify-end mt-40px mr-24px">
				<convoy-button size="sm" color="danger" type="outline" className="py-8px px-12px text-12" (click)="showDeleteSubscriptionModal = true">
					Delete
					<svg width="18" height="18" class="ml-2">
						<use xlink:href="#delete-icon"></use>
					</svg>
				</convoy-button>
				<convoy-button size="sm" className="py-8px px-12px text-12 ml-24px" [routerLink]="'/projects/' + projectId + '/subscriptions/' + activeSubscription?.uid">
					Edit
					<svg width="18" height="18" class="ml-8px" fill="currentColor">
						<use xlink:href="#edit-icon"></use>
					</svg>
				</convoy-button>
			</div>
		</convoy-card>
	</div>
</div>
<convoy-empty-state
	imgSrc="/assets/img/group-empty-img.svg"
	heading="Create your first webhook subscription"
	description="Webhook subscriptions lets you define the source of your webhook and the destination where any webhook event should be sent. It is what allows Convoy to identify and proxy your webhooks."
	buttonText="Create Subscription"
	(onAction)="router.navigateByUrl('/projects/' + privateService.activeProjectDetails.uid + '/subscriptions/new')"
	className="h-[60vh] mt-16px"
	id="subscriptions-empty-state"
	*ngIf="!isLoadindingSubscriptions && subscriptions?.content?.length === 0"
></convoy-empty-state>

<<<<<<< HEAD
<div class="flex items-center mt-16px mb-50px" [ngClass]="{ invisible: subscriptions?.content?.length === 0 }">
=======
	<convoy-card className="pb-20px ml-8px w-full max-w-[382px] min-w-[310px] border-l border-l-grey-10 desktop:max-w-none desktop:ml-0 transition-all duration-200 min-h-[70vh]" *ngIf="!isLoadindingSubscriptions && activeSubscription?.uid">
		<div class="flex items-center justify-between border-b border-b-grey-10 px-24px pt-24px pb-16px">
			<h2 class="font-semibold">{{ activeSubscription?.name }}</h2>
			<a [routerLink]="['./']" [queryParams]="{}" class="w-32px h-32px bg-primary-500 flex items-center justify-center rounded-[6px]" tabindex="0">
				<img src="/assets/img/modal-close-icon.svg" alt="close icon" />
			</a>
		</div>
		<ul>
			<convoy-list-item className="text-14 font-normal py-2 px-24px">
				<div class="w-[50%] text-grey-40">Subscription type</div>
				<div class="w-[50%] text-right capitalize">{{ activeSubscription?.type }}</div>
			</convoy-list-item>
			<convoy-list-item className="text-14 font-normal py-2 px-24px">
				<div class="w-[50%] text-grey-40 font-medium">Status</div>
				<div class="w-[50%] text-right">
					<span [class]="'ml-4px tag' + ' tag--' + activeSubscription?.status">{{ activeSubscription?.status }}</span>
				</div>
			</convoy-list-item>
			<convoy-list-item className="text-14 font-normal py-2 px-24px" *ngIf="activeSubscription?.endpoint_metadata">
				<div class="w-[50%] text-grey-40">Endpoint</div>
				<div class="w-[50%] text-right text-ellipsis whitespace-nowrap overflow-hidden">{{ activeSubscription?.endpoint_metadata?.target_url }}</div>
			</convoy-list-item>
			<convoy-list-item className="text-14 font-normal py-2 px-24px" *ngIf="activeSubscription?.app_metadata">
				<div class="w-[50%] text-grey-40">App Name</div>
				<a [routerLink]="'/projects/' + projectId + '/apps/' + activeSubscription?.app_metadata?.uid" class="w-[50%] font-medium text-primary-100 text-right underline">
					{{ activeSubscription?.app_metadata?.name }}
				</a>
			</convoy-list-item>
			<convoy-list-item className="text-14 font-normal py-2 px-24px" *ngIf="activeSubscription?.type === 'incoming'">
				<div class="w-[50%] text-grey-40">Source</div>
				<a [routerLink]="'/projects/' + projectId + '/sources'" [queryParams]="{ id: activeSubscription?.uid }" class="w-[50%] font-medium text-primary-100 text-right underline">
					{{ activeSubscription?.source_metadata?.name }}
				</a>
			</convoy-list-item>
			<convoy-list-item className="text-14 font-normal py-2 px-24px">
				<div class="w-[50%] text-grey-40">Created At</div>
				<div class="w-[50%] text-right">{{ activeSubscription?.created_at | date }}</div>
			</convoy-list-item>
		</ul>
		<div class="flex items-center justify-end mt-40px mr-24px">
			<convoy-button size="sm" color="danger" type="outline" className="py-8px px-12px text-12" (click)="showDeleteSubscriptionModal = true">
				Delete
				<svg width="18" height="18" class="ml-2">
					<use xlink:href="#delete-icon"></use>
				</svg>
			</convoy-button>
			<convoy-button size="sm" className="py-8px px-12px text-12 ml-24px" [routerLink]="'/projects/' + projectId + '/subscriptions/' + activeSubscription?.uid">
				Edit
				<svg width="18" height="18" class="ml-8px" fill="currentColor">
					<use xlink:href="#edit-icon"></use>
				</svg>
			</convoy-button>
		</div>
	</convoy-card>
</div>

<convoy-empty-state imgSrc="/assets/img/empty-state.svg" heading="No subscriptions yet" className="h-[50vh]" id="subscriptions-empty-state" *ngIf="!isLoadindingSubscriptions && subscriptions?.content?.length === 0"></convoy-empty-state>

<div class="flex items-center mt-16px" [hidden]="subscriptions?.content?.length === 0">
>>>>>>> bc8c3d4d
	<convoy-button
		type="outline"
		size="sm"
		className="pl-4px pr-16px py-4px border-primary-300"
		routerLink="./"
		[queryParams]="activeSubscription?.uid ? { id: activeSubscription?.uid, page: subscriptions?.pagination?.prev } : { page: subscriptions?.pagination?.prev }"
		[disable]="subscriptions?.pagination?.prev === 0"
		(click)="getSubscriptions({ page: subscriptions?.pagination?.prev })"
	>
		<svg width="24" height="24" class="mr-8px fill-primary-100">
			<use xlink:href="#arrow-left-icon"></use>
		</svg>
		Previous
	</convoy-button>
	<convoy-button
		type="outline"
		size="sm"
		className="pr-4px pl-16px py-4px border-primary-300 ml-16px"
		routerLink="./"
		[queryParams]="activeSubscription?.uid ? { id: activeSubscription?.uid, page: subscriptions?.pagination?.next } : { page: subscriptions?.pagination?.next }"
		[disable]="subscriptions?.pagination?.next === 0"
		(click)="getSubscriptions({ page: subscriptions?.pagination?.next })"
	>
		Next
		<svg width="24" height="24" class="ml-8px fill-primary-100">
			<use xlink:href="#arrow-right-icon"></use>
		</svg>
	</convoy-button>
</div>
<<<<<<< HEAD
=======
<convoy-empty-state
	imgSrc="/assets/img/group-empty-img.svg"
	heading="Create your first webhook subscription"
	description="Webhook subscriptions lets you define the source of your webhook and the destination where any webhook event should be sent. It is what allows Convoy to identify and proxy your webhooks."
	buttonText="Create Subscription"
	(onAction)="router.navigateByUrl('/projects/' + privateService.activeProjectDetails.uid + '/subscriptions/new')"
	className="h-[60vh] mt-16px"
	id="subscriptions-empty-state"
	*ngIf="!isLoadindingSubscriptions && subscriptions?.content?.length === 0"
></convoy-empty-state>
>>>>>>> bc8c3d4d

<convoy-modal *ngIf="shouldShowCreateSubscriptionModal || showUpdateSubscriptionModal" position="full" [title]="showUpdateSubscriptionModal ? 'Update Subscription' : 'Create Subscription'" (closeModal)="createSubscription('cancel')">
	<ng-container modalBody>
		<app-create-subscription (onAction)="createSubscription($event.action)" [action]="showUpdateSubscriptionModal ? 'update' : 'create'"></app-create-subscription>
	</ng-container>
</convoy-modal>
<app-delete-modal *ngIf="showDeleteSubscriptionModal" [isLoading]="isDeletingSubscription" [deleteText]="'delete “' + activeSubscription?.name + '”'" (closeModal)="showDeleteSubscriptionModal = false" (deleteData)="deleteSubscripton()"></app-delete-modal><|MERGE_RESOLUTION|>--- conflicted
+++ resolved
@@ -176,112 +176,6 @@
 	*ngIf="!isLoadindingSubscriptions && subscriptions?.content?.length === 0"
 ></convoy-empty-state>
 
-<<<<<<< HEAD
-<div class="flex items-center mt-16px mb-50px" [ngClass]="{ invisible: subscriptions?.content?.length === 0 }">
-=======
-	<convoy-card className="pb-20px ml-8px w-full max-w-[382px] min-w-[310px] border-l border-l-grey-10 desktop:max-w-none desktop:ml-0 transition-all duration-200 min-h-[70vh]" *ngIf="!isLoadindingSubscriptions && activeSubscription?.uid">
-		<div class="flex items-center justify-between border-b border-b-grey-10 px-24px pt-24px pb-16px">
-			<h2 class="font-semibold">{{ activeSubscription?.name }}</h2>
-			<a [routerLink]="['./']" [queryParams]="{}" class="w-32px h-32px bg-primary-500 flex items-center justify-center rounded-[6px]" tabindex="0">
-				<img src="/assets/img/modal-close-icon.svg" alt="close icon" />
-			</a>
-		</div>
-		<ul>
-			<convoy-list-item className="text-14 font-normal py-2 px-24px">
-				<div class="w-[50%] text-grey-40">Subscription type</div>
-				<div class="w-[50%] text-right capitalize">{{ activeSubscription?.type }}</div>
-			</convoy-list-item>
-			<convoy-list-item className="text-14 font-normal py-2 px-24px">
-				<div class="w-[50%] text-grey-40 font-medium">Status</div>
-				<div class="w-[50%] text-right">
-					<span [class]="'ml-4px tag' + ' tag--' + activeSubscription?.status">{{ activeSubscription?.status }}</span>
-				</div>
-			</convoy-list-item>
-			<convoy-list-item className="text-14 font-normal py-2 px-24px" *ngIf="activeSubscription?.endpoint_metadata">
-				<div class="w-[50%] text-grey-40">Endpoint</div>
-				<div class="w-[50%] text-right text-ellipsis whitespace-nowrap overflow-hidden">{{ activeSubscription?.endpoint_metadata?.target_url }}</div>
-			</convoy-list-item>
-			<convoy-list-item className="text-14 font-normal py-2 px-24px" *ngIf="activeSubscription?.app_metadata">
-				<div class="w-[50%] text-grey-40">App Name</div>
-				<a [routerLink]="'/projects/' + projectId + '/apps/' + activeSubscription?.app_metadata?.uid" class="w-[50%] font-medium text-primary-100 text-right underline">
-					{{ activeSubscription?.app_metadata?.name }}
-				</a>
-			</convoy-list-item>
-			<convoy-list-item className="text-14 font-normal py-2 px-24px" *ngIf="activeSubscription?.type === 'incoming'">
-				<div class="w-[50%] text-grey-40">Source</div>
-				<a [routerLink]="'/projects/' + projectId + '/sources'" [queryParams]="{ id: activeSubscription?.uid }" class="w-[50%] font-medium text-primary-100 text-right underline">
-					{{ activeSubscription?.source_metadata?.name }}
-				</a>
-			</convoy-list-item>
-			<convoy-list-item className="text-14 font-normal py-2 px-24px">
-				<div class="w-[50%] text-grey-40">Created At</div>
-				<div class="w-[50%] text-right">{{ activeSubscription?.created_at | date }}</div>
-			</convoy-list-item>
-		</ul>
-		<div class="flex items-center justify-end mt-40px mr-24px">
-			<convoy-button size="sm" color="danger" type="outline" className="py-8px px-12px text-12" (click)="showDeleteSubscriptionModal = true">
-				Delete
-				<svg width="18" height="18" class="ml-2">
-					<use xlink:href="#delete-icon"></use>
-				</svg>
-			</convoy-button>
-			<convoy-button size="sm" className="py-8px px-12px text-12 ml-24px" [routerLink]="'/projects/' + projectId + '/subscriptions/' + activeSubscription?.uid">
-				Edit
-				<svg width="18" height="18" class="ml-8px" fill="currentColor">
-					<use xlink:href="#edit-icon"></use>
-				</svg>
-			</convoy-button>
-		</div>
-	</convoy-card>
-</div>
-
-<convoy-empty-state imgSrc="/assets/img/empty-state.svg" heading="No subscriptions yet" className="h-[50vh]" id="subscriptions-empty-state" *ngIf="!isLoadindingSubscriptions && subscriptions?.content?.length === 0"></convoy-empty-state>
-
-<div class="flex items-center mt-16px" [hidden]="subscriptions?.content?.length === 0">
->>>>>>> bc8c3d4d
-	<convoy-button
-		type="outline"
-		size="sm"
-		className="pl-4px pr-16px py-4px border-primary-300"
-		routerLink="./"
-		[queryParams]="activeSubscription?.uid ? { id: activeSubscription?.uid, page: subscriptions?.pagination?.prev } : { page: subscriptions?.pagination?.prev }"
-		[disable]="subscriptions?.pagination?.prev === 0"
-		(click)="getSubscriptions({ page: subscriptions?.pagination?.prev })"
-	>
-		<svg width="24" height="24" class="mr-8px fill-primary-100">
-			<use xlink:href="#arrow-left-icon"></use>
-		</svg>
-		Previous
-	</convoy-button>
-	<convoy-button
-		type="outline"
-		size="sm"
-		className="pr-4px pl-16px py-4px border-primary-300 ml-16px"
-		routerLink="./"
-		[queryParams]="activeSubscription?.uid ? { id: activeSubscription?.uid, page: subscriptions?.pagination?.next } : { page: subscriptions?.pagination?.next }"
-		[disable]="subscriptions?.pagination?.next === 0"
-		(click)="getSubscriptions({ page: subscriptions?.pagination?.next })"
-	>
-		Next
-		<svg width="24" height="24" class="ml-8px fill-primary-100">
-			<use xlink:href="#arrow-right-icon"></use>
-		</svg>
-	</convoy-button>
-</div>
-<<<<<<< HEAD
-=======
-<convoy-empty-state
-	imgSrc="/assets/img/group-empty-img.svg"
-	heading="Create your first webhook subscription"
-	description="Webhook subscriptions lets you define the source of your webhook and the destination where any webhook event should be sent. It is what allows Convoy to identify and proxy your webhooks."
-	buttonText="Create Subscription"
-	(onAction)="router.navigateByUrl('/projects/' + privateService.activeProjectDetails.uid + '/subscriptions/new')"
-	className="h-[60vh] mt-16px"
-	id="subscriptions-empty-state"
-	*ngIf="!isLoadindingSubscriptions && subscriptions?.content?.length === 0"
-></convoy-empty-state>
->>>>>>> bc8c3d4d
-
 <convoy-modal *ngIf="shouldShowCreateSubscriptionModal || showUpdateSubscriptionModal" position="full" [title]="showUpdateSubscriptionModal ? 'Update Subscription' : 'Create Subscription'" (closeModal)="createSubscription('cancel')">
 	<ng-container modalBody>
 		<app-create-subscription (onAction)="createSubscription($event.action)" [action]="showUpdateSubscriptionModal ? 'update' : 'create'"></app-create-subscription>
