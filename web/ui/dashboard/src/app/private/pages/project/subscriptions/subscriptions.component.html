<div class="text-12 font-medium uppercase flex items-center">
	<a routerLink="/projects" class="cursor-pointer">Projects</a>
	<svg width="16" height="16" class="mx-1">
		<use xlink:href="#arrow-right-icon"></use>
	</svg>
	{{ privateService.activeProjectDetails?.name }}
	<svg width="16" height="16" class="mx-1">
		<use xlink:href="#arrow-right-icon"></use>
	</svg>
	<span class="text-primary-100">SUBSCRIPTIONS</span>
</div>

<!-- subscriptions loader  -->
<div class="min-h-[70vh]" *ngIf="isLoadindingSubscriptions">
	<convoy-card className="pt-16px mb-16px" *ngFor="let subscription of subscriptionsLoaders">
		<div class="flex items-center justify-between pb-16px border-b-4 border-b-grey-10 px-16px">
			<div class="bg-grey-10 rounded-[24px] animate-pulse h-4 w-[200px]"></div>
			<div class="bg-grey-10 rounded-[24px] animate-pulse h-4 w-[250px]"></div>
		</div>
		<div class="flex items-end justify-between pb-8px px-16px mt-8px" [ngClass]="{ 'border-b border-b-grey-10': privateService.activeProjectDetails?.type === 'incoming' }">
			<div>
				<div class="text-grey-40 text-10 mb-3">App</div>

				<div class="bg-grey-10 rounded-[24px] animate-pulse h-4 w-[120px]"></div>
			</div>
			<div class="bg-grey-10 rounded-[24px] animate-pulse h-4 w-[150px]"></div>
			<div class="bg-grey-10 rounded-[24px] animate-pulse h-4 w-[120px]"></div>
			<div class="bg-grey-10 rounded-[24px] animate-pulse h-4 w-[80px]"></div>
		</div>

		<div class="flex items-end justify-between pb-8px px-16px mt-8px" *ngIf="privateService.activeProjectDetails?.type === 'incoming'">
			<div>
				<div class="text-grey-40 text-10 mb-3">Source</div>

				<div class="bg-grey-10 rounded-[24px] animate-pulse h-4 w-[120px]"></div>
			</div>
			<div class="bg-grey-10 rounded-[24px] animate-pulse h-4 w-[150px]"></div>
			<div class="bg-grey-10 rounded-[24px] animate-pulse h-4 w-[120px]"></div>
			<div class="bg-grey-10 rounded-[24px] animate-pulse h-4 w-[80px]"></div>
		</div>
	</convoy-card>
</div>

<div *ngIf="!isLoadindingSubscriptions && subscriptions?.content?.length">
	<div class="flex justify-end items-center my-6">
		<convoy-button buttonType="button" size="sm" routerLink="./new">Create a Subscription</convoy-button>
	</div>
	<div class="min-h-[70vh] w-full min-w-[485px] flex items-start">
		<div class="w-full transition-all duration-200" [ngClass]="{ 'w-[calc(100%_-_370px)] desktop:w-0 desktop:hidden': activeSubscription?.uid }">
			<convoy-card className="pt-16px mb-16px" *ngFor="let subscription of subscriptions?.content">
				<div class="flex items-center justify-between pb-16px border-b-4 border-b-grey-10 cursor-pointer" routerLink="./" [queryParams]="{ id: subscription.uid }">
					<div class="flex items-center">
						<h4 class="pl-16px font-medium text-14">
							{{ subscription.name }}
						</h4>
						<convoy-tag [type]="subscription.status | statuscolor" className="ml-4px">{{ subscription.status }}</convoy-tag>
					</div>
					<div class="flex items-center">
						<div class="flex items-center mr-16px">
							<convoy-tag type="grey" className="ml-4px mb-1 first-of-type:mr-0" *ngFor="let event of subscription?.filter_config?.event_types">{{ event === '*' ? 'all events' : event }}</convoy-tag>
						</div>

						<a class="pr-4" routerLink="./" [queryParams]="{ id: subscription.uid }">
							<svg width="18" height="18" class="ml-2">
								<use xlink:href="#arrow-right-icon"></use>
							</svg>
						</a>
					</div>
				</div>

				<div class="flex items-end justify-between pb-8px pl-16px mt-8px" *ngIf="subscription?.app_metadata" [ngClass]="{ 'border-b border-b-grey-10': privateService.activeProjectDetails?.type === 'incoming' }">
					<div class="w-full">
						<div class="text-grey-40 text-10 mb-3">App</div>
						<div class="text-12">{{ subscription?.app_metadata?.name }}</div>
					</div>
					<div class="w-full">
						<div class="text-12 max-w-[220px] desktop:max-w-[158px] overflow-hidden whitespace-nowrap text-ellipsis" [ngClass]="{ 'max-w-[158px]': activeSubscription?.uid }">
							{{ subscription?.endpoint_metadata?.target_url }}
						</div>
					</div>
<<<<<<< HEAD
					<div class="w-full" *ngIf="subscription?.endpoint_metadata">
						<div class="text-12 flex items-center whitespace-nowrap">
							Endpoint Secret
							<convoy-copy-button [text]="subscription.endpoint_metadata.secret" size="md" (copyText)="copyText()" className="ml-8px"></convoy-copy-button>
=======
					<div class="w-full" *ngIf="subscription.endpoint_metadata">
						<div class="text-12 flex items-center whitespace-nowrap">
							Endpoint Secret
							<convoy-copy-button [text]="subscription.endpoint_metadata.secret" size="md" (copyText)="copyText()"></convoy-copy-button>
>>>>>>> 583cc328
						</div>
					</div>
					<div class="flex items-center justify-end w-[50%]">
						<a class="mx-16px flex items-center text-12 text-primary-100 font-medium" [routerLink]="'/projects/' + projectId + '/apps/' + subscription.app_metadata?.uid">
							<div class="whitespace-nowrap">Go to app</div>
							<svg width="18" height="18" class="ml-2" fill="#477db3">
								<use xlink:href="#arrow-right-icon"></use>
							</svg>
						</a>
					</div>
				</div>

				<div class="flex items-end justify-between pb-8px ml-16px mt-8px" *ngIf="privateService.activeProjectDetails?.type === 'incoming' && subscription.source_metadata">
					<div class="w-full">
						<div class="text-grey-40 text-10 mb-10px">Source</div>
						<div class="text-12">{{ subscription.source_metadata?.name }}</div>
					</div>
					<div class="w-full">
						<div class="text-12 uppercase">{{ subscription.source_metadata?.verifier?.type }}</div>
					</div>
					<div class="w-full">
						<div class="text-12 uppercase">{{ subscription.source_metadata?.type }}</div>
					</div>
				</div>
			</convoy-card>
		</div>

		<convoy-card className="pb-20px ml-8px w-full max-w-[370px] min-w-[366px] border-l border-l-grey-10 desktop:max-w-none desktop:ml-0 transition-all duration-200 min-h-[70vh]" *ngIf="!isLoadindingSubscriptions && activeSubscription?.uid">
			<div class="flex items-center justify-between border-b border-b-grey-10 px-24px pt-24px pb-16px">
				<h2 class="font-semibold">{{ activeSubscription?.name }}</h2>
				<a [routerLink]="['./']" [queryParams]="{}" class="w-32px h-32px bg-primary-500 flex items-center justify-center rounded-[6px]" tabindex="0">
					<img src="/assets/img/modal-close-icon.svg" alt="close icon" />
				</a>
			</div>
			<ul>
				<convoy-list-item className="text-14 font-normal py-2 px-24px">
					<div class="w-[50%] text-grey-40">Subscription type</div>
					<div class="w-[50%] text-right capitalize">{{ activeSubscription?.type }}</div>
				</convoy-list-item>
				<convoy-list-item className="text-14 font-normal py-2 px-24px">
					<div class="w-[50%] text-grey-40 font-medium">Status</div>
					<div class="w-[50%] text-right">
						<span [class]="'ml-4px tag' + ' tag--' + activeSubscription?.status">{{ activeSubscription?.status }}</span>
					</div>
				</convoy-list-item>
				<convoy-list-item className="text-14 font-normal py-2 px-24px" *ngIf="activeSubscription?.endpoint_metadata">
					<div class="w-[50%] text-grey-40">Endpoint</div>
					<div class="w-[50%] text-right text-ellipsis whitespace-nowrap overflow-hidden">{{ activeSubscription?.endpoint_metadata?.target_url }}</div>
				</convoy-list-item>
				<convoy-list-item className="text-14 font-normal py-2 px-24px" *ngIf="activeSubscription?.app_metadata">
					<div class="w-[50%] text-grey-40">App Name</div>
					<a [routerLink]="'/projects/' + projectId + '/apps/' + activeSubscription?.app_metadata?.uid" class="w-[50%] font-medium text-primary-100 text-right underline">
						{{ activeSubscription?.app_metadata?.name }}
					</a>
				</convoy-list-item>
				<convoy-list-item className="text-14 font-normal py-2 px-24px" *ngIf="activeSubscription?.type === 'incoming'">
					<div class="w-[50%] text-grey-40">Source</div>
					<a [routerLink]="'/projects/' + projectId + '/sources'" [queryParams]="{ id: activeSubscription?.uid }" class="w-[50%] font-medium text-primary-100 text-right underline">
						{{ activeSubscription?.source_metadata?.name }}
					</a>
				</convoy-list-item>
				<convoy-list-item className="text-14 font-normal py-2 px-24px">
					<div class="w-[50%] text-grey-40">Created At</div>
					<div class="w-[50%] text-right">{{ activeSubscription?.created_at | date }}</div>
				</convoy-list-item>
			</ul>
			<div class="flex items-center justify-end mt-40px mr-24px">
				<convoy-button size="sm" color="danger" type="outline" className="py-8px px-12px text-12" (click)="showDeleteSubscriptionModal = true">
					Delete
					<svg width="18" height="18" class="ml-2">
						<use xlink:href="#delete-icon"></use>
					</svg>
				</convoy-button>
				<convoy-button size="sm" className="py-8px px-12px text-12 ml-24px" [routerLink]="'/projects/' + projectId + '/subscriptions/' + activeSubscription?.uid">
					Edit
					<svg width="18" height="18" class="ml-8px" fill="currentColor">
						<use xlink:href="#edit-icon"></use>
					</svg>
				</convoy-button>
			</div>
		</convoy-card>
	</div>
</div>
<div class="flex items-center mt-16px mb-50px" [ngClass]="{ invisible: subscriptions?.content?.length === 0 }">
	<convoy-button
		type="outline"
		size="sm"
		className="pl-4px pr-16px py-4px border-primary-300"
		routerLink="./"
		[queryParams]="activeSubscription?.uid ? { id: activeSubscription?.uid, page: subscriptions?.pagination?.prev } : { page: subscriptions?.pagination?.prev }"
		[disable]="subscriptions?.pagination?.prev === 0"
		(click)="getSubscriptions({ page: subscriptions?.pagination?.prev })"
	>
		<svg width="24" height="24" class="mr-8px fill-primary-100">
			<use xlink:href="#arrow-left-icon"></use>
		</svg>
		Previous
	</convoy-button>
	<convoy-button
		type="outline"
		size="sm"
		className="pr-4px pl-16px py-4px border-primary-300 ml-16px"
		routerLink="./"
		[queryParams]="activeSubscription?.uid ? { id: activeSubscription?.uid, page: subscriptions?.pagination?.next } : { page: subscriptions?.pagination?.next }"
		[disable]="subscriptions?.pagination?.next === 0"
		(click)="getSubscriptions({ page: subscriptions?.pagination?.next })"
	>
		Next
		<svg width="24" height="24" class="ml-8px fill-primary-100">
			<use xlink:href="#arrow-right-icon"></use>
		</svg>
	</convoy-button>
</div>

<<<<<<< HEAD
=======
	<convoy-card className="pb-20px ml-8px w-full max-w-[382px] min-w-[310px] border-l border-l-grey-10 desktop:max-w-none desktop:ml-0 transition-all duration-200 min-h-[70vh]" *ngIf="!isLoadindingSubscriptions && activeSubscription?.uid">
		<div class="flex items-center justify-between border-b border-b-grey-10 px-24px pt-24px pb-16px">
			<h2 class="font-semibold">{{ activeSubscription?.name }}</h2>
			<a [routerLink]="['./']" [queryParams]="{}" class="w-32px h-32px bg-primary-500 flex items-center justify-center rounded-[6px]" tabindex="0">
				<img src="/assets/img/modal-close-icon.svg" alt="close icon" />
			</a>
		</div>
		<ul>
			<convoy-list-item className="text-14 font-normal py-2 px-24px">
				<div class="w-[50%] text-grey-40">Subscription type</div>
				<div class="w-[50%] text-right capitalize">{{ activeSubscription?.type }}</div>
			</convoy-list-item>
			<convoy-list-item className="text-14 font-normal py-2 px-24px">
				<div class="w-[50%] text-grey-40 font-medium">Status</div>
				<div class="w-[50%] text-right">
					<span [class]="'ml-4px tag' + ' tag--' + activeSubscription?.status">{{ activeSubscription?.status }}</span>
				</div>
			</convoy-list-item>
			<convoy-list-item className="text-14 font-normal py-2 px-24px" *ngIf="activeSubscription?.endpoint_metadata">
				<div class="w-[50%] text-grey-40">Endpoint</div>
				<div class="w-[50%] text-right text-ellipsis whitespace-nowrap overflow-hidden">{{ activeSubscription?.endpoint_metadata?.target_url }}</div>
			</convoy-list-item>
			<convoy-list-item className="text-14 font-normal py-2 px-24px" *ngIf="activeSubscription?.app_metadata">
				<div class="w-[50%] text-grey-40">App Name</div>
				<a [routerLink]="'/projects/' + projectId + '/apps/' + activeSubscription?.app_metadata?.uid" class="w-[50%] font-medium text-primary-100 text-right underline">
					{{ activeSubscription?.app_metadata?.name }}
				</a>
			</convoy-list-item>
			<convoy-list-item className="text-14 font-normal py-2 px-24px" *ngIf="activeSubscription?.type === 'incoming'">
				<div class="w-[50%] text-grey-40">Source</div>
				<a [routerLink]="'/projects/' + projectId + '/sources'" [queryParams]="{ id: activeSubscription?.uid }" class="w-[50%] font-medium text-primary-100 text-right underline">
					{{ activeSubscription?.source_metadata?.name }}
				</a>
			</convoy-list-item>
			<convoy-list-item className="text-14 font-normal py-2 px-24px">
				<div class="w-[50%] text-grey-40">Created At</div>
				<div class="w-[50%] text-right">{{ activeSubscription?.created_at | date }}</div>
			</convoy-list-item>
		</ul>
		<div class="flex items-center justify-end mt-40px mr-24px">
			<convoy-button size="sm" color="danger" type="outline" className="py-8px px-12px text-12" (click)="showDeleteSubscriptionModal = true">
				Delete
				<svg width="18" height="18" class="ml-2">
					<use xlink:href="#delete-icon"></use>
				</svg>
			</convoy-button>
			<convoy-button size="sm" className="py-8px px-12px text-12 ml-24px" [routerLink]="'/projects/' + projectId + '/subscriptions/' + activeSubscription?.uid">
				Edit
				<svg width="18" height="18" class="ml-8px" fill="currentColor">
					<use xlink:href="#edit-icon"></use>
				</svg>
			</convoy-button>
		</div>
	</convoy-card>
</div>

<convoy-empty-state imgSrc="/assets/img/empty-state.svg" heading="No subscriptions yet" className="h-[50vh]" id="subscriptions-empty-state" *ngIf="!isLoadindingSubscriptions && subscriptions?.content?.length === 0"></convoy-empty-state>

<div class="flex items-center mt-16px" [hidden]="subscriptions?.content?.length === 0">
	<convoy-button
		type="outline"
		size="sm"
		className="pl-4px pr-16px py-4px border-primary-300"
		routerLink="./"
		[queryParams]="activeSubscription?.uid ? { id: activeSubscription?.uid, page: subscriptions?.pagination?.prev } : { page: subscriptions?.pagination?.prev }"
		[disable]="subscriptions?.pagination?.prev === 0"
		(click)="getSubscriptions({ page: subscriptions?.pagination?.prev })"
	>
		<svg width="24" height="24" class="mr-8px fill-primary-100">
			<use xlink:href="#arrow-left-icon"></use>
		</svg>
		Previous
	</convoy-button>
	<convoy-button
		type="outline"
		size="sm"
		className="pr-4px pl-16px py-4px border-primary-300 ml-16px"
		routerLink="./"
		[queryParams]="activeSubscription?.uid ? { id: activeSubscription?.uid, page: subscriptions?.pagination?.next } : { page: subscriptions?.pagination?.next }"
		[disable]="subscriptions?.pagination?.next === 0"
		(click)="getSubscriptions({ page: subscriptions?.pagination?.next })"
	>
		Next
		<svg width="24" height="24" class="ml-8px fill-primary-100">
			<use xlink:href="#arrow-right-icon"></use>
		</svg>
	</convoy-button>
</div>
>>>>>>> 583cc328
<convoy-empty-state
	imgSrc="/assets/img/group-empty-img.svg"
	heading="Create your first webhook subscription"
	description="Webhook subscriptions lets you define the source of your webhook and the destination where any webhook event should be sent. It is what allows Convoy to identify and proxy your webhooks."
	buttonText="Create Subscription"
	(onAction)="router.navigateByUrl('/projects/' + privateService.activeProjectDetails.uid + '/subscriptions/new')"
	className="h-[60vh] mt-16px"
	id="subscriptions-empty-state"
	*ngIf="!isLoadindingSubscriptions && subscriptions?.content?.length === 0"
></convoy-empty-state>
<<<<<<< HEAD
=======

>>>>>>> 583cc328
<convoy-modal *ngIf="shouldShowCreateSubscriptionModal || showUpdateSubscriptionModal" position="full" [title]="showUpdateSubscriptionModal ? 'Update Subscription' : 'Create Subscription'" (closeModal)="createSubscription('cancel')">
	<ng-container modalBody>
		<app-create-subscription (onAction)="createSubscription($event.action)" [action]="showUpdateSubscriptionModal ? 'update' : 'create'"></app-create-subscription>
	</ng-container>
</convoy-modal>
<app-delete-modal *ngIf="showDeleteSubscriptionModal" [isLoading]="isDeletingSubscription" [deleteText]="'delete “' + activeSubscription?.name + '”'" (closeModal)="showDeleteSubscriptionModal = false" (deleteData)="deleteSubscripton()"></app-delete-modal><|MERGE_RESOLUTION|>--- conflicted
+++ resolved
@@ -78,17 +78,10 @@
 							{{ subscription?.endpoint_metadata?.target_url }}
 						</div>
 					</div>
-<<<<<<< HEAD
 					<div class="w-full" *ngIf="subscription?.endpoint_metadata">
 						<div class="text-12 flex items-center whitespace-nowrap">
 							Endpoint Secret
 							<convoy-copy-button [text]="subscription.endpoint_metadata.secret" size="md" (copyText)="copyText()" className="ml-8px"></convoy-copy-button>
-=======
-					<div class="w-full" *ngIf="subscription.endpoint_metadata">
-						<div class="text-12 flex items-center whitespace-nowrap">
-							Endpoint Secret
-							<convoy-copy-button [text]="subscription.endpoint_metadata.secret" size="md" (copyText)="copyText()"></convoy-copy-button>
->>>>>>> 583cc328
 						</div>
 					</div>
 					<div class="flex items-center justify-end w-[50%]">
@@ -171,40 +164,7 @@
 			</div>
 		</convoy-card>
 	</div>
-</div>
-<div class="flex items-center mt-16px mb-50px" [ngClass]="{ invisible: subscriptions?.content?.length === 0 }">
-	<convoy-button
-		type="outline"
-		size="sm"
-		className="pl-4px pr-16px py-4px border-primary-300"
-		routerLink="./"
-		[queryParams]="activeSubscription?.uid ? { id: activeSubscription?.uid, page: subscriptions?.pagination?.prev } : { page: subscriptions?.pagination?.prev }"
-		[disable]="subscriptions?.pagination?.prev === 0"
-		(click)="getSubscriptions({ page: subscriptions?.pagination?.prev })"
-	>
-		<svg width="24" height="24" class="mr-8px fill-primary-100">
-			<use xlink:href="#arrow-left-icon"></use>
-		</svg>
-		Previous
-	</convoy-button>
-	<convoy-button
-		type="outline"
-		size="sm"
-		className="pr-4px pl-16px py-4px border-primary-300 ml-16px"
-		routerLink="./"
-		[queryParams]="activeSubscription?.uid ? { id: activeSubscription?.uid, page: subscriptions?.pagination?.next } : { page: subscriptions?.pagination?.next }"
-		[disable]="subscriptions?.pagination?.next === 0"
-		(click)="getSubscriptions({ page: subscriptions?.pagination?.next })"
-	>
-		Next
-		<svg width="24" height="24" class="ml-8px fill-primary-100">
-			<use xlink:href="#arrow-right-icon"></use>
-		</svg>
-	</convoy-button>
-</div>
-
-<<<<<<< HEAD
-=======
+
 	<convoy-card className="pb-20px ml-8px w-full max-w-[382px] min-w-[310px] border-l border-l-grey-10 desktop:max-w-none desktop:ml-0 transition-all duration-200 min-h-[70vh]" *ngIf="!isLoadindingSubscriptions && activeSubscription?.uid">
 		<div class="flex items-center justify-between border-b border-b-grey-10 px-24px pt-24px pb-16px">
 			<h2 class="font-semibold">{{ activeSubscription?.name }}</h2>
@@ -293,7 +253,6 @@
 		</svg>
 	</convoy-button>
 </div>
->>>>>>> 583cc328
 <convoy-empty-state
 	imgSrc="/assets/img/group-empty-img.svg"
 	heading="Create your first webhook subscription"
@@ -304,10 +263,7 @@
 	id="subscriptions-empty-state"
 	*ngIf="!isLoadindingSubscriptions && subscriptions?.content?.length === 0"
 ></convoy-empty-state>
-<<<<<<< HEAD
-=======
-
->>>>>>> 583cc328
+
 <convoy-modal *ngIf="shouldShowCreateSubscriptionModal || showUpdateSubscriptionModal" position="full" [title]="showUpdateSubscriptionModal ? 'Update Subscription' : 'Create Subscription'" (closeModal)="createSubscription('cancel')">
 	<ng-container modalBody>
 		<app-create-subscription (onAction)="createSubscription($event.action)" [action]="showUpdateSubscriptionModal ? 'update' : 'create'"></app-create-subscription>
