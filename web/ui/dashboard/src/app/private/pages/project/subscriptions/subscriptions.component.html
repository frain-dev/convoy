--- conflicted
+++ resolved
@@ -175,7 +175,12 @@
 			</convoy-card>
 		</div>
 
-		<div class="flex items-center mt-16px mb-50px" [ngClass]="{ invisible: subscriptions?.content?.length === 0 }">
+		
+	</ng-container>
+
+</div>
+
+<div class="flex items-center mt-16px mb-50px" [ngClass]="{ invisible: subscriptions?.content?.length === 0 }">
 			<convoy-button
 				type="outline"
 				size="sm"
@@ -205,59 +210,6 @@
 				</svg>
 			</convoy-button>
 		</div>
-	</ng-container>
-
-<<<<<<< HEAD
-	<convoy-empty-state
-		imgSrc="/assets/img/group-empty-img.svg"
-		heading="Create your first webhook subscription"
-		description="Webhook subscriptions lets you define the source of your webhook and the destination where any webhook event should be sent. It is what allows Convoy to identify and proxy your webhooks."
-		buttonText="Create Subscription"
-		(onAction)="router.navigateByUrl('/projects/' + privateService.activeProjectDetails.uid + '/subscriptions/new')"
-		className="h-[60vh] mt-16px"
-		id="subscriptions-empty-state"
-		*ngIf="!isLoadindingSubscriptions && subscriptions?.content?.length === 0"
-	></convoy-empty-state>
-
-	<convoy-modal *ngIf="shouldShowCreateSubscriptionModal || showUpdateSubscriptionModal" position="full" [title]="showUpdateSubscriptionModal ? 'Update Subscription' : 'Create Subscription'" (closeModal)="createSubscription('cancel')">
-		<ng-container modalBody>
-			<app-create-subscription (onAction)="createSubscription($event.action)" [action]="showUpdateSubscriptionModal ? 'update' : 'create'"></app-create-subscription>
-		</ng-container>
-	</convoy-modal>
-	<app-delete-modal *ngIf="showDeleteSubscriptionModal" [isLoading]="isDeletingSubscription" [deleteText]="'delete “' + activeSubscription?.name + '”'" (closeModal)="showDeleteSubscriptionModal = false" (deleteData)="deleteSubscripton()"></app-delete-modal>
-</div>
-=======
-	<div class="flex items-center mt-16px mb-50px" [ngClass]="{ invisible: subscriptions?.content?.length === 0 }">
-		<convoy-button
-			type="outline"
-			size="sm"
-			className="pl-4px pr-16px py-4px border-primary-300"
-			routerLink="./"
-			[queryParams]="activeSubscription?.uid ? { id: activeSubscription?.uid, page: subscriptions?.pagination?.prev } : { page: subscriptions?.pagination?.prev }"
-			[disable]="subscriptions?.pagination?.prev === 0"
-			(click)="getSubscriptions({ page: subscriptions?.pagination?.prev })"
-		>
-			<svg width="24" height="24" class="mr-8px fill-primary-100">
-				<use xlink:href="#arrow-left-icon"></use>
-			</svg>
-			Previous
-		</convoy-button>
-		<convoy-button
-			type="outline"
-			size="sm"
-			className="pr-4px pl-16px py-4px border-primary-300 ml-16px"
-			routerLink="./"
-			[queryParams]="activeSubscription?.uid ? { id: activeSubscription?.uid, page: subscriptions?.pagination?.next } : { page: subscriptions?.pagination?.next }"
-			[disable]="subscriptions?.pagination?.next === 0"
-			(click)="getSubscriptions({ page: subscriptions?.pagination?.next })"
-		>
-			Next
-			<svg width="24" height="24" class="ml-8px fill-primary-100">
-				<use xlink:href="#arrow-right-icon"></use>
-			</svg>
-		</convoy-button>
-	</div>
-</div>
 <convoy-empty-state
 	imgSrc="/assets/img/group-empty-img.svg"
 	heading="Create your first webhook subscription"
@@ -274,5 +226,4 @@
 		<app-create-subscription (onAction)="createSubscription($event.action)" [action]="showUpdateSubscriptionModal ? 'update' : 'create'"></app-create-subscription>
 	</ng-container>
 </convoy-modal>
-<app-delete-modal *ngIf="showDeleteSubscriptionModal" [isLoading]="isDeletingSubscription" [deleteText]="'delete “' + activeSubscription?.name + '”'" (closeModal)="showDeleteSubscriptionModal = false" (deleteData)="deleteSubscripton()"></app-delete-modal>
->>>>>>> 89ace9e0
+<app-delete-modal *ngIf="showDeleteSubscriptionModal" [isLoading]="isDeletingSubscription" [deleteText]="'delete “' + activeSubscription?.name + '”'" (closeModal)="showDeleteSubscriptionModal = false" (deleteData)="deleteSubscripton()"></app-delete-modal>