<div class="text-12 font-medium uppercase flex items-center">
	<a routerLink="/projects" class="cursor-pointer">Projects</a>
	<svg width="16" height="16" class="mx-1">
		<use xlink:href="#arrow-right-icon"></use>
	</svg>
	{{ privateService.activeProjectDetails?.name }}
	<svg width="16" height="16" class="mx-1">
		<use xlink:href="#arrow-right-icon"></use>
	</svg>
	<span class="text-primary-100">SUBSCRIPTIONS</span>
</div>

<div class="flex justify-end items-center my-6">
	<convoy-button buttonType="button" size="sm" routerLink="./new">Create a Subscription</convoy-button>
</div>

<!-- subscriptions loader  -->
<div class="min-h-[70vh]" *ngIf="isLoadindingSubscriptions">
	<convoy-card className="pt-16px mb-16px" *ngFor="let subscription of subscriptionsLoaders">
		<div class="flex items-center justify-between pb-16px border-b-4 border-b-grey-10 px-16px">
			<div class="bg-grey-10 rounded-[24px] animate-pulse h-4 w-[200px]"></div>
			<div class="bg-grey-10 rounded-[24px] animate-pulse h-4 w-[250px]"></div>
		</div>
		<div class="flex items-end justify-between pb-8px px-16px mt-8px" [ngClass]="{ 'border-b border-b-grey-10': privateService.activeProjectDetails?.type === 'incoming' }">
			<div>
				<div class="text-grey-40 text-10 mb-3">App</div>

				<div class="bg-grey-10 rounded-[24px] animate-pulse h-4 w-[120px]"></div>
			</div>
			<div class="bg-grey-10 rounded-[24px] animate-pulse h-4 w-[150px]"></div>
			<div class="bg-grey-10 rounded-[24px] animate-pulse h-4 w-[120px]"></div>
			<div class="bg-grey-10 rounded-[24px] animate-pulse h-4 w-[80px]"></div>
		</div>

		<div class="flex items-end justify-between pb-8px px-16px mt-8px" *ngIf="privateService.activeProjectDetails?.type === 'incoming'">
			<div>
				<div class="text-grey-40 text-10 mb-3">Source</div>

				<div class="bg-grey-10 rounded-[24px] animate-pulse h-4 w-[120px]"></div>
			</div>
			<div class="bg-grey-10 rounded-[24px] animate-pulse h-4 w-[150px]"></div>
			<div class="bg-grey-10 rounded-[24px] animate-pulse h-4 w-[120px]"></div>
			<div class="bg-grey-10 rounded-[24px] animate-pulse h-4 w-[80px]"></div>
		</div>
	</convoy-card>
</div>

<div class="min-h-[70vh] w-full min-w-[485px] flex items-start" *ngIf="!isLoadindingSubscriptions && subscriptions?.content?.length">
	<div class="w-full transition-all duration-200" [ngClass]="{ 'w-[calc(100%_-_382px)] desktop:w-0 desktop:hidden': activeSubscription?.uid }">
		<convoy-card className="pt-16px mb-16px" *ngFor="let subscription of subscriptions?.content">
			<div class="flex items-center justify-between pb-16px border-b-4 border-b-grey-10 cursor-pointer" routerLink="./" [queryParams]="{ id: subscription.uid }">
				<div class="flex items-center">
					<h4 class="pl-16px font-medium text-14">
						{{ subscription.name }}
					</h4>
					<convoy-tag [type]="subscription.status | statuscolor" className="ml-4px">{{ subscription.status }}</convoy-tag>
				</div>
				<div class="flex items-center">
					<div class="flex items-center mr-16px">
						<convoy-tag type="grey" className="ml-4px mb-1 first-of-type:mr-0" *ngFor="let event of subscription?.filter_config?.event_types">{{ event === '*' ? 'all events' : event }}</convoy-tag>
					</div>

					<a class="pr-4" routerLink="./" [queryParams]="{ id: subscription.uid }">
						<svg width="18" height="18" class="ml-2">
							<use xlink:href="#arrow-right-icon"></use>
						</svg>
					</a>
				</div>
			</div>

<<<<<<< HEAD
				<div class="flex flex__align-items-end flex__justify-between padding-bottom__8px margin-left__16px margin-top__8px" *ngIf="subscription.type === 'incoming'">
					<div class="width__100">
						<div class="color__grey font__10px margin-bottom__12px">Source</div>
						<div class="font__12px font__weight-500">{{ subscription.source_metadata?.name }}</div>
					</div>
					<div class="width__100">
						<div class="font__12px font__weight-500 text__uppercase">{{ subscription.source_metadata?.verifier?.type }}</div>
					</div>
					<div class="width__100">
						<div class="font__12px font__weight-500 text__uppercase">{{ subscription.source_metadata?.type }}</div>
					</div>
					<div class="flex flex__align-items-center width__50 flex__justify-end">
						<a class="button button__clear button--has-icon margin-x__16px" [routerLink]="'/projects/' + projectId + '/sources'" [queryParams]="{ id: subscription.source_metadata?.uid }">
							<div class="font__12px font__weight-500">Go to source</div>
							<svg width="18" height="18" class="margin-left__8px" fill="var(--primary-color)">
								<use xlink:href="#arrow-right-icon"></use>
							</svg>
						</a>
=======
			<div class="flex items-end justify-between pb-8px pl-16px mt-8px" [ngClass]="{ 'border-b border-b-grey-10': subscription.type === 'incoming' }">
				<div class="w-full">
					<div class="text-grey-40 text-10 mb-3">App</div>
					<div class="text-12">{{ subscription?.app_metadata?.name }}</div>
				</div>
				<div class="w-full">
					<div class="text-12 max-w-[220px] desktop:max-w-[158px] overflow-hidden whitespace-nowrap text-ellipsis" [ngClass]="{ 'max-w-[158px]': activeSubscription?.uid }">
						{{ subscription?.endpoint_metadata?.target_url }}
>>>>>>> 735516bf
					</div>
				</div>
				<div class="w-full">
					<div class="text-12 flex items-center whitespace-nowrap">
						Endpoint Secret
						<convoy-button type="text" className="px-0 py-0 ml-2" (click)="copyText(subscription.endpoint_metadata.secret)">
							<img src="/assets/img/copy-icon.svg" width="16px" alt="copy icon" />
							<small *ngIf="textCopied">Copied!</small>
						</convoy-button>
					</div>
				</div>
				<div class="flex items-center justify-end w-[50%]">
					<a class="mx-16px flex items-center text-12 text-primary-100 font-medium" [routerLink]="'/projects/' + projectId + '/apps/' + subscription.app_metadata?.uid">
						<div class="whitespace-nowrap">Go to app</div>
						<svg width="18" height="18" class="ml-2" fill="#477db3">
							<use xlink:href="#arrow-right-icon"></use>
						</svg>
					</a>
				</div>
			</div>

			<div class="flex items-end justify-between pb-8px ml-16px mt-8px" *ngIf="subscription.type === 'incoming'">
				<div class="w-full">
					<div class="text-grey-40 text-10 mb-10px">Source</div>
					<div class="text-12">{{ subscription.source_metadata?.name }}</div>
				</div>
				<div class="w-full">
					<div class="text-12 uppercase">{{ subscription.source_metadata?.verifier?.type }}</div>
				</div>
				<div class="w-full">
					<div class="text-12 uppercase">{{ subscription.source_metadata?.type }}</div>
				</div>
				<div class="flex items-center w-[50%] justify-end">
					<a class="mx-16px flex items-center text-12 text-primary-100 font-medium" [routerLink]="'/projects/' + projectId + '/sources'" [queryParams]="{ id: subscription.source_metadata?.uid }">
						<div class="whitespace-nowrap">Go to Source</div>
						<svg width="18" height="18" class="ml-2" fill="#477db3">
							<use xlink:href="#arrow-right-icon"></use>
						</svg>
					</a>
				</div>
			</div>
		</convoy-card>
	</div>

	<convoy-card className="pb-20px ml-8px w-full max-w-[382px] min-w-[310px] border-l border-l-grey-10 desktop:max-w-none desktop:ml-0 transition-all duration-200 min-h-[70vh]" *ngIf="!isLoadindingSubscriptions && activeSubscription?.uid">
		<div class="flex items-center justify-between border-b border-b-grey-10 px-24px pt-24px pb-16px">
			<h2 class="font-semibold">{{ activeSubscription?.name }}</h2>
			<a [routerLink]="['./']" [queryParams]="{}" class="w-32px h-32px bg-primary-500 flex items-center justify-center rounded-[6px]" tabindex="0">
				<img src="/assets/img/modal-close-icon.svg" alt="close icon" />
			</a>
		</div>
		<ul>
			<convoy-list-item className="text-14 font-normal py-2 px-24px">
				<div class="w-[50%] text-grey-40">Subscription type</div>
				<div class="w-[50%] text-right capitalize">{{ activeSubscription?.type }}</div>
			</convoy-list-item>
			<convoy-list-item className="text-14 font-normal py-2 px-24px">
				<div class="w-[50%] text-grey-40 font-medium">Status</div>
				<div class="w-[50%] text-right">
					<span [class]="'ml-4px tag' + ' tag--' + activeSubscription?.status">{{ activeSubscription?.status }}</span>
				</div>
			</convoy-list-item>
			<convoy-list-item className="text-14 font-normal py-2 px-24px">
				<div class="w-[50%] text-grey-40">Endpoint</div>
				<div class="w-[50%] text-right text-ellipsis whitespace-nowrap overflow-hidden">{{ activeSubscription?.endpoint_metadata?.target_url }}</div>
			</convoy-list-item>
			<convoy-list-item className="text-14 font-normal py-2 px-24px">
				<div class="w-[50%] text-grey-40">App Name</div>
				<a [routerLink]="'/projects/' + projectId + '/apps/' + activeSubscription?.app_metadata?.uid" class="w-[50%] font-medium text-primary-100 text-right underline">
					{{ activeSubscription?.app_metadata?.name }}
				</a>
			</convoy-list-item>
			<convoy-list-item className="text-14 font-normal py-2 px-24px" *ngIf="activeSubscription?.type === 'incoming'">
				<div class="w-[50%] text-grey-40">Source</div>
				<a [routerLink]="'/projects/' + projectId + '/sources'" [queryParams]="{ id: activeSubscription?.uid }" class="w-[50%] font-medium text-primary-100 text-right underline">
					{{ activeSubscription?.source_metadata?.name }}
				</a>
			</convoy-list-item>
			<convoy-list-item className="text-14 font-normal py-2 px-24px">
				<div class="w-[50%] text-grey-40">Created At</div>
				<div class="w-[50%] text-right">{{ activeSubscription?.created_at | date }}</div>
			</convoy-list-item>
		</ul>
		<div class="flex items-center justify-end mt-40px mr-24px">
			<convoy-button size="sm" color="danger" type="outline" className="py-8px px-12px text-12" (click)="showDeleteSubscriptionModal = true">
				Delete
				<svg width="18" height="18" class="ml-2">
					<use xlink:href="#delete-icon"></use>
				</svg>
			</convoy-button>
			<convoy-button size="sm" className="py-8px px-12px text-12 ml-24px" [routerLink]="'/projects/' + projectId + '/subscriptions/' + activeSubscription?.uid">
				Edit
				<svg width="18" height="18" class="ml-8px" fill="currentColor">
					<use xlink:href="#edit-icon"></use>
				</svg>
			</convoy-button>
		</div>
	</convoy-card>
</div>

<convoy-empty-state imgSrc="/assets/img/empty-state.svg" heading="No subscriptions yet" className="h-[50vh]" id="subscriptions-empty-state" *ngIf="!isLoadindingSubscriptions && subscriptions?.content?.length === 0"></convoy-empty-state>

<div class="flex items-center mt-16px" [hidden]="subscriptions?.content?.length === 0">
	<convoy-button
		type="outline"
		size="sm"
		className="pl-4px pr-16px py-4px border-primary-300"
		routerLink="./"
		[queryParams]="activeSubscription?.uid ? { id: activeSubscription?.uid, page: subscriptions?.pagination?.prev } : { page: subscriptions?.pagination?.prev }"
		[disable]="subscriptions?.pagination?.prev === 0"
		(click)="getSubscriptions({ page: subscriptions?.pagination?.prev })"
	>
		<svg width="24" height="24" class="mr-8px">
			<use xlink:href="#arrow-left-icon"></use>
		</svg>
		Previous
	</convoy-button>
	<convoy-button
		type="outline"
		size="sm"
		className="pr-4px pl-16px py-4px border-primary-300 ml-16px"
		routerLink="./"
		[queryParams]="activeSubscription?.uid ? { id: activeSubscription?.uid, page: subscriptions?.pagination?.next } : { page: subscriptions?.pagination?.next }"
		[disable]="subscriptions?.pagination?.next === 0"
		(click)="getSubscriptions({ page: subscriptions?.pagination?.next })"
	>
		Next
		<svg width="24" height="24" class="ml-8px fill-primary-100">
			<use xlink:href="#arrow-right-icon"></use>
		</svg>
	</convoy-button>
</div>

<convoy-modal *ngIf="shouldShowCreateSubscriptionModal || showUpdateSubscriptionModal" position="full" [title]="showUpdateSubscriptionModal ? 'Update Subscription' : 'Create Subscription'" (closeModal)="createSubscription('cancel')">
	<ng-container modalBody>
		<app-create-subscription (onAction)="createSubscription($event.action)" [action]="showUpdateSubscriptionModal ? 'update' : 'create'"></app-create-subscription>
<<<<<<< HEAD
	</div>
</div>

<div class="_overlay" *ngIf="showDeleteSubscriptionModal" (click)="showDeleteSubscriptionModal = false"></div>
<div class="modal modal__center small" *ngIf="showDeleteSubscriptionModal">
	<app-delete-modal
		[isLoading]="isDeletingSubscription"
		[deleteText]="'delete “' + activeSubscription?.name + '”'"
		(closeModal)="showDeleteSubscriptionModal = false"
		(deleteData)="deleteSubscripton()"
	></app-delete-modal>
</div>
=======
	</ng-container>
</convoy-modal>
<app-delete-modal *ngIf="showDeleteSubscriptionModal" [isLoading]="isDeletingSubscription" [deleteText]="'delete “' + activeSubscription?.name + '”'" (closeModal)="showDeleteSubscriptionModal = false" (deleteData)="deleteSubscripton()"></app-delete-modal>
>>>>>>> 735516bf
<|MERGE_RESOLUTION|>--- conflicted
+++ resolved
@@ -68,26 +68,6 @@
 				</div>
 			</div>
 
-<<<<<<< HEAD
-				<div class="flex flex__align-items-end flex__justify-between padding-bottom__8px margin-left__16px margin-top__8px" *ngIf="subscription.type === 'incoming'">
-					<div class="width__100">
-						<div class="color__grey font__10px margin-bottom__12px">Source</div>
-						<div class="font__12px font__weight-500">{{ subscription.source_metadata?.name }}</div>
-					</div>
-					<div class="width__100">
-						<div class="font__12px font__weight-500 text__uppercase">{{ subscription.source_metadata?.verifier?.type }}</div>
-					</div>
-					<div class="width__100">
-						<div class="font__12px font__weight-500 text__uppercase">{{ subscription.source_metadata?.type }}</div>
-					</div>
-					<div class="flex flex__align-items-center width__50 flex__justify-end">
-						<a class="button button__clear button--has-icon margin-x__16px" [routerLink]="'/projects/' + projectId + '/sources'" [queryParams]="{ id: subscription.source_metadata?.uid }">
-							<div class="font__12px font__weight-500">Go to source</div>
-							<svg width="18" height="18" class="margin-left__8px" fill="var(--primary-color)">
-								<use xlink:href="#arrow-right-icon"></use>
-							</svg>
-						</a>
-=======
 			<div class="flex items-end justify-between pb-8px pl-16px mt-8px" [ngClass]="{ 'border-b border-b-grey-10': subscription.type === 'incoming' }">
 				<div class="w-full">
 					<div class="text-grey-40 text-10 mb-3">App</div>
@@ -96,7 +76,6 @@
 				<div class="w-full">
 					<div class="text-12 max-w-[220px] desktop:max-w-[158px] overflow-hidden whitespace-nowrap text-ellipsis" [ngClass]="{ 'max-w-[158px]': activeSubscription?.uid }">
 						{{ subscription?.endpoint_metadata?.target_url }}
->>>>>>> 735516bf
 					</div>
 				</div>
 				<div class="w-full">
@@ -233,21 +212,6 @@
 <convoy-modal *ngIf="shouldShowCreateSubscriptionModal || showUpdateSubscriptionModal" position="full" [title]="showUpdateSubscriptionModal ? 'Update Subscription' : 'Create Subscription'" (closeModal)="createSubscription('cancel')">
 	<ng-container modalBody>
 		<app-create-subscription (onAction)="createSubscription($event.action)" [action]="showUpdateSubscriptionModal ? 'update' : 'create'"></app-create-subscription>
-<<<<<<< HEAD
-	</div>
-</div>
-
-<div class="_overlay" *ngIf="showDeleteSubscriptionModal" (click)="showDeleteSubscriptionModal = false"></div>
-<div class="modal modal__center small" *ngIf="showDeleteSubscriptionModal">
-	<app-delete-modal
-		[isLoading]="isDeletingSubscription"
-		[deleteText]="'delete “' + activeSubscription?.name + '”'"
-		(closeModal)="showDeleteSubscriptionModal = false"
-		(deleteData)="deleteSubscripton()"
-	></app-delete-modal>
-</div>
-=======
 	</ng-container>
 </convoy-modal>
-<app-delete-modal *ngIf="showDeleteSubscriptionModal" [isLoading]="isDeletingSubscription" [deleteText]="'delete “' + activeSubscription?.name + '”'" (closeModal)="showDeleteSubscriptionModal = false" (deleteData)="deleteSubscripton()"></app-delete-modal>
->>>>>>> 735516bf
+<app-delete-modal *ngIf="showDeleteSubscriptionModal" [isLoading]="isDeletingSubscription" [deleteText]="'delete “' + activeSubscription?.name + '”'" (closeModal)="showDeleteSubscriptionModal = false" (deleteData)="deleteSubscripton()"></app-delete-modal>