<div class="dashboard">
	<header class="dashboard--header">
		<div class="dashboard--header--container">
			<div class="logo">
				<a target="_blank" href="https://getconvoy.io" rel="noreferrer">
					<img src="/assets/img/logo.svg" alt="convoy logo" />
				</a>
			</div>

			<div>
				<a target="_blank" href="https://getconvoy.io/docs" rel="noreferrer">Go to docs</a>
				<button class="user" (click)="showDropdown = !showDropdown" *ngIf="authDetails()">
					<div>
						<div class="icon">O</div>
						<div class="name">{{ authDetails().username }}</div>
					</div>
					<img src="/assets/img/angle-arrow-down.svg" alt="arrow down icon" />
					<div *ngIf="showDropdown" class="dropdown organisations">
						<ul>
							<li (click)="logout()">Logout</li>
						</ul>
					</div>
				</button>
			</div>
		</div>
	</header>

	<div class="dashboard--page">
		<div class="dashboard--page--head">
			<div class="filter" [ngClass]="{ 'show-calendar': showFilterCalendar }">
				<div>Filter by:</div>
				<button class="filter--button" (click)="statsPicker.open()">
					<img src="/assets/img/calendar-icon.svg" alt="calender icon" />
					<mat-date-range-input [formGroup]="statsDateRange" [rangePicker]="statsPicker">
						<input matStartDate formControlName="startDate" placeholder="Start date" />
						<input matEndDate formControlName="endDate" placeholder="End date" (dateChange)="fetchDashboardData()" />
					</mat-date-range-input>
					<mat-date-range-picker #statsPicker [disabled]="false"></mat-date-range-picker>
					<img src="/assets/img/angle-arrow-down.svg" alt="arrow down icon" />
				</button>

				<div class="select">
					<select value="daily" [(ngModel)]="dashboardFrequency" (change)="fetchDashboardData()">
						<option value="daily">Daily</option>
						<option value="weekly">Weekly</option>
						<option value="monthly">Monthly</option>
						<option value="yearly">Yearly</option>
					</select>
				</div>
			</div>

			<div class="filter" [ngClass]="{ 'show-calendar': showFilterCalendar }">
				<div>Active Group:</div>
				<div class="select">
					<select [value]="activeGroup" [(ngModel)]="activeGroup" (change)="toggleActiveGroup()">
						<option [value]="group.uid" *ngFor="let group of groups">{{ group.name }}</option>
					</select>
				</div>
			</div>
		</div>

		<div class="dashboard--page--details">
			<div class="card dashboard--page--details--chart">
				<ul class="metrics">
					<li class="messages">
						<img src="/assets/img/message-icon.svg" alt="message icon" />
						<div class="metric">
							<div>{{ dashboardData.events_sent }}</div>
							<div>Event Sent</div>
						</div>
					</li>
					<li class="apps">
						<img src="/assets/img/apps-icon.svg" alt="apps icon" />
						<div class="metric">
							<div>{{ dashboardData.apps }}</div>
							<div>Apps</div>
						</div>
					</li>
				</ul>

				<div>
					<h3>Events Sent</h3>
					<canvas id="chart" width="400" height="200"></canvas>
				</div>
			</div>

			<div class="card has-title dashboard--page--details--credentials">
				<div class="card--title">
					<h2>Configuration</h2>
				</div>

				<ul class="card--container">
					<li class="list-item">
						<div class="list-item--label">
							Request interval (Seconds)
							<div class="list-item--item">{{ organisationDetails?.strategy?.default?.intervalSeconds }}s</div>
						</div>
					</li>

					<li class="list-item">
						<div class="list-item--label">
							Retry limit
							<div class="list-item--item">{{ organisationDetails?.strategy?.default?.retryLimit }}</div>
						</div>
					</li>

					<li class="list-item">
						<div class="list-item--label">
							Signature header
							<div class="list-item--item">{{ organisationDetails?.signature?.header }}</div>
						</div>
					</li>

					<li class="list-item">
						<div class="list-item--label">
							Signature hash
							<div class="list-item--item">{{ organisationDetails?.signature?.hash }}</div>
						</div>
					</li>
				</ul>
			</div>
		</div>

		<section class="card dashboard--logs">
			<div class="dashboard--logs--tabs">
				<div class="dashboard--logs--tabs--head tabs">
					<div class="tabs">
						<button *ngFor="let tab of tabs" (click)="toggleActiveTab(tab)" class="clear tab" [ngClass]="{ active: activeTab === tab }">
							{{ tab }}
						</button>
					</div>
				</div>

				<div class="table">
					<ng-container *ngIf="activeTab === 'events'">
						<div class="filter">
							<button
								class="filter--button date-filter-button"
								(click)="eventsFilterPicker.open()"
								[ngClass]="{ active: eventsFilterDateRange.value.startDate !== '' && eventsFilterDateRange.value.endDate !== '' }"
								(click)="showEventFilterCalendar = !showEventFilterCalendar"
							>
								<img src="/assets/img/calendar-icon.svg" alt="calender icon" />
								<mat-date-range-input [formGroup]="eventsFilterDateRange" [rangePicker]="eventsFilterPicker">
									<input matStartDate formControlName="startDate" placeholder="Start date" />
									<input matEndDate formControlName="endDate" placeholder="End date" (dateChange)="getEvents({ addToURL: true })" />
								</mat-date-range-input>
								<mat-date-range-picker #eventsFilterPicker [disabled]="false"></mat-date-range-picker>
								<img src="/assets/img/angle-arrow-down.svg" alt="arrow down icon" />
							</button>

							<div class="select">
								<select [ngClass]="{ active: !!eventApp }" aria-label="frequency" [(ngModel)]="eventApp" (change)="getEvents({ addToURL: true })">
									<option value="">All Apps</option>
									<option [value]="app.uid" *ngFor="let app of apps?.content">
										{{ app.name }}
									</option>
								</select>
							</div>

							<button
								class="filter--button primary events-filter-clear-btn"
								(click)="clearEventFilters(activeTab)"
								[disabled]="(eventsFilterDateRange.value.startDate == '' || eventsFilterDateRange.value.endDate == '') && eventApp == ''"
								[ngClass]="{ disabled: (eventsFilterDateRange.value.startDate == '' || eventsFilterDateRange.value.endDate == '') && eventApp == '' }"
							>
								Clear Filter
							</button>
						</div>

						<hr />

						<div class="table--container smaller-table" *ngIf="displayedEvents.length > 0">
							<table id="events-table">
								<thead>
									<tr class="table--head">
										<th scope="col">Event Type</th>
										<th scope="col">App Name</th>
										<th scope="col">Created At</th>
										<th scope="col"></th>
									</tr>
								</thead>
								<tbody>
									<ng-container *ngFor="let eventGroup of displayedEvents; let i = index">
										<tr class="table--date-row">
											<td>
												<div>{{ eventGroup.date }}</div>
											</td>
											<td></td>
											<td></td>
											<td></td>
										</tr>
										<tr
											*ngFor="let event of eventGroup.events; let index = index"
											[ngClass]="{ active: event.uid === detailsItem?.uid }"
											[id]="'event' + index"
											(click)="detailsItem = event; getEventDeliveriesForSidebar(event.uid)"
										>
											<td>
												<div>
													<div class="tag">{{ event.event_type }}</div>
												</div>
											</td>
											<td class="has-long-text">
												<div>{{ event.app_metadata.title }}</div>
											</td>
											<td>
												<div>{{ event.created_at | date: 'mediumTime' }}</div>
											</td>
											<td>
												<div>
													<button class="primary clear has-icon icon-right" (click)="eventDeliveryFilteredByEventId = event.uid; openDeliveriesTab()">
														Deliveries
														<img src="../../../../assets/img/angle-arrow-right-primary.svg" alt="arrow right" />
													</button>
												</div>
											</td>
										</tr>
									</ng-container>
								</tbody>
							</table>

							<div class="table--load-more button-container center" *ngIf="events.pagination.totalPage > 1">
								<button [class]="'primary clear has-icon icon-left '" [disabled]="events.pagination.page === events.pagination.totalPage" (click)="eventsPage = eventsPage + 1; getEvents()">
									<img src="/assets/img/arrow-down-icon.svg" alt="arrow down icon" />
									Load more
								</button>
							</div>
						</div>

						<div class="empty-state table--container" *ngIf="displayedEvents.length === 0">
							<img src="/assets/img/empty-state-img.svg" alt="empty state" />
							<p>No event to show here</p>
						</div>
					</ng-container>

					<ng-container *ngIf="activeTab === 'event deliveries'">
						<div class="filter">
							<button
								class="filter--button date-filter-button"
								(click)="eventDeliveriesFilterPicker.open()"
								[ngClass]="{ active: eventDeliveriesFilterDateRange.value.startDate !== '' && eventDeliveriesFilterDateRange.value.endDate !== '' }"
								(click)="showEventFilterCalendar = !showEventFilterCalendar"
							>
								<img src="/assets/img/calendar-icon.svg" alt="calender icon" />
								<mat-date-range-input [formGroup]="eventDeliveriesFilterDateRange" [rangePicker]="eventDeliveriesFilterPicker">
									<input matStartDate formControlName="startDate" placeholder="Start date" />
									<input matEndDate formControlName="endDate" placeholder="End date" (dateChange)="getEventDeliveries({ addToURL: true })" />
								</mat-date-range-input>
								<mat-date-range-picker #eventDeliveriesFilterPicker [disabled]="false"></mat-date-range-picker>
								<img src="/assets/img/angle-arrow-down.svg" alt="arrow down icon" />
							</button>
<<<<<<< HEAD
              
=======
>>>>>>> f55a1c21
							<div class="dropdown">
								<button
									class="filter--button dropdown--button"
									[ngClass]="{ active: eventDeliveryFilteredByStatus }"
									(click)="showOverlay = true; showEventDeliveriesStatusDropdown = !showEventDeliveriesStatusDropdown"
								>
									<img src="/assets/img/status-filter-icon.svg" alt="status filter icon" />
									<span>{{ eventDeliveryFilteredByStatus || 'Status' }}</span>
									<img src="/assets/img/angle-arrow-down.svg" alt="arrow down icon" />
								</button>
								<div class="dropdown--list" *ngIf="showEventDeliveriesStatusDropdown">
									<div class="dropdown--list--item" *ngFor="let status of eventDeliveryStatuses">
										<input
											type="radio"
											name="status"
											[value]="status"
											[(ngModel)]="eventDeliveryFilteredByStatus"
											[id]="status"
											(change)="showOverlay = false; showEventDeliveriesStatusDropdown = false; getEventDeliveries({ addToURL: true })"
										/>
										<label [for]="status">{{ status || 'None' }}</label>
									</div>
								</div>
							</div>
<<<<<<< HEAD
              
=======
>>>>>>> f55a1c21
							<div class="select">
								<select [ngClass]="{ active: !!eventDeliveriesApp }" aria-label="frequency" [(ngModel)]="eventDeliveriesApp" (change)="getEventDeliveries({ addToURL: true })">
									<option value="">All Apps</option>
									<option [value]="app.uid" *ngFor="let app of apps?.content">
										{{ app.name }}
									</option>
								</select>
							</div>

							<div class="filter--button event-button active" *ngIf="eventDeliveryFilteredByEventId !== ''">
								Event Filtered
								<button class="primary clear has-icon" (click)="eventDeliveryFilteredByEventId = ''; getEventDeliveries()">
									<img src="../../../../assets/img/close-icon.svg" alt="close icon" />
								</button>
							</div>

							<button
								class="filter--button primary events-filter-clear-btn"
								(click)="clearEventFilters(activeTab)"
								[disabled]="
									(eventDeliveriesFilterDateRange.value.startDate == '' || eventDeliveriesFilterDateRange.value.endDate == '') &&
									eventDeliveriesApp == '' &&
									eventDeliveryFilteredByEventId == '' &&
									!eventDeliveryFilteredByStatus
								"
							>
								Clear Filter
							</button>
						</div>

						<hr />

						<div class="table--actions button-container left">
							<button class="primary clear has-icon icon-left hover" (click)="refreshTables()">
								<img src="../../../../assets/img/refresh-icon-2.svg" alt="refresh icon" />
								Refresh
							</button>
							<button class="primary clear has-icon icon-left hover" (click)="batchRetryEvent()" [disabled]="selectedEventsFromEventDeliveriesTable.length <= 0">
								<img src="../../../../assets/img/retry-icon.svg" alt="retry icon" />
								Bulk Retry
							</button>
						</div>

						<div class="table--container" *ngIf="displayedEventDeliveries.length > 0">
							<table id="event-deliveries-table">
								<thead>
									<tr class="table--head">
										<th scope="col" class="checkbox">
											<div class="checkbox"><input type="checkbox" name="eventDeliveryTable" id="eventDeliveryTable" (change)="checkAllCheckboxes($event)" /></div>
											Status
										</th>
										<th scope="col">Event Type</th>
										<th scope="col">Attempts</th>
										<th scope="col">Created At</th>
										<th scope="col"></th>
									</tr>
								</thead>
								<tbody>
									<ng-container *ngFor="let eventDeliveriesGroup of displayedEventDeliveries; let i = index">
										<tr class="table--date-row">
											<td>
												<div>{{ eventDeliveriesGroup.date }}</div>
											</td>
											<td></td>
											<td></td>
											<td></td>
											<td></td>
										</tr>
										<tr
											*ngFor="let event of eventDeliveriesGroup.events; let index = index"
											[ngClass]="{ active: event.uid === detailsItem?.uid }"
											[id]="'event' + index"
											(click)="detailsItem = event; getDelieveryAttempts(event.uid)"
										>
											<td>
												<div class="checkbox has-retry">
													<img *ngIf="event.metadata.num_trials > event.metadata.retry_limit" src="/assets/img/retry-icon.svg" alt="retry icon" title="manually retried" />
													<input type="checkbox" [name]="'event' + index" id="event" [value]="event.uid" (change)="checkEventDeliveryBox($event)" />
													<div [class]="'tag tag--' + event.status">{{ event.status }}</div>
												</div>
											</td>
											<td>
												<div>{{ event.event_metadata.name }}</div>
											</td>
											<td>
												<div>{{ event.metadata?.num_trials }}</div>
											</td>
											<td>
												<div>{{ event.created_at | date: 'mediumTime' }}</div>
											</td>
											<td>
												<div>
													<button
														[disabled]="event.status === 'Success' || event.status === 'Scheduled'"
														[class]="'primary has-icon icon-left ' + (event.status === 'Success' || event.status === 'Scheduled' ? 'disabled' : '')"
														(click)="retryEvent({ e: $event, index: this.index, eventDeliveryId: event.uid })"
													>
														<img src="/assets/img/refresh-icon.svg" alt="refresh icon" />
														Retry
													</button>
												</div>
											</td>
										</tr>
									</ng-container>
								</tbody>
							</table>

							<div class="table--load-more button-container center" *ngIf="eventDeliveries.pagination.totalPage > 1">
								<button [class]="'primary clear has-icon icon-left'" [disabled]="eventDeliveries.pagination.page === eventDeliveries.pagination.totalPage" (click)="loadMoreEventDeliveries()">
									<img src="/assets/img/arrow-down-icon.svg" alt="arrow down icon" />
									Load more
								</button>
							</div>
						</div>

						<div class="empty-state table--container" *ngIf="displayedEventDeliveries.length === 0">
							<img src="/assets/img/empty-state-img.svg" alt="empty state" />
							<p>No event to show here</p>
						</div>
					</ng-container>

					<div class="table--container smaller-table" *ngIf="apps && apps.content.length > 0 && activeTab === 'apps'">
						<table>
							<thead>
								<tr class="table--head">
									<th scope="col">Name</th>
									<th scope="col">Created</th>
									<th scope="col">Updated</th>
									<th scope="col">Events</th>
									<th scope="col">Endpoints</th>
									<th scope="col"></th>
								</tr>
							</thead>
							<tbody>
								<tr *ngFor="let app of apps?.content" [ngClass]="{ active: app.uid === detailsItem?.uid }" (click)="detailsItem = app">
									<td class="has-long-text">
										<div>{{ app.name }}</div>
									</td>
									<td>
										<div>{{ app.created_at | date }}</div>
									</td>
									<td>
										<div>{{ app.updated_at | date }}</div>
									</td>
									<td>
										<div>{{ app.events }}</div>
									</td>
									<td>
										<div>{{ app.endpoints.length }}</div>
									</td>
									<td>
										<div>
											<button
												[disabled]="app.events <= 0"
												title="view events"
												[class]="'primary has-icon icon-left'"
												(click)="toggleActiveTab('events'); getEvents({ addToURL: true, appId: app.uid })"
											>
												<img src="/assets/img/view-events-icon.svg" alt="view events icon" />
												Events
											</button>
										</div>
									</td>
								</tr>
							</tbody>
						</table>

						<div class="table--load-more button-container margin-top center" *ngIf="apps?.pagination && apps.pagination.totalPage > 1">
							<button
								[class]="'primary clear has-icon icon-left ' + (apps.pagination.page === apps.pagination.totalPage ? 'disabled' : '')"
								[disabled]="apps.pagination.page === apps.pagination.totalPage"
							>
								<img src="/assets/img/arrow-down-icon.svg" alt="arrow down icon" />
								Load more
							</button>
						</div>
					</div>

					<div class="empty-state" *ngIf="apps?.content?.length === 0 && activeTab === 'apps'">
						<img src="/assets/img/empty-state-img.svg" alt="empty state" />
						<p>No app to show here</p>
					</div>
				</div>
			</div>

			<div class="dashboard--logs--details">
				<ng-container *ngIf="detailsItem">
					<h3>Details</h3>
					<ul class="dashboard--logs--details--meta" *ngIf="activeTab === 'apps' || activeTab === 'event deliveries'">
						<ng-container *ngIf="activeTab === 'event deliveries'">
							<li class="list-item-inline">
								<div class="list-item-inline--label">IP Address</div>
								<div class="list-item-inline--item color">{{ eventDeliveryAtempt?.ip_address || '-' }}</div>
							</li>
							<li class="list-item-inline">
								<div class="list-item-inline--label">HTTP Status</div>
								<div class="list-item-inline--item">{{ eventDeliveryAtempt?.http_status || '-' }}</div>
							</li>
							<li class="list-item-inline">
								<div class="list-item-inline--label">API Version</div>
								<div class="list-item-inline--item color">{{ eventDeliveryAtempt?.api_version || '-' }}</div>
							</li>
							<li class="list-item-inline">
								<div class="list-item-inline--label">Endpoint</div>
								<div class="list-item-inline--item color" [title]="detailsItem.endpoint?.target_url">
									{{ detailsItem.endpoint?.target_url }}
								</div>
							</li>
							<li class="list-item-inline" *ngIf="detailsItem.metadata?.num_trials < detailsItem.metadata?.retry_limit && detailsItem.status !== 'Success'">
								<div class="list-item-inline--label">Next Retry</div>
								<div class="list-item-inline--item color">
									{{ detailsItem.metadata?.next_send_time | date: 'mediumTime' }}
								</div>
							</li>
							<li class="list-item-inline">
								<div class="list-item-inline--label">App Name</div>
								<div class="list-item-inline--item color">
									{{ detailsItem.app_metadata?.title }}
								</div>
							</li>
						</ng-container>
						<li class="list-item-inline" *ngIf="activeTab === 'apps'">
							<div class="list-item-inline--label">Support Email</div>
							<div class="list-item-inline--item">{{ detailsItem?.support_email || '-' }}</div>
						</li>
					</ul>

					<ul class="tabs" *ngIf="activeTab === 'event deliveries'">
						<li *ngFor="let tab of eventDetailsTabs" [class]="'tab ' + (eventDetailsActiveTab === tab.id ? 'active' : '')">
							<button class="primary outline" (click)="eventDetailsActiveTab = tab.id">{{ tab.label }}</button>
						</li>
					</ul>

					<div class="dashboard--logs--details--req-res" *ngIf="activeTab === 'events' || activeTab === 'event deliveries'">
						<div [class]="'dashboard--logs--details--tabs-data ' + (eventDetailsActiveTab === 'data' ? 'show' : '')">
							<h3>Event</h3>
							<app-shared language="json" [code]="getCodeSnippetString(activeTab === 'events' ? 'event' : 'event_delivery')"></app-shared>
						</div>

						<div [class]="'dashboard--logs--details--tabs-data ' + (eventDetailsActiveTab === 'response' ? 'show' : '')">
							<h3>Header</h3>
							<app-shared language="json" [code]="getCodeSnippetString('res_head')"></app-shared>

							<h3>Body</h3>
							<app-shared language="json" [code]="getCodeSnippetString('res_body')"></app-shared>
						</div>

						<div [class]="'dashboard--logs--details--tabs-data ' + (eventDetailsActiveTab === 'request' ? 'show' : '')">
							<h3>Header</h3>
							<app-shared language="json" [code]="getCodeSnippetString('req')"></app-shared>
						</div>
					</div>

					<ng-container *ngIf="activeTab === 'events'">
						<h4>Deliveries Overview</h4>
						<ul class="dashboard--logs--details--endpoints inline">
							<li *ngFor="let delivery of sidebarEventDeliveries">
								<div [class]="'tag tag--' + delivery.status">{{ delivery.status }}</div>
								<div class="url" [title]="delivery.endpoint.target_url">
									{{ delivery.endpoint.target_url }}
								</div>
							</li>
						</ul>
					</ng-container>

					<ng-container *ngIf="activeTab === 'apps'">
						<h4>App Event Endpoints</h4>
						<ul class="dashboard--logs--details--endpoints">
							<ng-container *ngIf="detailsItem?.endpoints">
								<li *ngFor="let endpoint of detailsItem.endpoints">
									<h5>{{ endpoint.description }}</h5>
									<p>
										<img src="/assets/img/link-icon.svg" alt="link icon" />
										{{ endpoint.target_url }}
									</p>
									<div class="events">
										<div class="tag" *ngFor="let event of endpoint.events">{{ event == '*' ? 'all events' : event }}</div>
									</div>
								</li>
							</ng-container>
						</ul>
					</ng-container>
				</ng-container>
			</div>
		</section>
	</div>
</div>

<div class="overlay" *ngIf="showOverlay" (click)="showOverlay = false; showEventDeliveriesStatusDropdown = false"></div><|MERGE_RESOLUTION|>--- conflicted
+++ resolved
@@ -250,10 +250,6 @@
 								<mat-date-range-picker #eventDeliveriesFilterPicker [disabled]="false"></mat-date-range-picker>
 								<img src="/assets/img/angle-arrow-down.svg" alt="arrow down icon" />
 							</button>
-<<<<<<< HEAD
-              
-=======
->>>>>>> f55a1c21
 							<div class="dropdown">
 								<button
 									class="filter--button dropdown--button"
@@ -278,10 +274,6 @@
 									</div>
 								</div>
 							</div>
-<<<<<<< HEAD
-              
-=======
->>>>>>> f55a1c21
 							<div class="select">
 								<select [ngClass]="{ active: !!eventDeliveriesApp }" aria-label="frequency" [(ngModel)]="eventDeliveriesApp" (change)="getEventDeliveries({ addToURL: true })">
 									<option value="">All Apps</option>
