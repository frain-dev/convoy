--- conflicted
+++ resolved
@@ -1,8 +1,3 @@
-<<<<<<< HEAD
-<div convoy-modal position="full" [id]="'projectForm'" title="Create Project" (closeModal)="cancel()">
-	<div class="pt-40px pb-60px" modalBody>
-		<app-create-project-component (onAction)="$event?.action == 'cancel' ? cancel() : createProject($event)"></app-create-project-component>
-=======
 <div convoy-modal position="full" [id]="'projectForm'" (closeModal)="cancel()">
 	<div convoy-modal-header fullscreen="true">
 		<div class="flex items-center">
@@ -13,21 +8,8 @@
 			<h2 class="font-semibold capitalize ml-2">Create Project</h2>
 		</div>
 	</div>
+
 	<div class="pt-40px pb-60px max-w-[834px] m-auto">
-		<convoy-loader *ngIf="isLoadingProjects"></convoy-loader>
-		<ng-container *ngIf="!isLoadingProjects">
-			<app-create-project-component (onAction)="$event?.action == 'cancel' ? cancel() : createProject($event)"></app-create-project-component>
-		</ng-container>
-	</div>
-
-	<div convoy-modal position="center" *ngIf="showInfo">
-		<div class="p-30px">
-			<img src="/assets/img/svg/project-info.svg" alt="Projects Info" />
-			<p class="font-bold text-16 mb-18px mt-12px">What to know about projects</p>
-			<p class="text-16 text-grey-40 mb-14px">Projects allow you to scope your webhook events to a specific use case or project in your organization.</p>
-			<p class="text-16 text-grey-40 mb-24px">For example, you might have separate projects for your different products; one for sending events for your payment product, another one for receiving events from your providers for your payment product, e.t.c</p>
-			<button convoy-button size="sm" class="px-36px" (click)="showInfo = false">Done</button>
-		</div>
->>>>>>> 8d272e7c
+		<app-create-project-component (onAction)="$event?.action == 'cancel' ? cancel() : createProject($event)"></app-create-project-component>
 	</div>
 </div>