<div class="modal modal__full margin-bottom__40px">
	<div class="modal--head">
		<div class="flex flex__align-items-center flex__justify-between width__100">
			<div class="modal--head--left flex flex__align-items-center">
				<a routerLink="/projects" class="margin-right__16px width__32px height__32px flex flex__align-items-center flex__justify-center rounded__6px button__clear" tabindex="0">
					<img src="/assets/img/modal-close-icon.svg" alt="close icon" />
				</a>
				<h2 class="font__16px font__weight-600">Create Project</h2>
			</div>

			<a class="button--has-icon icon-left" target="_blank" href="https://getconvoy.io/docs" rel="noreferrer">
				<img src="/assets/img/doc-icon-primary.svg" alt="doc icon" />
				<span class="font__weight-500 font__14px color__primary">Go to docs</span>
			</a>
		</div>
	</div>

	<div class="modal--body padding-all__0px">
		<p class="font__14px color__grey margin-bottom__24px">A project represents the top level namespace for grouping event sources, applications, endpoints and events.</p>

		<form [formGroup]="projectForm" *ngIf="projectStage === 'createProject'" (submit)="createProject()">
			<div class="card card--second-half padding-all__24px margin-top__24px">
				<div class="input">
					<label for="project-name">
						Project name
						<span class="bg__grey__light rounded__4px padding-x__4px position__absolute position--right__0px font__10px font__weight-400">required</span>
					</label>
					<input
						type="text"
						id="project-name"
						placeholder="Enter project name here"
						formControlName="name"
						[ngClass]="{ invalid: projectForm.controls['name'].touched && projectForm.controls['name'].invalid }"
					/>
					<div class="input__error input__error__danger" *ngIf="projectForm.controls['name'].touched && projectForm.controls['name'].invalid">
						<img src="assets/img/input-error-icon.svg" alt="input error icon" />
						<span>Enter new project name</span>
					</div>
				</div>

				<h3 class="margin-top__24px margin-bottom__16px">Project type</h3>
				<div class="project-types grid grid__col-2 grid--gap__24px">
					<div class="project-type checkbox-option">
						<input type="radio" id="incoming" name="type" formControlName="type" value="incoming" />
						<label for="incoming" class="border__all padding-all__16px rounded__4px display__block animate">
							<div class="flex flex__align-items-center margin-bottom__8px">
								<div class="checkbox rounded__50px margin-bottom__0px border__all width__16px height__16px animate"></div>
								<p class="font__14px font__weight-600 margin-left__8px">Incoming webhooks</p>
							</div>
							<p class="color__grey font__12px font__weight-400">Create an incoming webhooks project to proxy events from third-party providers to your endpoints</p>
						</label>
					</div>

					<div class="project-type checkbox-option">
						<input type="radio" id="outgoing" name="type" formControlName="type" value="outgoing" />
						<label for="outgoing" class="border__all padding-all__16px rounded__4px display__block animate">
							<div class="flex flex__align-items-center margin-bottom__8px">
								<div class="checkbox rounded__50px margin-bottom__0px border__all width__16px height__16px animate"></div>
								<p class="font__14px font__weight-600 margin-left__8px">Outgoing webhook</p>
							</div>
							<p class="color__grey font__12px font__weight-400">Create an outgoing webhooks project to publish events to your customer-provided endpoints</p>
						</label>
					</div>
				</div>

				<h3 class="margin-top__24px margin-bottom__16px flex flex__align-items-center">
					Signature Details
					<app-tooltip [size]="'small'" position="right" class="margin-left__4px">This specifies your header and hash function for your project</app-tooltip>
				</h3>
				<div class="grid grid__col-2 grid--gap__24px" formGroupName="signature">
					<div class="input">
						<label for="header">
							Header
							<span class="bg__grey__light rounded__4px padding-x__4px position__absolute position--right__0px font__10px font__weight-400">required</span>
						</label>
						<input
							type="text"
							id="header"
							placeholder="X-Convoy-Signature"
							formControlName="header"
							[ngClass]="{ invalid: projectForm.get('signature.header')?.touched && projectForm.get('signature.header')?.invalid }"
						/>
						<div class="input__error input__error__danger" *ngIf="projectForm.get('signature.header')?.touched && projectForm.get('signature.header')?.invalid">
							<img src="assets/img/input-error-icon.svg" alt="input error icon" />
							<span>Enter header for project requests</span>
						</div>
					</div>

					<div class="input">
						<label for="hash">
							Hash
							<span class="bg__grey__light rounded__4px padding-x__4px position__absolute position--right__0px font__10px font__weight-400">required</span>
						</label>
						<select name="hash" id="hash" formControlName="hash" [ngClass]="{ invalid: projectForm.get('signature.hash')?.touched && projectForm.get('signature.hash')?.invalid }">
							<option *ngFor="let hash of hashAlgorithms" [value]="hash">{{ hash }}</option>
						</select>
						<div class="input__error input__error__danger" *ngIf="projectForm.get('signature.hash')?.touched && projectForm.get('signature.hash')?.invalid">
<<<<<<< HEAD
							<img src="assets/img/input-error-icon.svg" alt="input error icon" />
							<span>Please select a hash</span>
=======
							<img src="assets/img/input-error-icon.svg" alt="input error icon" />
							<span>Please select a hash</span>
						</div>
					</div>
				</div>

				<h3 class="margin-top__24px margin-bottom__16px flex flex__align-items-center">
					Retry Logic
					<app-tooltip [size]="'small'" position="right" class="margin-left__4px">
						These are the specifications for the retry mechanism for your endpoints. In Linear time retry, event retries are done in linear time, while in Exponential back off retry, events are
						retried progressively increasing the time before the next retry attempt.
					</app-tooltip>
				</h3>
				<div class="grid grid__col-2 grid--gap__24px" formGroupName="strategy">
					<div class="input">
						<label for="type">
							Mechanism
							<span class="bg__grey__light rounded__4px padding-x__4px position__absolute position--right__0px font__10px font__weight-400">required</span>
						</label>
						<select name="type" id="type" formControlName="type" [ngClass]="{ invalid: projectForm.get('strategy.type')?.touched && projectForm.get('strategy.type')?.invalid }">
							<option *ngFor="let type of retryLogicTypes" [value]="type.id">{{ type.type }}</option>
						</select>
						<div class="input__error input__error__danger" *ngIf="projectForm.get('strategy.type')?.touched && projectForm.get('strategy.type')?.invalid">
							<img src="assets/img/input-error-icon.svg" alt="input error icon" />
							<span>Please select a retry logic mechanism</span>
						</div>
					</div>

					<div class="input">
						<label for="retry-logic-duration">
							Duration
							<span class="bg__grey__light rounded__4px padding-x__4px position__absolute position--right__0px font__10px font__weight-400">required</span>
						</label>
						<input
							type="text"
							id="retry-logic-duration"
							placeholder="e.g 3s"
							formControlName="duration"
							[ngClass]="{ invalid: projectForm.get('strategy.duration')?.touched && projectForm.get('strategy.duration')?.invalid }"
						/>

						<div class="input__error input__error__danger" *ngIf="projectForm.get('strategy.duration')?.touched && projectForm.get('strategy.duration')?.invalid">
							<img src="assets/img/input-error-icon.svg" alt="input error icon" />
							<span>Please enter your retry logic duration</span>
						</div>
					</div>

					<div class="input">
						<label for="retry-logic-count">
							Limit
							<span class="bg__grey__light rounded__4px padding-x__4px position__absolute position--right__0px font__10px font__weight-400">required</span>
						</label>
						<input
							type="text"
							id="retry-logic-count"
							placeholder="e.g 5"
							formControlName="retry_count"
							[ngClass]="{ invalid: projectForm.get('strategy.retry_count')?.touched && projectForm.get('strategy.retry_count')?.invalid }"
						/>

						<div class="input__error input__error__danger" *ngIf="projectForm.get('strategy.retry_count')?.touched && projectForm.get('strategy.retry_count')?.invalid">
							<img src="assets/img/input-error-icon.svg" alt="input error icon" />
							<span>Please enter a retry limit</span>
>>>>>>> 26b5ca38
						</div>
					</div>
				</div>
				<h3 class="margin-top__24px margin-bottom__16px flex flex__align-items-center">
					Retry Logic
					<app-tooltip [size]="'small'" position="right" class="margin-left__4px">
						These are the specifications for the retry mechanism for your endpoints. In Linear time retry, event retries are done in linear time, while in Exponential back off retry, events are
						retried progressively increasing the time before the next retry attempt.
					</app-tooltip>
				</h3>
				<div class="grid grid__col-2 grid--gap__24px" formGroupName="strategy">
					<div class="input">
						<label for="type">
							Mechanism
							<span class="bg__grey__light rounded__4px padding-x__4px position__absolute position--right__0px font__10px font__weight-400">required</span>
						</label>
						<select name="type" id="type" formControlName="type" [ngClass]="{ invalid: projectForm.get('strategy.type')?.touched && projectForm.get('strategy.type')?.invalid }">
							<option *ngFor="let type of retryLogicTypes" [value]="type.id">{{ type.type }}</option>
						</select>
						<div class="input__error input__error__danger" *ngIf="projectForm.get('strategy.type')?.touched && projectForm.get('strategy.type')?.invalid">
							<img src="assets/img/input-error-icon.svg" alt="input error icon" />
							<span>Please select a retry logic mechanism</span>
						</div>
					</div>

					<div class="input">
						<label for="retry-logic-duration">
							Duration
							<span class="bg__grey__light rounded__4px padding-x__4px position__absolute position--right__0px font__10px font__weight-400">required</span>
						</label>
						<input
							type="text"
							id="retry-logic-duration"
							placeholder="e.g 3s"
							formControlName="duration"
							[ngClass]="{ invalid: projectForm.get('strategy.duration')?.touched && projectForm.get('strategy.duration')?.invalid }"
						/>

<<<<<<< HEAD
						<div class="input__error input__error__danger" *ngIf="projectForm.get('strategy.duration')?.touched && projectForm.get('strategy.duration')?.invalid">
							<img src="assets/img/input-error-icon.svg" alt="input error icon" />
							<span>Please enter your retry logic duration</span>
						</div>
					</div>
					<div class="input">
						<label for="retry-logic-count">
							Limit
							<span class="bg__grey__light rounded__4px padding-x__4px position__absolute position--right__0px font__10px font__weight-400">required</span>
						</label>
						<input
							type="text"
							id="retry-logic-count"
							placeholder="e.g 5"
							formControlName="retry_count"
							[ngClass]="{ invalid: projectForm.get('strategy.retry_count')?.touched && projectForm.get('strategy.retry_count')?.invalid }"
						/>

						<div class="input__error input__error__danger" *ngIf="projectForm.get('strategy.retry_count')?.touched && projectForm.get('strategy.retry_count')?.invalid">
							<img src="assets/img/input-error-icon.svg" alt="input error icon" />
							<span>Please enter a retry limit</span>
						</div>
					</div>
				</div>
=======
>>>>>>> 26b5ca38
				<h3 class="margin-top__24px margin-bottom__16px flex flex__align-items-center">
					Rate Limit Parameters
					<app-tooltip [size]="'small'" position="right" class="margin-left__4px">These are the specifications for how many events are to be sent to an endpoint per time</app-tooltip>
				</h3>
				<div class="grid grid__col-2 grid--gap__24px">
					<div class="input">
						<label for="rate-limit-duration">
							Duration
							<span class="bg__grey__light rounded__4px padding-x__4px position__absolute position--right__0px font__10px font__weight-400">required</span>
						</label>
						<input
							type="text"
							id="rate-limit-duration"
							placeholder="e.g 1m"
							formControlName="rate_limit_duration"
							[ngClass]="{ invalid: projectForm.controls['rate_limit_duration'].touched && projectForm.controls['rate_limit_duration'].invalid }"
						/>
<<<<<<< HEAD

=======
>>>>>>> 26b5ca38
						<div class="input__error input__error__danger" *ngIf="projectForm.controls['rate_limit_duration'].touched && projectForm.controls['rate_limit_duration'].invalid">
							<img src="assets/img/input-error-icon.svg" alt="input error icon" />
							<span>Please enter your rate limit duration</span>
						</div>
					</div>
<<<<<<< HEAD
=======

>>>>>>> 26b5ca38
					<div class="input">
						<label for="rate-limit-count">
							Limit
							<span class="bg__grey__light rounded__4px padding-x__4px position__absolute position--right__0px font__10px font__weight-400">required</span>
						</label>
						<input
							type="number"
							id="rate-limit-count"
							placeholder="e.g 5000"
							formControlName="rate_limit"
							[ngClass]="{ invalid: projectForm.controls['rate_limit'].touched && projectForm.controls['rate_limit'].invalid }"
						/>
<<<<<<< HEAD

=======
>>>>>>> 26b5ca38
						<div class="input__error input__error__danger" *ngIf="projectForm.controls['rate_limit'].touched && projectForm.controls['rate_limit'].invalid">
							<img src="assets/img/input-error-icon.svg" alt="input error icon" />
							<span>Please enter a rate limit</span>
						</div>
					</div>
				</div>

				<h3 class="margin-top__24px margin-bottom__16px">Disable Failing Endpoints</h3>
				<div class="project-types grid grid__col-2 grid--gap__24px">
					<div class="project-type checkbox-option">
						<input type="radio" id="true" name="disable_endpoint" [value]="true" formControlName="disable_endpoint" />
						<label for="true" class="border__all padding-all__16px rounded__4px display__block animate">
							<div class="flex flex__align-items-center">
								<div class="checkbox rounded__50px margin-bottom__0px border__all width__16px height__16px animate"></div>
								<p class="font__14px font__weight-600 margin-left__8px">True</p>
							</div>
							<p class="color__grey font__12px font__weight-400">Endpoints would be disabled automatically when they are failing.</p>
						</label>
					</div>

					<div class="project-type checkbox-option">
						<input type="radio" id="false" name="disable_endpoint" [value]="false" formControlName="disable_endpoint" />
						<label for="false" class="border__all padding-all__16px rounded__4px display__block animate">
							<div class="flex flex__align-items-center">
								<div class="checkbox rounded__50px margin-bottom__0px border__all width__16px height__16px animate"></div>
								<p class="font__14px font__weight-600 margin-left__8px">False</p>
							</div>
							<p class="color__grey font__12px font__weight-400">Endpoints are not automatically disabled when they are failing.</p>
						</label>
					</div>
				</div>
			</div>

			<div class="button-container flex flex__justify-end margin-top__32px">
				<button routerLink="/" class="button button__white padding-y__12px padding-x__28px rounded__8px margin-right__16px" type="button">Cancel</button>

				<button class="button button__primary button--has-icon padding-y__12px padding-x__28px rounded__8px" [disabled]="isCreatingProject">
					Create Project
					<svg width="24" height="24" class="margin-left__8px" fill="#FCFCFC">
						<use xlink:href="#arrow-right-icon"></use>
					</svg>
				</button>
			</div>
		</form>

		<div class="card padding-all__24px margin-bottom__24px" *ngIf="projectStage !== 'createProject'">
			<ul class="setup-steps flex flex__align-items-center border__bottom padding-bottom__24px">
				<li class="setup-step--step done" *ngIf="projectType === 'incoming'">
					<div class="line"></div>
					<div class="margin-top__4px flex flex__align-items-center">
						<div class="checkbox margin-all__0px width__16px height__16px border__all rounded__50px"></div>
						<div class="text margin-left__8px font__14px font__weight-500">Create Source</div>
					</div>
				</li>
				<li class="setup-step--step current">
					<div class="line bg__primary"></div>
					<div class="margin-top__4px flex flex__align-items-center">
						<div class="checkbox margin-all__0px width__16px height__16px border__all rounded__50px"></div>
						<div class="text margin-left__8px font__14px font__weight-500">Create Application</div>
					</div>
				</li>
				<li class="setup-step--step">
					<div class="line bg__primary"></div>
					<div class="margin-top__4px flex flex__align-items-center">
						<div class="checkbox margin-all__0px width__16px height__16px border__all rounded__50px"></div>
						<div class="text margin-left__8px font__14px font__weight-500">Create Subscription</div>
					</div>
				</li>
			</ul>

			<div *ngIf="projectStage === 'createSource'">
				<h3 class="margin-top__24px font__weight-600 font__18px">Create your first source</h3>
				<p class="font__14px color__grey margin-top__8px width__80">
					Your source represents the etiam diam mi, egestas tortor nulla quis consectetur mauris eget. Penatibus placerat massa, lectus lectus
				</p>
			</div>
			<div *ngIf="projectStage === 'createApplication'">
				<h3 class="margin-top__24px font__weight-600 font__18px">Create your first application</h3>
				<p class="font__14px color__grey margin-top__8px width__80">
					Your source represents the etiam diam mi, egestas tortor nulla quis consectetur mauris eget. Penatibus placerat massa, lectus lectus
				</p>
			</div>
		</div>

		<app-create-source *ngIf="projectStage === 'createSource'"></app-create-source>

		<app-create-app *ngIf="projectStage === 'createApplication'" (discardApp)="cancel()" (createApp)="projectStage = 'createSubscription'"></app-create-app>
	</div>
</div><|MERGE_RESOLUTION|>--- conflicted
+++ resolved
@@ -95,16 +95,11 @@
 							<option *ngFor="let hash of hashAlgorithms" [value]="hash">{{ hash }}</option>
 						</select>
 						<div class="input__error input__error__danger" *ngIf="projectForm.get('signature.hash')?.touched && projectForm.get('signature.hash')?.invalid">
-<<<<<<< HEAD
 							<img src="assets/img/input-error-icon.svg" alt="input error icon" />
 							<span>Please select a hash</span>
-=======
-							<img src="assets/img/input-error-icon.svg" alt="input error icon" />
-							<span>Please select a hash</span>
-						</div>
-					</div>
-				</div>
-
+						</div>
+					</div>
+				</div>
 				<h3 class="margin-top__24px margin-bottom__16px flex flex__align-items-center">
 					Retry Logic
 					<app-tooltip [size]="'small'" position="right" class="margin-left__4px">
@@ -145,7 +140,6 @@
 							<span>Please enter your retry logic duration</span>
 						</div>
 					</div>
-
 					<div class="input">
 						<label for="retry-logic-count">
 							Limit
@@ -162,72 +156,9 @@
 						<div class="input__error input__error__danger" *ngIf="projectForm.get('strategy.retry_count')?.touched && projectForm.get('strategy.retry_count')?.invalid">
 							<img src="assets/img/input-error-icon.svg" alt="input error icon" />
 							<span>Please enter a retry limit</span>
->>>>>>> 26b5ca38
-						</div>
-					</div>
-				</div>
-				<h3 class="margin-top__24px margin-bottom__16px flex flex__align-items-center">
-					Retry Logic
-					<app-tooltip [size]="'small'" position="right" class="margin-left__4px">
-						These are the specifications for the retry mechanism for your endpoints. In Linear time retry, event retries are done in linear time, while in Exponential back off retry, events are
-						retried progressively increasing the time before the next retry attempt.
-					</app-tooltip>
-				</h3>
-				<div class="grid grid__col-2 grid--gap__24px" formGroupName="strategy">
-					<div class="input">
-						<label for="type">
-							Mechanism
-							<span class="bg__grey__light rounded__4px padding-x__4px position__absolute position--right__0px font__10px font__weight-400">required</span>
-						</label>
-						<select name="type" id="type" formControlName="type" [ngClass]="{ invalid: projectForm.get('strategy.type')?.touched && projectForm.get('strategy.type')?.invalid }">
-							<option *ngFor="let type of retryLogicTypes" [value]="type.id">{{ type.type }}</option>
-						</select>
-						<div class="input__error input__error__danger" *ngIf="projectForm.get('strategy.type')?.touched && projectForm.get('strategy.type')?.invalid">
-							<img src="assets/img/input-error-icon.svg" alt="input error icon" />
-							<span>Please select a retry logic mechanism</span>
-						</div>
-					</div>
-
-					<div class="input">
-						<label for="retry-logic-duration">
-							Duration
-							<span class="bg__grey__light rounded__4px padding-x__4px position__absolute position--right__0px font__10px font__weight-400">required</span>
-						</label>
-						<input
-							type="text"
-							id="retry-logic-duration"
-							placeholder="e.g 3s"
-							formControlName="duration"
-							[ngClass]="{ invalid: projectForm.get('strategy.duration')?.touched && projectForm.get('strategy.duration')?.invalid }"
-						/>
-
-<<<<<<< HEAD
-						<div class="input__error input__error__danger" *ngIf="projectForm.get('strategy.duration')?.touched && projectForm.get('strategy.duration')?.invalid">
-							<img src="assets/img/input-error-icon.svg" alt="input error icon" />
-							<span>Please enter your retry logic duration</span>
-						</div>
-					</div>
-					<div class="input">
-						<label for="retry-logic-count">
-							Limit
-							<span class="bg__grey__light rounded__4px padding-x__4px position__absolute position--right__0px font__10px font__weight-400">required</span>
-						</label>
-						<input
-							type="text"
-							id="retry-logic-count"
-							placeholder="e.g 5"
-							formControlName="retry_count"
-							[ngClass]="{ invalid: projectForm.get('strategy.retry_count')?.touched && projectForm.get('strategy.retry_count')?.invalid }"
-						/>
-
-						<div class="input__error input__error__danger" *ngIf="projectForm.get('strategy.retry_count')?.touched && projectForm.get('strategy.retry_count')?.invalid">
-							<img src="assets/img/input-error-icon.svg" alt="input error icon" />
-							<span>Please enter a retry limit</span>
-						</div>
-					</div>
-				</div>
-=======
->>>>>>> 26b5ca38
+						</div>
+					</div>
+				</div>
 				<h3 class="margin-top__24px margin-bottom__16px flex flex__align-items-center">
 					Rate Limit Parameters
 					<app-tooltip [size]="'small'" position="right" class="margin-left__4px">These are the specifications for how many events are to be sent to an endpoint per time</app-tooltip>
@@ -245,19 +176,11 @@
 							formControlName="rate_limit_duration"
 							[ngClass]="{ invalid: projectForm.controls['rate_limit_duration'].touched && projectForm.controls['rate_limit_duration'].invalid }"
 						/>
-<<<<<<< HEAD
-
-=======
->>>>>>> 26b5ca38
 						<div class="input__error input__error__danger" *ngIf="projectForm.controls['rate_limit_duration'].touched && projectForm.controls['rate_limit_duration'].invalid">
 							<img src="assets/img/input-error-icon.svg" alt="input error icon" />
 							<span>Please enter your rate limit duration</span>
 						</div>
 					</div>
-<<<<<<< HEAD
-=======
-
->>>>>>> 26b5ca38
 					<div class="input">
 						<label for="rate-limit-count">
 							Limit
@@ -270,10 +193,6 @@
 							formControlName="rate_limit"
 							[ngClass]="{ invalid: projectForm.controls['rate_limit'].touched && projectForm.controls['rate_limit'].invalid }"
 						/>
-<<<<<<< HEAD
-
-=======
->>>>>>> 26b5ca38
 						<div class="input__error input__error__danger" *ngIf="projectForm.controls['rate_limit'].touched && projectForm.controls['rate_limit'].invalid">
 							<img src="assets/img/input-error-icon.svg" alt="input error icon" />
 							<span>Please enter a rate limit</span>
