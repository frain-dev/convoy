--- conflicted
+++ resolved
@@ -28,11 +28,8 @@
 import {TeamsModule} from './teams/teams.module';
 import {ConfigButtonComponent} from '../../components/config-button/config-button.component';
 import {TooltipComponent} from 'src/app/components/tooltip/tooltip.component';
-<<<<<<< HEAD
-import { BillingModule } from './billing/billing.module';
-=======
-import { PermissionDirective } from '../../components/permission/permission.directive';
->>>>>>> 0bbbe7fb
+import {PermissionDirective} from '../../components/permission/permission.directive';
+import {BillingModule} from './billing/billing.module';
 
 const routes: Routes = [{ path: '', component: SettingsComponent }];
 
@@ -63,13 +60,9 @@
 		LabelComponent,
 		DialogDirective,
 		TeamsModule,
-<<<<<<< HEAD
-        TooltipComponent,
+		TooltipComponent,
+		PermissionDirective,
 		BillingModule
-=======
-		TooltipComponent,
-		PermissionDirective
->>>>>>> 0bbbe7fb
 	]
 })
 export class SettingsModule {}