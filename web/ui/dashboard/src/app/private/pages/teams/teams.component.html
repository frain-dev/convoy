--- conflicted
+++ resolved
@@ -14,11 +14,7 @@
 				</button>
 			</form>
 
-<<<<<<< HEAD
-			<div convoy-dropdown>
-=======
 			<div convoy-dropdown size="sm">
->>>>>>> c1875242
 				<button dropdownTrigger convoy-button size="sm" fill="outline" color="grey" class="px-10px border border-primary-400 mx-16px min-w-[180px] whitespace-nowrap justify-between h-36px">
 					<span class="text-grey-40 text-12 mr-4px">Filter By:</span>
 					<span class="text-primary-100 text-12 capitalize">{{ selectedFilterOption }} Invites</span>
@@ -26,13 +22,8 @@
 				</button>
 
 				<ul dropdownOptions>
-<<<<<<< HEAD
 					<convoy-list-item convoy-dropdown-option *ngFor="let filterOption of filterOptions" [hover]="true" [active]="selectedFilterOption == filterOption">
 						<button convoy-button fill="text" class="w-full pl-16px text-12 text-black !justify-start capitalize" (click)="toggleFilter(filterOption); dropdownComponent.show = false">{{ filterOption }} Invites</button>
-=======
-					<convoy-list-item *ngFor="let filterOption of filterOptions" [hover]="true" [active]="selectedFilterOption == filterOption">
-						<button convoy-button fill="text" class="w-full" class="pl-16px text-12 text-black justify-start capitalize" (click)="toggleFilter(filterOption); dropdownComponent.show = false">{{ filterOption }} Invites</button>
->>>>>>> c1875242
 					</convoy-list-item>
 				</ul>
 			</div>
@@ -70,17 +61,10 @@
 									</button>
 
 									<ul dropdownOptions>
-<<<<<<< HEAD
 										<li>
-											<button convoy-button fill="clear" color="danger" class="w-full" (click)="showDeactivateModal = !showDeactivateModal; selectedMember = team; currentId = ''; showOverlay = false">Deactivate team member</button>
+											<button convoy-dropdown-option convoy-button fill="clear" color="danger" class="w-full" (click)="showDeactivateModal = !showDeactivateModal; selectedMember = team; currentId = ''; showOverlay = false">Deactivate team member</button>
 										</li>
 									</ul>
-=======
-                                        <li>
-                                            <button convoy-button fill="clear" color="danger" class="w-full" (click)="showDeactivateModal = !showDeactivateModal; selectedMember = team; currentId = ''; showOverlay = false">Deactivate team member</button>
-                                        </li>
-                                    </ul>
->>>>>>> c1875242
 								</div>
 							</td>
 						</tr>
@@ -136,23 +120,13 @@
 									</button>
 
 									<ul dropdownOptions>
-<<<<<<< HEAD
 										<li class="border-b border-b-grey-10">
-											<button convoy-button fill="clear" color="grey" class="w-full" (click)="resendInvite(team.uid); currentId = ''">Resend Invite</button>
+											<button convoy-dropdown-option convoy-button fill="clear" color="grey" class="w-full" (click)="resendInvite(team.uid); currentId = ''">Resend Invite</button>
 										</li>
 										<li>
-											<button convoy-button fill="clear" color="danger" class="w-full" (click)="showCancelInviteModal = true; selectedMember = team; showPendingInvitesDropdown = false">Cancel Invite</button>
+											<button convoy-dropdown-option convoy-button fill="clear" color="danger" class="w-full" (click)="showCancelInviteModal = true; selectedMember = team; showPendingInvitesDropdown = false">Cancel Invite</button>
 										</li>
 									</ul>
-=======
-                                        <li class="border-b border-b-grey-10">
-                                            <button convoy-button fill="clear" color="grey" class="w-full" (click)="resendInvite(team.uid); currentId = ''">Resend Invite</button>
-                                        </li>
-                                        <li>
-                                            <button convoy-button fill="clear" color="danger" class="w-full" (click)="showCancelInviteModal = true; selectedMember = team; showPendingInvitesDropdown = false">Cancel Invite</button>
-                                        </li>
-                                    </ul>
->>>>>>> c1875242
 								</div>
 							</td>
 						</tr>
