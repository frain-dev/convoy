import { Component, OnInit, ViewChild } from '@angular/core';
import { FormBuilder, FormControl, FormGroup, Validators } from '@angular/forms';
import { ActivatedRoute, Router } from '@angular/router';
import { DropdownComponent } from 'src/app/components/dropdown/dropdown.component';
import { PAGINATION } from 'src/app/models/global.model';
import { TEAMS } from 'src/app/models/teams.model';
import { GeneralService } from 'src/app/services/general/general.service';
import { TeamsService } from './teams.service';

@Component({
	selector: 'app-teams',
	templateUrl: './teams.component.html',
	styleUrls: ['./teams.component.scss']
})
export class TeamsComponent implements OnInit {
	@ViewChild(DropdownComponent) dropdownComponent!: DropdownComponent;
	tableHead: string[] = ['Name', 'Role', 'Projects', ''];
	filterOptions: ['active', 'pending'] = ['active', 'pending'];
	showInviteTeamMemberModal = this.router.url.split('/')[2]?.includes('new');
	showDeactivateModal = false;
	showCancelInviteModal = false;
	cancelingInvite = false;
	selectedMember!: TEAMS;
	isFetchingTeamMembers = false;
	isFetchingPendingInvites = false;
	deactivatingUser = false;
	searchString!: string;
	organisationId!: string;
	teams!: { pagination: PAGINATION; content: TEAMS[] };
	pendingInvites!: { pagination: PAGINATION; content: TEAMS[] };
	currentId!: string;
	selectedFilterOption: 'active' | 'pending' = 'active';
	showOverlay = false;
	noData = false;
	noInvitesData = false;
	showFilterDropdown = false;
	invitingUser = false;
	showPendingInvitesDropdown = false;
	inviteUserForm: FormGroup = this.formBuilder.group({
		invitee_email: ['', Validators.compose([Validators.required, Validators.email])],
		role: this.formBuilder.group({
			type: ['super_user', Validators.required]
		})
	});

	constructor(private generalService: GeneralService, private router: Router, private route: ActivatedRoute, private teamService: TeamsService, private formBuilder: FormBuilder) {}

	ngOnInit() {
		this.toggleFilter(this.route.snapshot.queryParams?.inviteType ?? 'active');
	}

	async fetchTeamMembers(requestDetails?: { searchString?: string; page?: number }) {
		this.isFetchingTeamMembers = true;
		const page = requestDetails?.page || this.route.snapshot.queryParams.page || 1;
		try {
			const response = await this.teamService.getTeamMembers({ pageNo: page, searchString: requestDetails?.searchString });
			this.teams = response.data;
			response.data.content.length === 0 ? (this.noData = true) : (this.noData = false);

			this.isFetchingTeamMembers = false;
		} catch {
			this.isFetchingTeamMembers = false;
		}
	}

	toggleFilter(selectedFilter: 'active' | 'pending') {
		this.selectedFilterOption = selectedFilter;
		this.selectedFilterOption === 'active' ? this.fetchTeamMembers() : this.fetchPendingTeamMembers();
		if (!this.router.url.split('/')[2]) this.addFilterToUrl();
	}
	async fetchPendingTeamMembers(requestDetails?: { page?: number }) {
		this.isFetchingPendingInvites = true;
		const page = requestDetails?.page || this.route.snapshot.queryParams.pendingInvites || 1;
		try {
			const response = await this.teamService.getPendingTeamMembers({ pageNo: page });
			this.pendingInvites = response.data;
			response.data.content.length === 0 ? (this.noInvitesData = true) : (this.noInvitesData = false);
			this.isFetchingPendingInvites = false;
		} catch {
			this.isFetchingPendingInvites = false;
		}
	}

	searchTeam(searchDetails: { searchInput?: any }) {
		const searchString: string = searchDetails?.searchInput?.target?.value || this.searchString;
		this.fetchTeamMembers({ searchString: searchString });
	}

	async deactivateMember() {
		this.deactivatingUser = true;
		const requestOptions = {
			memberId: this.selectedMember?.uid
		};
		try {
			const response = await this.teamService.deactivateTeamMember(requestOptions);
			this.showDeactivateModal = false;
			this.generalService.showNotification({ style: 'success', message: response.message });
			this.fetchTeamMembers();
			this.deactivatingUser = false;
<<<<<<< HEAD
		} catch(error) {
=======
		} catch (error) {
>>>>>>> 735516bf
			this.deactivatingUser = false;
		}
	}

	addFilterToUrl() {
		const queryParams: any = {};
		queryParams.inviteType = this.selectedFilterOption;
		this.router.navigate([], { queryParams: Object.assign({}, queryParams) });
	}

	async inviteUser() {
		if (this.inviteUserForm.invalid) return this.inviteUserForm.markAsTouched();
		this.invitingUser = true;
		try {
			const response = await this.teamService.inviteUserToOrganisation(this.inviteUserForm.value);
			this.generalService.showNotification({ message: response.message, style: 'success' });
			this.inviteUserForm.reset();
			this.invitingUser = false;
			this.router.navigate(['/team'], { queryParams: { inviteType: 'pending' } });
		} catch {
			this.invitingUser = false;
		}
	}

	async resendInvite(inviteId: string) {
		try {
			const response = await this.teamService.resendPendingInvite(inviteId);
			this.generalService.showNotification({ message: response.message, style: 'success' });
			this.fetchPendingTeamMembers();
		} catch {}
	}

	async cancelInvite() {
		this.cancelingInvite = true;
		try {
			const response = await this.teamService.cancelPendingInvite(this.currentId);
			this.generalService.showNotification({ message: response.message, style: 'success' });
			this.fetchPendingTeamMembers();
			this.currentId = '';
			this.showCancelInviteModal = false;
			this.cancelingInvite = false;
		} catch {
			this.cancelingInvite = false;
		}
	}

	goToTeams() {
		this.router.navigateByUrl('/team');
	}

	openCreateTeamModal() {
		this.router.navigateByUrl('/team/new');
	}
}<|MERGE_RESOLUTION|>--- conflicted
+++ resolved
@@ -97,11 +97,7 @@
 			this.generalService.showNotification({ style: 'success', message: response.message });
 			this.fetchTeamMembers();
 			this.deactivatingUser = false;
-<<<<<<< HEAD
-		} catch(error) {
-=======
 		} catch (error) {
->>>>>>> 735516bf
 			this.deactivatingUser = false;
 		}
 	}
