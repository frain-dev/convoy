--- conflicted
+++ resolved
@@ -1,10 +1,3 @@
-<<<<<<< HEAD
-<div class="page padding-top__60px" *ngIf="!noData">
-	<div class="page__head">
-		<div>
-			<h3 class="margin-bottom__8px">Projects</h3>
-			<p class="page__head--sub">All your project's summary at a glance</p>
-=======
 <convoy-loader *ngIf="isloadingOrganisations"></convoy-loader>
 
 <ng-container *ngIf="!isloadingOrganisations && organisations.length > 0">
@@ -14,7 +7,6 @@
 				<h3 class="margin-bottom__8px">Projects</h3>
 				<p class="page__head--sub">All your project's summary at a glance</p>
 			</div>
->>>>>>> 19ba7308
 		</div>
 
 		<ul class="grid projects-grid" *ngIf="isLoadingProjects">
@@ -94,16 +86,9 @@
 	</div>
 </div>
 
-<<<<<<< HEAD
-		<li>
-			<a routerLink="./new" class="card new-project-card rounded__8px bg__white flex flex__align-items-center flex__justify-center padding-y__32px">
-				<svg width="22" height="22" class="margin-right__8px" fill="var(--primary-color)">
-					<use xlink:href="#plus-icon"></use>
-				</svg>
-				<span class="color__primary font__weight-500">Create new project</span>
-			</a>
-		</li>
-	</ul>
+<div class="_overlay z-index--2" *ngIf="showOrganisationModal" (click)="showOrganisationModal = false"></div>
+<div class="modal modal__right z-index--3" *ngIf="showOrganisationModal">
+	<app-create-organisation (closeModal)="setOrganisation()"></app-create-organisation>
 </div>
 <div class="page margin-top__40px" *ngIf="noData && !isLoadingProjects">
 	<div class="page--empty-state">
@@ -114,9 +99,4 @@
 		<p>All your project's summary at a glance</p>
 		<button class="button button__primary" routerLink="./new">Create Project</button>
 	</div>
-=======
-<div class="_overlay z-index--2" *ngIf="showOrganisationModal" (click)="showOrganisationModal = false"></div>
-<div class="modal modal__right z-index--3" *ngIf="showOrganisationModal">
-	<app-create-organisation (closeModal)="setOrganisation()"></app-create-organisation>
->>>>>>> 19ba7308
 </div>