<convoy-page>
	<ng-container *ngIf="isLoadingProjects">
		<div class="bg-grey-10 rounded-[24px] animate-pulse h-4 w-20 mb-20px"></div>
		<div class="bg-grey-10 rounded-[24px] animate-pulse h-4 w-60 mb-24px"></div>

<<<<<<< HEAD
		<div class="grid grid-cols-3 desktop:grid-cols-2 gap-6">
=======
<ng-container *ngIf="!isloadingOrganisations && organisations.length">
	<div convoy-page>
		<ng-container *ngIf="!isLoadingProjects && projects.length">
			<h3 class="mb-2 font-semibold">Projects</h3>
			<p class="text-grey-40 text-14 font-medium mb-24px">All your project's summary at a glance</p>
		</ng-container>

		<ng-container *ngIf="isLoadingProjects">
			<div class="bg-grey-10 rounded-[24px] animate-pulse h-4 w-20 mb-20px"></div>
			<div class="bg-grey-10 rounded-[24px] animate-pulse h-4 w-60 mb-24px"></div>
		</ng-container>

		<div class="grid grid-cols-3 desktop:grid-cols-2 gap-6" *ngIf="isLoadingProjects">
>>>>>>> 8d272e7c
			<div *ngFor="let index of projectsLoaderIndex" class="rounded-8px bg-white-100 block border border-grey-10">
				<div class="px-6 py-4 flex items-center justify-between border-b border-b-grey-10">
					<div class="flex items-center">
						<div class="bg-primary-500 w-6 h-6 rounded-[50px] mr-2 flex items-center justify-center">
							<svg width="16" height="16" fill="#477db3" stroke="#477db3">
								<use xlink:href="#top-right-icon"></use>
							</svg>
						</div>
						<div class="bg-grey-10 rounded-[24px] animate-pulse h-4 w-140px"></div>
					</div>

					<div class="bg-grey-10 rounded-[24px] animate-pulse h-4 w-16"></div>
				</div>

				<div class="flex items-center p-0">
					<div class="py-2 px-6 w-2/5">
						<div class="bg-grey-10 rounded-[24px] animate-pulse h-4 w-18"></div>
					</div>
					<div class="py-2 px-6 w-3/5 flex items-center justify-between border-l border-l-grey-10">
						<div class="bg-grey-10 rounded-[24px] animate-pulse h-4 w-16"></div>
						<div class="bg-grey-10 rounded-[24px] animate-pulse h-4 w-10"></div>
					</div>
				</div>
			</div>
		</div>
	</ng-container>

	<ng-container *ngIf="!isLoadingProjects && projects.length">
		<h3 class="mb-2 font-semibold">Projects</h3>
		<p class="text-grey-40 text-14 font-medium mb-24px">All your project's summary at a glance</p>

		<div class="grid grid-cols-3 desktop:grid-cols-2 gap-6">
			<a routerLink="./new" class="rounded-8px bg-white-100 border border-dashed border-primary-100 flex items-center justify-center py-8 transition-all duration-300 hover:shadow-[0_4px_20px_-2px_rgba(50,50,71,0.08)]">
				<svg width="22" height="22" class="mr-2" fill="#477db3">
					<use xlink:href="#plus-icon"></use>
				</svg>
				<span class="text-primary-100 font-medium text-16">Create new project</span>
			</a>

			<ng-container *ngFor="let project of projects">
				<button (click)="getProjectDetails(project.uid)" class="rounded-8px bg-white-100 block border border-grey-10 transition-all duration-300 hover:shadow-[0_4px_20px_-2px_rgba(50,50,71,0.08)] text-left">
					<div class="px-6 py-4 flex items-center justify-between border-b border-b-grey-10">
						<div class="flex items-center">
							<div class="bg-primary-500 w-6 h-6 rounded-[50px] mr-2 flex items-center justify-center">
								<svg width="16" height="16" class="fill-primary-100 stroke-primary-100" [ngClass]="{ 'rotate-180': project.type === 'incoming' }">
									<use xlink:href="#top-right-icon"></use>
								</svg>
							</div>
							<h4 class="cursor-pointer text-14 font-medium">{{ project.name }}</h4>
						</div>

						<div class="bg-primary-500 rounded-8px px-2 pt-[1px] text-10 font-medium text-primary-100 uppercase">{{ project.type || '-' }}</div>
					</div>

					<div class="flex items-center p-0">
						<div class="py-2 px-6 text-12 font-medium w-1/2 whitespace-nowrap">
							<span class="text-black mr-2">{{ project.statistics?.messages_sent | number }}</span>
							<span class="text-grey-40">Events {{ project.type === 'incoming' ? 'Received' : 'Sent' }}</span>
						</div>
						<div class="py-2 px-6 w-1/2 whitespace-nowrap flex items-center justify-between border-l border-l-grey-10">
							<div class="text-12 font-medium">
								<span class="text-black mr-2">{{ project.statistics?.total_endpoints | number }}</span>
								<span class="text-grey-40">Endpoints</span>
							</div>
							<svg width="20" height="20" fill="#477db3">
								<use xlink:href="#arrow-right-icon"></use>
							</svg>
						</div>
					</div>
				</button>
			</ng-container>
		</div>
<<<<<<< HEAD
	</ng-container>

	<convoy-loader *ngIf="isLoadingProject" position="fixed"></convoy-loader>
</convoy-page>
=======
	</div>
</ng-container>
>>>>>>> 8d272e7c
<|MERGE_RESOLUTION|>--- conflicted
+++ resolved
@@ -1,25 +1,9 @@
-<convoy-page>
+<div convoy-page>
 	<ng-container *ngIf="isLoadingProjects">
 		<div class="bg-grey-10 rounded-[24px] animate-pulse h-4 w-20 mb-20px"></div>
 		<div class="bg-grey-10 rounded-[24px] animate-pulse h-4 w-60 mb-24px"></div>
 
-<<<<<<< HEAD
 		<div class="grid grid-cols-3 desktop:grid-cols-2 gap-6">
-=======
-<ng-container *ngIf="!isloadingOrganisations && organisations.length">
-	<div convoy-page>
-		<ng-container *ngIf="!isLoadingProjects && projects.length">
-			<h3 class="mb-2 font-semibold">Projects</h3>
-			<p class="text-grey-40 text-14 font-medium mb-24px">All your project's summary at a glance</p>
-		</ng-container>
-
-		<ng-container *ngIf="isLoadingProjects">
-			<div class="bg-grey-10 rounded-[24px] animate-pulse h-4 w-20 mb-20px"></div>
-			<div class="bg-grey-10 rounded-[24px] animate-pulse h-4 w-60 mb-24px"></div>
-		</ng-container>
-
-		<div class="grid grid-cols-3 desktop:grid-cols-2 gap-6" *ngIf="isLoadingProjects">
->>>>>>> 8d272e7c
 			<div *ngFor="let index of projectsLoaderIndex" class="rounded-8px bg-white-100 block border border-grey-10">
 				<div class="px-6 py-4 flex items-center justify-between border-b border-b-grey-10">
 					<div class="flex items-center">
@@ -92,12 +76,14 @@
 				</button>
 			</ng-container>
 		</div>
-<<<<<<< HEAD
 	</ng-container>
 
+	<!-- empty state  -->
+	<div class="py-100px mt-24px" convoy-card *ngIf="!isLoadingProjects && !projects.length">
+		<div convoy-empty-state imgSrc="/assets/img/events-empty-state-image.svg" heading="You currently have no projects" description="Your incoming and outgoing projects appear here." id="subscriptions-empty-state">
+			<button convoy-button emptyStateCTA routerLink="./new" class="mt-36px">Create a Project</button>
+		</div>
+	</div>
+
 	<convoy-loader *ngIf="isLoadingProject" position="fixed"></convoy-loader>
-</convoy-page>
-=======
-	</div>
-</ng-container>
->>>>>>> 8d272e7c
+</div>