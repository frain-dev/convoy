--- conflicted
+++ resolved
@@ -14,17 +14,10 @@
 						<li *ngIf="organisations?.length && projects?.length">
 							<a routerLink="/projects" routerLinkActive="bg-primary-500 text-primary-100 font-medium" class="py-8px px-16px mr-32px rounded-4px text-14 transition-all duration-200">Projects</a>
 						</li>
-<<<<<<< HEAD
-						<li *ngIf="organisations?.length && projects?.length">
-							<a routerLink="/team" routerLinkActive="bg-primary-500 text-primary-100 font-medium" class="py-8px px-16px mr-32px rounded-4px text-14 transition-all duration-200">Team</a>
-						</li>
-						<li *ngIf="organisations?.length && projects?.length">
-=======
 						<li *ngIf="organisations?.length">
 							<a routerLink="/team" routerLinkActive="bg-primary-500 text-primary-100 font-medium" class="py-8px px-16px mr-32px rounded-4px text-14 transition-all duration-200">Team</a>
 						</li>
 						<li *ngIf="organisations?.length">
->>>>>>> 27b30a97
 							<a routerLink="/settings" routerLinkActive="bg-primary-500 text-primary-100 font-medium" class="py-8px px-16px mr-32px rounded-4px text-14 transition-all duration-200">Settings</a>
 						</li>
 					</ul>
@@ -91,10 +84,7 @@
 			</div>
 		</div>
 	</header>
-<<<<<<< HEAD
-=======
 
->>>>>>> 27b30a97
 	<convoy-github-star *ngIf="!isProjectDetailsPage"></convoy-github-star>
 
 	<app-create-organisation *ngIf="showAddOrganisationModal" (closeModal)="closeAddOrganisationModal($event)"></app-create-organisation>
@@ -104,11 +94,7 @@
 	<router-outlet></router-outlet>
 </div>
 
-<<<<<<< HEAD
-<div class="absolute left-30px top-[80vh] transition-all duration-300 w-fit bg-white-100 shadow-sm flex flex-col justify-center items-center rounded-12px px-24px pb-28px pt-10px z-50" *ngIf="showHelpCard">
-=======
 <div class="fixed left-30px top-[80vh] transition-all duration-300 w-fit bg-white-100 shadow-sm flex flex-col justify-center items-center rounded-12px px-24px pb-28px pt-10px z-50" *ngIf="showHelpCard">
->>>>>>> 27b30a97
 	<img src="/assets/img/svg/help-circle.svg" alt="Help image" class="w-24px h-24px mb-10px" />
 	<a target="_blank" href="https://getconvoy.io/docs" rel="noreferrer" class="text-grey-60 text-14 text-center">Need help? Go to docs</a>
 </div>