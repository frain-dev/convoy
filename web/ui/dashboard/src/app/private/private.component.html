--- conflicted
+++ resolved
@@ -96,17 +96,11 @@
 
 		<convoy-verify-email *ngIf="showVerifyEmailModal" (closeModal)="showVerifyEmailModal = false"></convoy-verify-email>
 
-		<div convoyOverlay *ngIf="!isEmailVerified" (click)="showVerifyEmailModal = true"></div>
-
-<<<<<<< HEAD
-	<router-outlet></router-outlet>
-=======
 		<router-outlet></router-outlet>
 	</div>
 
 	<!-- Convoy version -->
 	<p class="text-center text-grey-20 pt-80px pb-20px">Convoy {{ convoyVersion }}</p>
->>>>>>> 50e96383
 </div>
 
 <div class="fixed left-30px top-[80vh] transition-all duration-300 w-fit bg-white-100 shadow-sm flex flex-col justify-center items-center rounded-12px px-24px pb-28px pt-10px z-50" *ngIf="showHelpCard">
