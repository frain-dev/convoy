--- conflicted
+++ resolved
@@ -2,11 +2,9 @@
 	<div class="dashboard--header--container">
 		<div class="flex flex__align-items-center">
 			<a target="_blank" href="https://getconvoy.io" rel="noreferrer">
-<<<<<<< HEAD
+
 				<img src="/assets/img/logo.svg" alt="convoy logo" class="logo" />
-=======
-				<img src="/assets/img/logo.svg" alt="convoy logo" class="logo"/>
->>>>>>> 2e5b11ff
+
 			</a>
 
 			<nav>
@@ -29,11 +27,8 @@
 				<img src="/assets/img/doc-icon-primary.svg" alt="doc icon" />
 				<span class="font__weight-400 color__primary">Go to docs</span>
 			</a>
-<<<<<<< HEAD
 
-=======
-			
->>>>>>> 2e5b11ff
+
 			<div class="dropdown" *ngIf="authDetails()">
 				<button class="button__more with-padding button--has-icon icon-left" (click)="showOrgDropdown = !showOrgDropdown; showOverlay = true">
 					<div class="badge">
@@ -46,7 +41,6 @@
 				<div [ngClass]="{ show: showOrgDropdown }" class="dropdown__menu dropdown__menu__nav larger">
 					<div class="title">Your organisations ({{ organisations?.length || 0 }})</div>
 					<ul *ngIf="organisations?.length">
-<<<<<<< HEAD
 						<li *ngFor="let organisation of organisations" (click)="selectOrganisation(organisation)">
 							<div class="flex flex__justify-between padding-x__16px padding-bottom__16px">
 								<div class="badge badge__dark">
@@ -59,18 +53,7 @@
 					</ul>
 					<div class="dropdown--footer">
 						<button class="base-button" (click)="showAddOrganisationModal = true; showOrgDropdown = false">
-=======
-						<li class="flex flex__justify-between" *ngFor="let organisation of organisations" (click)="selectOrganisation(organisation)">
-							<div class="badge badge__dark">
-								<div class="icon">{{ organisation?.name?.slice(0, 1) }}</div>
-								<p class="name">{{ organisation?.name }}</p>
-							</div>
-							<img *ngIf="organisation.uid == userOrganization?.uid" src="/assets/img/check-icon-primary.svg" alt="check icon" />
-						</li>
-					</ul>
-					<div class="dropdown--footer">
-						<button class="base-button" (click)="showOrgDropdown = false">
->>>>>>> 2e5b11ff
+
 							<img src="/assets/img/add-circlar-icon.svg" alt="add icon" />
 							Add another Organization
 						</button>
@@ -93,11 +76,9 @@
 							<p class="color__grey padding-left__16px">My account</p>
 						</li>
 						<li routerLink="/organisation-settings" (click)="showMoreDropdown = false; showOverlay = false">
-<<<<<<< HEAD
+
 							<p class="color__grey padding-left__16px">Organisation settings</p>
-=======
-							<p class="color__grey padding-left__16px">Organization settings</p>
->>>>>>> 2e5b11ff
+
 						</li>
 					</ul>
 					<div class="border__top padding-x__32px padding-bottom__24px padding-top__16px">
@@ -109,12 +90,10 @@
 	</div>
 </header>
 <div class="overlay" *ngIf="showOverlay" (click)="showOverlay = false; showMoreDropdown = false; showOrgDropdown = false"></div>
-<<<<<<< HEAD
+
 <div class="_overlay z-index--2" *ngIf="showAddOrganisationModal" (click)="showAddOrganisationModal = false"></div>
 <div class="modal modal__right z-index--3" *ngIf="showAddOrganisationModal">
 	<app-create-organisation (closeModal)="closeAddOrganisationModal()"></app-create-organisation>
 </div>
-=======
 
->>>>>>> 2e5b11ff
 <router-outlet></router-outlet>