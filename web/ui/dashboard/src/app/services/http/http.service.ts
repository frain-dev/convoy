--- conflicted
+++ resolved
@@ -10,228 +10,6 @@
     providedIn: 'root'
 })
 export class HttpService {
-<<<<<<< HEAD
-	APIURL = `${environment.production ? location.origin : 'http://localhost:5005'}/ui`;
-	APP_PORTAL_APIURL = `${environment.production ? location.origin : 'http://localhost:5005'}/portal-api`;
-	token = this.route.snapshot.queryParams?.token;
-	ownerId = this.route.snapshot.queryParams?.owner_id;
-
-	constructor(private router: Router, private generalService: GeneralService, private route: ActivatedRoute, private projectService: ProjectService) {}
-
-	authDetails(): { access_token?: string; refresh_token?: string; authState: boolean } {
-		const authDetails = localStorage.getItem('CONVOY_AUTH_TOKENS');
-		if (authDetails && authDetails !== 'undefined') {
-			const token = JSON.parse(authDetails);
-			return { access_token: token.access_token, refresh_token: token.refresh_token, authState: true };
-		} else {
-			return { authState: false };
-		}
-	}
-
-	buildRequestQuery(query?: { [k: string]: any }) {
-		// Create a new object if query is undefined
-		const safeQuery: { [k: string]: any } = query || {};
-
-		// add portal link query if available
-		if (this.token) safeQuery.token = this.token;
-
-		// add owner_id if available
-		if (this.ownerId) safeQuery.owner_id = this.ownerId;
-
-		// remove empty data and objects in object
-		const cleanedQuery = Object.fromEntries(Object.entries(safeQuery).filter(([_, q]) => q !== '' && q !== undefined && q !== null && typeof q !== 'object'));
-
-		// convert object to query param
-		let cleanedQueryString: string = '';
-
-		Object.keys(cleanedQuery).forEach((q, i) => {
-			try {
-				const queryValue = safeQuery[q];
-				if (queryValue !== undefined) {
-					const queryItem = JSON.parse(queryValue);
-					queryItem.forEach((item: any) => (cleanedQueryString += `${q}=${item}${Object.keys(cleanedQuery).length - 1 !== i ? '&' : ''}`));
-				}
-			} catch (error) {
-				const queryValue = safeQuery[q];
-				if (queryValue !== undefined) {
-					cleanedQueryString += `${q}=${queryValue}${Object.keys(cleanedQuery).length - 1 !== i ? '&' : ''}`;
-				}
-			}
-		});
-
-		// for query items with arrays, process them into a string
-		let queryString = '';
-		Object.keys(safeQuery).forEach((key: any) => {
-			const queryValue = safeQuery[key];
-			if (queryValue !== undefined && typeof queryValue === 'object') {
-				queryValue?.forEach((item: any) => (queryString += `&${key}=${item}`));
-			}
-		});
-
-		return cleanedQueryString + queryString;
-	}
-
-	getOrganisation() {
-		let org = localStorage.getItem('CONVOY_ORG');
-		return org ? JSON.parse(org) : null;
-	}
-
-	getPortalLinkAuthToken() {
-		return localStorage.getItem('CONVOY_PORTAL_LINK_AUTH_TOKEN');
-	}
-
-	getProject() {
-		let project = localStorage.getItem('CONVOY_PROJECT');
-		return project ? JSON.parse(project) : null;
-	}
-
-	buildRequestPath(level?: 'org' | 'org_project'): string {
-		if (!level) return '';
-		const orgId = this.getOrganisation()?.uid;
-		const projectId = this.getProject()?.uid;
-
-		if (level === 'org' && !orgId) return 'error';
-		if (level === 'org_project' && (!orgId || !projectId)) return 'error';
-
-		switch (level) {
-			case 'org':
-				return `/organisations/${orgId}`;
-			case 'org_project':
-				return `/organisations/${orgId}/projects/${projectId}`;
-			default:
-				return '';
-		}
-	}
-
-	buildURL(requestDetails: any): string {
-		if (requestDetails.isOut) return requestDetails.url;
-
-		// Make sure we have a query object
-		const query = requestDetails.query || {};
-
-		// Add token and owner_id to query if they exist
-		if (this.token) {
-			query['token'] = this.token;
-		}
-		if (this.ownerId) {
-			query['owner_id'] = this.ownerId;
-		}
-
-		// Format query string if we have any query params
-		const queryString = Object.keys(query).length > 0 ? '?' + this.buildRequestQuery(query) : '';
-
-		// When token or ownerId is present, use the Portal API URL regardless of other parameters
-		if (this.token || this.ownerId) {
-			return `${this.APP_PORTAL_APIURL}${requestDetails.url}${queryString}`;
-		}
-
-		// Handle regular UI paths
-		if (!requestDetails.level) {
-			return `${this.APIURL}${requestDetails.url}${queryString}`;
-		}
-
-		const requestPath = this.buildRequestPath(requestDetails.level);
-		if (requestPath === 'error') return 'error';
-
-		return `${this.APIURL}${requestPath}${requestDetails.url}${queryString}`;
-	}
-
-	async request(requestDetails: { url: string; body?: any; method: 'get' | 'post' | 'delete' | 'put'; hideNotification?: boolean; query?: { [param: string]: any }; level?: 'org' | 'org_project'; isOut?: boolean; returnFullError?: boolean }): Promise<HTTP_RESPONSE> {
-		requestDetails.hideNotification = !!requestDetails.hideNotification;
-
-		return new Promise(async (resolve, reject) => {
-			try {
-				const http = this.setupAxios({ hideNotification: requestDetails.hideNotification });
-
-				// Use token for authorization if available, otherwise use ownerId or access_token
-				let authToken = this.getPortalLinkAuthToken() || this.token || this.ownerId
-				if (!(this.token || this.ownerId)) {
-					authToken = this.authDetails()?.access_token;
-				}
-
-				const requestHeader = {
-					Authorization: `Bearer ${authToken}`,
-					'X-Convoy-Version': '2024-04-01'
-				};
-
-				// process URL
-				const url = this.buildURL(requestDetails);
-				if (url === 'error') return;
-
-				// make request
-				const { data } = await http.request({ method: requestDetails.method, headers: requestHeader, url, data: requestDetails.body });
-				resolve(data);
-			} catch (error: any) {
-				if (axios.isAxiosError(error)) {
-					const msg = error.response?.data?.message;
-					if ('project not found' === msg) {
-						localStorage.removeItem('CONVOY_PROJECT');
-					}
-					if (requestDetails.returnFullError) {
-						return reject(error);
-					} else {
-						// Return the API error message if available, otherwise fall back to error.message
-						const errorMessage = msg || error.message || 'An unexpected error occurred';
-						return reject(errorMessage);
-					}
-				} else {
-					console.log('unexpected error: ', error);
-					return reject('An unexpected error occurred');
-				}
-			}
-		});
-	}
-
-	setupAxios(requestDetails: { hideNotification: any }) {
-		const http = axios.create();
-
-		// Interceptor
-		http.interceptors.response.use(
-			request => {
-				return request;
-			},
-			error => {
-				if (axios.isAxiosError(error)) {
-					const errorResponse: any = error.response;
-					let errorMessage: any = errorResponse?.data ? errorResponse.data.message : error.message;
-
-					if (error.response?.status == 401 && !this.router.url.split('/')[1].includes('portal')) {
-						this.logUserOut();
-						return Promise.reject(error);
-					}
-
-					if (!requestDetails.hideNotification) {
-						this.generalService.showNotification({
-							message: errorMessage,
-							style: 'error'
-						});
-					}
-					return Promise.reject(error);
-				}
-
-				if (!requestDetails.hideNotification) {
-					let errorMessage: string;
-					error.error?.message ? (errorMessage = error.error?.message) : (errorMessage = 'An error occured, please try again');
-					this.generalService.showNotification({
-						message: errorMessage,
-						style: 'error'
-					});
-				}
-				return Promise.reject(error);
-			}
-		);
-
-		return http;
-	}
-
-	logUserOut() {
-		// save previous location before session timeout
-		if (this.router.url.split('/')[1] !== 'login') localStorage.setItem('CONVOY_LAST_AUTH_LOCATION', location.href);
-
-		// then logout
-		this.router.navigate(['/login'], { replaceUrl: true });
-	}
-=======
     APIURL = `${environment.production ? location.origin : 'http://localhost:5005'}/ui`;
     APP_PORTAL_APIURL = `${environment.production ? location.origin : 'http://localhost:5005'}/portal-api`;
     token: string | undefined;
@@ -370,7 +148,8 @@
         hideNotification?: boolean;
         query?: { [param: string]: any };
         level?: 'org' | 'org_project';
-        isOut?: boolean
+        isOut?: boolean;
+        returnFullError?: boolean
     }): Promise<HTTP_RESPONSE> {
         requestDetails.hideNotification = !!requestDetails.hideNotification;
 
@@ -422,7 +201,13 @@
                     if ('project not found' === msg) {
                         localStorage.removeItem('CONVOY_PROJECT');
                     }
-                    return reject(error);
+                    if (requestDetails.returnFullError) {
+                        return reject(error);
+                    } else {
+                        // Return the API error message if available, otherwise fall back to error.message
+                        const errorMessage = msg || error.message || 'An unexpected error occurred';
+                        return reject(errorMessage);
+                    }
                 } else {
                     console.log('unexpected error: ', error);
                     return reject('An unexpected error occurred');
@@ -480,5 +265,4 @@
         // then logout
         this.router.navigate(['/login'], {replaceUrl: true});
     }
->>>>>>> d4d8acdb
 }