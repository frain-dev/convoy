import { Injectable } from '@angular/core';
import { environment } from 'src/environments/environment';
import axios from 'axios';
import { ActivatedRoute, Router } from '@angular/router';
import { GeneralService } from '../general/general.service';
import { ProjectService } from 'src/app/private/pages/project/project.service';
import { HTTP_RESPONSE } from 'src/app/models/global.model';

@Injectable({
	providedIn: 'root'
})
export class HttpService {
	APIURL = `${environment.production ? location.origin : 'http://localhost:5005'}/ui`;
	APP_PORTAL_APIURL = `${environment.production ? location.origin : 'http://localhost:5005'}/portal-api`;
	token = this.route.snapshot.queryParams?.token;
	ownerId = this.route.snapshot.queryParams?.owner_id;

	constructor(private router: Router, private generalService: GeneralService, private route: ActivatedRoute, private projectService: ProjectService) {}

	authDetails(): { access_token?: string; refresh_token?: string; authState: boolean } {
		const authDetails = localStorage.getItem('CONVOY_AUTH_TOKENS');
		if (authDetails && authDetails !== 'undefined') {
			const token = JSON.parse(authDetails);
			return { access_token: token.access_token, refresh_token: token.refresh_token, authState: true };
		} else {
			return { authState: false };
		}
	}

	buildRequestQuery(query?: { [k: string]: any }) {
		// Create a new object if query is undefined
		const safeQuery: { [k: string]: any } = query || {};

		// add portal link query if available
		if (this.token) safeQuery.token = this.token;

		// add owner_id if available
		if (this.ownerId) safeQuery.owner_id = this.ownerId;

		// remove empty data and objects in object
		const cleanedQuery = Object.fromEntries(Object.entries(safeQuery).filter(([_, q]) => q !== '' && q !== undefined && q !== null && typeof q !== 'object'));

		// convert object to query param
		let cleanedQueryString: string = '';

		Object.keys(cleanedQuery).forEach((q, i) => {
			try {
				const queryValue = safeQuery[q];
				if (queryValue !== undefined) {
					const queryItem = JSON.parse(queryValue);
					queryItem.forEach((item: any) => (cleanedQueryString += `${q}=${item}${Object.keys(cleanedQuery).length - 1 !== i ? '&' : ''}`));
				}
			} catch (error) {
				const queryValue = safeQuery[q];
				if (queryValue !== undefined) {
					cleanedQueryString += `${q}=${queryValue}${Object.keys(cleanedQuery).length - 1 !== i ? '&' : ''}`;
				}
			}
		});

		// for query items with arrays, process them into a string
		let queryString = '';
		Object.keys(safeQuery).forEach((key: any) => {
			const queryValue = safeQuery[key];
			if (queryValue !== undefined && typeof queryValue === 'object') {
				queryValue?.forEach((item: any) => (queryString += `&${key}=${item}`));
			}
		});

		return cleanedQueryString + queryString;
	}

	getOrganisation() {
		let org = localStorage.getItem('CONVOY_ORG');
		return org ? JSON.parse(org) : null;
	}

	getPortalLinkAuthToken() {
		return localStorage.getItem('CONVOY_PORTAL_LINK_AUTH_TOKEN');
	}

	getProject() {
		let project = localStorage.getItem('CONVOY_PROJECT');
		return project ? JSON.parse(project) : null;
	}

	buildRequestPath(level?: 'org' | 'org_project'): string {
		if (!level) return '';
		const orgId = this.getOrganisation()?.uid;
		const projectId = this.getProject()?.uid;

		if (level === 'org' && !orgId) return 'error';
		if (level === 'org_project' && (!orgId || !projectId)) return 'error';

		switch (level) {
			case 'org':
				return `/organisations/${orgId}`;
			case 'org_project':
				return `/organisations/${orgId}/projects/${projectId}`;
			default:
				return '';
		}
	}

	buildURL(requestDetails: any): string {
		if (requestDetails.isOut) return requestDetails.url;

		// Make sure we have a query object
		const query = requestDetails.query || {};

		// Add token and owner_id to query if they exist
		if (this.token) {
			query['token'] = this.token;
		}
		if (this.ownerId) {
			query['owner_id'] = this.ownerId;
		}

		// Format query string if we have any query params
		const queryString = Object.keys(query).length > 0 ? '?' + this.buildRequestQuery(query) : '';

		// When token or ownerId is present, use the Portal API URL regardless of other parameters
		if (this.token || this.ownerId) {
			return `${this.APP_PORTAL_APIURL}${requestDetails.url}${queryString}`;
		}

		// Handle regular UI paths
		if (!requestDetails.level) {
			return `${this.APIURL}${requestDetails.url}${queryString}`;
		}

		const requestPath = this.buildRequestPath(requestDetails.level);
		if (requestPath === 'error') return 'error';

		return `${this.APIURL}${requestPath}${requestDetails.url}${queryString}`;
	}

	async request(requestDetails: { url: string; body?: any; method: 'get' | 'post' | 'delete' | 'put'; hideNotification?: boolean; query?: { [param: string]: any }; level?: 'org' | 'org_project'; isOut?: boolean; returnFullError?: boolean }): Promise<HTTP_RESPONSE> {
		requestDetails.hideNotification = !!requestDetails.hideNotification;

		return new Promise(async (resolve, reject) => {
			try {
				const http = this.setupAxios({ hideNotification: requestDetails.hideNotification });

				// Use token for authorization if available, otherwise use ownerId or access_token
				let authToken = this.getPortalLinkAuthToken() || this.token || this.ownerId
				if (!(this.token || this.ownerId)) {
					authToken = this.authDetails()?.access_token;
				}

				const requestHeader = {
					Authorization: `Bearer ${authToken}`,
					'X-Convoy-Version': '2024-04-01'
				};

				// process URL
				const url = this.buildURL(requestDetails);
				if (url === 'error') return;

				// make request
				const { data } = await http.request({ method: requestDetails.method, headers: requestHeader, url, data: requestDetails.body });
				resolve(data);
			} catch (error) {
				if (axios.isAxiosError(error)) {
<<<<<<< HEAD
					if (requestDetails.returnFullError) {
						return reject(error);
					} else {
						return reject(error.message);
					}
=======
					const msg = error.response?.data?.message;
					if ('project not found' === msg) {
						localStorage.removeItem('CONVOY_PROJECT');
					}
					return reject(error);
>>>>>>> 0bbbe7fb
				} else {
					console.log('unexpected error: ', error);
					return reject('An unexpected error occurred');
				}
			}
		});
	}

	setupAxios(requestDetails: { hideNotification: any }) {
		const http = axios.create();

		// Interceptor
		http.interceptors.response.use(
			request => {
				return request;
			},
			error => {
				if (axios.isAxiosError(error)) {
					const errorResponse: any = error.response;
					let errorMessage: any = errorResponse?.data ? errorResponse.data.message : error.message;

					if (error.response?.status == 401 && !this.router.url.split('/')[1].includes('portal')) {
						this.logUserOut();
						return Promise.reject(error);
					}

					if (!requestDetails.hideNotification) {
						this.generalService.showNotification({
							message: errorMessage,
							style: 'error'
						});
					}
					return Promise.reject(error);
				}

				if (!requestDetails.hideNotification) {
					let errorMessage: string;
					error.error?.message ? (errorMessage = error.error?.message) : (errorMessage = 'An error occured, please try again');
					this.generalService.showNotification({
						message: errorMessage,
						style: 'error'
					});
				}
				return Promise.reject(error);
			}
		);

		return http;
	}

	logUserOut() {
		// save previous location before session timeout
		if (this.router.url.split('/')[1] !== 'login') localStorage.setItem('CONVOY_LAST_AUTH_LOCATION', location.href);

		// then logout
		this.router.navigate(['/login'], { replaceUrl: true });
	}
}<|MERGE_RESOLUTION|>--- conflicted
+++ resolved
@@ -1,10 +1,10 @@
-import { Injectable } from '@angular/core';
-import { environment } from 'src/environments/environment';
+import {Injectable} from '@angular/core';
+import {environment} from 'src/environments/environment';
 import axios from 'axios';
-import { ActivatedRoute, Router } from '@angular/router';
-import { GeneralService } from '../general/general.service';
-import { ProjectService } from 'src/app/private/pages/project/project.service';
-import { HTTP_RESPONSE } from 'src/app/models/global.model';
+import {ActivatedRoute, Router} from '@angular/router';
+import {GeneralService} from '../general/general.service';
+import {ProjectService} from 'src/app/private/pages/project/project.service';
+import {HTTP_RESPONSE} from 'src/app/models/global.model';
 
 @Injectable({
 	providedIn: 'root'
@@ -160,21 +160,17 @@
 				// make request
 				const { data } = await http.request({ method: requestDetails.method, headers: requestHeader, url, data: requestDetails.body });
 				resolve(data);
-			} catch (error) {
+			} catch (error: any) {
 				if (axios.isAxiosError(error)) {
-<<<<<<< HEAD
+					const msg = error.response?.data?.message;
+					if ('project not found' === msg) {
+						localStorage.removeItem('CONVOY_PROJECT');
+					}
 					if (requestDetails.returnFullError) {
 						return reject(error);
 					} else {
 						return reject(error.message);
 					}
-=======
-					const msg = error.response?.data?.message;
-					if ('project not found' === msg) {
-						localStorage.removeItem('CONVOY_PROJECT');
-					}
-					return reject(error);
->>>>>>> 0bbbe7fb
 				} else {
 					console.log('unexpected error: ', error);
 					return reject('An unexpected error occurred');
