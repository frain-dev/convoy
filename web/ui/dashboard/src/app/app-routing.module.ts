import { NgModule } from '@angular/core';
import { RouterModule, Routes } from '@angular/router';

const routes: Routes = [
	{
		path: '',
		loadChildren: () => import('./private/private.module').then(m => m.PrivateModule)
	},
	{
		path: 'login',
		loadChildren: () => import('./public/login/login.module').then(m => m.LoginModule)
	},
	{
<<<<<<< HEAD
		path: 'app/:token',
		loadChildren: () => import('./public/app/app.module').then(m => m.AppModule)
	},
	{
		path: 'app/:token/event-deliveries/:id',
		loadChildren: () => import('./public/event-delivery/event-delivery.module').then(m => m.EventDeliveryModule)
	},
	{
		path: 'app/:token/subscriptions/new',
		loadChildren: () => import('./public/create-subscription/create-subscription.module').then(m => m.CreateSubscriptionPublicModule)
	},
	{
		path: 'app/:token/subscriptions/:id',
		loadChildren: () => import('./public/app/app.module').then(m => m.AppModule)
=======
		path: 'forgot-password',
		loadChildren: () => import('./public/forgot-password/forgot-password.module').then(m => m.ForgotPasswordModule)
	},
	{
		path: 'reset-password',
		loadChildren: () => import('./public/reset-password/reset-password.module').then(m => m.ResetPasswordModule)
	},
	{
		path: 'accept-invite',
		loadChildren: () => import('./public/accept-invite/accept-invite.module').then(m => m.AcceptInviteModule)
>>>>>>> 692ff1be
	}
];

@NgModule({
	imports: [RouterModule.forRoot(routes)],
	exports: [RouterModule]
})
export class AppRoutingModule {}<|MERGE_RESOLUTION|>--- conflicted
+++ resolved
@@ -11,7 +11,6 @@
 		loadChildren: () => import('./public/login/login.module').then(m => m.LoginModule)
 	},
 	{
-<<<<<<< HEAD
 		path: 'app/:token',
 		loadChildren: () => import('./public/app/app.module').then(m => m.AppModule)
 	},
@@ -26,7 +25,8 @@
 	{
 		path: 'app/:token/subscriptions/:id',
 		loadChildren: () => import('./public/app/app.module').then(m => m.AppModule)
-=======
+  },
+  {
 		path: 'forgot-password',
 		loadChildren: () => import('./public/forgot-password/forgot-password.module').then(m => m.ForgotPasswordModule)
 	},
@@ -37,7 +37,6 @@
 	{
 		path: 'accept-invite',
 		loadChildren: () => import('./public/accept-invite/accept-invite.module').then(m => m.AcceptInviteModule)
->>>>>>> 692ff1be
 	}
 ];
 
