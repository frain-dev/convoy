--- conflicted
+++ resolved
@@ -33,20 +33,18 @@
 		try {
 			const response: any = await this.loginService.login(this.loginForm.value);
 			localStorage.setItem('CONVOY_AUTH', JSON.stringify(response.data));
-<<<<<<< HEAD
+
+			// identify user
 			analytics.identify(response.data.uid, {
 				first_name: response.data.first_name,
 				last_name: response.data.last_name,
 				email: response.data.email
 			});
-			this.router.navigateByUrl('/');
-=======
 
-            // get previous location in localstorage
-            const lastLoacation = localStorage.getItem('CONVOY_LAST_AUTH_LOCATION');
+			// get previous location in localstorage
+			const lastLoacation = localStorage.getItem('CONVOY_LAST_AUTH_LOCATION');
 
-			lastLoacation ? location.href = lastLoacation : this.router.navigateByUrl('/');
->>>>>>> c21b5967
+			lastLoacation ? (location.href = lastLoacation) : this.router.navigateByUrl('/');
 			this.disableLoginBtn = false;
 		} catch {
 			this.disableLoginBtn = false;
