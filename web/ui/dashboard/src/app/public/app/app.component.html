--- conflicted
+++ resolved
@@ -1,8 +1,7 @@
 <convoy-page>
 	<h2 class="font-semibold mb-20px">App Portal</h2>
-<<<<<<< HEAD
-
-	<convoy-card className="mt-24px rounded-bl-[0px] rounded-br-[0px]">
+
+	<convoy-card className="mt-24px">
 		<div class="flex items-center justify-center">
 			<ul class="w-full flex items-center">
 				<li *ngFor="let tab of tabs" (click)="toggleActiveTab(tab)">
@@ -16,105 +15,6 @@
 						"
 					>
 						<span [class]="activeTab === tab ? 'text-primary-100 capitalize text-14 font-semibold' : 'capitalize text-14'">{{ tab }}</span>
-					</convoy-button>
-				</li>
-
-				<div class="ml-auto pr-14px">
-					<convoy-button size="sm" type="outline" (click)="showCreateSubscriptionModal = true" [disable]="showSubscriptionError" *ngIf="activeTab === 'subscriptions'">Create Subscription</convoy-button>
-					<convoy-button size="sm" type="outline" (click)="cliKeys.generateKeyModal = true" [disable]="showCliError" *ngIf="activeTab === 'cli keys'">Generate Key</convoy-button>
-				</div>
-			</ul>
-		</div>
-	</convoy-card>
-
-	<convoy-card className="min-h-[30vh] rounded-tl-[0] rounded-tr-[0] w-full pt-30px" *ngIf="activeTab === 'subscriptions'">
-		<convoy-table-loader id="endpoints_loader" [withDate]="false" [tableHead]="tableHead" *ngIf="isloadingSubscriptions"></convoy-table-loader>
-
-		<convoy-table class="subscriptions-table" *ngIf="!isloadingSubscriptions && subscriptions?.content?.length">
-			<convoy-table-head class="contents">
-				<convoy-table-head-cell class="contents" [className]="i === 0 ? 'pl-20px' : ''" *ngFor="let head of tableHead; let i = index">{{ head }}</convoy-table-head-cell>
-			</convoy-table-head>
-
-			<tbody>
-				<convoy-table-row class="contents" *ngFor="let subscription of subscriptions?.content; let i = index">
-					<convoy-table-cell class="contents" className="pl-20px">
-						<div class="w-100px overflow-hidden text-ellipsis whitespace-nowrap">{{ subscription.name }}</div>
-					</convoy-table-cell>
-					<convoy-table-cell class="contents">
-						<div class="w-200px overflow-hidden text-ellipsis whitespace-nowrap">{{ subscription.endpoint_metadata.target_url }}</div>
-					</convoy-table-cell>
-					<convoy-table-cell class="contents">
-						{{ subscription.created_at | date }}
-					</convoy-table-cell>
-					<convoy-table-cell class="contents">
-						{{ subscription.updated_at | date }}
-					</convoy-table-cell>
-					<convoy-table-cell class="contents">
-						<div class="flex flex-wrap">
-							<convoy-tag type="grey" *ngFor="let eventType of subscription?.filter_config?.event_types; let i = index" className="mr-8px">{{ eventType }}</convoy-tag>
-						</div>
-					</convoy-table-cell>
-					<convoy-table-cell class="contents">
-						<convoy-tag [type]="subscription.status | statuscolor">{{ subscription.status }}</convoy-tag>
-					</convoy-table-cell>
-					<convoy-table-cell class="contents">
-						<convoy-dropdown buttonSize="sm" buttonType="clear">
-							<ng-container dropdownToggle>
-								<img src="/assets/img/more-icon-vertical.svg" alt="more icon" />
-							</ng-container>
-							<ul>
-								<convoy-list-item class="w-full" className="px-14px" [hover]="true">
-									<convoy-button type="text" (click)="subscription.active_menu = false; dropdownComponent.show = false" [routerLink]="'./subscriptions/' + subscription.uid">
-										<svg width="17" height="16" class="mr-8px fill-primary-100">
-											<use xlink:href="#edit-icon"></use>
-										</svg>
-										Edit Subscription
-									</convoy-button>
-								</convoy-list-item>
-								<convoy-list-item className="px-14px" [hover]="true">
-									<convoy-button type="text" color="danger" (click)="subscription.active_menu = false; activeSubscription = subscription; showDeleteSubscriptionModal = true; dropdownComponent.show = false">
-										<svg width="16" height="16" class="mr-8px fill-danger-100">
-											<use xlink:href="#delete-icon"></use>
-										</svg>
-										Delete Subscription
-									</convoy-button>
-								</convoy-list-item>
-							</ul>
-						</convoy-dropdown>
-					</convoy-table-cell>
-				</convoy-table-row>
-			</tbody>
-		</convoy-table>
-
-		<convoy-empty-state className="h-[30vh] py-32px" type="table" imgSrc="/assets/img/empty-state.svg" heading="No subscription to show here" *ngIf="showSubscriptionError || (!isloadingSubscriptions && subscriptions?.content?.length === 0)"></convoy-empty-state>
-	</convoy-card>
-
-	<ng-container *ngIf="activeTab === 'cli keys'">
-		<convoy-cli-keys (cliError)="showCliError = $event"></convoy-cli-keys>
-	</ng-container>
-
-	<ng-container *ngIf="activeTab === 'devices'">
-		<convoy-devices></convoy-devices>
-	</ng-container>
-
-	<convoy-card className="mt-24px rounded-bl-[0px] rounded-br-[0px]">
-=======
-
-	<convoy-card className="mt-24px">
->>>>>>> 27b30a97
-		<div class="flex items-center justify-center">
-			<ul class="w-full flex items-center">
-				<li *ngFor="let tab of eventTabs" (click)="toggleEventsTab(tab)">
-					<convoy-button
-						type="clear"
-						color="grey"
-						[className]="
-							activeEventsTab === tab
-								? 'rounded-[0] py-16px px-18px border-b-[3px] border-transparent [border-bottom-style:solid] transition-all ease-in-out border-b-primary-100'
-								: 'rounded-[0] py-16px px-18px border-b-[3px] border-transparent [border-bottom-style:solid] transition-all ease-in-out'
-						"
-					>
-						<span [class]="activeEventsTab === tab ? 'text-primary-100 capitalize text-14 font-semibold' : 'capitalize text-14'">{{ tab }}</span>
 					</convoy-button>
 				</li>
 
