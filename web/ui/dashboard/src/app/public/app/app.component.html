<convoy-page>
	<h2 class="font-semibold mb-20px">App Portal</h2>

	<convoy-card className="mt-24px">
		<div class="flex items-center justify-center">
			<ul class="w-full flex items-center">
				<li *ngFor="let tab of tabs" (click)="toggleActiveTab(tab)">
					<button
						convoy-button
						fill="clear"
						color="grey"
						[className]="
							activeTab === tab
								? 'rounded-[0] py-16px px-18px border-b-[3px] border-transparent [border-bottom-style:solid] transition-all ease-in-out border-b-primary-100'
								: 'rounded-[0] py-16px px-18px border-b-[3px] border-transparent [border-bottom-style:solid] transition-all ease-in-out'
						"
					>
						<span [class]="activeTab === tab ? 'text-primary-100 capitalize text-14 font-semibold' : 'capitalize text-14'">{{ tab }}</span>
					</button>
				</li>

				<div class="ml-auto pr-14px">
<<<<<<< HEAD
					<button convoy-button size="sm" fill="outline" (click)="showCreateSubscriptionModal = true" [disabled]="showSubscriptionError" *ngIf="activeTab === 'subscriptions'">Create Subscription</button>
					<button convoy-button size="sm" fill="outline" (click)="cliKeys.generateKeyModal = true" [disabled]="showCliError" *ngIf="activeTab === 'cli keys'">Generate Key</button>
=======
					<convoy-button size="sm" type="outline" (click)="showCreateSubscriptionModal = true" [disable]="showSubscriptionError" *ngIf="activeTab === 'subscriptions' && showCreateSubscription">Create Subscription</convoy-button>
					<convoy-button size="sm" type="outline" (click)="cliKeys.generateKeyModal = true" [disable]="showCliError" *ngIf="activeTab === 'cli keys'">Generate Key</convoy-button>
>>>>>>> afabfaea
				</div>
			</ul>
		</div>

		<ng-container *ngIf="activeTab === 'subscriptions'">
			<convoy-table-loader id="endpoints_loader" [withDate]="false" [tableHead]="tableHead" *ngIf="isloadingSubscriptions"></convoy-table-loader>

			<convoy-table class="subscriptions-table" *ngIf="!isloadingSubscriptions && subscriptions?.content?.length">
				<convoy-table-head class="contents">
					<convoy-table-head-cell class="contents" [className]="i === 0 ? 'pl-20px' : ''" *ngFor="let head of tableHead; let i = index">{{ head }}</convoy-table-head-cell>
				</convoy-table-head>

<<<<<<< HEAD
			<tbody>
				<convoy-table-row class="contents" *ngFor="let subscription of subscriptions?.content; let i = index">
					<convoy-table-cell class="contents" className="pl-20px">
						<div class="w-100px overflow-hidden text-ellipsis whitespace-nowrap">{{ subscription.name }}</div>
					</convoy-table-cell>
					<convoy-table-cell class="contents">
						<div class="w-200px overflow-hidden text-ellipsis whitespace-nowrap">{{ subscription.endpoint_metadata.target_url }}</div>
					</convoy-table-cell>
					<convoy-table-cell class="contents">
						{{ subscription.created_at | date }}
					</convoy-table-cell>
					<convoy-table-cell class="contents">
						{{ subscription.updated_at | date }}
					</convoy-table-cell>
					<convoy-table-cell class="contents">
						<div class="flex flex-wrap">
							<convoy-tag type="grey" *ngFor="let eventType of subscription?.filter_config?.event_types; let i = index" className="mr-8px">{{ eventType }}</convoy-tag>
						</div>
					</convoy-table-cell>
					<convoy-table-cell class="contents">
						<convoy-tag [type]="subscription.status | statuscolor">{{ subscription.status }}</convoy-tag>
					</convoy-table-cell>
					<convoy-table-cell class="contents">
						<convoy-dropdown buttonSize="sm" buttonFill="clear">
							<ng-container dropdownToggle>
								<img src="/assets/img/more-icon-vertical.svg" alt="more icon" />
							</ng-container>
							<ul>
								<convoy-list-item class="w-full" className="px-14px" [hover]="true">
									<button convoy-button fill="text" (click)="subscription.active_menu = false; dropdownComponent.show = false" [routerLink]="'./subscriptions/' + subscription.uid">
										<svg width="17" height="16" class="mr-8px fill-primary-100">
											<use xlink:href="#edit-icon"></use>
										</svg>
										Edit Subscription
									</button>
								</convoy-list-item>
								<convoy-list-item className="px-14px" [hover]="true">
									<button convoy-button fill="text" color="danger" (click)="subscription.active_menu = false; activeSubscription = subscription; showDeleteSubscriptionModal = true; dropdownComponent.show = false">
										<svg width="16" height="16" class="mr-8px fill-danger-100">
											<use xlink:href="#delete-icon"></use>
										</svg>
										Delete Subscription
									</button>
								</convoy-list-item>
							</ul>
						</convoy-dropdown>
					</convoy-table-cell>
				</convoy-table-row>
			</tbody>
		</convoy-table>
=======
				<tbody>
					<convoy-table-row class="contents" *ngFor="let subscription of subscriptions?.content; let i = index">
						<convoy-table-cell class="contents" className="pl-20px">
							<div class="w-100px overflow-hidden text-ellipsis whitespace-nowrap">{{ subscription.name }}</div>
						</convoy-table-cell>
						<convoy-table-cell class="contents">
							<div class="w-200px overflow-hidden text-ellipsis whitespace-nowrap">{{ subscription.endpoint_metadata.target_url }}</div>
						</convoy-table-cell>
						<convoy-table-cell class="contents">
							{{ subscription.created_at | date }}
						</convoy-table-cell>
						<convoy-table-cell class="contents">
							{{ subscription.updated_at | date }}
						</convoy-table-cell>
						<convoy-table-cell class="contents">
							<div class="flex flex-wrap">
								<convoy-tag type="grey" *ngFor="let eventType of subscription?.filter_config?.event_types; let i = index" className="mr-8px">{{ eventType }}</convoy-tag>
							</div>
						</convoy-table-cell>
						<convoy-table-cell class="contents">
							<convoy-tag [type]="subscription.status | statuscolor">{{ subscription.status }}</convoy-tag>
						</convoy-table-cell>
						<convoy-table-cell class="contents">
							<convoy-dropdown buttonSize="sm" buttonType="clear">
								<ng-container dropdownToggle>
									<img src="/assets/img/more-icon-vertical.svg" alt="more icon" />
								</ng-container>
								<ul>
									<convoy-list-item class="w-full" className="px-14px" [hover]="true">
										<convoy-button type="text" (click)="subscription.active_menu = false; dropdownComponent.show = false" [routerLink]="'./subscriptions/' + subscription.uid">
											<svg width="17" height="16" class="mr-8px fill-primary-100">
												<use xlink:href="#edit-icon"></use>
											</svg>
											Edit Subscription
										</convoy-button>
									</convoy-list-item>
									<convoy-list-item className="px-14px" [hover]="true">
										<convoy-button type="text" color="danger" (click)="subscription.active_menu = false; activeSubscription = subscription; showDeleteSubscriptionModal = true; dropdownComponent.show = false">
											<svg width="16" height="16" class="mr-8px fill-danger-100">
												<use xlink:href="#delete-icon"></use>
											</svg>
											Delete Subscription
										</convoy-button>
									</convoy-list-item>
								</ul>
							</convoy-dropdown>
						</convoy-table-cell>
					</convoy-table-row>
				</tbody>
			</convoy-table>
>>>>>>> afabfaea

			<convoy-empty-state className="h-[20vh] py-32px" type="table" imgSrc="/assets/img/empty-state.svg" heading="No subscription to show here" *ngIf="showSubscriptionError || (!isloadingSubscriptions && subscriptions?.content?.length === 0)"></convoy-empty-state>
		</ng-container>
	</convoy-card>

	<ng-container *ngIf="activeTab === 'cli keys'">
		<convoy-cli-keys (cliError)="showCliError = $event"></convoy-cli-keys>
	</ng-container>

	<ng-container *ngIf="activeTab === 'devices'">
		<convoy-devices></convoy-devices>
	</ng-container>

	<convoy-card className="mt-24px rounded-bl-[0px] rounded-br-[0px]">
		<div class="flex items-center justify-center">
			<ul class="w-full flex items-center">
				<li *ngFor="let tab of eventTabs" (click)="toggleEventsTab(tab)">
					<button
						convoy-button
						fill="clear"
						color="grey"
						[className]="
							activeEventsTab === tab
								? 'rounded-[0] py-16px px-18px border-b-[3px] border-transparent [border-bottom-style:solid] transition-all ease-in-out border-b-primary-100'
								: 'rounded-[0] py-16px px-18px border-b-[3px] border-transparent [border-bottom-style:solid] transition-all ease-in-out'
						"
					>
						<span [class]="activeEventsTab === tab ? 'text-primary-100 capitalize text-14 font-semibold' : 'capitalize text-14'">{{ tab }}</span>
					</button>
				</li>

				<div class="text-grey-40 text-14 font-medium whitespace-nowrap ml-auto pr-14px">
					<span *ngIf="events" [hidden]="activeEventsTab !== 'events'">
						{{ events && events.pagination.total > 0 ? 1 : 0 }} - {{ events && events.pagination.total < 20 ? events.pagination.total : events.content.length }}
						<strong>of</strong>
						{{ events.pagination.total || 0 }}
					</span>
					<span *ngIf="eventDeliveries" [hidden]="activeEventsTab !== 'event deliveries'">
						{{ eventDeliveries && eventDeliveries.pagination.total > 0 ? 1 : 0 }} -
						{{ eventDeliveries && eventDeliveries.pagination.total < 20 ? eventDeliveries.pagination.total : eventDeliveries.content.length }}
						<strong>of</strong>
						{{ eventDeliveries.pagination.total || 0 }}
					</span>
				</div>
			</ul>
		</div>
	</convoy-card>

	<div [hidden]="activeEventsTab !== 'events'">
		<app-event (pushEvents)="events = $event" (getEventDeliveries)="getEventDeliveries($event)"></app-event>
	</div>

	<div [hidden]="activeEventsTab !== 'event deliveries'">
		<app-event-deliveries (pushEventDeliveries)="eventDeliveries = $event" [eventDeliveryFilteredByEventId]="eventDeliveryFilteredByEventId"></app-event-deliveries>
	</div>
</convoy-page>

<convoy-modal size="lg" *ngIf="showCreateSubscriptionModal || subscriptionId" [title]="subscriptionId ? 'Update Subscription' : 'Create New Subscription'" (closeModal)="closeCreateSubscriptionModal()">
	<ng-container modalBody>
		<app-create-subscription [action]="subscriptionId ? 'update' : 'create'" (onAction)="$event?.action === 'cancel' ? closeCreateSubscriptionModal() : onCreateSubscription()"></app-create-subscription>
	</ng-container>
</convoy-modal>

<app-delete-modal *ngIf="showDeleteSubscriptionModal" [isLoading]="isDeletingSubscription" [deleteText]="'delete “' + activeSubscription?.name + '”'" (closeModal)="showDeleteSubscriptionModal = false" (deleteData)="deleteSubscription()"></app-delete-modal>

<svg display="none" class="hidden">
	<symbol id="empty-state" width="124" height="108" viewBox="0 0 124 108" fill="none" xmlns="http://www.w3.org/2000/svg">
		<path d="M28.9344 21.9966C30.2818 21.9966 31.3741 20.9036 31.3741 19.5554C31.3741 18.2072 30.2818 17.1143 28.9344 17.1143C27.5869 17.1143 26.4946 18.2072 26.4946 19.5554C26.4946 20.9036 27.5869 21.9966 28.9344 21.9966Z" fill="#EAEEF9"></path>
		<path d="M95.7051 29.4475C97.0526 29.4475 98.1449 28.3545 98.1449 27.0063C98.1449 25.6581 97.0526 24.5652 95.7051 24.5652C94.3577 24.5652 93.2654 25.6581 93.2654 27.0063C93.2654 28.3545 94.3577 29.4475 95.7051 29.4475Z" fill="#EAEEF9"></path>
		<path d="M33.8783 13.7096C34.4102 13.7096 34.8414 13.2781 34.8414 12.746C34.8414 12.2138 34.4102 11.7823 33.8783 11.7823C33.3465 11.7823 32.9153 12.2138 32.9153 12.746C32.9153 13.2781 33.3465 13.7096 33.8783 13.7096Z" fill="#EAEEF9"></path>
		<path d="M92.8815 19.1053C93.4488 19.1053 93.9088 18.6451 93.9088 18.0774C93.9088 17.5097 93.4488 17.0496 92.8815 17.0496C92.3142 17.0496 91.8542 17.5097 91.8542 18.0774C91.8542 18.6451 92.3142 19.1053 92.8815 19.1053Z" fill="#EAEEF9"></path>
		<path d="M61.8066 76.6649C81.3089 76.6649 97.1187 60.846 97.1187 41.3325C97.1187 21.8189 81.3089 6 61.8066 6C42.3044 6 26.4946 21.8189 26.4946 41.3325C26.4946 60.846 42.3044 76.6649 61.8066 76.6649Z" fill="#EAEEF9"></path>
		<g filter="url(#filter0_d_712_3216)">
			<path
				d="M71.6941 61.5688L41.0048 73.9673C40.4912 74.16 39.9133 73.9031 39.7207 73.4534L22.0647 29.5769C21.8721 29.063 22.1289 28.4848 22.5783 28.2921L53.2677 15.8936C53.7813 15.7009 54.3591 15.9578 54.5518 16.4075L72.2078 60.2198C72.4646 60.7979 72.2078 61.3761 71.6941 61.5688Z"
				fill="white"
			></path>
		</g>
		<path
			d="M58.1466 35.6155L32.4651 45.9583C32.2083 46.0868 31.9515 45.9583 31.8231 45.7014C31.6947 45.4444 31.8231 45.1874 32.0799 45.0589L57.6972 34.7162C57.954 34.5877 58.2108 34.7162 58.3392 34.9731C58.4676 35.2301 58.3392 35.4871 58.1466 35.6155Z"
			fill="#E6EDF5"
		></path>
		<path d="M59.1102 38.1217L33.4929 48.4644C33.2361 48.5929 32.9793 48.4644 32.8509 48.2075C32.7225 47.9505 32.8509 47.6935 33.1077 47.5651L58.725 37.2223C58.9818 37.0938 59.2386 37.2223 59.367 37.4792C59.4954 37.7362 59.367 37.9932 59.1102 38.1217Z" fill="#E6EDF5"></path>
		<path d="M60.138 40.5622L34.5208 50.9692C34.264 51.0977 34.0072 50.9692 33.8787 50.7122C33.7503 50.4553 33.8787 50.1983 34.1356 50.0698L59.7528 39.727C60.0096 39.5986 60.2664 39.727 60.3949 39.984C60.5233 40.1767 60.3949 40.4979 60.138 40.5622Z" fill="#E6EDF5"></path>
		<path d="M45.1792 49.5556L35.5486 53.4743C35.2918 53.6028 35.035 53.4743 34.9066 53.2173C34.7782 52.9604 34.9066 52.7034 35.1634 52.5749L44.7939 48.6562C45.0508 48.5278 45.3076 48.6562 45.436 48.9132C45.5002 49.1702 45.436 49.4271 45.1792 49.5556Z" fill="#E6EDF5"></path>
		<path
			d="M63.4756 46.9211L64.3103 49.041C64.4387 49.4264 64.3103 49.8761 63.9251 50.0046L38.5646 60.2831C38.1794 60.4116 37.73 60.2831 37.6015 59.8977L36.7669 57.7135C36.6385 57.3281 36.7669 56.8784 37.1521 56.7499L62.5126 46.5356C62.8978 46.4071 63.283 46.5998 63.4756 46.9211Z"
			fill="#E3EAF2"
		></path>
		<path
			d="M65.4661 51.8037L66.3007 53.9237C66.4292 54.3091 66.3007 54.7588 65.9155 54.8873L40.5551 65.1658C40.1699 65.2943 39.7204 65.1658 39.592 64.7804L38.6932 62.5962C38.5648 62.2108 38.6932 61.7611 39.0784 61.6326L64.4388 51.4183C64.8241 51.2898 65.2735 51.4825 65.4661 51.8037Z"
			fill="#E3EAF2"
		></path>
		<path
			d="M67.3916 56.6857L68.2263 58.8056C68.3547 59.1911 68.2263 59.6408 67.8411 59.7693L42.4806 70.0478C42.0954 70.1763 41.646 70.0478 41.5176 69.6623L40.6829 67.5424C40.5545 67.1569 40.6829 66.7073 41.0681 66.5788L66.4286 56.3645C66.8138 56.1718 67.2632 56.3645 67.3916 56.6857Z"
			fill="#E3EAF2"
		></path>
		<path d="M39.7845 55.7224L41.197 59.2557L38.5646 60.2835C38.1794 60.412 37.73 60.2835 37.6015 59.8981L36.7669 57.7139C36.6385 57.3284 36.7669 56.8787 37.1521 56.7503L39.7845 55.7224Z" fill="#989FB0"></path>
		<path d="M39.1414 61.6325L46.8458 58.4847L48.2583 62.018L40.5539 65.1658C40.1686 65.2943 39.7192 65.1658 39.5908 64.7803L38.692 62.5962C38.5636 62.275 38.7562 61.8253 39.1414 61.6325Z" fill="#B4BACA"></path>
		<path d="M41.0681 66.5149L42.1596 66.0652L43.5721 69.5984L42.4806 70.0481C42.0954 70.1766 41.646 70.0481 41.5176 69.6627L40.6829 67.5427C40.5545 67.1573 40.6829 66.7076 41.0681 66.5149Z" fill="#B4BACA"></path>
		<path
			d="M41.4518 33.431C41.3876 29.8978 38.4984 27.007 34.903 27.007H34.8388C31.2434 27.007 28.3542 29.962 28.3542 33.5595C28.4185 37.157 31.3718 40.0478 34.9672 40.0478C36.9575 40.0478 38.691 39.1485 39.9109 37.7994C40.9382 36.6431 41.516 35.1655 41.516 33.4953C41.4518 33.4953 41.4518 33.4953 41.4518 33.431ZM34.9672 37.9921C32.5275 37.9921 30.5372 36.0007 30.5372 33.5595C30.5372 31.1184 32.5275 29.1269 34.9672 29.1269H35.0314C37.4712 29.1269 39.3973 31.0541 39.4615 33.431C39.4615 33.4953 39.4615 33.4953 39.4615 33.5595C39.4615 34.6516 39.0763 35.6795 38.37 36.4504C37.4712 37.414 36.3155 37.9921 34.9672 37.9921Z"
			fill="#E6EDF5"
		></path>
		<path d="M41.4531 33.431H39.3343C39.3343 31.0541 37.344 29.1269 34.9685 29.1269H34.9043V27.007H34.9685C38.4997 27.007 41.3889 29.8978 41.4531 33.431Z" fill="#989FB0"></path>
		<g filter="url(#filter1_d_712_3216)">
			<path
				d="M84.2169 71.5254L53.2065 59.9621C52.6928 59.7694 52.436 59.1912 52.6286 58.6773L69.0648 14.4153C69.2574 13.9014 69.8352 13.6445 70.3489 13.8372L101.359 25.3363C101.873 25.529 102.13 26.1072 101.937 26.6211L85.5009 70.9473C85.3083 71.4612 84.7305 71.7182 84.2169 71.5254Z"
				fill="white"
			></path>
		</g>
		<path opacity="0.4" d="M80.1065 33.7525L77.6025 32.7888L79.6571 27.0714L82.161 27.9708L80.1065 33.7525Z" fill="#E6EDF5"></path>
		<path d="M83.5103 34.9725L80.9421 34.0088L84.0881 25.2721L86.5921 26.2357L83.5103 34.9725Z" fill="#B4BACA"></path>
		<path d="M90.2503 37.3495L87.7463 36.4502L91.8554 24.951L94.4235 25.8504L90.2503 37.3495Z" fill="#B4BACA"></path>
		<path opacity="0.4" d="M93.4605 38.506L90.9565 37.6067L92.048 34.4589L94.6161 35.4225L93.4605 38.506Z" fill="#E6EDF5"></path>
		<path d="M91.6616 43.1952L65.7234 33.5591C65.4666 33.4948 65.3381 33.1736 65.4023 32.9167C65.4666 32.6597 65.7876 32.5312 66.0444 32.5955L91.9827 42.2316C92.2395 42.2958 92.3679 42.617 92.3037 42.874C92.1753 43.131 91.9185 43.2594 91.6616 43.1952Z" fill="#E6EDF5"></path>
		<path d="M90.6997 45.7012L64.7615 36.0651C64.5046 36.0008 64.3762 35.6796 64.4404 35.4227C64.5046 35.1657 64.8257 35.0372 65.0825 35.1015L91.0208 44.7376C91.2776 44.8018 91.406 45.123 91.3418 45.38C91.2776 45.637 90.9565 45.8297 90.6997 45.7012Z" fill="#E6EDF5"></path>
		<path d="M89.8013 48.2061L63.863 38.5699C63.6062 38.5057 63.4778 38.1845 63.542 37.9275C63.6062 37.6706 63.9272 37.5421 64.184 37.6063L90.1223 47.2425C90.3791 47.3067 90.5075 47.6279 90.4433 47.8849C90.3149 48.2061 90.0581 48.3346 89.8013 48.2061Z" fill="#E6EDF5"></path>
		<path d="M72.7235 44.7369L62.9646 41.1394C62.7078 41.0752 62.5794 40.754 62.6436 40.497C62.7078 40.24 63.0288 40.1116 63.2856 40.1758L73.0446 43.7733C73.3014 43.8375 73.4298 44.1587 73.3656 44.4157C73.2372 44.6727 72.9803 44.8011 72.7235 44.7369Z" fill="#DDDDDD"></path>
		<path
			d="M88.0044 55.1436L87.2339 57.3278C87.1055 57.7133 86.6561 57.906 86.2708 57.7775L80.7493 55.7218L60.5894 48.2056C60.2042 48.0771 60.0116 47.6274 60.14 47.242L60.9104 45.0578C61.0388 44.6724 61.4882 44.4796 61.8735 44.6081L81.905 52.0601L87.4907 54.1158C87.9401 54.3727 88.1328 54.7582 88.0044 55.1436Z"
			fill="#E6EDF5"
		></path>
		<path
			d="M86.1411 60.0902L85.3706 62.2744C85.2422 62.6599 84.7928 62.8526 84.4076 62.7241L82.5457 62.0175L58.7903 53.2165C58.4051 53.088 58.2125 52.6383 58.3409 52.2529L59.1113 50.0687C59.2397 49.6832 59.6892 49.4905 60.0744 49.619L83.8939 58.4842L85.6916 59.1909C86.0769 59.3194 86.2695 59.7048 86.1411 60.0902Z"
			fill="#E6EDF5"
		></path>
		<path
			d="M84.3442 65.0376L83.5738 67.2218C83.4453 67.6073 82.9959 67.8 82.6107 67.6715L73.1086 64.1383L56.9934 58.1639C56.6082 58.0354 56.4156 57.5857 56.544 57.2002L57.3145 55.0161C57.4429 54.6306 57.8923 54.4379 58.2775 54.5664L74.7778 60.6693L83.8948 64.074C84.28 64.2025 84.4726 64.6522 84.3442 65.0376Z"
			fill="#E6EDF5"
		></path>
		<path d="M58.2775 54.5658L74.7778 60.6686L73.1086 64.0734L56.9934 58.099C56.6082 57.9705 56.4156 57.5208 56.544 57.1354L57.3145 54.9512C57.4429 54.63 57.8923 54.4373 58.2775 54.5658Z" fill="#B4B9C9"></path>
		<path d="M60.14 47.3067L60.9104 45.1225C61.0388 44.7371 61.4882 44.5443 61.8735 44.6728L81.905 52.1248L80.6209 55.658L60.5894 48.2061C60.2042 48.0776 60.0116 47.6921 60.14 47.3067Z" fill="#B4B9C9"></path>
		<path d="M83.8939 58.4842L82.5457 62.0175L58.7903 53.2165C58.4051 53.088 58.2125 52.6383 58.3409 52.2529L59.1113 50.0687C59.2397 49.6832 59.6892 49.4905 60.0744 49.619L83.8939 58.4842Z" fill="#B4B9C9"></path>
		<path d="M66.6887 46.4711L65.4047 50.0044L60.5894 48.2056C60.2042 48.0771 60.0116 47.6274 60.14 47.242L60.9104 45.0578C61.0388 44.6724 61.4882 44.4796 61.8735 44.6081L66.6887 46.4711Z" fill="#DDDDDD"></path>
		<path d="M60.0744 49.6196L64.8897 51.4183L63.6056 54.9516L58.7903 53.1528C58.4051 53.0244 58.2125 52.5747 58.3409 52.1892L59.1113 50.005C59.3039 49.6838 59.6892 49.4911 60.0744 49.6196Z" fill="#DDDDDD"></path>
		<path d="M58.2775 54.5658L63.0928 56.3645L61.8087 59.8977L56.9934 58.099C56.6082 57.9705 56.4156 57.5208 56.544 57.1354L57.3145 54.9512C57.4429 54.63 57.8923 54.4373 58.2775 54.5658Z" fill="#DDDDDD"></path>
		<g filter="url(#filter2_d_712_3216)">
			<path d="M78.6927 60.7977H45.6278C45.1142 60.7977 44.6648 60.348 44.6648 59.8341V12.5528C44.6648 12.0389 45.1142 11.5892 45.6278 11.5892H78.6927C79.2064 11.5892 79.6558 12.0389 79.6558 12.5528V59.7698C79.72 60.348 79.2706 60.7977 78.6927 60.7977Z" fill="white"></path>
		</g>
		<path d="M75.805 29.7691H48.1975C47.9407 29.7691 47.6838 29.5765 47.6838 29.2555C47.6838 28.9986 47.8764 28.7418 48.1975 28.7418H75.805C76.0619 28.7418 76.3187 28.9344 76.3187 29.2555C76.3187 29.5123 76.0619 29.7691 75.805 29.7691Z" fill="#E6EDF5"></path>
		<path d="M75.805 32.402H48.1975C47.9407 32.402 47.6838 32.2094 47.6838 31.8884C47.6838 31.6316 47.8764 31.3748 48.1975 31.3748H75.805C76.0619 31.3748 76.3187 31.5674 76.3187 31.8884C76.3187 32.2094 76.0619 32.402 75.805 32.402Z" fill="#E6EDF5"></path>
		<path d="M75.805 35.101H48.1975C47.9407 35.101 47.6838 34.9084 47.6838 34.5874C47.6838 34.3305 47.8764 34.0737 48.1975 34.0737H75.805C76.0619 34.0737 76.3187 34.2663 76.3187 34.5874C76.3187 34.9084 76.0619 35.101 75.805 35.101Z" fill="#E6EDF5"></path>
		<path d="M75.7389 45.1862H66.4294C66.1726 45.1862 65.9158 44.9936 65.9158 44.6726C65.9158 44.4157 66.1084 44.1589 66.4294 44.1589H75.7389C75.9957 44.1589 76.2526 44.3515 76.2526 44.6726C76.1884 44.9294 75.9957 45.1862 75.7389 45.1862Z" fill="#E6EDF5"></path>
		<path
			d="M60.7155 47.95C60.6513 44.4167 57.7621 41.5259 54.1667 41.5259H54.1025C50.5071 41.5259 47.6179 44.481 47.6179 48.0784C47.6179 51.6759 50.5713 54.631 54.1667 54.631C56.157 54.631 57.8905 53.7316 59.1104 52.3826C60.1376 51.2262 60.7155 49.7487 60.7155 48.0784C60.7155 48.0142 60.7155 47.95 60.7155 47.95ZM54.1667 52.4468C51.727 52.4468 49.7366 50.4554 49.7366 48.0142C49.7366 45.5731 51.727 43.5816 54.1667 43.5816H54.2309C56.6706 43.5816 58.5967 45.5088 58.6609 47.8857C58.6609 47.95 58.6609 47.95 58.6609 48.0142C58.6609 49.1063 58.2757 50.1342 57.5695 50.905C56.6706 51.8687 55.515 52.4468 54.1667 52.4468Z"
			fill="#E6EDF5"
		></path>
		<path d="M60.715 47.95H58.5963C58.5321 45.5731 56.606 43.6458 54.1663 43.6458H54.1021V41.5259H54.1663C57.7617 41.5259 60.6508 44.3525 60.715 47.95Z" fill="#989FB0"></path>
		<path d="M60.7156 48.0146C60.7156 49.6848 60.1377 51.1624 59.1105 52.3187L57.5054 50.9696C58.2116 50.1987 58.5968 49.1709 58.5968 48.0788C58.5968 48.0146 58.5968 48.0146 58.5968 47.9503H60.7156V48.0146Z" fill="#B4BACA"></path>
		<path d="M64.183 45.3806C64.5731 45.3806 64.8893 45.0642 64.8893 44.6739C64.8893 44.2837 64.5731 43.9673 64.183 43.9673C63.793 43.9673 63.4768 44.2837 63.4768 44.6739C63.4768 45.0642 63.793 45.3806 64.183 45.3806Z" fill="#E6EDF5"></path>
		<path d="M75.7389 48.1414H66.4294C66.1726 48.1414 65.9158 47.9488 65.9158 47.6278C65.9158 47.3709 66.1084 47.1141 66.4294 47.1141H75.7389C75.9957 47.1141 76.2526 47.3067 76.2526 47.6278C76.1884 47.8846 75.9957 48.1414 75.7389 48.1414Z" fill="#E6EDF5"></path>
		<path d="M64.183 48.3346C64.5731 48.3346 64.8893 48.0182 64.8893 47.6279C64.8893 47.2376 64.5731 46.9213 64.183 46.9213C63.793 46.9213 63.4768 47.2376 63.4768 47.6279C63.4768 48.0182 63.793 48.3346 64.183 48.3346Z" fill="#B4BACA"></path>
		<path d="M75.7389 51.0966H66.4294C66.1726 51.0966 65.9158 50.904 65.9158 50.583C65.9158 50.3262 66.1084 50.0693 66.4294 50.0693H75.7389C75.9957 50.0693 76.2526 50.2619 76.2526 50.583C76.1884 50.8398 75.9957 51.0966 75.7389 51.0966Z" fill="#E6EDF5"></path>
		<path d="M64.183 51.2898C64.5731 51.2898 64.8893 50.9734 64.8893 50.5831C64.8893 50.1928 64.5731 49.8765 64.183 49.8765C63.793 49.8765 63.4768 50.1928 63.4768 50.5831C63.4768 50.9734 63.793 51.2898 64.183 51.2898Z" fill="#989FB0"></path>
		<path d="M47.8733 26.2354H76.2513V14.7363L71.7571 16.9848L69.3815 18.655L65.1441 18.5908L61.4203 20.518L58.2101 20.9677L57.0544 22.2525L53.7158 24.3725L50.4414 24.9506L47.8733 26.2354Z" fill="#989FB0"></path>
		<path d="M47.8733 26.2355H76.2513V17.4988L71.7571 19.169L69.3815 20.4539L65.1441 20.3896L61.4203 21.8672L58.2101 22.2526L57.0544 23.152L53.7158 24.8222L50.4414 25.2719L47.8733 26.2355Z" fill="#E6EDF5"></path>
		<path d="M47.8733 26.2355H76.2513V21.2889L71.7571 22.2526L69.3815 22.9592H65.1441L61.4203 23.7301L58.2101 23.9871L57.0544 24.501L53.7158 25.4004L50.4414 25.6573L47.8733 26.2355Z" fill="#CED7E2"></path>
		<defs>
			<filter id="filter0_d_712_3216" x="0" y="4.82886" width="94.3086" height="102.203" filterUnits="userSpaceOnUse" color-interpolation-filters="sRGB">
				<feFlood flood-opacity="0" result="BackgroundImageFix"></feFlood>
				<feColorMatrix in="SourceAlpha" type="matrix" values="0 0 0 0 0 0 0 0 0 0 0 0 0 0 0 0 0 0 127 0" result="hardAlpha"></feColorMatrix>
				<feOffset dy="11"></feOffset>
				<feGaussianBlur stdDeviation="11"></feGaussianBlur>
				<feColorMatrix type="matrix" values="0 0 0 0 0.397708 0 0 0 0 0.47749 0 0 0 0 0.575 0 0 0 0.18 0"></feColorMatrix>
				<feBlend mode="normal" in2="BackgroundImageFix" result="effect1_dropShadow_712_3216"></feBlend>
				<feBlend mode="normal" in="SourceGraphic" in2="effect1_dropShadow_712_3216" result="shape"></feBlend>
			</filter>
			<filter id="filter1_d_712_3216" x="30.5647" y="2.77319" width="93.4363" height="101.816" filterUnits="userSpaceOnUse" color-interpolation-filters="sRGB">
				<feFlood flood-opacity="0" result="BackgroundImageFix"></feFlood>
				<feColorMatrix in="SourceAlpha" type="matrix" values="0 0 0 0 0 0 0 0 0 0 0 0 0 0 0 0 0 0 127 0" result="hardAlpha"></feColorMatrix>
				<feOffset dy="11"></feOffset>
				<feGaussianBlur stdDeviation="11"></feGaussianBlur>
				<feColorMatrix type="matrix" values="0 0 0 0 0.397708 0 0 0 0 0.47749 0 0 0 0 0.575 0 0 0 0.18 0"></feColorMatrix>
				<feBlend mode="normal" in2="BackgroundImageFix" result="effect1_dropShadow_712_3216"></feBlend>
				<feBlend mode="normal" in="SourceGraphic" in2="effect1_dropShadow_712_3216" result="shape"></feBlend>
			</filter>
			<filter id="filter2_d_712_3216" x="22.6648" y="0.589233" width="78.9971" height="93.2085" filterUnits="userSpaceOnUse" color-interpolation-filters="sRGB">
				<feFlood flood-opacity="0" result="BackgroundImageFix"></feFlood>
				<feColorMatrix in="SourceAlpha" type="matrix" values="0 0 0 0 0 0 0 0 0 0 0 0 0 0 0 0 0 0 127 0" result="hardAlpha"></feColorMatrix>
				<feOffset dy="11"></feOffset>
				<feGaussianBlur stdDeviation="11"></feGaussianBlur>
				<feColorMatrix type="matrix" values="0 0 0 0 0.397708 0 0 0 0 0.47749 0 0 0 0 0.575 0 0 0 0.18 0"></feColorMatrix>
				<feBlend mode="normal" in2="BackgroundImageFix" result="effect1_dropShadow_712_3216"></feBlend>
				<feBlend mode="normal" in="SourceGraphic" in2="effect1_dropShadow_712_3216" result="shape"></feBlend>
			</filter>
		</defs>
	</symbol>
</svg>

<div id="convoy-app"></div><|MERGE_RESOLUTION|>--- conflicted
+++ resolved
@@ -20,13 +20,8 @@
 				</li>
 
 				<div class="ml-auto pr-14px">
-<<<<<<< HEAD
-					<button convoy-button size="sm" fill="outline" (click)="showCreateSubscriptionModal = true" [disabled]="showSubscriptionError" *ngIf="activeTab === 'subscriptions'">Create Subscription</button>
+					<button convoy-button size="sm" fill="outline" (click)="showCreateSubscriptionModal = true" [disabled]="showSubscriptionError" *ngIf="activeTab === 'subscriptions' && showCreateSubscription">Create Subscription</button>
 					<button convoy-button size="sm" fill="outline" (click)="cliKeys.generateKeyModal = true" [disabled]="showCliError" *ngIf="activeTab === 'cli keys'">Generate Key</button>
-=======
-					<convoy-button size="sm" type="outline" (click)="showCreateSubscriptionModal = true" [disable]="showSubscriptionError" *ngIf="activeTab === 'subscriptions' && showCreateSubscription">Create Subscription</convoy-button>
-					<convoy-button size="sm" type="outline" (click)="cliKeys.generateKeyModal = true" [disable]="showCliError" *ngIf="activeTab === 'cli keys'">Generate Key</convoy-button>
->>>>>>> afabfaea
 				</div>
 			</ul>
 		</div>
@@ -39,58 +34,6 @@
 					<convoy-table-head-cell class="contents" [className]="i === 0 ? 'pl-20px' : ''" *ngFor="let head of tableHead; let i = index">{{ head }}</convoy-table-head-cell>
 				</convoy-table-head>
 
-<<<<<<< HEAD
-			<tbody>
-				<convoy-table-row class="contents" *ngFor="let subscription of subscriptions?.content; let i = index">
-					<convoy-table-cell class="contents" className="pl-20px">
-						<div class="w-100px overflow-hidden text-ellipsis whitespace-nowrap">{{ subscription.name }}</div>
-					</convoy-table-cell>
-					<convoy-table-cell class="contents">
-						<div class="w-200px overflow-hidden text-ellipsis whitespace-nowrap">{{ subscription.endpoint_metadata.target_url }}</div>
-					</convoy-table-cell>
-					<convoy-table-cell class="contents">
-						{{ subscription.created_at | date }}
-					</convoy-table-cell>
-					<convoy-table-cell class="contents">
-						{{ subscription.updated_at | date }}
-					</convoy-table-cell>
-					<convoy-table-cell class="contents">
-						<div class="flex flex-wrap">
-							<convoy-tag type="grey" *ngFor="let eventType of subscription?.filter_config?.event_types; let i = index" className="mr-8px">{{ eventType }}</convoy-tag>
-						</div>
-					</convoy-table-cell>
-					<convoy-table-cell class="contents">
-						<convoy-tag [type]="subscription.status | statuscolor">{{ subscription.status }}</convoy-tag>
-					</convoy-table-cell>
-					<convoy-table-cell class="contents">
-						<convoy-dropdown buttonSize="sm" buttonFill="clear">
-							<ng-container dropdownToggle>
-								<img src="/assets/img/more-icon-vertical.svg" alt="more icon" />
-							</ng-container>
-							<ul>
-								<convoy-list-item class="w-full" className="px-14px" [hover]="true">
-									<button convoy-button fill="text" (click)="subscription.active_menu = false; dropdownComponent.show = false" [routerLink]="'./subscriptions/' + subscription.uid">
-										<svg width="17" height="16" class="mr-8px fill-primary-100">
-											<use xlink:href="#edit-icon"></use>
-										</svg>
-										Edit Subscription
-									</button>
-								</convoy-list-item>
-								<convoy-list-item className="px-14px" [hover]="true">
-									<button convoy-button fill="text" color="danger" (click)="subscription.active_menu = false; activeSubscription = subscription; showDeleteSubscriptionModal = true; dropdownComponent.show = false">
-										<svg width="16" height="16" class="mr-8px fill-danger-100">
-											<use xlink:href="#delete-icon"></use>
-										</svg>
-										Delete Subscription
-									</button>
-								</convoy-list-item>
-							</ul>
-						</convoy-dropdown>
-					</convoy-table-cell>
-				</convoy-table-row>
-			</tbody>
-		</convoy-table>
-=======
 				<tbody>
 					<convoy-table-row class="contents" *ngFor="let subscription of subscriptions?.content; let i = index">
 						<convoy-table-cell class="contents" className="pl-20px">
@@ -114,26 +57,26 @@
 							<convoy-tag [type]="subscription.status | statuscolor">{{ subscription.status }}</convoy-tag>
 						</convoy-table-cell>
 						<convoy-table-cell class="contents">
-							<convoy-dropdown buttonSize="sm" buttonType="clear">
+							<convoy-dropdown buttonSize="sm" buttonFill="clear">
 								<ng-container dropdownToggle>
 									<img src="/assets/img/more-icon-vertical.svg" alt="more icon" />
 								</ng-container>
 								<ul>
 									<convoy-list-item class="w-full" className="px-14px" [hover]="true">
-										<convoy-button type="text" (click)="subscription.active_menu = false; dropdownComponent.show = false" [routerLink]="'./subscriptions/' + subscription.uid">
+										<button convoy-button fill="text" (click)="subscription.active_menu = false; dropdownComponent.show = false" [routerLink]="'./subscriptions/' + subscription.uid">
 											<svg width="17" height="16" class="mr-8px fill-primary-100">
 												<use xlink:href="#edit-icon"></use>
 											</svg>
 											Edit Subscription
-										</convoy-button>
+										</button>
 									</convoy-list-item>
 									<convoy-list-item className="px-14px" [hover]="true">
-										<convoy-button type="text" color="danger" (click)="subscription.active_menu = false; activeSubscription = subscription; showDeleteSubscriptionModal = true; dropdownComponent.show = false">
+										<button convoy-button fill="text" color="danger" (click)="subscription.active_menu = false; activeSubscription = subscription; showDeleteSubscriptionModal = true; dropdownComponent.show = false">
 											<svg width="16" height="16" class="mr-8px fill-danger-100">
 												<use xlink:href="#delete-icon"></use>
 											</svg>
 											Delete Subscription
-										</convoy-button>
+										</button>
 									</convoy-list-item>
 								</ul>
 							</convoy-dropdown>
@@ -141,7 +84,6 @@
 					</convoy-table-row>
 				</tbody>
 			</convoy-table>
->>>>>>> afabfaea
 
 			<convoy-empty-state className="h-[20vh] py-32px" type="table" imgSrc="/assets/img/empty-state.svg" heading="No subscription to show here" *ngIf="showSubscriptionError || (!isloadingSubscriptions && subscriptions?.content?.length === 0)"></convoy-empty-state>
 		</ng-container>
