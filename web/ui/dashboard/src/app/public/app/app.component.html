--- conflicted
+++ resolved
@@ -60,15 +60,9 @@
 							<div convoy-dropdown>
 								<button dropdownTrigger convoy-button size="sm" fill="clear">
 									<img src="/assets/img/more-icon-vertical.svg" alt="more icon" />
-<<<<<<< HEAD
 								</button>
 								<ul dropdownOptions>
-									<convoy-list-item class="w-full" className="px-14px" [hover]="true">
-=======
-								</ng-container>
-								<ul>
-									<li convoy-list-item class="w-full px-14px hover:bg-primary-500">
->>>>>>> fc718678
+									<li convoy-list-item class="w-full" className="px-14px">
 										<button convoy-button fill="text" (click)="subscription.active_menu = false; dropdownComponent.show = false" [routerLink]="'./subscriptions/' + subscription.uid">
 											<svg width="17" height="16" class="mr-8px fill-primary-100">
 												<use xlink:href="#edit-icon"></use>
@@ -76,7 +70,7 @@
 											Edit Subscription
 										</button>
 									</li>
-									<li convoy-list-item class="px-14px hover:bg-primary-500">
+									<li convoy-list-item>
 										<button convoy-button fill="text" color="danger" (click)="subscription.active_menu = false; activeSubscription = subscription; showDeleteSubscriptionModal = true; dropdownComponent.show = false">
 											<svg width="16" height="16" class="mr-8px fill-danger-100">
 												<use xlink:href="#delete-icon"></use>
