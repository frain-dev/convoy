--- conflicted
+++ resolved
@@ -56,15 +56,9 @@
 						<td convoy-table-cell>
 							<convoy-tag [type]="subscription.status | statuscolor">{{ subscription.status }}</convoy-tag>
 						</td>
-<<<<<<< HEAD
-						<td convoy-table-cell>
-							<div convoy-dropdown>
-								<button dropdownTrigger convoy-button size="sm" fill="clear" (click)="$event.preventDefault()">
-=======
 						<td convoy-table-cell class="contents">
 							<div convoy-dropdown>
 								<button dropdownTrigger convoy-button size="sm" fill="clear">
->>>>>>> c1875242
 									<img src="/assets/img/more-icon-vertical.svg" alt="more icon" />
 								</button>
 								<ul dropdownOptions>
