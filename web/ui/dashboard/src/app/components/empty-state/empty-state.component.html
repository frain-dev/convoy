<div class="flex flex-col items-center justify-center" [class]="type === 'normal' ? class + ' bg-white-100 border border-grey-10 rounded-8px py-70px' : class">
	<img *ngIf="imgSrc" [src]="imgSrc" alt="empty state" class="mb-4" />
<<<<<<< HEAD
	<h2 class="font-semibold mb-2 text-center">{{ heading }}</h2>
=======
	<h2 *ngIf="heading" class="font-semibold mb-2 text-center">{{ heading }}</h2>
>>>>>>> 27b30a97
	<p *ngIf="description" class="text-14 text-grey-60 w-full max-w-[600px] text-center mt-8px">{{ description }}</p>
	<convoy-button *ngIf="buttonText" className="mt-22px" (click)="onAction.emit()">{{ buttonText }}</convoy-button>
	<div class="empty:hidden">
		<ng-content select="[emptyStateCTA]"></ng-content>
	</div>
</div><|MERGE_RESOLUTION|>--- conflicted
+++ resolved
@@ -1,10 +1,6 @@
 <div class="flex flex-col items-center justify-center" [class]="type === 'normal' ? class + ' bg-white-100 border border-grey-10 rounded-8px py-70px' : class">
 	<img *ngIf="imgSrc" [src]="imgSrc" alt="empty state" class="mb-4" />
-<<<<<<< HEAD
-	<h2 class="font-semibold mb-2 text-center">{{ heading }}</h2>
-=======
 	<h2 *ngIf="heading" class="font-semibold mb-2 text-center">{{ heading }}</h2>
->>>>>>> 27b30a97
 	<p *ngIf="description" class="text-14 text-grey-60 w-full max-w-[600px] text-center mt-8px">{{ description }}</p>
 	<convoy-button *ngIf="buttonText" className="mt-22px" (click)="onAction.emit()">{{ buttonText }}</convoy-button>
 	<div class="empty:hidden">
