import { CommonModule } from '@angular/common';
import { Component, EventEmitter, forwardRef, Input, OnInit, Output, ViewChild } from '@angular/core';
<<<<<<< HEAD
import { ControlContainer, ControlValueAccessor, FormControlDirective, NG_VALUE_ACCESSOR, ReactiveFormsModule } from '@angular/forms';
=======
import { ControlContainer, ControlValueAccessor, NG_VALUE_ACCESSOR, ReactiveFormsModule } from '@angular/forms';
>>>>>>> 27b30a97
import { ButtonComponent } from '../button/button.component';
import { DropdownComponent } from '../dropdown/dropdown.component';
import { TooltipComponent } from '../tooltip/tooltip.component';

@Component({
	selector: 'convoy-select',
	standalone: true,
	imports: [CommonModule, ReactiveFormsModule, TooltipComponent, DropdownComponent, ButtonComponent],
	templateUrl: './select.component.html',
	styleUrls: ['./select.component.scss'],
	providers: [
		{
			provide: NG_VALUE_ACCESSOR,
			useExisting: forwardRef(() => SelectComponent),
			multi: true
		}
	]
})
export class SelectComponent implements OnInit, ControlValueAccessor {
	@ViewChild(DropdownComponent) dropdownComponent!: DropdownComponent;
<<<<<<< HEAD
	@Input('options') options?: Array<any>;
=======
	@Input('options') options?: Array<any> = [];
>>>>>>> 27b30a97
	@Input('name') name!: string;
	@Input('errorMessage') errorMessage!: string;
	@Input('label') label!: string;
	@Input('formControlName') formControlName!: string;
	@Input('required') required = false;
	@Input('placeholder') placeholder!: string;
	@Input('className') class!: string;
	@Input('value') value!: any;
	@Input('tooltipPosition') tooltipPosition: 'left' | 'right' = 'left';
	@Input('tooltipSize') tooltipSize: 'sm' | 'md' = 'md';
	@Input('tooltipContent') tooltipContent!: string;
	@Output('onChange') onChange = new EventEmitter<any>();
	@Output('selectedOption') selectedOption = new EventEmitter<any>();
<<<<<<< HEAD
	control!: any;
=======
	selectedValue: any;

	control: any;
>>>>>>> 27b30a97

	constructor(private controlContainer: ControlContainer) {}

	ngOnInit(): void {
		if (this.controlContainer.control?.get(this.formControlName)) this.control = this.controlContainer.control.get(this.formControlName);
	}

<<<<<<< HEAD
	selectOption(option: string) {
		this.value = option;
		this.selectedOption.emit(option);
=======
	selectOption(option?: any) {
		this.selectedOption.emit(option?.uid || option);
>>>>>>> 27b30a97
	}

	get option(): string {
		return this.options?.find(item => item.uid === this.value)?.name || this.options?.find(item => item === this.value) || '';
	}

	registerOnChange() {}

	registerOnTouched() {}

	writeValue(value: string) {
		if (value) {
			if (this.options?.length && typeof this.options[0] !== 'string') return (this.selectedValue = this.options?.find(option => option.uid === value));
			return (this.selectedValue = value);
		}
	}

	setDisabledState() {}
}<|MERGE_RESOLUTION|>--- conflicted
+++ resolved
@@ -1,10 +1,6 @@
 import { CommonModule } from '@angular/common';
 import { Component, EventEmitter, forwardRef, Input, OnInit, Output, ViewChild } from '@angular/core';
-<<<<<<< HEAD
-import { ControlContainer, ControlValueAccessor, FormControlDirective, NG_VALUE_ACCESSOR, ReactiveFormsModule } from '@angular/forms';
-=======
 import { ControlContainer, ControlValueAccessor, NG_VALUE_ACCESSOR, ReactiveFormsModule } from '@angular/forms';
->>>>>>> 27b30a97
 import { ButtonComponent } from '../button/button.component';
 import { DropdownComponent } from '../dropdown/dropdown.component';
 import { TooltipComponent } from '../tooltip/tooltip.component';
@@ -25,11 +21,7 @@
 })
 export class SelectComponent implements OnInit, ControlValueAccessor {
 	@ViewChild(DropdownComponent) dropdownComponent!: DropdownComponent;
-<<<<<<< HEAD
-	@Input('options') options?: Array<any>;
-=======
 	@Input('options') options?: Array<any> = [];
->>>>>>> 27b30a97
 	@Input('name') name!: string;
 	@Input('errorMessage') errorMessage!: string;
 	@Input('label') label!: string;
@@ -43,13 +35,9 @@
 	@Input('tooltipContent') tooltipContent!: string;
 	@Output('onChange') onChange = new EventEmitter<any>();
 	@Output('selectedOption') selectedOption = new EventEmitter<any>();
-<<<<<<< HEAD
-	control!: any;
-=======
 	selectedValue: any;
 
 	control: any;
->>>>>>> 27b30a97
 
 	constructor(private controlContainer: ControlContainer) {}
 
@@ -57,14 +45,8 @@
 		if (this.controlContainer.control?.get(this.formControlName)) this.control = this.controlContainer.control.get(this.formControlName);
 	}
 
-<<<<<<< HEAD
-	selectOption(option: string) {
-		this.value = option;
-		this.selectedOption.emit(option);
-=======
 	selectOption(option?: any) {
 		this.selectedOption.emit(option?.uid || option);
->>>>>>> 27b30a97
 	}
 
 	get option(): string {
