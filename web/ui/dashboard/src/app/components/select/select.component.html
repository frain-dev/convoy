--- conflicted
+++ resolved
@@ -40,12 +40,8 @@
 				flex-wrap
 			"
 		>
-<<<<<<< HEAD
-			<span *ngIf="!selectedValue || selectedOptions.length === 0" class="text-grey-20">{{ placeholder }}</span>
-			<span *ngIf="!multiple">{{ selectedValue?.name || selectedValue }}</span>
-=======
+
 			<span *ngIf="!multiple">{{ selectedValue?.name || selectedValue?.title || selectedValue }}</span>
->>>>>>> aaf35d7f
 			<ng-container *ngIf="multiple">
 				<div *ngFor="let option of selectedOptions" class="border border-grey-10 bg-grey-10 px-4px font-medium text-12 mr-1 mb-1 rounded-4px flex items-center">
 					{{ option.name || option.title || option }}
