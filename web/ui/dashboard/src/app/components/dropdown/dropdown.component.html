<div class="fixed h-screen w-screen top-0 right-0 bottom-0 z-[5]" *ngIf="show" (click)="$event.stopPropagation(); show = false"></div>
<div class="relative">
	<convoy-button [color]="buttonColor" [texture]="buttonTexture" [type]="buttonType" [size]="buttonSize" buttonType="button" (clickItem)="$event.stopPropagation(); show = !show" [className]="buttonClasses" [buttonText]="buttonText ? buttonText : ''">
		<ng-content select="[dropdownToggle]"></ng-content>
	</convoy-button>

<<<<<<< HEAD
	<div class="absolute top-[110%] w-full bg-white-100 border border-grey-10 rounded-12px shadow-default z-10 transition-all ease-in-out duration-300 max-h-300px" [class]="classes">
=======
	<div class="empty:hidden" (click)="$event.stopPropagation(); show = !show">
        <ng-content select="[customDropdownToggle]"></ng-content>
    </div>

	<div class="absolute top-[110%] w-full bg-white-100 border border-grey-10 rounded-12px shadow-default z-10 transition-all ease-in-out duration-300" [class]="classes">
>>>>>>> d197e8ab
		<ng-content></ng-content>
	</div>
</div><|MERGE_RESOLUTION|>--- conflicted
+++ resolved
@@ -4,15 +4,11 @@
 		<ng-content select="[dropdownToggle]"></ng-content>
 	</convoy-button>
 
-<<<<<<< HEAD
-	<div class="absolute top-[110%] w-full bg-white-100 border border-grey-10 rounded-12px shadow-default z-10 transition-all ease-in-out duration-300 max-h-300px" [class]="classes">
-=======
 	<div class="empty:hidden" (click)="$event.stopPropagation(); show = !show">
         <ng-content select="[customDropdownToggle]"></ng-content>
     </div>
 
-	<div class="absolute top-[110%] w-full bg-white-100 border border-grey-10 rounded-12px shadow-default z-10 transition-all ease-in-out duration-300" [class]="classes">
->>>>>>> d197e8ab
+	<div class="absolute top-[110%] w-full bg-white-100 border border-grey-10 rounded-12px shadow-default z-10 transition-all ease-in-out duration-300 max-h-300px" [class]="classes">
 		<ng-content></ng-content>
 	</div>
 </div>