<div class="fixed h-screen w-screen top-0 right-0 bottom-0 z-[5]" *ngIf="show" (click)="$event.stopPropagation(); show = false"></div>
<div class="relative">
	<convoy-button [color]="buttonColor" [texture]="buttonTexture" [type]="buttonType" [size]="buttonSize" buttonType="button" (clickItem)="$event.stopPropagation(); show = !show" [className]="buttonClasses" [buttonText]="buttonText ? buttonText : ''">
		<ng-content select="[dropdownToggle]"></ng-content>
	</convoy-button>

	<div class="empty:hidden" (click)="$event.stopPropagation(); show = !show">
<<<<<<< HEAD
        <ng-content select="[customDropdownToggle]"></ng-content>
    </div>
=======
		<ng-content select="[customDropdownToggle]"></ng-content>
	</div>
>>>>>>> 27b30a97

	<div class="absolute top-[110%] w-full bg-white-100 border border-grey-10 rounded-12px shadow-default z-10 transition-all ease-in-out duration-300 max-h-300px" [class]="classes">
		<ng-content></ng-content>
	</div>
</div><|MERGE_RESOLUTION|>--- conflicted
+++ resolved
@@ -5,13 +5,8 @@
 	</convoy-button>
 
 	<div class="empty:hidden" (click)="$event.stopPropagation(); show = !show">
-<<<<<<< HEAD
-        <ng-content select="[customDropdownToggle]"></ng-content>
-    </div>
-=======
 		<ng-content select="[customDropdownToggle]"></ng-content>
 	</div>
->>>>>>> 27b30a97
 
 	<div class="absolute top-[110%] w-full bg-white-100 border border-grey-10 rounded-12px shadow-default z-10 transition-all ease-in-out duration-300 max-h-300px" [class]="classes">
 		<ng-content></ng-content>
