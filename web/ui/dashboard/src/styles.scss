--- conflicted
+++ resolved
@@ -13,37 +13,31 @@
 		--color-white: 252, 252, 252;
 	}
 
-  h1 {
-	  @apply text-h1;
+	h1 {
+		@apply text-h1;
 	}
-<<<<<<< HEAD
-    h2 {
+	h2 {
 		@apply text-h2;
 	}
-    h3 {
+	h3 {
 		@apply text-h3;
 	}
-    h4 {
+	h4 {
 		@apply text-h4;
 	}
 
-    .docs {
-        article {
-            h3 {
-                @apply text-h3 font-semibold mb-8px;
-            }
-            p{
-                @apply mb-24px;
-            }
+	.docs {
+		article {
+			h3 {
+				@apply text-h3 font-semibold mb-8px;
+			}
+			p {
+				@apply mb-24px;
+			}
 
-            pre {
-                @apply rounded-8px font-normal px-16px py-20px bg-[#F3F3F8] mb-22px font-menlo text-[rgba(22,25,44,.66)] whitespace-pre overflow-auto;
-            }
-        }
-    }
-=======
-  h2{
-    @apply text-h2;
-  }
->>>>>>> bc8c3d4d
+			pre {
+				@apply rounded-8px font-normal px-16px py-20px bg-[#F3F3F8] mb-22px font-menlo text-[rgba(22,25,44,.66)] whitespace-pre overflow-auto;
+			}
+		}
+	}
 }