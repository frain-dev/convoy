{
	"name": "convoy-ng",
	"version": "0.0.0",
	"scripts": {
		"ng": "ng",
		"start": "ng serve --hmr",
		"build": "ng build",
		"postbuild": "node post-build-css.js",
		"watch": "ng build --watch --configuration development",
		"test": "ng test"
	},
	"private": true,
	"dependencies": {
		"@angular/animations": "~13.0.0",
		"@angular/cdk": "^13.0.0",
		"@angular/common": "~13.0.0",
		"@angular/compiler": "~13.0.0",
		"@angular/core": "~13.0.0",
		"@angular/elements": "^13.1.0",
		"@angular/forms": "~13.0.0",
		"@angular/material": "^13.0.0",
		"@angular/platform-browser": "~13.0.0",
		"@angular/platform-browser-dynamic": "~13.0.0",
		"@angular/router": "~13.0.0",
		"angular-prism": "^0.1.20",
		"chart.js": "^3.6.0",
		"convoy-app": "^0.0.15",
<<<<<<< HEAD
		"convoy-dashboard": "^0.6.9",
		"convoy-ui": "^0.0.10",
=======
		"convoy-dashboard": "file:../dashboard-component/dist/convoy-dashboard",
		"convoy-ui": "^0.0.11",
>>>>>>> 60e815eb
		"date-fns": "^2.27.0",
		"moment": "^2.29.1",
		"ng2-prism": "^2.3.2",
		"prismjs": "^1.27.0",
		"rxjs": "~6.6.0",
		"tslib": "^2.3.1",
		"zone.js": "~0.11.4"
	},
	"devDependencies": {
		"@angular-devkit/build-angular": "^13.2.1",
		"@angular/cli": "~13.0.1",
		"@angular/compiler-cli": "~13.0.0",
		"@types/jasmine": "~3.8.0",
		"@types/node": "^12.11.1",
		"@types/prismjs": "^1.16.6",
		"jasmine-core": "~3.8.0",
		"karma": "^6.3.17",
		"karma-chrome-launcher": "~3.1.0",
		"karma-coverage": "~2.0.3",
		"karma-jasmine": "~4.0.0",
		"karma-jasmine-html-reporter": "~1.7.0",
		"purgecss": "^4.0.3",
		"typescript": "~4.4.4"
	}
}<|MERGE_RESOLUTION|>--- conflicted
+++ resolved
@@ -25,13 +25,8 @@
 		"angular-prism": "^0.1.20",
 		"chart.js": "^3.6.0",
 		"convoy-app": "^0.0.15",
-<<<<<<< HEAD
-		"convoy-dashboard": "^0.6.9",
-		"convoy-ui": "^0.0.10",
-=======
-		"convoy-dashboard": "file:../dashboard-component/dist/convoy-dashboard",
+		"convoy-dashboard": "^0.6.11",
 		"convoy-ui": "^0.0.11",
->>>>>>> 60e815eb
 		"date-fns": "^2.27.0",
 		"moment": "^2.29.1",
 		"ng2-prism": "^2.3.2",
