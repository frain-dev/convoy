--- conflicted
+++ resolved
@@ -1,10 +1,6 @@
 {
 	"name": "convoy-dashboard",
-<<<<<<< HEAD
-	"version": "0.6.9",
-=======
 	"version": "0.6.11",
->>>>>>> baeff25f
 	"description": "Convoy Dashboard UI",
 	"repository": {
 		"type": "git",
