<convoy-notification></convoy-notification>
<div class="dashboard" [hidden]="!renderDashboard">
	<div class="dashboard--page">
		<div class="dashboard--page--head">
			<div class="filter without-padding" [ngClass]="{ 'show-calendar': showFilterCalendar }">
				<div class="margin-right__10px">Filter by:</div>

				<div class="dropdown">
					<button
						[ngClass]="{ active: (statsDateRange.value.startDate !== '' && statsDateRange.value.endDate !== '') || selectedEventsDateOption }"
						class="button button__filter button--has-icon icon-left icon-right"
						(click)="showOverlay = true; showDateFilterDropdown = !showDateFilterDropdown"
					>
						<img src="/assets/img/calendar-icon.svg" alt="calender icon" />
						<span class="color__grey margin-right__4px">Date:</span>
						<span class="color__primary" *ngIf="statsDateRange.value.startDate === '' && statsDateRange.value.endDate === ''">All Time</span>
						<mat-date-range-input [formGroup]="statsDateRange" [rangePicker]="statsPicker">
							<input matStartDate formControlName="startDate" placeholder="Start date" />
							<input
								matEndDate
								formControlName="endDate"
								placeholder="End date"
								(dateChange)="selectedDateOption = formatDate(statsDateRange.value.startDate) + ' - ' + formatDate(statsDateRange.value.endDate); fetchDashboardData()"
							/>
						</mat-date-range-input>
						<mat-date-range-picker #statsPicker [disabled]="false"></mat-date-range-picker>
						<img src="/assets/img/angle-arrow-down.svg" class="margin-right__0px" alt="arrow down icon" />
					</button>

					<div [ngClass]="{ show: showDateFilterDropdown }" class="dropdown__menu">
						<ul>
							<li
								[ngClass]="{ active: selectedDateOption == dateOption }"
								*ngFor="let dateOption of dateOptions"
								(click)="getSelectedDate(dateOption); showDateFilterDropdown = false; showOverlay = false"
							>
								From {{ dateOption }}
							</li>
							<li (click)="statsPicker.open(); showDateFilterDropdown = false; showOverlay = false">Custom Option</li>
							<!-- to be reviewed  -->
							<!-- <li class="no-hover flex flex__align-items-center">
                                <button class="button button__primary button__small margin-right__14px" (click)="fetchDashboardData(); showDateFilterDropdown = false">Apply</button>
                                <button class="button__clear" (click)="selectedDateOption = ''; showDateFilterDropdown = false">Clear</button>
                            </li> -->
						</ul>
					</div>
				</div>

				<div class="dropdown">
					<button class="button button__filter button--has-icon icon-right margin-left__16px" (click)="showFilterDropdown = !showFilterDropdown; showOverlay = true">
						<span class="color__grey margin-right__4px">Filter By:</span>
						<span class="color__primary text__capitalize">{{ dashboardFrequency }}</span>
						<img src="/assets/img/angle-arrow-down.svg" alt="arrow down icon" />
					</button>

					<div class="dropdown__menu dropdown__menu__push-left" [ngClass]="{ show: showFilterDropdown }">
						<ul>
							<li
								class="text__capitalize"
								[ngClass]="{ active: dashboardFrequency == filterOption }"
								*ngFor="let filterOption of filterOptions"
								(click)="dashboardFrequency = filterOption; fetchDashboardData(); showFilterDropdown = false; showOverlay = false"
							>
								{{ filterOption }}
							</li>
						</ul>
					</div>
				</div>
			</div>

			<ng-container *ngIf="!isCloud">
				<div class="flex flex__align-items-center">
					<div>Active Group:</div>
<<<<<<< HEAD
					<div class="dropdown">
						<button
							class="button button__filter button--has-icon icon-right margin-left__16px flex flex__align-items-center flex__justify-between"
							(click)="showFilterCalendar = !showFilterCalendar; showOverlay = true"
						>
							<span class="color__primary">{{ selectedGroupName() }}</span>
							<img src="/assets/img/angle-arrow-down.svg" alt="arrow down icon" />
						</button>
						<div class="dropdown__menu dropdown__menu__push-left group-dropdown" [ngClass]="{ show: showFilterCalendar }">
							<ul id="groups-dropdown">
								<li
									[ngClass]="{ active: convyDashboardService.activeGroupId == group.uid }"
									*ngFor="let group of groups"
									(click)="convyDashboardService.activeGroupId = group.uid; toggleActiveGroup(); showFilterCalendar = false; showOverlay = false"
								>
									{{ group.name }}
								</li>
							</ul>
						</div>
					</div>
=======
					<button class="button button__filter button--has-icon icon-right margin-left__16px flex flex__align-items-center flex__justify-between group-dropdown" (click)="showProjectsModal = true">
						<span class="color__primary has-ellipsis">{{ selectedGroupName() }}</span>
						<img src="/assets/img/angle-arrow-down.svg" alt="arrow down icon" />
					</button>
>>>>>>> 60e815eb
				</div>
			</ng-container>
		</div>

		<div class="dashboard--page--details">
			<div class="card has-title dashboard--page--details--chart has-loader">
				<convoy-loader id="dashboard_summary_loader" *ngIf="isloadingDashboardData"></convoy-loader>

				<ul class="metrics">
					<li class="messages">
						<img src="/assets/img/message-icon.svg" alt="message icon" />
						<div class="metric">
							<div>{{ dashboardData.events_sent | metric }}</div>
							<div class="color__grey">Event Sent</div>
						</div>
					</li>
					<li class="apps">
						<img src="/assets/img/apps-icon.svg" alt="apps icon" />
						<div class="metric">
							<div>{{ dashboardData.apps | metric }}</div>
							<div class="color__grey">Apps</div>
						</div>
					</li>
				</ul>

				<div>
					<h3>Events Sent</h3>
					<canvas id="dahboard_events_chart" width="400" height="200"></canvas>
				</div>
			</div>

			<div class="card has-title dashboard--page--details--credentials has-loader">
				<div class="card--title">
					<h3>Configuration</h3>
				</div>

				<ul class="card--container" id="group_config_loader" *ngIf="isloadingConfig">
					<li class="list-item-inline">
						<div class="list-item-inline--label"><div class="skeleton-loader data"></div></div>
						<div class="list-item-inline--item">
							<div class="skeleton-loader small"></div>
						</div>
					</li>

					<li class="list-item-inline border__top">
						<div class="list-item-inline--label padding-top__16px"><div class="skeleton-loader small"></div></div>
						<div class="list-item-inline--item padding-top__16px"><div class="skeleton-loader small"></div></div>
					</li>

					<li class="list-item-inline border__top">
						<div class="list-item-inline--label padding-top__16px"><div class="skeleton-loader text"></div></div>
						<div class="list-item-inline--item padding-top__16px">
							<div class="flex flex__column flex__justify-end flex__align-items-end">
								<div class="skeleton-loader data"></div>
								<div class="skeleton-loader small margin-top__8px"></div>
							</div>
						</div>
					</li>

					<li class="list-item-inline border__top">
						<div class="list-item-inline--label padding-top__16px"><div class="skeleton-loader text"></div></div>
						<div class="list-item-inline--item padding-top__16px"><div class="skeleton-loader small"></div></div>
					</li>
				</ul>

				<ul class="card--container" id="group-config" *ngIf="!isloadingConfig">
					<li class="list-item-inline">
						<div class="list-item-inline--label">Request interval (Seconds)</div>
						<div class="list-item-inline--item">{{ organisationDetails?.strategy?.default?.intervalSeconds }}s</div>
					</li>

					<li class="list-item-inline border__top">
						<div class="list-item-inline--label padding-top__16px">Retry limit</div>
						<div class="list-item-inline--item padding-top__16px">{{ organisationDetails?.strategy?.default?.retryLimit }}</div>
					</li>

					<li class="list-item-inline border__top">
						<div class="list-item-inline--label padding-top__16px">Signature header</div>
						<div class="list-item-inline--item padding-top__16px">{{ organisationDetails?.signature?.header }}</div>
					</li>

					<li class="list-item-inline border__top">
						<div class="list-item-inline--label padding-top__16px">Signature hash</div>
						<div class="list-item-inline--item padding-top__16px">{{ organisationDetails?.signature?.hash }}</div>
					</li>
				</ul>
			</div>
		</div>

		<section class="card has-title dashboard--logs">
			<div class="dashboard--logs--tabs">
				<div class="tabs flex__align-items-center">
					<li *ngFor="let tab of tabs" (click)="toggleActiveTab(tab)">
						<button [ngClass]="{ active: activeTab === tab }">
							<span>{{ tab }}</span>
						</button>
					</li>
					<div class="color__grey font__14px font__weight-500 font--nowrap margin-left--auto padding-right__14px">
						<span *ngIf="events" [hidden]="activeTab !== 'events'">
<<<<<<< HEAD
							{{ events && events.pagination.total > 0 ? 1 : 0 }} - {{ events && events.pagination.total < 20 ? events.pagination.total : events?.content?.length }}
							<strong>of</strong>
=======
							{{ events && events.pagination.total > 0 ? 1 : 0 }} - {{ events && events.pagination.total < 20 ? events.pagination.total : events?.content?.length }} of
>>>>>>> 60e815eb
							{{ events.pagination.total | metric }}
						</span>
						<span *ngIf="eventDeliveries" [hidden]="activeTab !== 'event deliveries'">
							{{ eventDeliveries && eventDeliveries.pagination.total > 0 ? 1 : 0 }} -
<<<<<<< HEAD
							{{ eventDeliveries && eventDeliveries.pagination.total < 20 ? eventDeliveries.pagination.total : eventDeliveries?.content?.length }}
							<strong>of</strong>
							{{ eventDeliveries.pagination.total | metric }}
						</span>
						<span *ngIf="apps" [hidden]="activeTab !== 'apps'">
							{{ apps && apps.pagination.total > 0 ? 1 : 0 }} - {{ apps && apps.pagination.total < 20 ? apps.pagination.total : apps?.content?.length }}
							<strong>of</strong>
							{{ apps.pagination.total | metric }}
=======
							{{ eventDeliveries && eventDeliveries.pagination.total < 20 ? eventDeliveries.pagination.total : eventDeliveries?.content?.length }} of
							{{ eventDeliveries.pagination.total | metric }}
						</span>
						<span *ngIf="apps" [hidden]="activeTab !== 'apps'">
							{{ apps && apps.pagination.total > 0 ? 1 : 0 }} - {{ apps && apps.pagination.total < 20 ? apps.pagination.total : apps?.content?.length }} of {{ apps.pagination.total | metric }}
>>>>>>> 60e815eb
						</span>
					</div>
				</div>
			</div>

			<div class="dashboard--logs--filter">
				<div [hidden]="activeTab !== 'events'">
					<div class="flex flex__align-items-center flex__justify-between">
						<div class="flex">
							<form class="input__search margin-bottom__0px events-search">
								<img src="/assets/img/search-icon.svg" alt="search icon" />
								<input type="search" placeholder="Search events" [(ngModel)]="eventsSearchString" (change)="eventsPage = 1; searchEvents()" [ngModelOptions]="{ standalone: true }" />
								<button [class]="'enter-button' + (eventsSearchString.length > 0 ? ' show' : '')" (click)="eventsPage = 1; searchEvents()">
									<img src="/assets/img/enter-icon.png" alt="enter icon" />
								</button>
							</form>

							<div class="dropdown margin-left__24px">
								<button
									class="button button__filter without-margin button--has-icon icon-left icon-right"
									[ngClass]="{ active: (eventsFilterDateRange.value.startDate !== '' && eventsFilterDateRange.value.endDate !== '') || selectedEventsDateOption }"
									(click)="showEventFilterCalendar = !showEventFilterCalendar; showOverlay = true"
								>
									<img class="margin-left__0px" src="/assets/img/calendar-icon.svg" alt="calender icon" />
									<span class="margin-right__4px color__primary font__weight-500" *ngIf="eventsFilterDateRange.value.startDate === '' && eventsFilterDateRange.value.endDate === ''">
										All Time
									</span>
									<mat-date-range-input [formGroup]="eventsFilterDateRange" [rangePicker]="eventsFilterPicker">
										<input matStartDate formControlName="startDate" />
										<input
											matEndDate
											formControlName="endDate"
											(dateChange)="
												selectedEventsDateOption = formatDate(eventsFilterDateRange.value.startDate) + ' - ' + formatDate(eventsFilterDateRange.value.endDate);
												getEvents({ addToURL: true, fromFilter: true })
											"
										/>
									</mat-date-range-input>
									<mat-date-range-picker #eventsFilterPicker [disabled]="false"></mat-date-range-picker>
									<img class="margin-right__0px" src="/assets/img/angle-arrow-down.svg" alt="arrow down icon" />
								</button>

<<<<<<< HEAD
								<div [ngClass]="{ show: showEventFilterCalendar }" class="dropdown__menu">
=======
								<div [ngClass]="{ show: showEventFilterCalendar }" class="dropdown__menu large">
>>>>>>> 60e815eb
									<ul>
										<li
											[ngClass]="{ active: selectedEventsDateOption == dateOption }"
											*ngFor="let dateOption of dateOptions"
											(click)="getSelectedDate(dateOption, activeTab); showEventFilterCalendar = false; showOverlay = false"
										>
											From {{ dateOption }}
										</li>
										<li (click)="eventsFilterPicker.open(); showEventFilterCalendar = false; showOverlay = false">Custom Option</li>
									</ul>
								</div>
							</div>

							<time-filter (applyFilter)="eventsTimeFilterData = $event; getEvents({ addToURL: true, fromFilter: true })" #eventsTimeFilter></time-filter>

							<div class="dropdown margin-left__24px">
								<button
									class="button button__filter button--has-icon icon-left"
									[ngClass]="{ active: !!eventApp }"
									(click)="showOverlay = true; showEventsAppsDropdown = !showEventsAppsDropdown"
								>
									<img src="/assets/img/apps-icon-grey.svg" alt="apps filter icon" />
<<<<<<< HEAD
									<span>All Apps</span>
									<img class="margin-left__30px margin-right__0px" src="/assets/img/angle-arrow-down.svg" alt="arrow down icon" />
=======
									<span class="font__weight-500">All Apps</span>
									<img class="margin-left__16px margin-right__0px" src="/assets/img/angle-arrow-down.svg" alt="arrow down icon" />
>>>>>>> 60e815eb
								</button>

								<div class="dropdown__menu with-padding large" [ngClass]="{ show: showEventsAppsDropdown }">
									<div class="input__search">
										<img src="/assets/img/search-icon.svg" alt="search icon" />
										<input type="search" placeholder="Search apps here" #eventsAppsFilter />
									</div>

									<li class="dropdown__menu__item border__bottom" *ngFor="let app of eventsAppsFilter$ | async">
										<label [for]="app.uid">{{ app.name }}</label>
										<input type="checkbox" name="app" [value]="app.uid" [id]="app.uid" [checked]="app.uid === eventApp" (change)="updateAppFilter(app.uid, $event, 'events')" />
									</li>

									<div *ngIf="filteredApps?.length !== 0 && !!eventApp" class="margin-top__10px">
										<button class="button button__clear button__small" (click)="clearEventFilters(activeTab, 'eventsApp'); showEventsAppsDropdown = false">Clear</button>
									</div>

									<p *ngIf="filteredApps?.length === 0">No app to display</p>
								</div>
							</div>
						</div>

						<button
							class="button button__white button__small margin-right__20px"
							(click)="clearEventFilters(activeTab); selectedEventsDateOption = ''"
<<<<<<< HEAD
							[disabled]="(eventsFilterDateRange.value.startDate == '' || eventsFilterDateRange.value.endDate == '') && eventApp == '' && eventsSearchString.length == 0"
							[ngClass]="{ disabled: (eventsFilterDateRange.value.startDate == '' || eventsFilterDateRange.value.endDate == '') && eventApp == '' && eventsSearchString.length == 0 }"
=======
							[disabled]="
								(eventsFilterDateRange.value.startDate == '' || eventsFilterDateRange.value.endDate == '') &&
								eventApp == '' &&
								eventsTimeFilterData.startTime == 'T00:00:00' &&
								eventsTimeFilterData.endTime == 'T23:59:59'
							"
>>>>>>> 60e815eb
						>
							Clear Filter
						</button>
					</div>
				</div>

				<div [hidden]="activeTab !== 'event deliveries'">
					<div class="flex flex__align-items-center flex__justify-between">
						<div class="flex">
							<div class="dropdown">
								<button
									class="button button__filter without-margin button--has-icon icon-right icon-left"
									[ngClass]="{ active: (eventDeliveriesFilterDateRange.value.startDate !== '' && eventDeliveriesFilterDateRange.value.endDate !== '') || selectedEventsDelDateOption }"
									(click)="showOverlay = true; showEventDelFilterCalendar = !showEventDelFilterCalendar"
								>
									<img class="margin-left__0px" src="/assets/img/calendar-icon.svg" alt="calender icon" />
									<span class="color__primary font__weight-500" *ngIf="eventDeliveriesFilterDateRange.value.startDate === '' && eventDeliveriesFilterDateRange.value.endDate === ''">
										All Time
									</span>
									<!-- to be reviewed  -->
									<!-- <span class="color__primary" *ngIf="selectedEventsDelDateOption">: {{ selectedEventsDelDateOption }}</span> -->
									<mat-date-range-input [formGroup]="eventDeliveriesFilterDateRange" [rangePicker]="eventDeliveriesFilterPicker">
										<input matStartDate formControlName="startDate" />
										<input
											matEndDate
											formControlName="endDate"
											(dateChange)="
												selectedEventsDelDateOption = formatDate(eventDeliveriesFilterDateRange.value.startDate) + ' - ' + formatDate(eventDeliveriesFilterDateRange.value.endDate);
												getEventDeliveries({ addToURL: true, fromFilter: true })
											"
										/>
									</mat-date-range-input>
									<mat-date-range-picker #eventDeliveriesFilterPicker [disabled]="false"></mat-date-range-picker>
									<img class="margin-right__0px" src="/assets/img/angle-arrow-down.svg" alt="arrow down icon" />
								</button>

								<div [ngClass]="{ show: showEventDelFilterCalendar }" class="dropdown__menu large">
									<ul>
										<li
											[ngClass]="{ active: selectedEventsDelDateOption == dateOption }"
											*ngFor="let dateOption of dateOptions"
											(click)="getSelectedDate(dateOption, activeTab); showEventDelFilterCalendar = false"
										>
											From {{ dateOption }}
										</li>
										<li (click)="eventDeliveriesFilterPicker.open(); showEventDelFilterCalendar = false; showOverlay = false">Custom Option</li>
										<!-- to be reviewed  -->
										<!-- <li class="no-hover flex flex__align-items-center">
                                            <button
                                                class="button button__primary button__small margin-right__14px"
                                                (click)="getEventDeliveries({ addToURL: true, fromFilter: true }); showEventDelFilterCalendar = false"
                                            >
                                                Apply
                                            </button>
                                            <button class="button__clear" (click)="selectedEventsDelDateOption = ''; clearEventFilters(activeTab, 'eventsDelDate'); showEventDelFilterCalendar = false">
                                                Clear
                                            </button>
                                        </li> -->
									</ul>
								</div>
							</div>

							<time-filter (applyFilter)="eventDelsTimeFilterData = $event; getEventDeliveries({ addToURL: true, fromFilter: true })" #eventDeliveryTimerFilter></time-filter>

							<div class="dropdown margin-left__24px">
								<button
									class="button button__filter button--has-icon icon-left"
									[ngClass]="{ active: eventDeliveryFilteredByStatus.length > 0 }"
									(click)="showOverlay = true; showEventDeliveriesStatusDropdown = !showEventDeliveriesStatusDropdown"
								>
									<img class="margin-left__0px" src="/assets/img/status-filter-icon.svg" alt="status filter icon" />
									<span class="font__weight-500">Status</span>
									<img class="margin-left__16px margin-right__0px" src="/assets/img/angle-arrow-down.svg" alt="arrow down icon" />
								</button>

								<div class="dropdown__menu with-padding small" [ngClass]="{ show: showEventDeliveriesStatusDropdown }">
									<div class="dropdown__menu__item with-border" *ngFor="let status of eventDeliveryStatuses">
										<label [for]="status">{{ status || 'None' }}</label>
										<input
											type="checkbox"
											name="status"
											[value]="status"
											[id]="status"
											[checked]="checkIfEventDeliveryStatusFilterOptionIsSelected(status)"
											(change)="updateEventDevliveryStatusFilter(status, $event)"
										/>
									</div>

									<div class="flex flex__align-items-center margin-top__10px">
										<button
											class="button button__small button__primary font__12px margin-right__10px"
											(click)="showOverlay = false; showEventDeliveriesStatusDropdown = false; this.getEventDeliveries({ addToURL: true, fromFilter: true })"
										>
											Apply
										</button>
										<button class="button__clear" (click)="clearEventFilters(activeTab, 'eventsDelsStatus'); showEventDeliveriesStatusDropdown = false; showOverlay = false">Clear</button>
									</div>
								</div>
							</div>

							<div class="dropdown margin-left__24px">
								<button
									class="button button__filter button--has-icon icon-left"
									[ngClass]="{ active: !!eventDeliveriesApp }"
									(click)="showOverlay = true; showEventDeliveriesAppsDropdown = !showEventDeliveriesAppsDropdown"
								>
									<img class="margin-left__0px" src="/assets/img/apps-icon-grey.svg" alt="apps filter icon" />
									<span class="font__weight-500">All Apps</span>
									<img class="margin-left__16px margin-right__0px" src="/assets/img/angle-arrow-down.svg" alt="arrow down icon" />
								</button>

								<div class="dropdown__menu large with-padding" [ngClass]="{ show: showEventDeliveriesAppsDropdown }">
									<div class="input__search">
										<img src="/assets/img/search-icon.svg" alt="search icon" />
										<input type="search" placeholder="Search apps here" #eventDelsAppsFilter />
									</div>

									<div class="dropdown__menu__item with-border" *ngFor="let app of eventsDelAppsFilter$ | async">
										<label [for]="app.uid + 'eventDel'">{{ app.name }}</label>
										<input
											type="checkbox"
											name="app"
											[value]="app.uid"
											[id]="app.uid + 'eventDel'"
											[checked]="app.uid === eventDeliveriesApp"
											(change)="updateAppFilter(app.uid, $event, 'eventDels')"
										/>
									</div>
									<div *ngIf="filteredApps?.length !== 0 && !!eventDeliveriesApp" class="margin-top__10px">
										<button class="button button__clear button__small" (click)="clearEventFilters(activeTab, 'eventsDelApp'); showEventDeliveriesAppsDropdown = false; showOverlay = false">
											Clear
										</button>
									</div>
									<p *ngIf="filteredApps?.length === 0">No app to display</p>
								</div>
							</div>

							<div class="button__filter active margin-left__24px" *ngIf="eventDeliveryFilteredByEventId !== ''">
								Event Filtered
								<button class="button__clear button--has-icon margin-left__8px" (click)="eventDeliveryFilteredByEventId = ''; getEventDeliveries()">
									<img src="../../../../assets/img/close-icon.svg" alt="close icon" />
								</button>
							</div>

							<button
								class="button button__filter margin-left__24px flex__justify-center"
								(click)="fetchRetryCount()"
								[ngClass]="{
									disabled:
										((eventDeliveriesFilterDateRange.value.startDate == '' || eventDeliveriesFilterDateRange.value.endDate == '') &&
											eventDeliveriesApp == '' &&
											eventDeliveryFilteredByEventId == '' &&
											!eventDeliveriesStatusFilterActive) ||
										fetchingCount
								}"
							>
								Batch Retry
							</button>
						</div>

						<button
							class="button button__white button__small font__12px margin-right__20px"
							(click)="clearEventFilters(activeTab); selectedEventsDelDateOption = ''"
							[ngClass]="{
								disabled:
									(eventDeliveriesFilterDateRange.value.startDate == '' || eventDeliveriesFilterDateRange.value.endDate == '') &&
									eventDeliveriesApp == '' &&
									eventDeliveryFilteredByEventId == '' &&
									!eventDeliveriesStatusFilterActive &&
									eventDelsTimeFilterData.startTime == 'T00:00:00' &&
									eventDelsTimeFilterData.endTime == 'T23:59:59'
							}"
						>
							Clear Filter
						</button>
					</div>
				</div>

				<div [hidden]="activeTab !== 'apps'">
					<div class="flex flex__align-items-center flex__justify-between">
						<div class="flex flex__align-items-center">
							<form class="input__search margin-bottom__0px">
								<img src="/assets/img/search-icon.svg" alt="search icon" />
								<input
									type="search"
									placeholder="Search apps"
									[(ngModel)]="appsSearchString"
									(change)="searchApps({ searchInput: $event, type: 'apps' })"
									[ngModelOptions]="{ standalone: true }"
								/>
								<button [class]="'enter-button' + (appsSearchString.length > 0 ? ' show' : '')" (click)="searchApps({ type: 'apps' })">
									<img src="/assets/img/enter-icon.png" alt="enter icon" />
								</button>
							</form>

							<!-- pending when backend is ready  -->
							<!-- <div class="dropdown margin-left__24px">
								<button
									class="button button__filter button--has-icon icon-right icon-left"
									[ngClass]="{ active: selectedAppStatus !== 'All' }"
									(click)="showOverlay = true; showEventDeliveriesStatusDropdown = !showEventDeliveriesStatusDropdown"
								>
									<img class="margin-left__0px" src="/assets/img/status-filter-icon.svg" alt="status filter icon" />
									<span>Status</span>
									<span class="color__grey">:</span>
									<span class="color__primary font__14px font__weight-500 margin-left__8px" *ngIf="selectedAppStatus">{{selectedAppStatus}}</span>
									<img class="margin-right__0px" src="/assets/img/angle-arrow-down.svg" alt="arrow down icon" />
								</button>

								<div class="dropdown__menu with-padding small" [ngClass]="{ show: showEventDeliveriesStatusDropdown }">
									<div class="dropdown__menu__item with-border" *ngFor="let status of appStatuses">
										<label [for]="status">{{ status || 'None' }}</label>
										<input
											type="checkbox"
											name="status"
											[value]="status"
											[id]="status"
											[checked]="selectedAppStatus == status"
											(change)="filterAppByStatus(status)"
										/>
									</div>

									<div class="flex flex__align-items-center margin-top__10px">
										<button class="button__clear" (click)="clearEventFilters(activeTab); showEventDeliveriesStatusDropdown = false; showOverlay = false">Clear</button>
									</div>
								</div>
							</div> -->
						</div>
						<button class="button button__primary button__small" id="create-app-modal-button" (click)="showCreateAppModal = !showCreateAppModal">Create App</button>
					</div>
				</div>
			</div>

			<div class="flex">
				<div class="dashboard--logs--table" [ngClass]="{ 'width-100': activeTab !== 'events' }">
					<convoy-table-loader id="events_loader_loader" [tableHead]="eventsTableHead" *ngIf="isloadingEvents && activeTab === 'events'"></convoy-table-loader>
					<div class="table table--container has-loader" id="events-table-container" [hidden]="activeTab !== 'events' || displayedEvents?.length === 0">
						<table id="table" *ngIf="!isloadingEvents">
							<thead>
								<tr class="table--head">
									<th *ngFor="let head of eventsTableHead" scope="col">{{ head }}</th>
								</tr>
							</thead>
							<tbody>
								<ng-container *ngFor="let eventGroup of displayedEvents; let i = index">
									<tr class="table--date-row">
										<td>
											<div>{{ eventGroup.date }}</div>
										</td>
										<td></td>
										<td></td>
										<td></td>
									</tr>
									<tr
										*ngFor="let event of eventGroup.content; let index = index"
										[ngClass]="{ active: event.uid === eventsDetailsItem?.uid, 'last-item': index === eventGroup.content.length - 1 }"
										[id]="'event' + i"
										(click)="eventsDetailsItem = event; getEventDeliveriesForSidebar(event.uid)"
									>
										<td>
											<div>
												<div class="tag tag--Neutral">{{ event.event_type }}</div>
											</div>
										</td>
										<td>
											<div class="long-text long-text__150px">
												<span class="underline color__primary" (click)="openAppsTabAndDetails(event.app_metadata.title)">{{ event.app_metadata.title }}</span>
											</div>
										</td>
										<td>
											<div>{{ event.created_at | date: 'mediumTime' }}</div>
										</td>
										<td>
											<div>
												<button class="button__clear button--has-icon icon-right" (click)="eventDeliveryFilteredByEventId = event.uid; openDeliveriesTab()">
													Deliveries
													<img src="../../../../assets/img/angle-arrow-right-primary.svg" alt="arrow right" />
												</button>
											</div>
										</td>
									</tr>
								</ng-container>
							</tbody>
						</table>

						<div class="table--load-more button--container center" *ngIf="events && events.pagination.totalPage > 1 && !isloadingEvents">
							<button
								class="button button__clear button--has-icon icon-left margin-top__20px margin-bottom__24px flex__justify-center"
								[disabled]="events.pagination.page === events.pagination.totalPage || isloadingMoreEvents"
								(click)="eventsPage = eventsPage + 1; eventsSearchString.length == 0 ? getEvents() : getSearchEvents()"
							>
								<img src="/assets/img/arrow-down-icon.svg" class="width-unset height-unset" [hidden]="isloadingMoreEvents" alt="arrow down icon" />
								<img src="/assets/img/rotate-icon.svg" class="loading-icon" [hidden]="!isloadingMoreEvents" alt="loading icon" />
								Load more
							</button>
						</div>
					</div>

					<div class="empty-state table--container" id="events-empty-state" *ngIf="displayedEvents?.length === 0 && activeTab === 'events'">
						<img src="/assets/img/empty-state-img.svg" alt="empty state" />
						<p>No event to show here</p>
					</div>

					<convoy-table-loader id="event_deliveries_loader" [tableHead]="eventDelTableHead" *ngIf="isloadingEventDeliveries && activeTab === 'event deliveries'"></convoy-table-loader>
					<div class="table table--container has-loader" id="event-deliveries-table-container" [hidden]="activeTab !== 'event deliveries' || displayedEventDeliveries.length === 0">
						<table id="table" *ngIf="!isloadingEventDeliveries">
							<thead>
								<tr class="table--head">
									<th *ngFor="let head of eventDelTableHead" scope="col">{{ head }}</th>
								</tr>
							</thead>
							<tbody>
								<ng-container *ngFor="let eventDeliveriesGroup of displayedEventDeliveries; let i = index">
									<tr class="table--date-row">
										<td>
											<div>{{ eventDeliveriesGroup.date }}</div>
										</td>
										<td></td>
										<td></td>
										<td></td>
										<td></td>
										<td></td>
									</tr>
									<tr
										*ngFor="let event of eventDeliveriesGroup.content; let index = index"
										[ngClass]="{ 'last-item': index === eventDeliveriesGroup.content.length - 1, active: event.uid === eventDelsDetailsItem?.uid }"
										[id]="'eventDel' + i"
										(click)="eventDelsDetailsItem = event; getDelieveryAttempts(event.uid); eventDeliveryIndex = index; toggleDashboard()"
									>
										<td>
											<div class="has-retry">
												<img *ngIf="event.metadata.num_trials > event.metadata.retry_limit" src="/assets/img/retry-icon.svg" alt="retry icon" title="manually retried" />
												<div [class]="'tag tag--' + event.status">{{ event.status }}</div>
											</div>
										</td>
										<td>
											<div>
												<div class="tag tag--Neutral">{{ event.event_metadata.name }}</div>
											</div>
										</td>
										<td>
											<div>{{ event.metadata?.num_trials }}</div>
										</td>
										<td>
											<div>{{ event.created_at | date: 'mediumTime' }}</div>
										</td>
										<td>
											<div>
												<button
													[disabled]="event.status !== 'Failure' && event.status !== 'Success'"
													[class]="'button__retry button--has-icon icon-left '"
													(click)="
														event.status === 'Success'
															? forceRetryEvent({ e: $event, index: this.index, eventDeliveryId: event.uid })
															: retryEvent({ e: $event, index: this.index, eventDeliveryId: event.uid })
													"
												>
													<img src="/assets/img/refresh-icon-primary.svg" alt="refresh icon" />

													{{ event.status === 'Success' ? 'Force Retry' : 'Retry' }}
												</button>
											</div>
										</td>
										<td class="width__5">
											<div>
												<button
													class="button__clear button--has-icon icon-right"
													(click)="eventDelsDetailsItem = event; getDelieveryAttempts(event.uid); eventDeliveryIndex = index; toggleDashboard()"
												>
													<img src="../../../../assets/img/angle-arrow-right-primary.svg" alt="arrow right" />
												</button>
											</div>
										</td>
									</tr>
								</ng-container>
							</tbody>
						</table>

						<div class="table--load-more button--container center" *ngIf="eventDeliveries && eventDeliveries.pagination.totalPage > 1 && !isloadingEventDeliveries">
							<button
								class="button button__clear button--has-icon icon-left margin-top__24px margin-bottom__24px flex__justify-center"
								[disabled]="eventDeliveries.pagination.page === eventDeliveries.pagination.totalPage || isloadingMoreEventDeliveries"
								(click)="loadMoreEventDeliveries()"
							>
								<img src="/assets/img/arrow-down-icon.svg" class="width-unset height-unset" [hidden]="isloadingMoreEventDeliveries" alt="arrow down icon" />
								<img src="/assets/img/rotate-icon.svg" class="loading-icon" [hidden]="!isloadingMoreEventDeliveries" alt="loading icon" />
								Load more
							</button>
						</div>
					</div>

					<div class="empty-state table--container" id="event-deliveries-empty-state" *ngIf="displayedEventDeliveries.length === 0 && activeTab === 'event deliveries'">
						<img src="/assets/img/empty-state-img.svg" alt="empty state" />
						<p>No event to show here</p>
					</div>

					<convoy-table-loader id="apps_loader" [tableHead]="appsTableHead" *ngIf="isloadingApps && activeTab === 'apps'"></convoy-table-loader>
					<div class="table table--container has-loader" id="apps-table-container" [hidden]="activeTab !== 'apps' || displayedApps.length === 0">
						<table id="table" *ngIf="!isloadingApps">
							<thead>
								<tr class="table--head">
									<th *ngFor="let head of appsTableHead" scope="col">{{ head }}</th>
									<th scope="col"></th>
									<th scope="col"></th>
								</tr>
							</thead>
							<tbody>
								<ng-container *ngFor="let apps of displayedApps; let i = index">
									<tr class="table--date-row">
										<td>
											<div>{{ apps.date }}</div>
										</td>
										<td></td>
										<td></td>
										<td></td>
										<td></td>
									</tr>
									<tr
										*ngFor="let app of apps?.content; let index = index"
										[id]="'app' + i"
										[ngClass]="{ active: app.uid === appsDetailsItem?.uid }"
										(click)="appsDetailsItem = app; getAppPortalToken({ redirect: false }); toggleDashboard()"
									>
										<td>
											<div class="has-retry">
												<div [class]="app.is_disabled ? 'tag no-margin' : 'tag tag--Success no-margin'">{{ app.is_disabled ? 'Disabled' : 'Enabled' }}</div>
											</div>
										</td>
										<td class="has-long-text">
											<div>{{ app.name }}</div>
										</td>
										<td>
											<div>{{ app.created_at | date: 'hh:mm:ss a' }}</div>
										</td>
										<td>
											<div>{{ app.updated_at | date }}</div>
										</td>
										<td>
											<div>{{ app.events }}</div>
										</td>
										<td>
											<div>{{ app.endpoints.length }}</div>
										</td>
										<td>
											<div>
												<button
													[disabled]="app.events <= 0"
													title="view events"
													[class]="'button__retry button--has-icon icon-left'"
													(click)="loadEventsFromAppsTable(app.uid); renderDashboard = false"
												>
													<img src="/assets/img/view-events-icon.svg" alt="view events icon" />
													Events
												</button>
											</div>
										</td>
										<td>
											<div class="dropdown">
												<button class="button__clear button--has-icon" (click)="currentAppId = app.uid; showOverlay = true; renderDashboard = false">
													<img src="/assets/img/more-icon-vertical.svg" alt="more icon" />
												</button>
												<div [ngClass]="{ show: currentAppId == app.uid }" class="dropdown__menu dropdown__menu__nav small z-index--3">
													<ul>
														<li (click)="openUpdateAppModal(app)">Update</li>
														<li (click)="showDeleteAppModal = !showDeleteAppModal; currentAppId = ''" class="danger">Delete</li>
													</ul>
												</div>
											</div>
										</td>
									</tr>
								</ng-container>
							</tbody>
						</table>

						<div class="table--load-more button--container center" *ngIf="apps?.pagination && apps.pagination.totalPage > 1 && !isloadingApps">
							<button
								[class]="
									'button button__primary button__clear button--has-icon icon-left margin-top__20px margin-bottom__24px flex__justify-center' +
									(apps.pagination.page === apps.pagination.totalPage ? 'disabled' : '')
								"
								[disabled]="apps.pagination.page === apps.pagination.totalPage || isloadingMoreApps"
								(click)="appsPage = appsPage + 1; getApps()"
							>
								<img src="/assets/img/arrow-down-icon.svg" class="width-unset height-unset" alt="arrow down icon" [hidden]="isloadingMoreApps" />
								<img src="/assets/img/rotate-icon.svg" class="loading-icon" [hidden]="!isloadingMoreApps" alt="loading icon" />
								Load more
							</button>
						</div>
					</div>

					<div class="empty-state table--container" id="apps-empty-state" *ngIf="displayedApps?.length === 0 && activeTab === 'apps'">
						<img src="/assets/img/empty-state-img.svg" alt="empty state" />
						<p>No app to show here</p>
					</div>
				</div>

				<div class="dashboard--logs--details has-loader" *ngIf="activeTab === 'events'">
					<convoy-loader id="details_section_loader" *ngIf="activeTab === 'events' && isloadingEvents"></convoy-loader>

					<ng-container *ngIf="activeTab === 'events' && eventsDetailsItem">
						<h3>Details</h3>
						<div class="dashboard--logs--details--req-res">
							<div class="dashboard--logs--details--tabs-data show">
								<h4>Event</h4>
								<prism language="json" [code]="getCodeSnippetString('event')"></prism>
							</div>
						</div>

						<h4 *ngIf="sidebarEventDeliveries && sidebarEventDeliveries.length > 0">Deliveries Overview</h4>
						<ul *ngIf="sidebarEventDeliveries && sidebarEventDeliveries.length > 0">
							<li class="flex flex__align-items-center margin-top__16px border__bottom padding-bottom__10px" *ngFor="let delivery of sidebarEventDeliveries">
								<div [class]="'margin-top__4px tag tag--' + delivery.status">{{ delivery.status }}</div>
								<div class="font__14px color__black margin-left__16px long-text long-text__300px" [title]="delivery.endpoint.target_url">
									{{ delivery.endpoint.target_url }}
								</div>
							</li>
						</ul>
					</ng-container>
				</div>
			</div>
		</section>
	</div>
</div>

<div [hidden]="renderDashboard">
	<div class="page page__small without-background padding-all__0px margin-top__30px margin-bottom__16px">
		<div class="flex flex__align-items-center flex__justify-between">
			<div class="flex flex__align-items-center">
				<button class="button__back flex flex__align-items-center flex__justify-center" (click)="toggleDashboard()">
					<img src="/assets/img/arrow-left-primary.svg" alt="arrow back" />
				</button>
				<p class="margin-bottom__0px font__16px color__black font__weight-600 margin-left__18px text__capitalize">
					{{ activeTab === 'apps' ? appsDetailsItem?.name : eventDelsDetailsItem?.app_metadata?.title }}
				</p>
			</div>
			<div *ngIf="activeTab === 'apps' && appsDetailsItem">
				<!-- app enable/disable toggle  -->
				<label class="toggle">
					<span class="toggle-label">{{ appsDetailsItem?.is_disabled ? 'App Disabled' : 'App Enabled' }}</span>
					<input class="toggle-checkbox" type="checkbox" (change)="editAppStatus(appsDetailsItem)" [checked]="!appsDetailsItem?.is_disabled" />
					<div class="toggle-switch"></div>
				</label>
			</div>
		</div>
	</div>
	<ng-container *ngIf="activeTab === 'apps' && appsDetailsItem">
		<app-details
			[appsDetailsItem]="appsDetailsItem"
			[appPortalLink]="appPortalLink"
			(loadEventsFromAppTable)="loadEventsFromAppsTable($event)"
			(openAddEndpointModal)="showAddEndpointModal = !showAddEndpointModal"
			(closeOverviewRender)="toggleDashboard()"
			(openEndpointSecretKey)="viewEndpointSecretKey($event)"
			(editAppDetails)="editAppStatus($event)"
			(fetchAppPortalToken)="getAppPortalToken($event)"
			(openAddEventModal)="setEventAppId()"
		></app-details>
	</ng-container>
	<ng-container *ngIf="activeTab === 'event deliveries' && eventDelsDetailsItem">
		<event-delivery-details
			[eventDelsDetailsItem]="eventDelsDetailsItem"
			[eventDeliveryAtempt]="eventDeliveryAtempt"
			[eventDeliveryIndex]="eventDeliveryIndex"
			(loadEventsFromAppTable)="loadEventsFromAppsTable($event)"
			(closeOverviewRender)="toggleDashboard()"
			(doForceRetryEvent)="forceRetryEvent($event)"
			(doRetryEvent)="retryEvent($event)"
		></event-delivery-details>
	</ng-container>
</div>

<div
	class="overlay"
	*ngIf="showOverlay"
	(click)="
		currentAppId = '';
		showOverlay = false;
		showEventDeliveriesStatusDropdown = false;
		showEventDeliveriesAppsDropdown = false;
		showEventsAppsDropdown = false;
		showDateFilterDropdown = false;
		showEventDelFilterCalendar = false;
		showEventFilterCalendar = false;
		showEndpointSecret = false;
		showFilterDropdown = false;
		showFilterCalendar = false
	"
></div>

<!-- dark overlay  -->
<div
	class="_overlay"
	*ngIf="showBatchRetryModal || showCreateAppModal || showAddEndpointModal || showAddEventModal || showDeleteAppModal || showEndpointSecret || showProjectsModal"
	(click)="showCreateAppModal = false; showBatchRetryModal = false; showAddEndpointModal = false; showAddEventModal = false; showDeleteAppModal = false; showEndpointSecret = false; showProjectsModal = false"
></div>

<!-- create app, add new endpoint, add event modals  -->
<div class="modal modal__right" *ngIf="showCreateAppModal || showAddEndpointModal || showAddEventModal || showEndpointSecret">
	<!-- create app modal  -->
	<div class="modal--head" *ngIf="showCreateAppModal">
		<h2>{{ editAppMode ? 'Edit App' : 'Create App' }}</h2>
		<a (click)="showCreateAppModal = false; editAppMode = false; addNewAppForm.reset()">
			<img src="/assets/img/modal-close-icon.svg" alt="close icon" />
		</a>
	</div>

	<div class="modal--body" *ngIf="showCreateAppModal">
		<form [formGroup]="addNewAppForm" id="create-app-form">
			<div class="input">
				<input id="app-name" type="text" formControlName="name" [ngClass]="{ danger: addNewAppForm.controls.name.touched && addNewAppForm.controls.name.invalid, editMode: editAppMode }" />
				<label for="app-name">Enter App Name</label>
				<div class="input__error input__error__danger" *ngIf="addNewAppForm.controls.name.touched && addNewAppForm.controls.name.invalid">
					<img src="assets/img/input-error-icon.svg" alt="input error icon" />
					<span>App name is required</span>
				</div>
			</div>

			<div class="input">
				<input type="text" id="app-email" formControlName="support_email" [ngClass]="{ editMode: editAppMode }" />
				<label class="input__label" for="app-email">Support Email</label>
				<div class="input__error input__error__secondary font__12px">
					<img src="/assets/img/small-info-icon.svg" alt="close icon" />
					We use this to send an email notifcation for when a failure happens
				</div>
			</div>

			<div *ngIf="!editAppMode" formArrayName="endpoints">
				<div *ngIf="endpoints.controls.length > 0" class="flex flex__align-items-center flex__justify-between">
					<h3>Endpoint</h3>
					<button (click)="addEndpoint()" class="button__clear button--has-icon icon-left">
						<img src="/assets/img/add-icon.svg" alt="close icon" />
						Add Endpoint
					</button>
				</div>

				<div *ngFor="let endpoint of endpoints.controls; let i = index">
					<div [formGroupName]="i">
						<div class="input">
							<input type="text" formControlName="description" required />
							<label for="">Description</label>
							<div class="input__error input__error__danger" *ngIf="getSingleEndpoint(i).description.touched && getSingleEndpoint(i).description.invalid">
								<img src="assets/img/input-error-icon.svg" alt="input error icon" />
								<span>Please provide a description</span>
							</div>
						</div>

						<div class="input">
							<input type="text" formControlName="url" required />
							<label for="">Enter Endpoint URL</label>
							<div class="input__error input__error__danger" *ngIf="getSingleEndpoint(i).url.touched && getSingleEndpoint(i).url.invalid">
								<img src="assets/img/input-error-icon.svg" alt="input error icon" />
								<span>Please provide a description</span>
							</div>
						</div>

						<div class="input multiple">
							<div class="input--multiple" [ngClass]="{ active: eventTags.length > 0 }">
								<div class="tag" *ngFor="let tag of eventTags">
									{{ tag }}
									<a (click)="removeEventTag(tag)">
										<img src="/assets/img/close-icon-black.svg" alt="close icon" />
									</a>
								</div>
								<input type="text" id="tagInput" formControlName="tag" (input)="addTag($event, i)" required />
							</div>

							<label [ngClass]="{ active: eventTags.length > 0 }" for="">Add Tag</label>
							<div class="input__error input__error__secondary font__12px">
								<img src="/assets/img/small-info-icon.svg" alt="close icon" />
								Add multiple tags by seperating them with commas
							</div>

							<div class="input__error input__error__danger" *ngIf="getSingleEndpoint(i).tag.touched && getSingleEndpoint(i).tag.invalid">
								<img src="assets/img/input-error-icon.svg" alt="input error icon" />
								<span>Please add at least one tag</span>
							</div>
						</div>

						<div class="flex flex__justify-end margin-bottom__16px">
							<button (click)="removeEndpoint(i)" class="button__clear color__danger button--has-icon icon-left">
								<img src="/assets/img/trash-icon.svg" alt="close icon" />
								Remove Endpoint
							</button>
						</div>
					</div>
				</div>
				<!-- to be reviewed -->
				<!-- <div class="flex flex__justify-end" >
                    <button *ngIf="endpoints.controls.length == 0" (click)="addEndpoint()" class="button__clear button--has-icon icon-left margin-top__20px">
                        <img src="/assets/img/add-icon.svg" alt="close icon" />
                        Add Endpoint
                    </button>
                </div> -->
			</div>
		</form>
	</div>

	<div class="modal--footer modal--footer__with-shadow" *ngIf="showCreateAppModal">
		<button class="button button__white button--large" (click)="showCreateAppModal = false; editAppMode = false; addNewAppForm.reset()">Discard</button>
		<button id="create-app-button" class="button button__primary button--full-100 margin-left__24px" [disabled]="isCreatingNewApp" (click)="createNewApp()">
			{{ editAppMode ? 'Edit App' : 'Create App' }}
		</button>
	</div>

	<!-- add endpoint modal  -->
	<div class="modal--head" *ngIf="showAddEndpointModal">
		<h2>Add Endpoint</h2>
		<a (click)="showAddEndpointModal = false">
			<img src="/assets/img/modal-close-icon.svg" alt="close icon" />
		</a>
	</div>

	<div class="modal--body" *ngIf="showAddEndpointModal">
		<form [formGroup]="addNewEndpointForm">
			<div class="input">
				<input type="text" formControlName="description" [ngClass]="{ danger: addNewEndpointForm.controls.description.touched && addNewEndpointForm.controls.description.invalid }" required />
				<label for="">Description</label>
				<div class="input__error input__error__danger" *ngIf="addNewEndpointForm.controls.description.touched && addNewEndpointForm.controls.description.invalid">
					<img src="assets/img/input-error-icon.svg" alt="input error icon" />
					<span>Please provide a description</span>
				</div>
			</div>

			<div class="input">
				<input type="text" formControlName="url" [ngClass]="{ danger: addNewEndpointForm.controls.url.touched && addNewEndpointForm.controls.url.invalid }" required />
				<label for="">Enter URL</label>
				<div class="input__error input__error__danger" *ngIf="addNewEndpointForm.controls.url.touched && addNewEndpointForm.controls.url.invalid">
					<img src="assets/img/input-error-icon.svg" alt="input error icon" />
					<span>Endpoint URL is required</span>
				</div>
			</div>

			<div class="input multiple">
				<div class="input--multiple" [ngClass]="{ active: eventTags.length > 0 }">
					<div class="tag" *ngFor="let tag of eventTags">
						{{ tag }}
						<a (click)="removeEventTag(tag)">
							<img src="/assets/img/close-icon-black.svg" alt="close icon" />
						</a>
					</div>
					<input type="text" id="tagInput" (input)="addTag()" required />
				</div>

				<label [ngClass]="{ active: eventTags.length > 0 }" for="">Events</label>
				<div class="input__error input__error__secondary font__12px">
					<img src="/assets/img/small-info-icon.svg" alt="close icon" />
					Add multiple events by seperating them with commas
				</div>
			</div>
		</form>
	</div>

	<div class="modal--footer modal--footer__with-shadow" *ngIf="showAddEndpointModal">
		<button class="button button__white margin-right__24px" (click)="showAddEndpointModal = false">Discard</button>
		<button class="button button__primary button--full-100" [disabled]="isCreatingNewEndpoint" (click)="addNewEndpoint()">{{ isCreatingNewEndpoint ? 'Adding Endpoint..' : 'Add Endpoint' }}</button>
	</div>

	<!-- add event modal  -->
	<div class="modal--head" *ngIf="showAddEventModal">
		<h2>Add Event</h2>
		<a (click)="showAddEventModal = false">
			<img src="/assets/img/modal-close-icon.svg" alt="close icon" />
		</a>
	</div>

	<div class="modal--body" *ngIf="showAddEventModal">
		<form [formGroup]="sendEventForm">
			<div class="input">
				<select class="editMode" formControlName="app_id">
					<option *ngFor="let app of apps?.content" [value]="app.uid">{{ app.name }}</option>
				</select>
				<label for="">App ID</label>
				<div class="input__error input__error__danger" *ngIf="sendEventForm.controls.app_id.touched && sendEventForm.controls.app_id.invalid">
					<img src="assets/img/input-error-icon.svg" alt="input error icon" />
					<span>App Id is required</span>
				</div>
			</div>
			<div class="input">
				<textarea formControlName="data" required cols="5" [ngClass]="{ danger: sendEventForm.controls.data.touched && sendEventForm.controls.data.invalid }"></textarea>
				<label for="">Data</label>
				<div class="input__error input__error__danger" *ngIf="sendEventForm.controls.data.touched && sendEventForm.controls.data.invalid">
					<img src="assets/img/input-error-icon.svg" alt="input error icon" />
					<span>Data is required</span>
				</div>
				<div class="input__error input__error__secondary font__12px">
					<img src="/assets/img/small-info-icon.svg" alt="close icon" />
					Please enter your data in the format it would be returned
				</div>
			</div>
			<div class="input">
				<input type="text" formControlName="event_type" [ngClass]="{ danger: sendEventForm.controls.event_type.touched && sendEventForm.controls.event_type.invalid }" required />
				<label for="">Event Type</label>
				<div class="input__error input__error__danger" *ngIf="sendEventForm.controls.event_type.touched && sendEventForm.controls.event_type.invalid">
					<img src="assets/img/input-error-icon.svg" alt="input error icon" />
					<span>Event type is required</span>
				</div>
			</div>
		</form>
	</div>
	<div class="modal--footer modal--footer__with-shadow" *ngIf="showAddEventModal">
		<button class="button button__white margin-right__24px" (click)="showAddEventModal = false">Discard</button>
		<button class="button button__primary button--full-100" [disabled]="isSendingNewEvent" (click)="sendNewEvent()">{{ isSendingNewEvent ? 'Adding Event..' : 'Add Event' }}</button>
	</div>

	<!-- endpoint secret modal  -->
	<div class="modal--head" *ngIf="showEndpointSecret">
		<h2>Endpoint Secret</h2>
		<a (click)="showEndpointSecret = false">
			<img src="/assets/img/modal-close-icon.svg" alt="close icon" />
		</a>
	</div>
	<div class="modal--body" *ngIf="showEndpointSecret">
		<div class="key">
			<span>{{ endpointSecretKey }}</span>
			<button (click)="copyKey(endpointSecretKey, 'secret')">
				<img src="/assets/img/copy.svg" alt="copy" />
				<small *ngIf="showSecretCopyText">Copied!</small>
			</button>
		</div>
	</div>
</div>

<!-- delete app modal  -->
<div class="modal modal__center" *ngIf="showDeleteAppModal">
	<div class="modal--body flex flex__column flex__justify-center flex__align-items-center delete">
		<img src="/assets/img/warning.gif" class="img" alt="warning" />
		<p class="font__16px font__weight-600 color__black margin-bottom__8px">Are you sure you want to delete “{{ appsDetailsItem?.name }}”?</p>
		<p class="font__14px font__weight-500 color__grey margin-bottom__12px">This action is irrevesible</p>
		<button class="button button__deactivate margin-bottom__24px" [disabled]="isDeletingApp" (click)="deleteApp()">{{ isDeletingApp ? 'Deleting App...' : 'Yes, Delete' }}</button>
		<button class="button__primary button__clear font__weight-600 cancel" (click)="showDeleteAppModal = false">No, Cancel</button>
	</div>
</div>

<!-- batch retry modal  -->
<div class="modal modal__center" *ngIf="showBatchRetryModal">
	<div class="modal--body flex flex__column flex__justify-center flex__align-items-center delete">
		<img src="/assets/img/filter.gif" alt="filter icon" class="filter-img" />
		<div class="text-center font__20px font__weight-500 color__grey margin-bottom__8px">The filters applied will affect</div>
		<div class="text-center font__20px font__weight-600 color__black margin-bottom__32px">{{ batchRetryCount || 0 }} event{{ batchRetryCount > 1 ? 's' : '' }}</div>
		<button class="button button__primary" [disabled]="isRetyring || batchRetryCount == 0" (click)="batchRetryEvent()">{{ isRetyring ? 'Retrying Events...' : 'Yes, Apply' }}</button>
		<button class="button__primary button__clear margin-top__28px font__weight-600" (click)="showBatchRetryModal = false">No, Cancel</button>
	</div>
</div>

<!-- projects modal  -->
<div class="modal modal__center projects-modal width-unset-max" *ngIf="showProjectsModal">
	<div class="modal--body padding-all__40px">
		<h3 class="margin-bottom__8px">Select a project</h3>
		<p class="margin-bottom__32px color__grey font__14px">All your project's summary at a glance</p>
		<button class="close rounded__6px padding-all__10px border--none flex" *ngIf="convyDashboardService.activeGroupId" (click)="showProjectsModal = false">
			<img src="/assets/img/close-icon-grey.svg" alt="close icon" />
		</button>

		<ul class="grid grid__col-3--smaller" *ngIf="isLoadingProjects">
			<li *ngFor="let index of groupsLoaderIndex">
				<div class="card rounded__8px border__all bg__white">
					<div class="padding-x__24px padding-top__24px padding-bottom__14px border__bottom">
						<div class="skeleton-loader header"></div>
					</div>
					<div class="flex flex__align-items-center border__bottom">
						<div class="border__right padding-y__8px width__50 padding-x__24px">
							<div class="skeleton-loader text"></div>
						</div>
						<div class="flex flex__align-items-center flex__justify-between width__50 padding-y__8px padding-x__24px">
							<div>
								<div class="skeleton-loader small"></div>
							</div>
							<div><div class="skeleton-loader small"></div></div>
						</div>
					</div>
					<div class="pointer-cursor padding-all__16px overflow--hidden">
						<div class="skeleton-loader img"></div>
					</div>
				</div>
			</li>
		</ul>

		<ul class="grid grid__col-3--smaller" *ngIf="!isLoadingProjects">
			<li *ngFor="let group of groups" (click)="convyDashboardService.activeGroupId = group.uid; toggleActiveGroup(); showProjectsModal = false">
				<div class="card rounded__8px border__all bg__white">
					<div class="padding-x__24px padding-top__24px padding-bottom__14px border__bottom">
						<h4 class="pointer-cursor">{{ group.name }}</h4>
					</div>

					<div class="flex flex__align-items-center flex__justify-between border__bottom">
						<div class="font__12px font__weight-500 color__grey width__50 border__right padding-y__8px padding-x__12px">
							<span class="color__black margin-right__8px">{{ group?.statistics?.messages_sent }}</span>
							Events Sent
						</div>

						<div class="flex flex__align-items-center flex__justify-between width__50 padding-y__8px padding-x__12px">
							<div class="font__12px font__weight-500 color__grey">
								<span class="color__black margin-right__8px">{{ group?.statistics?.total_apps }}</span>
								Apps
							</div>

							<!-- Pending when API is ready -->
							<!-- <div class="dropdown">
								<button class="button__clear" (click)="group.showDropdown = !group.showDropdown">
									<img src="/assets/img/more-horizontal.svg" alt="more" />
								</button>

								<div class="dropdown__menu dropdown__menu__nav large" [ngClass]="{ show: group.showDropdown }">
									<ul>
										<li>
											<p>View Project</p>
										</li>
										<li>
											<p>Project settings</p>
										</li>
										<li class="danger">
											<p>Delete Project</p>
										</li>
									</ul>
								</div>
							</div> -->
						</div>
					</div>
					<div class="pointer-cursor padding-top__16px overflow--hidden">
						<img src="/assets/img/chart-icon.svg" alt="graph icon" />
					</div>
				</div>
			</li>
		</ul>
	</div>
</div><|MERGE_RESOLUTION|>--- conflicted
+++ resolved
@@ -71,33 +71,10 @@
 			<ng-container *ngIf="!isCloud">
 				<div class="flex flex__align-items-center">
 					<div>Active Group:</div>
-<<<<<<< HEAD
-					<div class="dropdown">
-						<button
-							class="button button__filter button--has-icon icon-right margin-left__16px flex flex__align-items-center flex__justify-between"
-							(click)="showFilterCalendar = !showFilterCalendar; showOverlay = true"
-						>
-							<span class="color__primary">{{ selectedGroupName() }}</span>
-							<img src="/assets/img/angle-arrow-down.svg" alt="arrow down icon" />
-						</button>
-						<div class="dropdown__menu dropdown__menu__push-left group-dropdown" [ngClass]="{ show: showFilterCalendar }">
-							<ul id="groups-dropdown">
-								<li
-									[ngClass]="{ active: convyDashboardService.activeGroupId == group.uid }"
-									*ngFor="let group of groups"
-									(click)="convyDashboardService.activeGroupId = group.uid; toggleActiveGroup(); showFilterCalendar = false; showOverlay = false"
-								>
-									{{ group.name }}
-								</li>
-							</ul>
-						</div>
-					</div>
-=======
 					<button class="button button__filter button--has-icon icon-right margin-left__16px flex flex__align-items-center flex__justify-between group-dropdown" (click)="showProjectsModal = true">
 						<span class="color__primary has-ellipsis">{{ selectedGroupName() }}</span>
 						<img src="/assets/img/angle-arrow-down.svg" alt="arrow down icon" />
 					</button>
->>>>>>> 60e815eb
 				</div>
 			</ng-container>
 		</div>
@@ -197,17 +174,12 @@
 					</li>
 					<div class="color__grey font__14px font__weight-500 font--nowrap margin-left--auto padding-right__14px">
 						<span *ngIf="events" [hidden]="activeTab !== 'events'">
-<<<<<<< HEAD
 							{{ events && events.pagination.total > 0 ? 1 : 0 }} - {{ events && events.pagination.total < 20 ? events.pagination.total : events?.content?.length }}
 							<strong>of</strong>
-=======
-							{{ events && events.pagination.total > 0 ? 1 : 0 }} - {{ events && events.pagination.total < 20 ? events.pagination.total : events?.content?.length }} of
->>>>>>> 60e815eb
 							{{ events.pagination.total | metric }}
 						</span>
 						<span *ngIf="eventDeliveries" [hidden]="activeTab !== 'event deliveries'">
 							{{ eventDeliveries && eventDeliveries.pagination.total > 0 ? 1 : 0 }} -
-<<<<<<< HEAD
 							{{ eventDeliveries && eventDeliveries.pagination.total < 20 ? eventDeliveries.pagination.total : eventDeliveries?.content?.length }}
 							<strong>of</strong>
 							{{ eventDeliveries.pagination.total | metric }}
@@ -216,13 +188,6 @@
 							{{ apps && apps.pagination.total > 0 ? 1 : 0 }} - {{ apps && apps.pagination.total < 20 ? apps.pagination.total : apps?.content?.length }}
 							<strong>of</strong>
 							{{ apps.pagination.total | metric }}
-=======
-							{{ eventDeliveries && eventDeliveries.pagination.total < 20 ? eventDeliveries.pagination.total : eventDeliveries?.content?.length }} of
-							{{ eventDeliveries.pagination.total | metric }}
-						</span>
-						<span *ngIf="apps" [hidden]="activeTab !== 'apps'">
-							{{ apps && apps.pagination.total > 0 ? 1 : 0 }} - {{ apps && apps.pagination.total < 20 ? apps.pagination.total : apps?.content?.length }} of {{ apps.pagination.total | metric }}
->>>>>>> 60e815eb
 						</span>
 					</div>
 				</div>
@@ -234,8 +199,14 @@
 						<div class="flex">
 							<form class="input__search margin-bottom__0px events-search">
 								<img src="/assets/img/search-icon.svg" alt="search icon" />
-								<input type="search" placeholder="Search events" [(ngModel)]="eventsSearchString" (change)="eventsPage = 1; searchEvents()" [ngModelOptions]="{ standalone: true }" />
-								<button [class]="'enter-button' + (eventsSearchString.length > 0 ? ' show' : '')" (click)="eventsPage = 1; searchEvents()">
+								<input
+									type="search"
+									placeholder="Search events"
+									[(ngModel)]="eventsSearchString"
+									(change)="eventsPage = 1; getEvents({ addToURL: true, fromFilter: true })"
+									[ngModelOptions]="{ standalone: true }"
+								/>
+								<button [class]="'enter-button' + (eventsSearchString.length > 0 ? ' show' : '')" (click)="eventsPage = 1; getEvents({ addToURL: true, fromFilter: true })">
 									<img src="/assets/img/enter-icon.png" alt="enter icon" />
 								</button>
 							</form>
@@ -265,11 +236,7 @@
 									<img class="margin-right__0px" src="/assets/img/angle-arrow-down.svg" alt="arrow down icon" />
 								</button>
 
-<<<<<<< HEAD
-								<div [ngClass]="{ show: showEventFilterCalendar }" class="dropdown__menu">
-=======
 								<div [ngClass]="{ show: showEventFilterCalendar }" class="dropdown__menu large">
->>>>>>> 60e815eb
 									<ul>
 										<li
 											[ngClass]="{ active: selectedEventsDateOption == dateOption }"
@@ -292,13 +259,8 @@
 									(click)="showOverlay = true; showEventsAppsDropdown = !showEventsAppsDropdown"
 								>
 									<img src="/assets/img/apps-icon-grey.svg" alt="apps filter icon" />
-<<<<<<< HEAD
 									<span>All Apps</span>
 									<img class="margin-left__30px margin-right__0px" src="/assets/img/angle-arrow-down.svg" alt="arrow down icon" />
-=======
-									<span class="font__weight-500">All Apps</span>
-									<img class="margin-left__16px margin-right__0px" src="/assets/img/angle-arrow-down.svg" alt="arrow down icon" />
->>>>>>> 60e815eb
 								</button>
 
 								<div class="dropdown__menu with-padding large" [ngClass]="{ show: showEventsAppsDropdown }">
@@ -324,17 +286,13 @@
 						<button
 							class="button button__white button__small margin-right__20px"
 							(click)="clearEventFilters(activeTab); selectedEventsDateOption = ''"
-<<<<<<< HEAD
-							[disabled]="(eventsFilterDateRange.value.startDate == '' || eventsFilterDateRange.value.endDate == '') && eventApp == '' && eventsSearchString.length == 0"
-							[ngClass]="{ disabled: (eventsFilterDateRange.value.startDate == '' || eventsFilterDateRange.value.endDate == '') && eventApp == '' && eventsSearchString.length == 0 }"
-=======
 							[disabled]="
 								(eventsFilterDateRange.value.startDate == '' || eventsFilterDateRange.value.endDate == '') &&
 								eventApp == '' &&
+								eventsSearchString.length == 0 &&
 								eventsTimeFilterData.startTime == 'T00:00:00' &&
 								eventsTimeFilterData.endTime == 'T23:59:59'
 							"
->>>>>>> 60e815eb
 						>
 							Clear Filter
 						</button>
@@ -624,7 +582,7 @@
 							<button
 								class="button button__clear button--has-icon icon-left margin-top__20px margin-bottom__24px flex__justify-center"
 								[disabled]="events.pagination.page === events.pagination.totalPage || isloadingMoreEvents"
-								(click)="eventsPage = eventsPage + 1; eventsSearchString.length == 0 ? getEvents() : getSearchEvents()"
+								(click)="eventsPage = eventsPage + 1; getEvents()"
 							>
 								<img src="/assets/img/arrow-down-icon.svg" class="width-unset height-unset" [hidden]="isloadingMoreEvents" alt="arrow down icon" />
 								<img src="/assets/img/rotate-icon.svg" class="loading-icon" [hidden]="!isloadingMoreEvents" alt="loading icon" />
