<div class="dashboard">
	<div class="dashboard--page">
		<div class="dashboard--page--head">
			<div class="filter without-padding" [ngClass]="{ 'show-calendar': showFilterCalendar }">
				<div>Filter by:</div>
				<button class="button button__filter button--has-icon icon-left icon-right" (click)="statsPicker.open()">
					<img src="/assets/img/calendar-icon.svg" alt="calender icon" />
					<mat-date-range-input [formGroup]="statsDateRange" [rangePicker]="statsPicker">
						<input matStartDate formControlName="startDate" placeholder="Start date" />
						<input matEndDate formControlName="endDate" placeholder="End date" (dateChange)="fetchDashboardData()" />
					</mat-date-range-input>
					<mat-date-range-picker #statsPicker [disabled]="false"></mat-date-range-picker>
					<img src="/assets/img/angle-arrow-down.svg" alt="arrow down icon" />
				</button>

				<div class="select">
					<select value="daily" [(ngModel)]="dashboardFrequency" (change)="fetchDashboardData()">
						<option value="daily">Daily</option>
						<option value="weekly">Weekly</option>
						<option value="monthly">Monthly</option>
						<option value="yearly">Yearly</option>
					</select>
				</div>
			</div>

			<ng-container *ngIf="!isCloud">
				<div class="filter without-padding" [ngClass]="{ 'show-calendar': showFilterCalendar }">
					<div>Active Group:</div>
					<div class="select">
						<select [value]="activeGroup" [(ngModel)]="activeGroup" (change)="toggleActiveGroup()">
							<option [value]="group.uid" *ngFor="let group of groups">{{ group.name }}</option>
						</select>
					</div>
				</div>
			</ng-container>
		</div>

		<div class="dashboard--page--details">
			<div class="card dashboard--page--details--chart has-loader">
				<convoy-loader *ngIf="isloadingDashboardData"></convoy-loader>

				<ul class="metrics">
					<li class="messages">
						<img src="/assets/img/message-icon.svg" alt="message icon" />
						<div class="metric">
							<div>{{ dashboardData.events_sent | 'metric' }}</div>
							<div>Event Sent</div>
						</div>
					</li>
					<li class="apps">
						<img src="/assets/img/apps-icon.svg" alt="apps icon" />
						<div class="metric">
							<div>{{ dashboardData.apps | 'metric' }}</div>
							<div>Apps</div>
						</div>
					</li>
				</ul>

				<div>
					<h3>Events Sent</h3>
					<canvas id="dahboard_events_chart" width="400" height="200"></canvas>
				</div>
			</div>

			<div class="card has-title dashboard--page--details--credentials has-loader">
				<convoy-loader *ngIf="isloadingConfig"></convoy-loader>

				<div class="card--title">
					<h3>Configuration</h3>
				</div>

				<ul class="card--container">
					<li class="list-item">
						<div class="list-item--label">
							Request interval (Seconds)
							<div class="list-item--item">{{ organisationDetails?.strategy?.default?.intervalSeconds }}s</div>
						</div>
					</li>

					<li class="list-item">
						<div class="list-item--label">
							Retry limit
							<div class="list-item--item">{{ organisationDetails?.strategy?.default?.retryLimit }}</div>
						</div>
					</li>

					<li class="list-item">
						<div class="list-item--label">
							Signature header
							<div class="list-item--item">{{ organisationDetails?.signature?.header }}</div>
						</div>
					</li>

					<li class="list-item">
						<div class="list-item--label">
							Signature hash
							<div class="list-item--item">{{ organisationDetails?.signature?.hash }}</div>
						</div>
					</li>
				</ul>
			</div>
		</div>
	
		<section class="card has-title dashboard--logs">
			<div class="dashboard--logs--tabs">
				<div class="tabs">
					<li *ngFor="let tab of tabs" (click)="toggleActiveTab(tab)">
						<button [ngClass]="{ active: activeTab === tab }">
							<span>{{ tab }}</span>
						</button>
					</li>
				</div>

				<div class="table">
					<div [hidden]="activeTab !== 'events'">
						<div class="filter">
							<button
								class="button button__filter without-margin button--has-icon icon-left"
								(click)="eventsFilterPicker.open()"
								[ngClass]="{ active: eventsFilterDateRange.value.startDate !== '' && eventsFilterDateRange.value.endDate !== '' }"
								(click)="showEventFilterCalendar = !showEventFilterCalendar"
							>
								<img src="/assets/img/calendar-icon.svg" alt="calender icon" />
								<mat-date-range-input [formGroup]="eventsFilterDateRange" [rangePicker]="eventsFilterPicker">
									<input matStartDate formControlName="startDate" placeholder="Start date" />
									<input matEndDate formControlName="endDate" placeholder="End date" (dateChange)="getEvents({ addToURL: true, fromFilter: true })" />
								</mat-date-range-input>
								<mat-date-range-picker #eventsFilterPicker [disabled]="false"></mat-date-range-picker>
								<img src="/assets/img/angle-arrow-down.svg" alt="arrow down icon" />
							</button>

							<div class="dropdown">
								<button class="button button__filter button--has-icon icon-right icon-left" [ngClass]="{ active: !!eventApp }" (click)="showOverlay = true; showEventsAppsDropdown = !showEventsAppsDropdown">
									<img src="/assets/img/apps-icon-grey.svg" alt="apps filter icon" />
									<span>Apps</span>
									<img src="/assets/img/angle-arrow-down.svg" alt="arrow down icon" />
								</button>
								<div class="dropdown__menu with-padding large" [ngClass]="{ show: showEventsAppsDropdown }">
									<div class="input__search">
										<img src="/assets/img/search-icon.svg" alt="search icon" />
										<input type="search" placeholder="Search apps here" #eventsAppsFilter />
									</div>
									<div class="dropdown__menu__item" *ngFor="let app of eventsAppsFilter$ | async">
										<input type="checkbox" name="app" [value]="app.uid" [id]="app.uid" [checked]="app.uid === eventApp" (change)="updateAppFilter(app.uid, $event, 'events')" />
										<label [for]="app.uid">{{ app.name }}</label>
									</div>
									<p *ngIf="filteredApps?.length === 0">No app to display</p>
								</div>
							</div>

							<button
								class="button button__primary button__small button--margin-left"
								(click)="clearEventFilters(activeTab)"
								[disabled]="(eventsFilterDateRange.value.startDate == '' || eventsFilterDateRange.value.endDate == '') && eventApp == ''"
								[ngClass]="{ disabled: (eventsFilterDateRange.value.startDate == '' || eventsFilterDateRange.value.endDate == '') && eventApp == '' }"
							>
								Clear Filter
							</button>
						</div>

						<hr />

						<div class="table--container smaller-table has-loader" *ngIf="displayedEvents.length > 0">
							<convoy-loader *ngIf="isloadingEvents"></convoy-loader>

							<table id="table">
								<thead>
									<tr class="table--head">
										<th scope="col">Event Type</th>
										<th scope="col">App Name</th>
										<th scope="col">Created At</th>
										<th scope="col"></th>
									</tr>
								</thead>
								<tbody>
									<ng-container *ngFor="let eventGroup of displayedEvents; let i = index">
										<tr class="table--date-row">
											<td>
												<div>{{ eventGroup.date }}</div>
											</td>
											<td></td>
											<td></td>
											<td></td>
										</tr>
										<tr
											*ngFor="let event of eventGroup.events; let index = index"
											[ngClass]="{ active: event.uid === eventsDetailsItem?.uid }"
											[id]="'event' + index"
											(click)="eventsDetailsItem = event; getEventDeliveriesForSidebar(event.uid)"
										>
											<td>
												<div>
													<div class="tag">{{ event.event_type }}</div>
												</div>
											</td>
											<td class="has-long-text">
												<div>{{ event.app_metadata.title }}</div>
											</td>
											<td>
												<div>{{ event.created_at | date: 'mediumTime' }}</div>
											</td>
											<td>
												<div>
													<button class="button button__clear button--has-icon icon-right" (click)="eventDeliveryFilteredByEventId = event.uid; openDeliveriesTab()">
														Deliveries
														<img src="../../../../assets/img/angle-arrow-right-primary.svg" alt="arrow right" />
													</button>
												</div>
											</td>
										</tr>
									</ng-container>
								</tbody>
							</table>

							<div class="table--load-more button--container center" *ngIf="events.pagination.totalPage > 1">
								<button
									[class]="'button button__primary button__clear button--has-icon icon-left '"
									[disabled]="events.pagination.page === events.pagination.totalPage || isloadingMoreEvents"
									(click)="eventsPage = eventsPage + 1; getEvents()"
								>
									<img src="/assets/img/arrow-down-icon.svg" *ngIf="!isloadingMoreEvents" alt="arrow down icon" />
									<img src="/assets/img/rotate-icon.svg" class="loading-icon" *ngIf="isloadingMoreEvents" alt="loading icon" />
									Load more
								</button>
							</div>
						</div>

						<div class="empty-state table--container" *ngIf="displayedEvents.length === 0">
							<img src="/assets/img/empty-state-img.svg" alt="empty state" />
							<p>No event to show here</p>
						</div>
					</div>

					<div [hidden]="activeTab !== 'event deliveries'">
						<div class="filter">
							<button
								class="button button__filter without-margin button--has-icon icon-right icon-left"
								(click)="eventDeliveriesFilterPicker.open()"
								[ngClass]="{ active: eventDeliveriesFilterDateRange.value.startDate !== '' && eventDeliveriesFilterDateRange.value.endDate !== '' }"
								(click)="showEventFilterCalendar = !showEventFilterCalendar"
							>
								<img src="/assets/img/calendar-icon.svg" alt="calender icon" />
								<mat-date-range-input [formGroup]="eventDeliveriesFilterDateRange" [rangePicker]="eventDeliveriesFilterPicker">
									<input matStartDate formControlName="startDate" placeholder="Start date" />
									<input matEndDate formControlName="endDate" placeholder="End date" (dateChange)="getEventDeliveries({ addToURL: true, fromFilter: true })" />
								</mat-date-range-input>
								<mat-date-range-picker #eventDeliveriesFilterPicker [disabled]="false"></mat-date-range-picker>
								<img src="/assets/img/angle-arrow-down.svg" alt="arrow down icon" />
							</button>

							<div class="dropdown">
								<button
									class="button button__filter button--has-icon icon-right icon-left"
									[ngClass]="{ active: eventDeliveryFilteredByStatus.length > 0 }"
									(click)="showOverlay = true; showEventDeliveriesStatusDropdown = !showEventDeliveriesStatusDropdown"
								>
									<img src="/assets/img/status-filter-icon.svg" alt="status filter icon" />
									<span>Status</span>
									<img src="/assets/img/angle-arrow-down.svg" alt="arrow down icon" />
								</button>
								<div class="dropdown__menu large with-padding" [ngClass]="{ show: showEventDeliveriesStatusDropdown }">
									<div class="dropdown__menu__item" *ngFor="let status of eventDeliveryStatuses">
										<input
											type="checkbox"
											name="status"
											[value]="status"
											[id]="status"
											[checked]="checkIfEventDeliveryStatusFilterOptionIsSelected(status)"
											(change)="updateEventDevliveryStatusFilter(status, $event)"
										/>
										<label [for]="status">{{ status || 'None' }}</label>
									</div>

									<button class="button button__small button__primary" (click)="showOverlay = false; showEventDeliveriesStatusDropdown = false; this.getEventDeliveries({ addToURL: true, fromFilter: true })">
										Apply
									</button>
								</div>
							</div>

							<div class="dropdown">
								<button
									class="button button__filter button--has-icon icon-right icon-left"
									[ngClass]="{ active: !!eventDeliveriesApp }"
									(click)="showOverlay = true; showEventDeliveriesAppsDropdown = !showEventDeliveriesAppsDropdown"
								>
									<img src="/assets/img/apps-icon-grey.svg" alt="apps filter icon" />
									<span>Apps</span>
									<img src="/assets/img/angle-arrow-down.svg" alt="arrow down icon" />
								</button>
								<div class="dropdown__menu large with-padding" [ngClass]="{ show: showEventDeliveriesAppsDropdown }">
									<div class="input__search">
										<img src="/assets/img/search-icon.svg" alt="search icon" />
										<input type="search" placeholder="Search apps here" #eventDelsAppsFilter />
									</div>
									<div class="dropdown__menu__item" *ngFor="let app of eventsDelAppsFilter$ | async">
										<input
											type="checkbox"
											name="app"
											[value]="app.uid"
											[id]="app.uid + 'eventDel'"
											[checked]="app.uid === eventDeliveriesApp"
											(change)="updateAppFilter(app.uid, $event, 'eventDels')"
										/>
										<label [for]="app.uid + 'eventDel'">{{ app.name }}</label>
									</div>
									<p *ngIf="filteredApps?.length === 0">No app to display</p>
								</div>
							</div>

							<div class="filter--button event-button active" *ngIf="eventDeliveryFilteredByEventId !== ''">
								Event Filtered
								<button class="button__primary button__clear has-icon" (click)="eventDeliveryFilteredByEventId = ''; getEventDeliveries()">
									<img src="../../../../assets/img/close-icon.svg" alt="close icon" />
								</button>
							</div>

							<button
								class="button button__primary button__small button--margin-left"
								(click)="clearEventFilters(activeTab)"
								[ngClass]="{
									disabled:
										(eventDeliveriesFilterDateRange.value.startDate == '' || eventDeliveriesFilterDateRange.value.endDate == '') &&
										eventDeliveriesApp == '' &&
										eventDeliveryFilteredByEventId == '' &&
										!eventDeliveriesStatusFilterActive
								}"
							>
								Clear Filter
							</button>
						</div>

						<hr />

						<div class="table--actions button--container left">
							<button class="button button__clear dark button--has-icon icon-left hover" (click)="refreshTables()">
								<img src="../../../../assets/img/refresh-icon-2.svg" alt="refresh icon" />
								Refresh
							</button>
							<button class="button button__clear dark button--has-icon icon-left hover" (click)="batchRetryEvent()" [disabled]="selectedEventsFromEventDeliveriesTable.length <= 0">
								<img src="../../../../assets/img/retry-icon.svg" alt="retry icon" />
								Bulk Retry
							</button>
						</div>

						<div class="table--container has-loader" *ngIf="displayedEventDeliveries.length > 0">
							<convoy-loader *ngIf="isloadingEventDeliveries"></convoy-loader>

							<table id="table">
								<thead>
									<tr class="table--head">
										<th scope="col" class="checkbox">
											<div class="checkbox"><input type="checkbox" name="eventDeliveryTable" id="eventDeliveryTable" (change)="checkAllCheckboxes($event)" /></div>
											Status
										</th>
										<th scope="col">Event Type</th>
										<th scope="col">Attempts</th>
										<th scope="col">Created At</th>
										<th scope="col"></th>
									</tr>
								</thead>
								<tbody>
									<ng-container *ngFor="let eventDeliveriesGroup of displayedEventDeliveries; let i = index">
										<tr class="table--date-row">
											<td>
												<div>{{ eventDeliveriesGroup.date }}</div>
											</td>
											<td></td>
											<td></td>
											<td></td>
											<td></td>
										</tr>
										<tr
											*ngFor="let event of eventDeliveriesGroup.events; let index = index"
											[ngClass]="{ active: event.uid === eventDelsDetailsItem?.uid }"
											[id]="'event' + index"
											(click)="eventDelsDetailsItem = event; getDelieveryAttempts(event.uid)"
										>
											<td>
												<div class="checkbox has-retry">
													<img *ngIf="event.metadata.num_trials > event.metadata.retry_limit" src="/assets/img/retry-icon.svg" alt="retry icon" title="manually retried" />
													<input type="checkbox" [name]="'event' + index" id="event" [value]="event.uid" (change)="checkEventDeliveryBox($event)" />
													<div [class]="'tag tag--' + event.status">{{ event.status }}</div>
												</div>
											</td>
											<td>
												<div>{{ event.event_metadata.name }}</div>
											</td>
											<td>
												<div>{{ event.metadata?.num_trials }}</div>
											</td>
											<td>
												<div>{{ event.created_at | date: 'mediumTime' }}</div>
											</td>
											<td>
												<div>
													<button
														[disabled]="event.status === 'Success' || event.status === 'Scheduled'"
														[class]="'button button__primary button--has-icon icon-left ' + (event.status === 'Success' || event.status === 'Scheduled' ? 'disabled' : '')"
														(click)="retryEvent({ e: $event, index: this.index, eventDeliveryId: event.uid })"
													>
														<img src="/assets/img/refresh-icon.svg" alt="refresh icon" />
														Retry
													</button>
												</div>
											</td>
										</tr>
									</ng-container>
								</tbody>
							</table>

							<div class="table--load-more button--container center" *ngIf="eventDeliveries.pagination.totalPage > 1">
								<button
									[class]="'button button__primary button__clear button--has-icon icon-left'"
									[disabled]="eventDeliveries.pagination.page === eventDeliveries.pagination.totalPage || isloadingMoreEventDeliveries"
									(click)="loadMoreEventDeliveries()"
								>
									<img src="/assets/img/arrow-down-icon.svg" *ngIf="!isloadingMoreEventDeliveries" alt="arrow down icon" />
									<img src="/assets/img/rotate-icon.svg" class="loading-icon" *ngIf="isloadingMoreEventDeliveries" alt="loading icon" />
									Load more
								</button>
							</div>
						</div>

						<div class="empty-state table--container" *ngIf="displayedEventDeliveries.length === 0">
							<img src="/assets/img/empty-state-img.svg" alt="empty state" />
							<p>No event to show here</p>
						</div>
					</div>

					<div [hidden]="activeTab !== 'apps'">
						<div class="filter">
							<form class="input__search filter">
								<img src="/assets/img/search-icon.svg" alt="search icon" />
								<input
									type="search"
									placeholder="Search apps"
									[(ngModel)]="appsSearchString"
									(change)="searchApps({ searchInput: $event, type: 'apps' })"
									[ngModelOptions]="{ standalone: true }"
								/>
								<button [class]="'enter-button' + (appsSearchString.length > 0 ? ' show' : '')" (click)="searchApps({ type: 'apps' })">
									<img src="/assets/img/enter-icon.png" alt="enter icon" />
								</button>
							</form>
						</div>

						<hr />

						<div class="table--container smaller-table has-loader" [hidden]="!apps || apps.content.length === 0">
							<convoy-loader *ngIf="isloadingApps"></convoy-loader>

							<table class="table">
								<thead>
									<tr class="table--head">
										<th scope="col">Name</th>
										<th scope="col">Created</th>
										<th scope="col">Updated</th>
										<th scope="col">Events</th>
										<th scope="col">Endpoints</th>
										<th scope="col"></th>
									</tr>
								</thead>
								<tbody>
									<tr *ngFor="let app of apps?.content" [ngClass]="{ active: app.uid === appsDetailsItem?.uid }" (click)="appsDetailsItem = app">
										<td class="has-long-text">
											<div>{{ app.name }}</div>
										</td>
										<td>
											<div>{{ app.created_at | date }}</div>
										</td>
										<td>
											<div>{{ app.updated_at | date }}</div>
										</td>
										<td>
											<div>{{ app.events }}</div>
										</td>
										<td>
											<div>{{ app.endpoints.length }}</div>
										</td>
										<td>
											<div>
												<button [disabled]="app.events <= 0" title="view events" [class]="'button button__primary button__small button--has-icon icon-left'" (click)="loadEventsFromAppsTable(app.uid)">
													<img src="/assets/img/view-events-icon.svg" alt="view events icon" />
													Events
												</button>
											</div>
										</td>
									</tr>
								</tbody>
							</table>

							<div class="table--load-more button--container margin-top center" *ngIf="apps?.pagination && apps.pagination.totalPage > 1">
								<button
									[class]="'button button__primary button__clear button--has-icon icon-left ' + (apps.pagination.page === apps.pagination.totalPage ? 'disabled' : '')"
									[disabled]="apps.pagination.page === apps.pagination.totalPage || isloadingMoreApps"
									(click)="appsPage = appsPage + 1; getApps()"
								>
									<img src="/assets/img/arrow-down-icon.svg" alt="arrow down icon" *ngIf="!isloadingMoreApps" />
									<img src="/assets/img/rotate-icon.svg" class="loading-icon" *ngIf="isloadingMoreApps" alt="loading icon" />
									Load more
								</button>
							</div>
						</div>

						<div class="empty-state table--container" *ngIf="apps?.content?.length === 0">
							<img src="/assets/img/empty-state-img.svg" alt="empty state" />
							<p>No app to show here</p>
						</div>
					</div>
				</div>
			</div>

			<div class="dashboard--logs--details has-loader">
				<convoy-loader *ngIf="(activeTab === 'apps' && isloadingApps) || (activeTab === 'events' && isloadingEvents) || (activeTab === 'event deliveries' && isloadingEventDeliveries)"></convoy-loader>

				<ng-container *ngIf="activeTab === 'apps' && appsDetailsItem">
					<h3>Details</h3>
					<ul class="dashboard--logs--details--meta">
						<li class="list-item-inline">
							<div class="list-item-inline--label">Support Email</div>
							<div [class]="'list-item-inline--item ' + (appsDetailsItem?.support_email ? '' : 'fint')">{{ appsDetailsItem?.support_email || '...no support email provided' }}</div>
						</li>
						<li class="list-item-inline">
							<div class="list-item-inline--label">App Page</div>
<<<<<<< HEAD
							<div class="list-item-inline--item has-img" (click)="getAppPortalToken()">
								<button class="primary clear">
									Open Link
									<img src="/assets/img/arrow-up-right.svg" alt="link out" />
								</button>
=======
							<div class="list-item-inline--item link" (click)="getAppPortalToken()">
								Open Link
								<img src="/assets/img/arrow-up-right.svg" alt="link out" />
>>>>>>> 4f8897af
							</div>
						</li>
					</ul>

					<h4>App Event Endpoints</h4>
					<ul class="dashboard--logs--details--endpoints">
						<ng-container *ngIf="appsDetailsItem?.endpoints">
							<li *ngFor="let endpoint of appsDetailsItem.endpoints">
								<h5>{{ endpoint.description }}</h5>
								<p>
									<img src="/assets/img/link-icon.svg" alt="link icon" />
									{{ endpoint.target_url }}
								</p>
								<div class="events">
									<div class="tag" *ngFor="let event of endpoint.events">{{ event == '*' ? 'all events' : event }}</div>
								</div>
							</li>
						</ng-container>
					</ul>

					<div class="empty-state table--container" *ngIf="appsDetailsItem?.endpoints?.length === 0">
						<img src="/assets/img/empty-state-img.svg" alt="empty state" />
						<p>No endpoint has been added for selected app yet</p>
					</div>
				</ng-container>

				<ng-container *ngIf="activeTab === 'event deliveries' && eventDelsDetailsItem">
					<h3>Details</h3>
					<ul class="dashboard--logs--details--meta">
						<li class="list-item-inline">
							<div class="list-item-inline--label">IP Address</div>
							<div class="list-item-inline--item color">{{ eventDeliveryAtempt?.ip_address || '-' }}</div>
						</li>
						<li class="list-item-inline">
							<div class="list-item-inline--label">HTTP Status</div>
							<div class="list-item-inline--item">{{ eventDeliveryAtempt?.http_status || '-' }}</div>
						</li>
						<li class="list-item-inline">
							<div class="list-item-inline--label">API Version</div>
							<div class="list-item-inline--item color">{{ eventDeliveryAtempt?.api_version || '-' }}</div>
						</li>
						<li class="list-item-inline">
							<div class="list-item-inline--label">Endpoint</div>
							<div class="list-item-inline--item color" [title]="eventDelsDetailsItem.endpoint?.target_url">
								{{ eventDelsDetailsItem.endpoint?.target_url }}
							</div>
						</li>
						<li class="list-item-inline" *ngIf="eventDelsDetailsItem.metadata?.num_trials < eventDelsDetailsItem.metadata?.retry_limit && eventDelsDetailsItem.status !== 'Success'">
							<div class="list-item-inline--label">Next Retry</div>
							<div class="list-item-inline--item color">
								{{ eventDelsDetailsItem.metadata?.next_send_time | date: 'mediumTime' }}
							</div>
						</li>
						<li class="list-item-inline">
							<div class="list-item-inline--label">App Name</div>
							<div class="list-item-inline--item color">
								{{ eventDelsDetailsItem.app_metadata?.title }}
							</div>
						</li>
						<li class="list-item-inline" *ngIf="eventDelsDetailsItem.status == 'Success'">
							<div class="list-item-inline--label">Delivery Time</div>
							<div class="list-item-inline--item color">{{ eventDelsDetailsItem?.updated_at | date: 'medium' }}</div>
						</li>
					</ul>

					<ul class="tabs tabs__logs">
						<li *ngFor="let tab of eventDetailsTabs" [class]="(eventDetailsActiveTab === tab.id ? 'active' : '')">
							<button (click)="eventDetailsActiveTab = tab.id">{{ tab.label }}</button>
						</li>
					</ul>

					<div class="dashboard--logs--details--req-res has-loader">
						<convoy-loader *ngIf="(eventDetailsActiveTab === 'response' || eventDetailsActiveTab === 'request') && isloadingDeliveryAttempt"></convoy-loader>

						<div [class]="'dashboard--logs--details--tabs-data ' + (eventDetailsActiveTab === 'data' ? 'show' : '')">
							<h3>Event</h3>
							<prism language="json" [code]="getCodeSnippetString('event_delivery')"></prism>
						</div>

						<div [class]="'dashboard--logs--details--tabs-data ' + (eventDetailsActiveTab === 'response' && !isloadingDeliveryAttempt ? 'show' : '')">
							<ng-container *ngIf="!eventDeliveryAtempt?.error">
								<h3>Header</h3>
								<prism language="json" [code]="getCodeSnippetString('res_head')"></prism>

								<h3>Body</h3>
								<prism language="json" [code]="getCodeSnippetString('res_body')"></prism>
							</ng-container>

							<ng-container *ngIf="eventDeliveryAtempt?.error">
								<h3>Error</h3>
								<prism language="json" [code]="getCodeSnippetString('error')"></prism>
							</ng-container>
						</div>

						<div [class]="'dashboard--logs--details--tabs-data ' + (eventDetailsActiveTab === 'request' && !isloadingDeliveryAttempt ? 'show' : '')">
							<h3>Header</h3>
							<prism language="json" [code]="getCodeSnippetString('req')"></prism>
						</div>
					</div>
				</ng-container>

				<ng-container *ngIf="activeTab === 'events' && eventsDetailsItem">
					<h3>Details</h3>
					<div class="dashboard--logs--details--req-res">
						<div class="dashboard--logs--details--tabs-data show">
							<h3>Event</h3>
							<prism language="json" [code]="getCodeSnippetString('event')"></prism>
						</div>
					</div>

					<h4>Deliveries Overview</h4>
					<ul class="dashboard--logs--details--endpoints inline">
						<li *ngFor="let delivery of sidebarEventDeliveries">
							<div [class]="'tag tag--' + delivery.status">{{ delivery.status }}</div>
							<div class="url" [title]="delivery.endpoint.target_url">
								{{ delivery.endpoint.target_url }}
							</div>
						</li>
					</ul>
				</ng-container>
			</div>
		</section>
	</div>
</div>

<div class="overlay" *ngIf="showOverlay" (click)="showOverlay = false; showEventDeliveriesStatusDropdown = false; showEventDeliveriesAppsDropdown = false; showEventsAppsDropdown = false"></div><|MERGE_RESOLUTION|>--- conflicted
+++ resolved
@@ -43,14 +43,14 @@
 					<li class="messages">
 						<img src="/assets/img/message-icon.svg" alt="message icon" />
 						<div class="metric">
-							<div>{{ dashboardData.events_sent | 'metric' }}</div>
+							<div>{{ dashboardData.events_sent }}</div>
 							<div>Event Sent</div>
 						</div>
 					</li>
 					<li class="apps">
 						<img src="/assets/img/apps-icon.svg" alt="apps icon" />
 						<div class="metric">
-							<div>{{ dashboardData.apps | 'metric' }}</div>
+							<div>{{ dashboardData.apps }}</div>
 							<div>Apps</div>
 						</div>
 					</li>
@@ -522,17 +522,9 @@
 						</li>
 						<li class="list-item-inline">
 							<div class="list-item-inline--label">App Page</div>
-<<<<<<< HEAD
-							<div class="list-item-inline--item has-img" (click)="getAppPortalToken()">
-								<button class="primary clear">
-									Open Link
-									<img src="/assets/img/arrow-up-right.svg" alt="link out" />
-								</button>
-=======
 							<div class="list-item-inline--item link" (click)="getAppPortalToken()">
 								Open Link
 								<img src="/assets/img/arrow-up-right.svg" alt="link out" />
->>>>>>> 4f8897af
 							</div>
 						</li>
 					</ul>
