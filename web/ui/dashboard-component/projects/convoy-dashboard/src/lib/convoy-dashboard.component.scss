--- conflicted
+++ resolved
@@ -66,29 +66,6 @@
 	}
 }
 
-<<<<<<< HEAD
-input[type='search']::-webkit-search-decoration,
-input[type='search']::-webkit-search-cancel-button,
-input[type='search']::-webkit-search-results-button,
-input[type='search']::-webkit-search-results-decoration {
-	display: none;
-}
-
-.group-dropdown {
-	width: 300px;
-	right: 0;
-	left: unset;
-	height: 0;
-
-	li {
-		white-space: nowrap;
-		text-overflow: ellipsis;
-		overflow: hidden;
-	}
-
-	&.show {
-		height: 400px;
-=======
 .group-dropdown {
 	width: 200px;
 }
@@ -105,6 +82,5 @@
 		position: absolute;
 		top: 24px;
 		right: 24px;
->>>>>>> baeff25f
 	}
 }