--- conflicted
+++ resolved
@@ -20,12 +20,8 @@
 		margin-left: 15px;
 	}
 }
-<<<<<<< HEAD
-.line{
-=======
 
 .line {
->>>>>>> a631b8c9
 	height: 22px;
 	width: 1px;
 }